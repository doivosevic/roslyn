# Separate pipeline from normal integration CI to allow branches to change legs

# Branches that trigger a build on commit
trigger:
- main
- main-vs-deps
- release/*
- features/*
- demos/*

# Branches that are allowed to trigger a build via /azp run.
# Automatic building of all PRs is disabled in the pipeline's trigger page.
# See https://docs.microsoft.com/en-us/azure/devops/pipelines/repos/github?view=azure-devops&tabs=yaml#comment-triggers
pr:
- main
- main-vs-deps
- release/*
- features/*
- demos/*

jobs:
- job: VS_Integration_LSP
  pool:
    name: NetCore1ESPool-Svc-Public
<<<<<<< HEAD
    demands: ImageOverride -equals Build.Windows.10.Amd64.VS2019.Open
=======
    demands: ImageOverride -equals Build.Windows.Amd64.VS2022.Pre.Open
>>>>>>> 1fa6e45d
  timeoutInMinutes: 135

  steps:
    - template: eng/pipelines/test-integration-job.yml
      parameters:
        configuration: Debug
        oop64bit: true
        lspEditor: true<|MERGE_RESOLUTION|>--- conflicted
+++ resolved
@@ -22,11 +22,7 @@
 - job: VS_Integration_LSP
   pool:
     name: NetCore1ESPool-Svc-Public
-<<<<<<< HEAD
-    demands: ImageOverride -equals Build.Windows.10.Amd64.VS2019.Open
-=======
     demands: ImageOverride -equals Build.Windows.Amd64.VS2022.Pre.Open
->>>>>>> 1fa6e45d
   timeoutInMinutes: 135
 
   steps:
