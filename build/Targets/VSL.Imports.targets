<Project DefaultTargets="Build" xmlns="http://schemas.microsoft.com/developer/msbuild/2003">
  <!-- Copyright (c)  Microsoft.  All Rights Reserved.  Licensed under the Apache License, Version 2.0.  See License.txt in the project root for license information. -->

  <!-- This file is imported by all projects at the end of the project files -->
  <!-- Update common properties -->
  <PropertyGroup>
    <OutputPath>$(OutDir)</OutputPath>
    <DocumentationFile Condition="'$(DocumentationFile)' == '' AND '$(NoDocumentationFile)' != 'true' AND '$(Nonshipping)' != 'true' AND '$(ProjectLanguage)' == 'VB' AND '$(AssemblyName)' != ''">$(AssemblyName).xml</DocumentationFile>
    <DocumentationFile Condition="'$(DocumentationFile)' == '' AND '$(NoDocumentationFile)' != 'true' AND '$(Nonshipping)' != 'true' AND '$(ProjectLanguage)' == 'CSharp' AND '$(AssemblyName)' != ''">$(OutputPath)$(AssemblyName).xml</DocumentationFile>
    <RoslynPublicKey>0024000004800000940000000602000000240000525341310004000001000100b5fc90e7027f67871e773a8fde8938c81dd402ba65b9201d60593e96c492651e889cc13f1415ebb53fac1131ae0bd333c5ee6021672d9718ea31a8aebd0da0072f25d87dba6fc90ffd598ed4da35e44c398c454307e8e33b8426143daec9f596836f97c8f74750e5975c64e2189f45def46b2a2b1247adc3652bf5c308055da9</RoslynPublicKey>
    <RoslynInternalKey>002400000480000094000000060200000024000052534131000400000100010055e0217eb635f69281051f9a823e0c7edd90f28063eb6c7a742a19b4f6139778ee0af438f47aed3b6e9f99838aa8dba689c7a71ddb860c96d923830b57bbd5cd6119406ddb9b002cf1c723bf272d6acbb7129e9d6dd5a5309c94e0ff4b2c884d45a55f475cd7dba59198086f61f5a8c8b5e601c0edbf269733f6f578fc8579c2</RoslynInternalKey>
  </PropertyGroup>

<<<<<<< HEAD
  <PropertyGroup>
    <!-- While UseCommonOutputDirectory will prevent NuGet implementations from being copied, 
         we still need to turn off CopyNuGetImplementations to prevent the build task from complaining about a 
         lack of a runtime section in our project.json. -->

    <CopyNuGetImplementations Condition="'$(UseCommonOutputDirectory)' == 'true'">false</CopyNuGetImplementations>
  </PropertyGroup>
=======
  <!-- If the project hasn't configured a ruleset, set a default ruleset. -->
  <Choose>
    <When Condition="'$(CodeAnalysisRuleSet)' == ''">
      <Choose>
        <!-- We have different default rulesets for Build versus Running Code Analysis. -->
        <When Condition="'$(RunCodeAnalysis)'=='true' OR '$(RunCodeAnalysisOnce)'=='true'">
          <PropertyGroup>
            <DefaultRulesetSuffix>_RunCodeAnalysisRules</DefaultRulesetSuffix>
          </PropertyGroup>
        </When>
        <Otherwise>
          <PropertyGroup>
            <DefaultRulesetSuffix>_BuildRules</DefaultRulesetSuffix>
          </PropertyGroup>
        </Otherwise>
      </Choose>

      <PropertyGroup>
        <CodeAnalysisRuleSet Condition="'$(CodeAnalysisRuleSet)' == '' AND '$(NonShipping)' == 'true'">$(VSLToolsPath)\Rulesets\NonShippingProject$(DefaultRulesetSuffix).ruleset</CodeAnalysisRuleSet>
        <CodeAnalysisRuleSet Condition="'$(CodeAnalysisRuleSet)' == '' AND '$(AnalyzerProject)' == 'true'">$(VSLToolsPath)\Rulesets\AnalyzerProject$(DefaultRulesetSuffix).ruleset</CodeAnalysisRuleSet>
        <CodeAnalysisRuleSet Condition="'$(CodeAnalysisRuleSet)' == ''">$(VSLToolsPath)\Rulesets\Roslyn$(DefaultRulesetSuffix).ruleset</CodeAnalysisRuleSet>
      </PropertyGroup>
    </When>
  </Choose>

  <!-- Enable IOperation feature for IOperation based analyzers. -->
  <Choose>
    <When Condition="$(Features) == ''">
      <PropertyGroup>
        <Features>IOperation</Features>
      </PropertyGroup>
    </When>
    <Otherwise>
      <PropertyGroup>
        <Features>IOperation,$(Features)</Features>
  </PropertyGroup>
    </Otherwise>
  </Choose>
>>>>>>> 0fb3f73a

  <!-- settings for strong name signing -->
  <PropertyGroup>
    <RunningInMicroBuild Condition="Exists('$(TF_BUILD_BUILDDIRECTORY)\MicroBuild\MicroBuild.Signing.dll')">true</RunningInMicroBuild>
    <ShouldSignBuild Condition="'$(RealSignBuild)' == 'true' OR ('$(RunningInMicroBuild)' == 'true' AND '$(SignType)' == 'real')">true</ShouldSignBuild>
  </PropertyGroup>

  <Choose>
    <When Condition="'$(SignAssembly)' == 'true'">
      <Choose>
        <!-- Shipping binaries in an "official" build are delay-signed with the MS key; later, the signing
             system will finish the strong-name signing. -->
        <When Condition="'$(NonShipping)' != 'true'">
          <Choose>
              <!-- DelaySign if we're real signing, otherwise public sign -->
              <When Condition="'$(ShouldSignBuild)' == 'true'">
                  <PropertyGroup>
                      <DelaySign>true</DelaySign>
                  </PropertyGroup>
              </When>
              <Otherwise>
                  <PropertyGroup>
                      <PublicSign>true</PublicSign>
                  </PropertyGroup>
              </Otherwise>
          </Choose>

          <PropertyGroup>
            <AssemblyOriginatorKeyFile>$(VSLToolsPath)\Strong Name Keys\35MSSharedLib1024.snk</AssemblyOriginatorKeyFile>
            <PublicKey>$(RoslynPublicKey)</PublicKey>
            <PublicKeyToken>31BF3856AD364E35</PublicKeyToken>
          </PropertyGroup>
        </When>

        <!-- Non-shipping binaries are simply signed with the Roslyn internal key. -->
        <Otherwise>
          <PropertyGroup>
            <AssemblyOriginatorKeyFile>$(VSLToolsPath)\Strong Name Keys\RoslynInternalKey.Private.snk</AssemblyOriginatorKeyFile>
            <DelaySign>false</DelaySign>
            <PublicKey>$(RoslynInternalKey)</PublicKey>
            <PublicKeyToken>fc793a00266884fb</PublicKeyToken>
          </PropertyGroup>
        </Otherwise>
      </Choose>
    </When>
  </Choose>

  <!-- Because https://github.com/dotnet/roslyn/issues/7812 is not yet fixed, the IDE doesn't know if we set the PublicSign
       flag. As a result, all design-time builds will thing we're real-signing, which causes semantics to get all screwed up.
       The workaround for now is, for design-time builds only, to pass the DelaySign flag since that's "good enough". This
       must be done in a target versus conditioning on BuildingProject, since BuildingProject itself is correctly set in a
       target. -->
  <Target Name="FixPublicSignFlagForDesignTimeBuilds" BeforeTargets="CoreCompile" Condition="'$(PublicSign)' == 'true'">
    <PropertyGroup Condition="'$(BuildingProject)' == 'false'">
      <!-- Turn off PublicSign, because leaving both to true will make the Csc task unhappy -->
      <PublicSign>false</PublicSign>
      <DelaySign>true</DelaySign>
    </PropertyGroup>
  </Target>

  <!-- ====================================================================================

         Generation of binding redirects.

       ==================================================================================== -->
  <ItemGroup Condition="'$(GenerateMSBuildBindingRedirects)' == 'true'">
      <SuggestedBindingRedirects Include="Microsoft.Build, Version=$(VisualStudioReferenceAssemblyVersion), Culture=neutral, PublicKeyToken=b03f5f7f11d50a3a">
        <MaxVersion>$(VisualStudioReferenceAssemblyVersion)</MaxVersion>
      </SuggestedBindingRedirects>
      <SuggestedBindingRedirects Include="Microsoft.Build.Framework, Version=$(VisualStudioReferenceAssemblyVersion), Culture=neutral, PublicKeyToken=b03f5f7f11d50a3a">
        <MaxVersion>$(VisualStudioReferenceAssemblyVersion)</MaxVersion>
      </SuggestedBindingRedirects>
      <SuggestedBindingRedirects Include="Microsoft.Build.Tasks.$(MSBuildAssemblyNameFragment), Version=$(VisualStudioReferenceAssemblyVersion), Culture=neutral, PublicKeyToken=b03f5f7f11d50a3a">
        <MaxVersion>$(VisualStudioReferenceAssemblyVersion)</MaxVersion>
      </SuggestedBindingRedirects>
  </ItemGroup>
  <PropertyGroup>
    <ForceGenerationOfBindingRedirects Condition="'$(GenerateMSBuildBindingRedirects)' == 'true'">true</ForceGenerationOfBindingRedirects>
    <AutoGenerateBindingRedirects Condition="'$(ForceGenerationOfBindingRedirects)' == 'true'">true</AutoGenerateBindingRedirects>
  </PropertyGroup>

  <Target Name="ForceGenerationOfBindingRedirects"
          AfterTargets="ResolveAssemblyReferences"
          BeforeTargets="GenerateBindingRedirects"
          Condition="'$(ForceGenerationOfBindingRedirects)' == 'true'">

    <PropertyGroup>
      <!-- Needs to be set in a target because it has to be set after the initial evaluation in the common targets -->
      <GenerateBindingRedirectsOutputType>true</GenerateBindingRedirectsOutputType>
    </PropertyGroup>
  </Target>

  <Choose>
    <When Condition="'$(ProjectLanguage)' == 'VB'">
      <PropertyGroup>
        <MSBuildTargetsLanguageName>VisualBasic</MSBuildTargetsLanguageName>
      </PropertyGroup>
    </When>
    <When Condition="'$(ProjectLanguage)' == 'CSharp'">
      <PropertyGroup>
        <MSBuildTargetsLanguageName>CSharp</MSBuildTargetsLanguageName>
      </PropertyGroup>
    </When>
  </Choose>

  <Choose>
    <When Condition="'$(ProjectLanguage)' == 'C++'">
      <PropertyGroup>
        <MSBuildTargetsFilePath>$(VCTargetsPath)\Microsoft.Cpp.targets</MSBuildTargetsFilePath>
      </PropertyGroup>
    </When>
    <When Condition="'$(TargetFrameworkIdentifier)' == '.NETPortable'">
      <PropertyGroup>
        <MSBuildTargetsFilePath>$(MSBuildExtensionsPath32)\Microsoft\Portable\$(TargetFrameworkVersion)\Microsoft.Portable.$(MSBuildTargetsLanguageName).targets</MSBuildTargetsFilePath>
      </PropertyGroup>
    </When>
    <Otherwise>
      <PropertyGroup>
        <MSBuildTargetsFilePath>$(MSBuildToolsPath)\Microsoft.$(MSBuildTargetsLanguageName).targets</MSBuildTargetsFilePath>
      </PropertyGroup>
    </Otherwise>
  </Choose>

  <Import Project="$(MSBuildTargetsFilePath)" />

  <!-- On Mono on *nix the NuGet targets aren't imported by default, so we do that here -->
  <Import Project="$(MSBuildExtensionsPath)\Microsoft\NuGet\Microsoft.NuGet.targets"
          Condition="'$(OS)' != 'Windows_NT'" />

  <Choose>
    <When Condition="'$(TargetFrameworkIdentifier)' == '.NETPortable' AND
                     '$(TargetFrameworkVersion)' == 'v5.0'">
      <!-- Treat portable exes as CoreClr-targeting-exes -->
      <PropertyGroup Condition="'$(OutputType)' == 'Exe'">
        <NuGetTargetMoniker>DNXCore,Version=v5.0</NuGetTargetMoniker>
        <BaseNuGetRuntimeIdentifier Condition="'$(OS)' == 'Windows_NT'">win7</BaseNuGetRuntimeIdentifier>
      </PropertyGroup>

      <!-- Upgrade portable projects to .NETStandard 1.3 -->
      <PropertyGroup Condition="'$(OutputType)' == 'Library'">
        <NuGetTargetMoniker>.NETStandard,Version=v1.3</NuGetTargetMoniker>
      </PropertyGroup>
    </When>
  </Choose>

  <!-- It looks like MSBuild has a bug on *nix where they aggressively
       directory separators from '\' to '/', even when the '\'
       is being used as an escape character in a define constant in VB.
       This change works around the bug by removing all quotes from
       define constants after Microsoft.VisualBasic.CurrentVersion adds
       them in our build. This should be OK since none of our constants
       should require quoting. See https://github.com/Microsoft/msbuild/issues/137 -->
  <PropertyGroup Condition="'$(OS)' != 'Windows_NT'">
    <FinalDefineConstants>$(FinalDefineConstants.Replace('"', ''))</FinalDefineConstants>
  </PropertyGroup>

  <PropertyGroup>
    <BuildDependsOn>
      $(BuildDependsOn);
      CopyCppOutputBackToIntDir;
    </BuildDependsOn>
  </PropertyGroup>

  <!-- A task for C++ projects to copy their output back under obj\Debug or the like. This is slightly hacky. -->
  <Target
    Name="CopyCppOutputBackToIntDir" Condition="'$(ProjectLanguage)' == 'C++'">

    <Copy SourceFiles="$(TargetPath)" DestinationFolder="$(IntDir)" SkipUnchangedFiles="true" />
    <Copy SourceFiles="$(OutDir)$(TargetName).pdb" DestinationFolder="$(IntDir)" SkipUnchangedFiles="true" Condition="Exists('$(OutDir)$(TargetName).pdb')" />
  </Target>

  <!-- Verify some build flags are correct -->
  <PropertyGroup>
    <PrepareForBuildDependsOn>$(PrepareForBuildDependsOn);VerifyBuildFlags</PrepareForBuildDependsOn>
  </PropertyGroup>

  <Target Name="VerifyBuildFlags">
    <Error 
        Condition="('$(RealSignBuild)' == 'true' OR '$(SignType)' == 'real') AND '$(BuildVersion)' == '42.42.42.42'"
        Text="Must specify a build version in order to real sign a build." />

    <Error 
        Condition="'$(CheckForOverflowUnderflow)' != '' OR '$(RemoveIntegerChecks)' != ''"
        Text="The following properties cannot be set by individual projects: CheckForOverflowUnderflow and RemoveIntegerChecks" />
    
    <PropertyGroup Condition="'$(ProjectLanguage)' == 'CSharp'">
        <CheckForOverflowUnderflow>false</CheckForOverflowUnderflow>
    </PropertyGroup>

    <PropertyGroup Condition="'$(ProjectLanguage)' == 'VB'">
        <RemoveIntegerChecks>true</RemoveIntegerChecks>
    </PropertyGroup>
  </Target>

  <!-- ====================================================================================

         Support for a IncludeInVSIXLocalOnly Content metadata

       ==================================================================================== -->

  <PropertyGroup>
    <GetVsixSourceItemsDependsOn>$(GetVsixSourceItemsDependsOn);IncludeVsixLocalOnlyItems</GetVsixSourceItemsDependsOn>
  </PropertyGroup>

  <Target Name="IncludeVsixLocalOnlyItems">
    <!-- This is shamelessly ripped from Microsoft.VsSDK.targets -->
    <ItemGroup>
      <VSIXSourceItemLocalOnly Include="@(Content)" Condition="'%(Content.IncludeInVSIXLocalOnly)'=='true' AND '%(Content.VSIXSubPath)'==''">
        <!-- Sets VSIXSubPath for content items that are nonlinked files -->
        <VSIXSubPath Condition="'%(Content.Link)'==''">%(Content.RelativeDir)</VSIXSubPath>
        <!-- Sets VSIXSubPath for content items that are linked files -->
        <VSIXSubPath Condition="'%(Content.Link)'!=''">$([System.IO.Path]::GetDirectoryName(%(Content.Link)))</VSIXSubPath>
      </VSIXSourceItemLocalOnly>

      <VSIXSourceItemLocalOnly Include="@(Content)" Condition="'%(Content.IncludeInVSIXLocalOnly)'=='true' AND '%(Content.VSIXSubPath)'!=''" />
    </ItemGroup>
  </Target>

  <!-- ====================================================================================

         Include some of our NuGet-consumed assets into VSIX projects

         This exists for two reasons:

         1) In some cases, we need to include the contents of a NuGet package that is otherwise
            contained within the SuppressFromVsix list, because we're actually the component
            inside Visual Studio that ships that component
         
         2) The SDK targets don't currently look at the ReferenceCopyLocalPaths produced
            by the NuGet build task.

       ==================================================================================== -->

  <PropertyGroup>
    <GetVsixSourceItemsDependsOn>$(GetVsixSourceItemsDependsOn);IncludeNuGetResolvedAssets</GetVsixSourceItemsDependsOn>
  </PropertyGroup>

  <Target Name="IncludeNuGetResolvedAssets" DependsOnTargets="ResolveNuGetPackageAssets" Condition="'@(NuGetPackageToIncludeInVsix)' != ''">
    <ItemGroup>
      <_ReferenceCopyLocalPathsWithPotentialInclusions Include="@(ReferenceCopyLocalPaths)">
        <NuGetPackageToIncludeInVsix>%(NuGetPackageToIncludeInVsix.Identity)</NuGetPackageToIncludeInVsix>
      </_ReferenceCopyLocalPathsWithPotentialInclusions>

      <VSIXCopyLocalReferenceSourceItem Include="@(_ReferenceCopyLocalPathsWithPotentialInclusions)"
        Condition="'%(_ReferenceCopyLocalPathsWithPotentialInclusions.NuGetPackageId)' == '%(_ReferenceCopyLocalPathsWithPotentialInclusions.NuGetPackageToIncludeInVsix)' and
                   '%(_ReferenceCopyLocalPathsWithPotentialInclusions.Extension)' != '.pdb'">
        <ForceIncludeInVsix>true</ForceIncludeInVsix>
        <Private>true</Private>
      </VSIXCopyLocalReferenceSourceItem>
    </ItemGroup>
  </Target>

  <ItemDefinitionGroup>
    <NuGetPackageToIncludeInVsix>
      <Visible>false</Visible>
    </NuGetPackageToIncludeInVsix>
  </ItemDefinitionGroup>

  <!-- This is a copy of the Microsoft.VisualStudio.SDK.EmbedInteropTypes NuGet package, but only the list of
       assemblies that we need. The package includes things like EnvDTE which are reasonable for consumers, but
       strange since we actually _implement_ DTE and use it as an exchange type with generics in a few places. -->
  <Target Name="LinkVSSDKEmbeddableAssemblies" DependsOnTargets="ResolveReferences" AfterTargets="ResolveReferences">
    <ItemGroup>
      <ReferencePath Condition="
              '%(FileName)' == 'Microsoft.VisualStudio.Shell.Embeddable'
           or '%(FileName)' == 'Microsoft.VisualStudio.Shell.Interop.12.0'
           or '%(FileName)' == 'Microsoft.VisualStudio.Shell.Interop.12.1.DesignTime'
           or '%(FileName)' == 'Microsoft.VisualStudio.Shell.Interop.14.0.DesignTime'
           or '%(Filename)' == 'Microsoft.VisualStudio.Imaging.Interop.14.0.DesignTime'
           or '%(FileName)' == 'Microsoft.VisualStudio.TextManager.Interop.12.1.DesignTime'
           or '%(FileName)' == 'Microsoft.VisualStudio.ProjectSystem.Interop'
           or '%(FileName)' == 'stdole'
           or '%(FileName)' == 'Microsoft.VisualStudio.CommandBars'
              ">
        <EmbedInteropTypes>true</EmbedInteropTypes>
      </ReferencePath>
    </ItemGroup>
  </Target>

  <!-- ====================================================================================

         Generation of AssemblyVersion attributes from the BuildVersion property

       ==================================================================================== -->

  <Import Project="GenerateAssemblyInfo.targets" Condition="'$(ProjectLanguage)' == 'CSharp' OR '$(ProjectLanguage)' == 'VB'" />
  <Import Project="GenerateVersionInfoResourceFile.targets" Condition="'$(ProjectLanguage)' == 'C++'" />

  <!-- ====================================================================================

         Generation of InternalsVisibleTo attributes from the project

       ==================================================================================== -->

  <Import Project="GenerateInternalsVisibleTo.targets" />

  <!-- ====================================================================================

         Generation of syntax models, syntax model tests, and bound trees from xml files

       ==================================================================================== -->

  <Import Project="GenerateCompilerInternals.targets" />

  <!-- ====================================================================================

         VSSDK

       ==================================================================================== -->

  <Import Project="$(VisualStudioBuildToolsNuGetPackagePath)\build\Microsoft.VsSDK.BuildTools.targets" Condition="'$(ImportVSSDKTargets)' == 'true'" />
  <Import Project="$(VSToolsPath)\VSSDK\Microsoft.VsSDK.targets" Condition="'$(ImportVSSDKTargets)' == 'true'" />

  <!-- ====================================================================================

         Support for in-place modification of the compiled binary.
         Since there may be more than one post compile modification, we must take care not
         to break incremental builds. A timestemp file is written out when all modification
         targets have completed.
         Note that the targets participating in post compile modification must list the
         sentinel file as one of their outputs, but they should not modify it.

       ==================================================================================== -->

  <PropertyGroup>
    <PostCompileBinaryModificationSentinelFile>$(IntermediateOutputPath)$(TargetFileName).pcbm</PostCompileBinaryModificationSentinelFile>
  </PropertyGroup>

  <Target Name="PostCompileBinaryModification"
          AfterTargets="CoreCompile"
          DependsOnTargets="ApplyOptimizations"
          Inputs="@(IntermediateAssembly)"
          Outputs="@(IntermediateAssembly);$(PostCompileBinaryModificationSentinelFile)">

    <!-- Write out a sentinel timestamp file to prevent unnecessary work in incremental builds. -->
    <Touch AlwaysCreate="true" Files="$(PostCompileBinaryModificationSentinelFile)" />

    <ItemGroup>
      <FileWrites Include="$(PostCompileBinaryModificationSentinelFile)" />
    </ItemGroup>
  </Target>

  <!-- ====================================================================================

         Support for rolling optimization data into assemblies.

       ==================================================================================== -->

  <PropertyGroup>
    <OptimizationDataFolderPath>$(MSBuildThisFileDirectory)..\..\..\Closed\OptimizationData</OptimizationDataFolderPath>
    <OptimizationDataFile>$([System.IO.Path]::GetFullPath('$(OptimizationDataFolderPath)\$(TargetName).pgo'))</OptimizationDataFile>
    <IbcMergePath>$([System.IO.Path]::GetFullPath('$(MSBuildThisFileDirectory)..\..\..\Closed\Tools\ibcmerge\ibcmerge.exe'))</IbcMergePath>
  </PropertyGroup>

  <Target Name="ApplyOptimizations"
          Condition="'$(Configuration)' == 'Release' AND '$(NonShipping)' != 'true' AND '$(SkipApplyOptimizations)' != 'true' AND Exists('$(OptimizationDataFile)')"
          Inputs="@(IntermediateAssembly)"
          Outputs="@(IntermediateAssembly);$(PostCompileBinaryModificationSentinelFile)">

    <Message Text="Adding optimization data to @(IntermediateAssembly)"/>
    <Exec Command="&quot;$(IbcMergePath)&quot; -q -f -partialNGEN -minify -mo &quot;@(IntermediateAssembly)&quot; -incremental &quot;$(OptimizationDataFile)&quot;" />

  </Target>

  <!-- ====================================================================================

         Support for signing VSIXes

       ==================================================================================== -->

  <UsingTask TaskName="SignFiles" AssemblyFile="$(TF_BUILD_BUILDDIRECTORY)\MicroBuild\MicroBuild.Signing.dll" Condition="'$(RunningInMicroBuild)' == 'true'" />

  <PropertyGroup>
    <CreateVsixContainerDependsOn>$(CreateVsixContainerDependsOn);SignVsixInputs</CreateVsixContainerDependsOn>
    <PrepareForRunDependsOn>$(PrepareForRunDependsOn);SignVsix</PrepareForRunDependsOn>
    <ProducingSignedVsix Condition="'$(ShouldSignBuild)' == 'true' AND '$(NonShipping)' != 'true' AND '$(CreateVsixContainer)' == 'true'">true</ProducingSignedVsix>
  </PropertyGroup>

  <!-- GetTargetPath returns the path under $(OutDir) for each project.
       This target adds the $(AuthenticodeCertificateName) as metadata. -->
  <Target Name="GetTargetPathWithAuthenticodeCertificateName" DependsOnTargets="GetTargetPath" Returns="@(TargetPathWithAuthenticodeCertificateName)">
    <ItemGroup>
      <TargetPathWithAuthenticodeCertificateName Include="$(TargetPath)">
        <AuthenticodeCertificateName>$(AuthenticodeCertificateName)</AuthenticodeCertificateName>
      </TargetPathWithAuthenticodeCertificateName>
    </ItemGroup>
  </Target>

  <Target Name="SignVsixInputs" Condition="'$(ProducingSignedVsix)' == 'true'" DependsOnTargets="GetVsixSourceItems" BeforeTargets="AfterCompile">
    <!-- Ensure the build tasks project is already built -->
    <MSBuild Projects="$(MSBuildThisFileDirectory)..\..\..\Closed\Setup\BuildTasks\BuildTasks.vbproj" Condition="!Exists('$(OutDir)\Roslyn.Setup.BuildTasks.dll') AND '$(RunningInMicroBuild)' != 'true'" />

    <!-- Collect the paths of all dependent projects. GetTargetPath returns the path under $(OutDir) for each project. -->
    <MSBuild Projects="@(ProjectReferenceWithConfiguration)"
             Targets="GetTargetPathWithAuthenticodeCertificateName"
             BuildInParallel="$(BuildInParallel)"
             Properties="%(ProjectReferenceWithConfiguration.SetConfiguration); %(ProjectReferenceWithConfiguration.SetPlatform)"
             Condition="'%(ProjectReferenceWithConfiguration.Private)' != 'false'"
             >

      <Output TaskParameter="TargetOutputs" ItemName="VsixInputAssembliesToSign" />
    </MSBuild>

    <!-- Include the assembly we just built if we're also including it in the VSIX-->
    <ItemGroup>
      <VsixInputAssembliesToSign Include="@(IntermediateAssembly)" Condition="'$(IncludeAssemblyInVSIXContainer)' == 'true'">
        <AuthenticodeCertificateName>$(AuthenticodeCertificateName)</AuthenticodeCertificateName>
      </VsixInputAssembliesToSign>
    </ItemGroup>

    <Message Text="Signing VSIX inputs: using authenticode certificate '%(VsixInputAssembliesToSign.AuthenticodeCertificateName)' for @(VsixInputAssembliesToSign)"/>

    <ItemGroup Condition="'$(RunningInMicroBuild)' == 'true'">
        <VsixInputAssembliesToSign>
            <Authenticode>%(VsixInputAssembliesToSign.AuthenticodeCertificateName)</Authenticode>
            <StrongName>72</StrongName>
        </VsixInputAssembliesToSign>
    </ItemGroup>

    <SignFiles Condition="'$(RunningInMicroBuild)' == 'true'"
               Files="@(VsixInputAssembliesToSign)"
               BinariesDirectory="$(OutDir)"
               IntermediatesDirectory="$(IntermediateOutputPath)"
               Type="$(SignType)" />
  </Target>

  <Target Name="SignVsix"  Condition="'$(ProducingSignedVsix)' == 'true'" DependsOnTargets="CreateVsixContainer">
    <Message Text="Signing VSIX: $(TargetVsixContainer)"/>

    <ItemGroup Condition="'$(RunningInMicroBuild)' == 'true'">
        <VsixToSign Include="$(TargetVsixContainer)">
            <Authenticode>VsixSHA2</Authenticode>
        </VsixToSign>
    </ItemGroup>

    <SignFiles Condition="'$(RunningInMicroBuild)' == 'true'"
               Files="@(VsixToSign)"
               BinariesDirectory="$(OutDir)"
               IntermediatesDirectory="$(IntermediateOutputPath)"
               Type="$(SignType)" />
  </Target>
 </Project><|MERGE_RESOLUTION|>--- conflicted
+++ resolved
@@ -11,7 +11,6 @@
     <RoslynInternalKey>002400000480000094000000060200000024000052534131000400000100010055e0217eb635f69281051f9a823e0c7edd90f28063eb6c7a742a19b4f6139778ee0af438f47aed3b6e9f99838aa8dba689c7a71ddb860c96d923830b57bbd5cd6119406ddb9b002cf1c723bf272d6acbb7129e9d6dd5a5309c94e0ff4b2c884d45a55f475cd7dba59198086f61f5a8c8b5e601c0edbf269733f6f578fc8579c2</RoslynInternalKey>
   </PropertyGroup>
 
-<<<<<<< HEAD
   <PropertyGroup>
     <!-- While UseCommonOutputDirectory will prevent NuGet implementations from being copied, 
          we still need to turn off CopyNuGetImplementations to prevent the build task from complaining about a 
@@ -19,7 +18,7 @@
 
     <CopyNuGetImplementations Condition="'$(UseCommonOutputDirectory)' == 'true'">false</CopyNuGetImplementations>
   </PropertyGroup>
-=======
+
   <!-- If the project hasn't configured a ruleset, set a default ruleset. -->
   <Choose>
     <When Condition="'$(CodeAnalysisRuleSet)' == ''">
@@ -58,7 +57,6 @@
   </PropertyGroup>
     </Otherwise>
   </Choose>
->>>>>>> 0fb3f73a
 
   <!-- settings for strong name signing -->
   <PropertyGroup>
