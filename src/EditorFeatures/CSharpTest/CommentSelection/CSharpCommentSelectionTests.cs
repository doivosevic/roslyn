--- conflicted
+++ resolved
@@ -112,21 +112,12 @@
             var doc = workspace.Documents.First();
             SetupSelection(doc.GetTextView(), doc.SelectedSpans.Select(s => Span.FromBounds(s.Start, s.End)));
 
-<<<<<<< HEAD
-                var commandHandler = new CommentUncommentSelectionCommandHandler(
-                    workspace.ExportProvider.GetExportedValue<ITextUndoHistoryRegistry>(),
-                    workspace.ExportProvider.GetExportedValue<IEditorOperationsFactoryService>());
-                var textView = doc.GetTextView();
-                var textBuffer = doc.GetTextBuffer();
-                commandHandler.ExecuteCommand(textView, textBuffer, Operation.Uncomment, TestCommandExecutionContext.Create());
-=======
             var commandHandler = new CommentUncommentSelectionCommandHandler(
                 workspace.ExportProvider.GetExportedValue<ITextUndoHistoryRegistry>(),
                 workspace.ExportProvider.GetExportedValue<IEditorOperationsFactoryService>());
             var textView = doc.GetTextView();
             var textBuffer = doc.GetTextBuffer();
             commandHandler.ExecuteCommand(textView, textBuffer, Operation.Uncomment, TestCommandExecutionContext.Create());
->>>>>>> 90e9fab5
 
             Assert.Equal(expected, doc.TextBuffer.CurrentSnapshot.GetText());
         }
