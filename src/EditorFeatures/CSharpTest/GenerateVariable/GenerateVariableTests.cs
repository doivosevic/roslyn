--- conflicted
+++ resolved
@@ -3931,9 +3931,6 @@
 
         [WorkItem(545217, "http://vstfdevdiv:8080/DevDiv2/DevDiv/_workitems/edit/545217")]
         [Fact, Trait(Traits.Feature, Traits.Features.CodeActionsGenerateVariable)]
-<<<<<<< HEAD
-        public async Task TestGenerateLocalNameSimplification_CSharp7()
-=======
         public async Task TestGenerateLocalNameSimplificationCSharp7()
         {
             await TestAsync(
@@ -3969,47 +3966,6 @@
     }
 }",
 index: 3, parseOptions: new CSharpParseOptions(LanguageVersion.CSharp7));
-        }
-
-        [WorkItem(545217, "http://vstfdevdiv:8080/DevDiv2/DevDiv/_workitems/edit/545217")]
-        [Fact, Trait(Traits.Feature, Traits.Features.CodeActionsGenerateVariable)]
-        public async Task TestGenerateLocalNameSimplification()
->>>>>>> 83d18908
-        {
-            await TestInRegularAndScriptAsync(
-@"class Program
-{
-    void goo()
-    {
-        bar([|xyz|]);
-    }
-
-    struct sfoo
-    {
-    }
-
-    void bar(sfoo x)
-    {
-    }
-}",
-@"class Program
-{
-    void goo()
-    {
-        sfoo xyz = default(sfoo);
-        bar(xyz);
-    }
-
-    struct sfoo
-    {
-    }
-
-    void bar(sfoo x)
-    {
-    }
-}",
-parseOptions: TestOptions.Regular7,
-index: 3);
         }
 
         [WorkItem(545217, "http://vstfdevdiv:8080/DevDiv2/DevDiv/_workitems/edit/545217")]
