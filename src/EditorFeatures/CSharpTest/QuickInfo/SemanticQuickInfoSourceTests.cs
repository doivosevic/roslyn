--- conflicted
+++ resolved
@@ -7597,8 +7597,6 @@
 }",
                 MainDescription("struct B"));
         }
-<<<<<<< HEAD
-=======
 
         [Fact, Trait(Traits.Feature, Traits.Features.QuickInfo)]
         public async Task TestNormalFuncSynthesizedLambdaType()
@@ -7630,6 +7628,5 @@
 }",
                 MainDescription("delegate string <anonymous delegate>(ref int)"));
         }
->>>>>>> 43cdacbf
     }
 }