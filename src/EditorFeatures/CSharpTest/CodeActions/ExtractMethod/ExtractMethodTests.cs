--- conflicted
+++ resolved
@@ -17,7 +17,6 @@
         protected override CodeRefactoringProvider CreateCodeRefactoringProvider(Workspace workspace, TestParameters parameters)
             => new ExtractMethodCodeRefactoringProvider();
 
-<<<<<<< HEAD
         private const string EditorConfigNaming_LocalFunctions_CamelCase = @"[*]
 # Naming rules
 
@@ -34,7 +33,7 @@
 # Naming styles
 
 dotnet_naming_style.camel_case.capitalization = camel_case";
-=======
+
         [Fact]
         [WorkItem(39946, "https://github.com/dotnet/roslyn/issues/39946")]
         public async Task LocalFuncExtract()
@@ -85,7 +84,6 @@
     }
 }");
         }
->>>>>>> e2f49460
 
         [WorkItem(540799, "http://vstfdevdiv:8080/DevDiv2/DevDiv/_workitems/edit/540799")]
         [Fact, Trait(Traits.Feature, Traits.Features.CodeActionsExtractMethod)]
