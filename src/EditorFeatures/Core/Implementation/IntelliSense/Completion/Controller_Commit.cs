--- conflicted
+++ resolved
@@ -10,12 +10,9 @@
 using Microsoft.CodeAnalysis.Text;
 using Microsoft.CodeAnalysis.Text.Shared.Extensions;
 using Microsoft.VisualStudio.Text;
-<<<<<<< HEAD
-=======
 using Microsoft.VisualStudio.Text.Differencing;
 using Microsoft.VisualStudio.Text.Operations;
 using Microsoft.CodeAnalysis.Text.Shared.Extensions;
->>>>>>> 9b8160f5
 using Roslyn.Utilities;
 
 namespace Microsoft.CodeAnalysis.Editor.Implementation.IntelliSense.Completion
@@ -58,27 +55,9 @@
             // into us.  However, for now, we just hope that no such craziness will occur.
             this.StopModelComputation();
 
-<<<<<<< HEAD
             CompletionChange completionChange;
             using (var transaction = new CaretPreservingEditTransaction(
                 EditorFeaturesResources.IntelliSense, TextView, _undoHistoryRegistry, _editorOperationsFactoryService))
-=======
-            Commit(item, model, commitChar, CancellationToken.None);
-        }
-
-        private void Commit(PresentationItem item, Model model, char? commitChar, CancellationToken cancellationToken)
-        {
-            var textChangesInTriggerSnapshot = ImmutableArray<TextChange>.Empty;
-
-            // NOTE(cyrusn): It is intentional that we get the undo history for the
-            // surface buffer and not the subject buffer.
-            // There have been some watsons where the ViewBuffer hadn't been registered,
-            // so use TryGetHistory instead.
-            ITextUndoHistory undoHistory;
-            _undoHistoryRegistry.TryGetHistory(this.TextView.TextBuffer, out undoHistory);
-
-            using (var transaction = undoHistory?.CreateTransaction(EditorFeaturesResources.IntelliSense))
->>>>>>> 9b8160f5
             {
                 // We want to merge with any of our other programmatic edits (e.g. automatic brace completion)
                 transaction.MergePolicy = AutomaticCodeChangeMergePolicy.Instance;
@@ -86,7 +65,6 @@
                 var provider = GetCompletionProvider(item.Item) as ICustomCommitCompletionProvider;
                 if (provider != null)
                 {
-<<<<<<< HEAD
                     provider.Commit(item.Item, this.TextView, this.SubjectBuffer, model.TriggerSnapshot, commitChar);
                 }
                 else
@@ -110,79 +88,6 @@
                     {
                         RollbackToBeforeTypeChar(initialTextSnapshot);
                     }
-=======
-                    var viewBuffer = this.TextView.TextBuffer;
-                    var triggerSnapshotDocument = model.TriggerSnapshot.AsText().GetDocumentWithFrozenPartialSemanticsAsync(cancellationToken).WaitAndGetResult(cancellationToken);
-
-                    // Get the desired text changes for this item. Note that these changes are
-                    // specified in terms of the trigger snapshot.
-                    var completionService = CompletionService.GetService(triggerSnapshotDocument);
-                    var triggerSnapshotChange = completionService.GetChangeAsync(
-                        triggerSnapshotDocument, item.Item, commitChar, cancellationToken).WaitAndGetResult(cancellationToken);
-                    textChangesInTriggerSnapshot = triggerSnapshotChange.TextChanges;
-
-                    // Use character based diffing here to avoid overwriting the commit character placed into the editor.
-                    var editOptions = new EditOptions(new StringDifferenceOptions
-                    {
-                        DifferenceType = StringDifferenceTypes.Character,
-                        IgnoreTrimWhiteSpace = EditOptions.DefaultMinimalChange.DifferenceOptions.IgnoreTrimWhiteSpace
-                    });
-
-                    var textChangesInCurrentViewSnapshot = new List<TextChange>();
-
-                    foreach (var triggerSnapshotTextChange in textChangesInTriggerSnapshot)
-                    {
-                        // Try mapping the item span against the trigger snapshot to the ViewBuffer's trigger snapshot.
-                        // Then map that forward to the ViewBuffer's current snapshot.
-                        var originalSpanInView = model.GetViewBufferSpan(triggerSnapshotTextChange.Span).TextSpan.ToSnapshotSpan(model.ViewTriggerSnapshot);
-                        var originalViewSpanTranslatedToCurrentViewSnapshot = originalSpanInView.TranslateTo(TextView.TextBuffer.CurrentSnapshot, SpanTrackingMode.EdgeInclusive);
-
-                        textChangesInCurrentViewSnapshot.Add(new TextChange(originalViewSpanTranslatedToCurrentViewSnapshot.Span.ToTextSpan(), triggerSnapshotTextChange.NewText));
-                    }
-
-                    // Note: we currently create the edit on the textview's buffer.  This is 
-                    // necessary as our own 
-                    using (var textEdit = TextView.TextBuffer.CreateEdit(editOptions, reiteratedVersionNumber: null, editTag: null))
-                    {
-                        for (int iChange = 0; iChange < textChangesInCurrentViewSnapshot.Count; iChange++)
-                        { 
-                            var textChangeInView = textChangesInCurrentViewSnapshot[iChange];
-                            var isFirst = iChange == 0;
-                            var isLast = iChange == textChangesInCurrentViewSnapshot.Count - 1;
-
-                            // add commit char to end of last change if not already included 
-                            if (isLast && !triggerSnapshotChange.IncludesCommitCharacter && commitChar.HasValue)
-                            {
-                                textChangeInView = new TextChange(
-                                    textChangeInView.Span, textChangeInView.NewText + commitChar.Value);
-                            }
-
-                            // In order to play nicely with automatic brace completion, we need to 
-                            // not touch the opening paren. We'll check our span and textchange 
-                            // for ( and adjust them accordingly if we find them.
-
-                            // all this is needed since we don't use completion set mechanism provided by VS but we implement everything ourselves.
-                            // due to that, existing brace completion engine in editor that should take care of interaction between brace completion
-                            // and intellisense doesn't work for us. so we need this kind of workaround to support it nicely.
-                            bool textChanged;
-                            string newText = textChangeInView.NewText;
-
-                            if (isFirst)
-                            {
-                                newText = AdjustFirstText(textChangeInView);
-                            }
-
-                            var currentSpan = new SnapshotSpan(TextView.TextBuffer.CurrentSnapshot,
-                                textChangeInView.Span.ToSpan());
-                            if (isLast)
-                            {
-                                newText = AdjustLastText(newText, commitChar.GetValueOrDefault(), out textChanged);
-                                currentSpan = AdjustLastSpan(currentSpan, commitChar.GetValueOrDefault(), textChanged);
-                            }
-
-                            var caretPoint = this.TextView.GetCaretPoint(this.SubjectBuffer);
-                            var virtualCaretPoint = this.TextView.GetVirtualCaretPoint(this.SubjectBuffer);
->>>>>>> 9b8160f5
 
                     // Now, get the change the item wants to make.  Note that the change will be relative
                     // to the initial snapshot/document the item was triggered from.  We'll map that change
@@ -209,17 +114,10 @@
                     }
 
                     // adjust the caret position if requested by completion service
-<<<<<<< HEAD
                     if (completionChange.NewPosition != null)
                     {
                         TextView.Caret.MoveTo(new SnapshotPoint(
                             this.SubjectBuffer.CurrentSnapshot, completionChange.NewPosition.Value));
-=======
-                    if (triggerSnapshotChange.NewPosition != null)
-                    {
-                        var target = new SnapshotPoint(this.SubjectBuffer.CurrentSnapshot, triggerSnapshotChange.NewPosition.Value);
-                        this.TextView.TryMoveCaretToAndEnsureVisible(target);
->>>>>>> 9b8160f5
                     }
 
                     // Now, pass along the commit character unless the completion item said not to
@@ -232,40 +130,6 @@
                     // Re-center the view.
                     this.TextView.Caret.EnsureVisible();
                 }
-<<<<<<< HEAD
-=======
-            }
-
-            var document = this.SubjectBuffer.CurrentSnapshot.GetOpenDocumentInCurrentContextWithChanges();
-            var formattingService = document.GetLanguageService<IEditorFormattingService>();
-
-            var commitCharTriggersFormatting = commitChar != null &&
-                    (formattingService?.SupportsFormattingOnTypedCharacter(document, commitChar.GetValueOrDefault())
-                     ?? false);
-
-            if (formattingService != null && (item.Item.Rules.FormatOnCommit || commitCharTriggersFormatting))
-            {
-                // Formatting the completion item affected span is done as a separate transaction because this gives the user
-                // the flexibility to undo the formatting but retain the changes associated with the completion item
-                using (var formattingTransaction = _undoHistoryRegistry.GetHistory(this.TextView.TextBuffer).CreateTransaction(EditorFeaturesResources.IntelliSenseCommitFormatting))
-                {
-                    var caretPoint = this.TextView.GetCaretPoint(this.SubjectBuffer);
-                    IList<TextChange> changes = null;
-
-                    if (commitCharTriggersFormatting && caretPoint.HasValue)
-                    {
-                        // if the commit character is supported by formatting service, then let the formatting service
-                        // find the appropriate range to format.
-                        changes = formattingService.GetFormattingChangesAsync(document, commitChar.Value, caretPoint.Value.Position, cancellationToken).WaitAndGetResult(cancellationToken);
-                    }
-                    else if (textChangesInTriggerSnapshot.Length > 0)
-                    {
-                        // if this is not a supported trigger character for formatting service (space or tab etc.)
-                        // then format the span of the textchange.
-                        var totalSpan = TextSpan.FromBounds(textChangesInTriggerSnapshot.Min(c => c.Span.Start), textChangesInTriggerSnapshot.Max(c => c.Span.End));
-                        changes = formattingService.GetFormattingChangesAsync(document, totalSpan, cancellationToken).WaitAndGetResult(cancellationToken);
-                    }
->>>>>>> 9b8160f5
 
                 transaction.Complete();
             }
@@ -274,7 +138,6 @@
             this.MakeMostRecentItem(item.Item.DisplayText);
         }
 
-<<<<<<< HEAD
         private void RollbackToBeforeTypeChar(ITextSnapshot initialTextSnapshot)
         {
             // Get all the versions from the initial text snapshot (before we passed the
@@ -283,12 +146,6 @@
 
             // Un-apply the edits. 
             for (var i = versions.Count - 1; i >= 0; i--)
-=======
-        private SnapshotSpan AdjustLastSpan(SnapshotSpan currentSpan, char commitChar, bool textChanged)
-        {
-            var currentSpanText = currentSpan.GetText();
-            if (currentSpan.Length > 0 && this.SubjectBuffer.GetOption(InternalFeatureOnOffOptions.AutomaticPairCompletion))
->>>>>>> 9b8160f5
             {
                 var version = versions[i];
                 using (var textEdit = this.SubjectBuffer.CreateEdit(EditOptions.None, reiteratedVersionNumber: null, editTag: null))
@@ -335,20 +192,5 @@
 
             return newText;
         }
-<<<<<<< HEAD
-=======
-
-        private string AdjustLastText(string text, char commitChar, out bool textAdjusted)
-        {
-            var finalText = this.SubjectBuffer.GetOption(InternalFeatureOnOffOptions.AutomaticPairCompletion)
-                ? text.TrimEnd(commitChar)
-                : text;
-
-            // set whether text has changed or not
-            textAdjusted = finalText != text;
-
-            return finalText;
-        }
->>>>>>> 9b8160f5
     }
 }