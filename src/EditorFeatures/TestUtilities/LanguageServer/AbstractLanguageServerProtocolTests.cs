--- conflicted
+++ resolved
@@ -72,15 +72,6 @@
                 Contract.ThrowIfNull(_currentSolution);
                 return _currentSolution.GetDocuments(documentUri);
             }
-<<<<<<< HEAD
-
-            public ImmutableArray<TextDocument> GetTextDocuments(Uri? documentUri)
-            {
-                Contract.ThrowIfNull(_currentSolution);
-                return _currentSolution.GetTextDocuments(documentUri);
-            }
-=======
->>>>>>> d11d733f
         }
 
         private class TestSpanMapperProvider : IDocumentServiceProvider
