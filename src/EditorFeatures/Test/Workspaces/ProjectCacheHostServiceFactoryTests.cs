<<<<<<< HEAD
﻿
// Copyright (c) Microsoft.  All Rights Reserved.  Licensed under the Apache License, Version 2.0.  See License.txt in the project root for license information.
=======
﻿// Licensed to the .NET Foundation under one or more agreements.
// The .NET Foundation licenses this file to you under the MIT license.
// See the LICENSE file in the project root for more information.
>>>>>>> 27b21d2e

using System;
using System.Collections.Generic;
using System.Collections.Immutable;
using Microsoft.CodeAnalysis.CSharp;
using Microsoft.CodeAnalysis.Host;
using Microsoft.CodeAnalysis.Host.Mef;
using Microsoft.CodeAnalysis.Options;
using Microsoft.CodeAnalysis.Options.Providers;
using Microsoft.CodeAnalysis.Test.Utilities;
using Roslyn.Test.Utilities;
using Roslyn.Utilities;
using Xunit;

namespace Microsoft.CodeAnalysis.Editor.UnitTests.Workspaces
{
    [UseExportProvider]
    public class ProjectCacheHostServiceFactoryTests
    {
        private void Test(Action<IProjectCacheHostService, ProjectId, ICachedObjectOwner, ObjectReference<object>> action)
        {
            // Putting cacheService.CreateStrongReference in a using statement
            // creates a temporary local that isn't collected in Debug builds
            // Wrapping it in a lambda allows it to get collected.
            var cacheService = new ProjectCacheService(null, int.MaxValue);
            var projectId = ProjectId.CreateNewId();
            var owner = new Owner();
            var instance = ObjectReference.CreateFromFactory(() => new object());

            action(cacheService, projectId, owner, instance);
        }

        [WorkItem(28639, "https://github.com/dotnet/roslyn/issues/28639")]
        [ConditionalFact(typeof(x86))]
        public void TestCacheKeepsObjectAlive1()
        {
            Test((cacheService, projectId, owner, instance) =>
            {
                using (cacheService.EnableCaching(projectId))
                {
                    instance.UseReference(i => cacheService.CacheObjectIfCachingEnabledForKey(projectId, (object)owner, i));

                    instance.AssertHeld();
                }

                instance.AssertReleased();

                GC.KeepAlive(owner);
            });
        }

        [WorkItem(28639, "https://github.com/dotnet/roslyn/issues/28639")]
        [ConditionalFact(typeof(x86))]
        public void TestCacheKeepsObjectAlive2()
        {
            Test((cacheService, projectId, owner, instance) =>
            {
                using (cacheService.EnableCaching(projectId))
                {
                    instance.UseReference(i => cacheService.CacheObjectIfCachingEnabledForKey(projectId, owner, i));

                    instance.AssertHeld();
                }

                instance.AssertReleased();

                GC.KeepAlive(owner);
            });
        }

        [WorkItem(28639, "https://github.com/dotnet/roslyn/issues/28639")]
        [ConditionalFact(typeof(x86))]
        public void TestCacheDoesNotKeepObjectsAliveAfterOwnerIsCollected1()
        {
            Test((cacheService, projectId, owner, instance) =>
            {
                using (cacheService.EnableCaching(projectId))
                {
                    cacheService.CacheObjectIfCachingEnabledForKey(projectId, (object)owner, instance);
                    owner = null;

                    instance.AssertReleased();
                }
            });
        }

        [WorkItem(28639, "https://github.com/dotnet/roslyn/issues/28639")]
        [ConditionalFact(typeof(x86))]
        public void TestCacheDoesNotKeepObjectsAliveAfterOwnerIsCollected2()
        {
            Test((cacheService, projectId, owner, instance) =>
            {
                using (cacheService.EnableCaching(projectId))
                {
                    cacheService.CacheObjectIfCachingEnabledForKey(projectId, owner, instance);
                    owner = null;

                    instance.AssertReleased();
                }
            });
        }

        [WorkItem(28639, "https://github.com/dotnet/roslyn/issues/28639")]
        [ConditionalFact(typeof(x86))]
        public void TestImplicitCacheKeepsObjectAlive1()
        {
            var workspace = new AdhocWorkspace(MockHostServices.Instance, workspaceKind: WorkspaceKind.Host);
            var cacheService = new ProjectCacheService(workspace, int.MaxValue);
            var reference = ObjectReference.CreateFromFactory(() => new object());
            reference.UseReference(r => cacheService.CacheObjectIfCachingEnabledForKey(ProjectId.CreateNewId(), (object)null, r));
            reference.AssertHeld();

            GC.KeepAlive(cacheService);
        }

        [Fact(Skip = "https://github.com/dotnet/roslyn/issues/14592")]
        public void TestImplicitCacheMonitoring()
        {
            var workspace = new AdhocWorkspace(MockHostServices.Instance, workspaceKind: WorkspaceKind.Host);
            var cacheService = new ProjectCacheService(workspace, 10);
            var weak = PutObjectInImplicitCache(cacheService);

            weak.AssertReleased();

            GC.KeepAlive(cacheService);
        }

        private static ObjectReference<object> PutObjectInImplicitCache(ProjectCacheService cacheService)
        {
            var reference = ObjectReference.CreateFromFactory(() => new object());

            reference.UseReference(r => cacheService.CacheObjectIfCachingEnabledForKey(ProjectId.CreateNewId(), (object)null, r));

            return reference;
        }

        [WorkItem(28639, "https://github.com/dotnet/roslyn/issues/28639")]
        [ConditionalFact(typeof(x86))]
        public void TestP2PReference()
        {
            var workspace = new AdhocWorkspace();

            var project1 = ProjectInfo.Create(ProjectId.CreateNewId(), VersionStamp.Default, "proj1", "proj1", LanguageNames.CSharp);
            var project2 = ProjectInfo.Create(ProjectId.CreateNewId(), VersionStamp.Default, "proj2", "proj2", LanguageNames.CSharp, projectReferences: SpecializedCollections.SingletonEnumerable(new ProjectReference(project1.Id)));
            var solutionInfo = SolutionInfo.Create(SolutionId.CreateNewId(), VersionStamp.Default, projects: new ProjectInfo[] { project1, project2 });

            var solution = workspace.AddSolution(solutionInfo);

            var instanceTracker = ObjectReference.CreateFromFactory(() => new object());

            var cacheService = new ProjectCacheService(workspace, int.MaxValue);
            using (var cache = cacheService.EnableCaching(project2.Id))
            {
                instanceTracker.UseReference(r => cacheService.CacheObjectIfCachingEnabledForKey(project1.Id, (object)null, r));
                solution = null;

                workspace.OnProjectRemoved(project1.Id);
                workspace.OnProjectRemoved(project2.Id);
            }

            // make sure p2p reference doesn't go to implicit cache
            instanceTracker.AssertReleased();
        }

        [WorkItem(28639, "https://github.com/dotnet/roslyn/issues/28639")]
        [ConditionalFact(typeof(x86))]
        public void TestEjectFromImplicitCache()
        {
            var compilations = new List<Compilation>();
            for (var i = 0; i < ProjectCacheService.ImplicitCacheSize + 1; i++)
            {
                compilations.Add(CSharpCompilation.Create(i.ToString()));
            }

            var weakFirst = ObjectReference.Create(compilations[0]);
            var weakLast = ObjectReference.Create(compilations[compilations.Count - 1]);

            var workspace = new AdhocWorkspace(MockHostServices.Instance, workspaceKind: WorkspaceKind.Host);
            var cache = new ProjectCacheService(workspace, int.MaxValue);
            for (var i = 0; i < ProjectCacheService.ImplicitCacheSize + 1; i++)
            {
                cache.CacheObjectIfCachingEnabledForKey(ProjectId.CreateNewId(), (object)null, compilations[i]);
            }

            compilations = null;

            weakFirst.AssertReleased();
            weakLast.AssertHeld();

            GC.KeepAlive(cache);
        }

        [WorkItem(28639, "https://github.com/dotnet/roslyn/issues/28639")]
        [ConditionalFact(typeof(x86))]
        public void TestCacheCompilationTwice()
        {
            var comp1 = CSharpCompilation.Create("1");
            var comp2 = CSharpCompilation.Create("2");
            var comp3 = CSharpCompilation.Create("3");

            var weak3 = ObjectReference.Create(comp3);
            var weak1 = ObjectReference.Create(comp1);

            var workspace = new AdhocWorkspace(MockHostServices.Instance, workspaceKind: WorkspaceKind.Host);
            var cache = new ProjectCacheService(workspace, int.MaxValue);
            var key = ProjectId.CreateNewId();
            var owner = new object();
            cache.CacheObjectIfCachingEnabledForKey(key, owner, comp1);
            cache.CacheObjectIfCachingEnabledForKey(key, owner, comp2);
            cache.CacheObjectIfCachingEnabledForKey(key, owner, comp3);

            // When we cache 3 again, 1 should stay in the cache
            cache.CacheObjectIfCachingEnabledForKey(key, owner, comp3);
            comp1 = null;
            comp2 = null;
            comp3 = null;

            weak3.AssertHeld();
            weak1.AssertHeld();

            GC.KeepAlive(cache);
        }

        private class Owner : ICachedObjectOwner
        {
            object ICachedObjectOwner.CachedObject { get; set; }
        }

        private static void CollectGarbage()
        {
            for (var i = 0; i < 10; i++)
            {
                GC.Collect();
                GC.WaitForPendingFinalizers();
                GC.Collect();
            }
        }

        private class MockHostServices : HostServices
        {
            public static readonly MockHostServices Instance = new MockHostServices();

            private MockHostServices() { }

            protected internal override HostWorkspaceServices CreateWorkspaceServices(Workspace workspace)
            {
                return new MockHostWorkspaceServices(this, workspace);
            }
        }

        private class MockHostWorkspaceServices : HostWorkspaceServices
        {
            private readonly HostServices _hostServices;
            private readonly Workspace _workspace;
            private static readonly IWorkspaceTaskSchedulerFactory s_taskSchedulerFactory = new WorkspaceTaskSchedulerFactory();
            private readonly OptionServiceFactory.OptionService _optionService;

            public MockHostWorkspaceServices(HostServices hostServices, Workspace workspace)
            {
                _hostServices = hostServices;
                _workspace = workspace;

                var globalOptionService = new GlobalOptionService(ImmutableArray<Lazy<IOptionProvider, LanguageMetadata>>.Empty, ImmutableArray<Lazy<IOptionPersister>>.Empty);
                _optionService = new OptionServiceFactory.OptionService(globalOptionService, this);
            }

            public override HostServices HostServices => _hostServices;

            public override Workspace Workspace => _workspace;

            public override IEnumerable<TLanguageService> FindLanguageServices<TLanguageService>(MetadataFilter filter)
            {
                return ImmutableArray<TLanguageService>.Empty;
            }

            public override TWorkspaceService GetService<TWorkspaceService>()
            {
                if (s_taskSchedulerFactory is TWorkspaceService)
                {
                    return (TWorkspaceService)s_taskSchedulerFactory;
                }
                else if (_optionService is TWorkspaceService workspaceOptionService)
                {
                    return workspaceOptionService;
                }

                return default;
            }
        }
    }
}<|MERGE_RESOLUTION|>--- conflicted
+++ resolved
@@ -1,11 +1,6 @@
-<<<<<<< HEAD
-﻿
-// Copyright (c) Microsoft.  All Rights Reserved.  Licensed under the Apache License, Version 2.0.  See License.txt in the project root for license information.
-=======
 ﻿// Licensed to the .NET Foundation under one or more agreements.
 // The .NET Foundation licenses this file to you under the MIT license.
 // See the LICENSE file in the project root for more information.
->>>>>>> 27b21d2e
 
 using System;
 using System.Collections.Generic;
