﻿// Licensed to the .NET Foundation under one or more agreements.
// The .NET Foundation licenses this file to you under the MIT license.
// See the LICENSE file in the project root for more information.

using System.Threading.Tasks;
using Microsoft.CodeAnalysis.CodeFixes;
using Microsoft.CodeAnalysis.CodeStyle;
using Microsoft.CodeAnalysis.CSharp.QualifyMemberAccess;
using Microsoft.CodeAnalysis.Diagnostics;
using Microsoft.CodeAnalysis.Editor.CSharp.UnitTests.Diagnostics;
using Microsoft.CodeAnalysis.Options;
using Microsoft.CodeAnalysis.Test.Utilities;
using Roslyn.Test.Utilities;
using Xunit;

namespace Microsoft.CodeAnalysis.Editor.CSharp.UnitTests.QualifyMemberAccess
{
    public partial class QualifyMemberAccessTests : AbstractCSharpDiagnosticProviderBasedUserDiagnosticTest
    {
        internal override (DiagnosticAnalyzer, CodeFixProvider) CreateDiagnosticProviderAndFixer(Workspace workspace)
            => (new CSharpQualifyMemberAccessDiagnosticAnalyzer(), new CSharpQualifyMemberAccessCodeFixProvider());

        private Task TestAsyncWithOption(string code, string expected, PerLanguageOption2<CodeStyleOption2<bool>> option)
<<<<<<< HEAD
        {
            return TestAsyncWithOptionAndNotificationOption(code, expected, option, NotificationOption2.Error);
        }

        private Task TestAsyncWithOptionAndNotificationOption(string code, string expected, PerLanguageOption2<CodeStyleOption2<bool>> option, NotificationOption2 notification)
        {
            return TestInRegularAndScriptAsync(code, expected, options: Option(option, true, notification));
        }

        private Task TestMissingAsyncWithOption(string code, PerLanguageOption2<CodeStyleOption2<bool>> option)
        {
            return TestMissingAsyncWithOptionAndNotificationOption(code, option, NotificationOption2.Error);
        }
=======
            => TestAsyncWithOptionAndNotificationOption(code, expected, option, NotificationOption2.Error);

        private Task TestAsyncWithOptionAndNotificationOption(string code, string expected, PerLanguageOption2<CodeStyleOption2<bool>> option, NotificationOption2 notification)
            => TestInRegularAndScriptAsync(code, expected, options: Option(option, true, notification));

        private Task TestMissingAsyncWithOption(string code, PerLanguageOption2<CodeStyleOption2<bool>> option)
            => TestMissingAsyncWithOptionAndNotificationOption(code, option, NotificationOption2.Error);
>>>>>>> d73229b4

        private Task TestMissingAsyncWithOptionAndNotificationOption(string code, PerLanguageOption2<CodeStyleOption2<bool>> option, NotificationOption2 notification)
            => TestMissingInRegularAndScriptAsync(code, new TestParameters(options: Option(option, true, notification)));

        [WorkItem(7065, "https://github.com/dotnet/roslyn/issues/7065")]
        [Fact, Trait(Traits.Feature, Traits.Features.CodeActionsQualifyMemberAccess)]
        public async Task QualifyFieldAccess_LHS()
        {
            await TestAsyncWithOption(
@"class Class
{
    int i;

    void M()
    {
        [|i|] = 1;
    }
}",
@"class Class
{
    int i;

    void M()
    {
        this.i = 1;
    }
}",
CodeStyleOptions2.QualifyFieldAccess);
        }

        [WorkItem(7065, "https://github.com/dotnet/roslyn/issues/7065")]
        [Fact, Trait(Traits.Feature, Traits.Features.CodeActionsQualifyMemberAccess)]
        public async Task QualifyFieldAccess_RHS()
        {
            await TestAsyncWithOption(
@"class Class
{
    int i;

    void M()
    {
        var x = [|i|];
    }
}",
@"class Class
{
    int i;

    void M()
    {
        var x = this.i;
    }
}",
CodeStyleOptions2.QualifyFieldAccess);
        }

        [WorkItem(7065, "https://github.com/dotnet/roslyn/issues/7065")]
        [Fact, Trait(Traits.Feature, Traits.Features.CodeActionsQualifyMemberAccess)]
        public async Task QualifyFieldAccess_MethodArgument()
        {
            await TestAsyncWithOption(
@"class Class
{
    int i;

    void M(int ii)
    {
        M([|i|]);
    }
}",
@"class Class
{
    int i;

    void M(int ii)
    {
        M(this.i);
    }
}",
CodeStyleOptions2.QualifyFieldAccess);
        }

        [WorkItem(7065, "https://github.com/dotnet/roslyn/issues/7065")]
        [Fact, Trait(Traits.Feature, Traits.Features.CodeActionsQualifyMemberAccess)]
        public async Task QualifyFieldAccess_ChainedAccess()
        {
            await TestAsyncWithOption(
@"class Class
{
    int i;

    void M()
    {
        var s = [|i|].ToString();
    }
}",
@"class Class
{
    int i;

    void M()
    {
        var s = this.i.ToString();
    }
}",
CodeStyleOptions2.QualifyFieldAccess);
        }

        [WorkItem(7065, "https://github.com/dotnet/roslyn/issues/7065")]
        [Fact, Trait(Traits.Feature, Traits.Features.CodeActionsQualifyMemberAccess)]
        public async Task QualifyFieldAccess_ConditionalAccess()
        {
            await TestAsyncWithOption(
@"class Class
{
    string s;

    void M()
    {
        var x = [|s|]?.ToString();
    }
}",
@"class Class
{
    string s;

    void M()
    {
        var x = this.s?.ToString();
    }
}",
CodeStyleOptions2.QualifyFieldAccess);
        }

        [WorkItem(7065, "https://github.com/dotnet/roslyn/issues/7065")]
        [Fact, Trait(Traits.Feature, Traits.Features.CodeActionsQualifyMemberAccess)]
        public async Task QualifyFieldAccess_OnBase()
        {
            await TestAsyncWithOption(
@"class Base
{
    protected int i;
}

class Derived : Base
{
    void M()
    {
        [|i|] = 1;
    }
}",
@"class Base
{
    protected int i;
}

class Derived : Base
{
    void M()
    {
        this.i = 1;
    }
}",
CodeStyleOptions2.QualifyFieldAccess);
        }

        [WorkItem(28509, "https://github.com/dotnet/roslyn/issues/28509")]
        [Fact, Trait(Traits.Feature, Traits.Features.CodeActionsQualifyMemberAccess)]
        public async Task QualifyFieldAccess_InObjectInitializer()
        {
            await TestAsyncWithOption(
@"class C
{
    int i = 1;
    void M()
    {
        var test = new System.Collections.Generic.List<int> { [|i|] };
    }
}",
@"class C
{
    int i = 1;
    void M()
    {
        var test = new System.Collections.Generic.List<int> { this.i };
    }
}",
CodeStyleOptions2.QualifyFieldAccess);
        }

        [WorkItem(28509, "https://github.com/dotnet/roslyn/issues/28509")]
        [Fact, Trait(Traits.Feature, Traits.Features.CodeActionsQualifyMemberAccess)]
        public async Task QualifyFieldAccess_InCollectionInitializer()
        {
            await TestAsyncWithOption(
@"class C
{
    int i = 1;
    void M()
    {
        var test = new System.Collections.Generic.List<int> { [|i|] };
    }
}",
@"class C
{
    int i = 1;
    void M()
    {
        var test = new System.Collections.Generic.List<int> { this.i };
    }
}",
CodeStyleOptions2.QualifyFieldAccess);
        }

        [WorkItem(7065, "https://github.com/dotnet/roslyn/issues/7065")]
        [Fact, Trait(Traits.Feature, Traits.Features.CodeActionsQualifyMemberAccess)]
        public async Task QualifyFieldAccess_NotSuggestedOnInstance()
        {
            await TestMissingAsyncWithOption(
@"class Class
{
    int i;

    void M()
    {
        Class c = new Class();
        c.[|i|] = 1;
    }
}",
CodeStyleOptions2.QualifyFieldAccess);
        }

        [WorkItem(7065, "https://github.com/dotnet/roslyn/issues/7065")]
        [Fact, Trait(Traits.Feature, Traits.Features.CodeActionsQualifyMemberAccess)]
        public async Task QualifyFieldAccess_NotSuggestedOnStatic()
        {
            await TestMissingAsyncWithOption(
@"class C
{
    static int i;

    void M()
    {
        [|i|] = 1;
    }
}",
CodeStyleOptions2.QualifyFieldAccess);
        }

        [WorkItem(28509, "https://github.com/dotnet/roslyn/issues/28509")]
        [Fact, Trait(Traits.Feature, Traits.Features.CodeActionsQualifyMemberAccess)]
        public async Task QualifyFieldAccess_NotSuggestedOnLocalVarInObjectInitializer()
        {
            await TestMissingAsyncWithOption(
@"class C
{
    void M()
    {
         var foo = 1;
         var test = new System.Collections.Generic.List<int> { [|foo|] };
    }
}",
CodeStyleOptions2.QualifyFieldAccess);
        }

        [WorkItem(28509, "https://github.com/dotnet/roslyn/issues/28509")]
        [Fact, Trait(Traits.Feature, Traits.Features.CodeActionsQualifyMemberAccess)]
        public async Task QualifyFieldAccess_NotSuggestedOnLocalVarInCollectionInitializer()
        {
            await TestMissingAsyncWithOption(
@"class C
{
    void M()
    {
         var foo = 1;
         var test = new System.Collections.Generic.List<int> { [|foo|] };
    }
}",
CodeStyleOptions2.QualifyFieldAccess);
        }


        [WorkItem(28091, "https://github.com/dotnet/roslyn/issues/28091")]
        [Fact, Trait(Traits.Feature, Traits.Features.CodeActionsQualifyMemberAccess)]
        public async Task QualifyFieldAccess_NotSuggestedOnLocalVarInDictionaryInitializer()
        {
            await TestMissingAsyncWithOption(
@"class C
{
    void M()
    {
         var foo = 1;
         var test = new System.Collections.Generic.Dictionary<int, int> { { 2, [|foo|] } };
    }
}",
CodeStyleOptions2.QualifyFieldAccess);
        }

        [WorkItem(40242, "https://github.com/dotnet/roslyn/issues/40242")]
        [Fact, Trait(Traits.Feature, Traits.Features.CodeActionsQualifyMemberAccess)]
        public async Task QualifyFieldAccess_Subpattern1()
        {
            await TestMissingAsyncWithOption(
@"class Class
{
    int i;

    void M(Class c)
    {
        if (c is { [|i|]: 1 })
        {
        }
    }
}",
CodeStyleOptions2.QualifyFieldAccess);
        }

        [WorkItem(40242, "https://github.com/dotnet/roslyn/issues/40242")]
        [Fact, Trait(Traits.Feature, Traits.Features.CodeActionsQualifyMemberAccess)]
        public async Task QualifyFieldAccess_Subpattern2()
        {
            await TestMissingAsyncWithOption(
@"class Class
{
    int i;

    void M(Class c)
    {
        switch (t)
        {
            case Class { [|i|]: 1 }:
                return;
        }
    }
}",
CodeStyleOptions2.QualifyFieldAccess);
        }

        [WorkItem(40242, "https://github.com/dotnet/roslyn/issues/40242")]
        [Fact, Trait(Traits.Feature, Traits.Features.CodeActionsQualifyMemberAccess)]
        public async Task QualifyFieldAccess_Subpattern3()
        {
            await TestMissingAsyncWithOption(
@"class Class
{
    int i;

    void M(Class c)
    {
        var a = c switch
        {
            { [|i|]: 0 } => 1,
            _ => 0
        };
    }
}",
CodeStyleOptions2.QualifyFieldAccess);
        }

        [WorkItem(7065, "https://github.com/dotnet/roslyn/issues/7065")]
        [Fact, Trait(Traits.Feature, Traits.Features.CodeActionsQualifyMemberAccess)]
        public async Task QualifyPropertyAccess_LHS()
        {
            await TestAsyncWithOption(
@"class Class
{
    int i { get; set; }

    void M()
    {
        [|i|] = 1;
    }
}",
@"class Class
{
    int i { get; set; }

    void M()
    {
        this.i = 1;
    }
}",
CodeStyleOptions2.QualifyPropertyAccess);
        }

        [WorkItem(7065, "https://github.com/dotnet/roslyn/issues/7065")]
        [Fact, Trait(Traits.Feature, Traits.Features.CodeActionsQualifyMemberAccess)]
        public async Task QualifyPropertyAccess_RHS()
        {
            await TestAsyncWithOption(
@"class Class
{
    int i { get; set; }

    void M()
    {
        var x = [|i|];
    }
}",
@"class Class
{
    int i { get; set; }

    void M()
    {
        var x = this.i;
    }
}",
CodeStyleOptions2.QualifyPropertyAccess);
        }

        [WorkItem(40242, "https://github.com/dotnet/roslyn/issues/40242")]
        [Fact, Trait(Traits.Feature, Traits.Features.CodeActionsQualifyMemberAccess)]
        public async Task QualifyPropertyAccess_PropertySubpattern1()
        {
            await TestMissingAsyncWithOption(
@"class Class
{
    int i { get; set; }

    void M(Class c)
    {
        if (c is { [|i|]: 1 })
        {
        }
    }
}",
CodeStyleOptions2.QualifyPropertyAccess);
        }

        [WorkItem(40242, "https://github.com/dotnet/roslyn/issues/40242")]
        [Fact, Trait(Traits.Feature, Traits.Features.CodeActionsQualifyMemberAccess)]
        public async Task QualifyPropertyAccess_PropertySubpattern2()
        {
            await TestMissingAsyncWithOption(
@"class Class
{
    int i { get; set; }

    void M(Class c)
    {
        switch (t)
        {
            case Class { [|i|]: 1 }:
                return;
        }
    }
}",
CodeStyleOptions2.QualifyPropertyAccess);
        }

        [WorkItem(40242, "https://github.com/dotnet/roslyn/issues/40242")]
        [Fact, Trait(Traits.Feature, Traits.Features.CodeActionsQualifyMemberAccess)]
        public async Task QualifyPropertyAccess_PropertySubpattern3()
        {
            await TestMissingAsyncWithOption(
@"class Class
{
    int i { get; set; }

    void M(Class c)
    {
        var a = c switch
        {
            { [|i|]: 0 } => 1,
            _ => 0
        };
    }
}",
CodeStyleOptions2.QualifyPropertyAccess);
        }

        [WorkItem(40242, "https://github.com/dotnet/roslyn/issues/40242")]
        [Fact, Trait(Traits.Feature, Traits.Features.CodeActionsQualifyMemberAccess)]
        public async Task QualifyPropertyAccess_PropertySubpattern4()
        {
            //  it's ok that we qualify here because it's not a legal pattern (because it is not const).
            await TestAsyncWithOption(
@"class Class
{
    int i { get; set; }

    void M(Class c)
    {
        var a = c switch
        {
            { i: [|i|] } => 1,
            _ => 0
        };
    }
}",
@"class Class
{
    int i { get; set; }

    void M(Class c)
    {
        var a = c switch
        {
            { i: this.i } => 1,
            _ => 0
        };
    }
}",
CodeStyleOptions2.QualifyPropertyAccess);
        }

        [WorkItem(40242, "https://github.com/dotnet/roslyn/issues/40242")]
        [Fact, Trait(Traits.Feature, Traits.Features.CodeActionsQualifyMemberAccess)]
        public async Task QualifyPropertyAccess_FieldSubpattern1()
        {
            await TestMissingAsyncWithOption(
@"class Class
{
    int i;

    void M(Class c)
    {
        if (c is { [|i|]: 1 })
        {
        }
    }
}",
CodeStyleOptions2.QualifyFieldAccess);
        }

        [WorkItem(40242, "https://github.com/dotnet/roslyn/issues/40242")]
        [Fact, Trait(Traits.Feature, Traits.Features.CodeActionsQualifyMemberAccess)]
        public async Task QualifyPropertyAccess_FieldSubpattern2()
        {
            await TestMissingAsyncWithOption(
@"class Class
{
    int i;

    void M(Class c)
    {
        switch (t)
        {
            case Class { [|i|]: 1 }:
                return;
        }
    }
}",
CodeStyleOptions2.QualifyFieldAccess);
        }

        [WorkItem(40242, "https://github.com/dotnet/roslyn/issues/40242")]
        [Fact, Trait(Traits.Feature, Traits.Features.CodeActionsQualifyMemberAccess)]
        public async Task QualifyPropertyAccess_FieldSubpattern3()
        {
            await TestMissingAsyncWithOption(
@"class Class
{
    int i;

    void M(Class c)
    {
        var a = c switch
        {
            { [|i|]: 0 } => 1,
            _ => 0
        };
    }
}",
CodeStyleOptions2.QualifyFieldAccess);
        }

        [WorkItem(40242, "https://github.com/dotnet/roslyn/issues/40242")]
        [Fact, Trait(Traits.Feature, Traits.Features.CodeActionsQualifyMemberAccess)]
        public async Task QualifyPropertyAccess_FieldSubpattern4()
        {
            //  it's ok that we qualify here because it's not a legal pattern (because it is not const).
            await TestAsyncWithOption(
@"class Class
{
    int i;

    void M(Class c)
    {
        var a = c switch
        {
            { i: [|i|] } => 1,
            _ => 0
        };
    }
}",
@"class Class
{
    int i;

    void M(Class c)
    {
        var a = c switch
        {
            { i: this.i } => 1,
            _ => 0
        };
    }
}",
CodeStyleOptions2.QualifyFieldAccess);
        }

        [WorkItem(7065, "https://github.com/dotnet/roslyn/issues/7065")]
        [Fact, Trait(Traits.Feature, Traits.Features.CodeActionsQualifyMemberAccess)]
        public async Task QualifyPropertyAccess_MethodArgument()
        {
            await TestAsyncWithOption(
@"class Class
{
    int i { get; set; }

    void M(int ii)
    {
        M([|i|]);
    }
}",
@"class Class
{
    int i { get; set; }

    void M(int ii)
    {
        M(this.i);
    }
}",
CodeStyleOptions2.QualifyPropertyAccess);
        }

        [WorkItem(7065, "https://github.com/dotnet/roslyn/issues/7065")]
        [Fact, Trait(Traits.Feature, Traits.Features.CodeActionsQualifyMemberAccess)]
        public async Task QualifyPropertyAccess_ChainedAccess()
        {
            await TestAsyncWithOption(
@"class Class
{
    int i { get; set; }

    void M()
    {
        var s = [|i|].ToString();
    }
}",
@"class Class
{
    int i { get; set; }

    void M()
    {
        var s = this.i.ToString();
    }
}",
CodeStyleOptions2.QualifyPropertyAccess);
        }

        [WorkItem(7065, "https://github.com/dotnet/roslyn/issues/7065")]
        [Fact, Trait(Traits.Feature, Traits.Features.CodeActionsQualifyMemberAccess)]
        public async Task QualifyPropertyAccess_ConditionalAccess()
        {
            await TestAsyncWithOption(
@"class Class
{
    string s { get; set; }

    void M()
    {
        var x = [|s|]?.ToString();
    }
}",
@"class Class
{
    string s { get; set; }

    void M()
    {
        var x = this.s?.ToString();
    }
}",
CodeStyleOptions2.QualifyPropertyAccess);
        }

        [WorkItem(7065, "https://github.com/dotnet/roslyn/issues/7065")]
        [Fact, Trait(Traits.Feature, Traits.Features.CodeActionsQualifyMemberAccess)]
        public async Task QualifyPropertyAccess_OnBase()
        {
            await TestAsyncWithOption(
@"class Base
{
    protected int i { get; set; }
}

class Derived : Base
{
    void M()
    {
        [|i|] = 1;
    }
}",
@"class Base
{
    protected int i { get; set; }
}

class Derived : Base
{
    void M()
    {
        this.i = 1;
    }
}",
CodeStyleOptions2.QualifyPropertyAccess);
        }

        [WorkItem(7065, "https://github.com/dotnet/roslyn/issues/7065")]
        [Fact, Trait(Traits.Feature, Traits.Features.CodeActionsQualifyMemberAccess)]
        public async Task QualifyPropertyAccess_NotSuggestedOnInstance()
        {
            await TestMissingAsyncWithOption(
@"class Class
{
    int i { get; set; }

    void M(Class c)
    {
        c.[|i|] = 1;
    }
}",
CodeStyleOptions2.QualifyPropertyAccess);
        }

        [WorkItem(7065, "https://github.com/dotnet/roslyn/issues/7065")]
        [Fact, Trait(Traits.Feature, Traits.Features.CodeActionsQualifyMemberAccess)]
        public async Task QualifyPropertyAccess_NotSuggestedOnStatic()
        {
            await TestMissingAsyncWithOption(
@"class C
{
    static int i { get; set; }

    void M()
    {
        [|i|] = 1;
    }
}",
CodeStyleOptions2.QualifyPropertyAccess);
        }

        [WorkItem(7065, "https://github.com/dotnet/roslyn/issues/7065")]
        [Fact, Trait(Traits.Feature, Traits.Features.CodeActionsQualifyMemberAccess)]
        public async Task QualifyMethodAccess_VoidCallWithArguments()
        {
            await TestAsyncWithOption(
@"class Class
{
    void M(int i)
    {
        [|M|](0);
    }
}",
@"class Class
{
    void M(int i)
    {
        this.M(0);
    }
}",
CodeStyleOptions2.QualifyMethodAccess);
        }

        [WorkItem(7065, "https://github.com/dotnet/roslyn/issues/7065")]
        [Fact, Trait(Traits.Feature, Traits.Features.CodeActionsQualifyMemberAccess)]
        public async Task QualifyMethodAccess_AsReturn()
        {
            await TestAsyncWithOption(
@"class Class
{
    int M()
    {
        return [|M|]();
    }",
@"class Class
{
    int M()
    {
        return this.M();
    }",
CodeStyleOptions2.QualifyMethodAccess);
        }

        [WorkItem(7065, "https://github.com/dotnet/roslyn/issues/7065")]
        [Fact, Trait(Traits.Feature, Traits.Features.CodeActionsQualifyMemberAccess)]
        public async Task QualifyMethodAccess_ChainedAccess()
        {
            await TestAsyncWithOption(
@"class Class
{
    string M()
    {
        var s = [|M|]().ToString();
    }",
@"class Class
{
    string M()
    {
        var s = this.M().ToString();
    }",
CodeStyleOptions2.QualifyMethodAccess);
        }

        [WorkItem(7065, "https://github.com/dotnet/roslyn/issues/7065")]
        [Fact, Trait(Traits.Feature, Traits.Features.CodeActionsQualifyMemberAccess)]
        public async Task QualifyMethodAccess_ConditionalAccess()
        {
            await TestAsyncWithOption(
@"class Class
{
    string M()
    {
        return [|M|]()?.ToString();
    }",
@"class Class
{
    string M()
    {
        return this.M()?.ToString();
    }",
CodeStyleOptions2.QualifyMethodAccess);
        }

        [WorkItem(7065, "https://github.com/dotnet/roslyn/issues/7065")]
        [Fact, Trait(Traits.Feature, Traits.Features.CodeActionsQualifyMemberAccess)]
        public async Task QualifyMethodAccess_EventSubscription1()
        {
            await TestAsyncWithOption(
@"using System;

class C
{
    event EventHandler e;

    void Handler(object sender, EventArgs args)
    {
        e += [|Handler|];
    }
}",
@"using System;

class C
{
    event EventHandler e;

    void Handler(object sender, EventArgs args)
    {
        e += this.Handler;
    }
}",
CodeStyleOptions2.QualifyMethodAccess);
        }

        [WorkItem(7065, "https://github.com/dotnet/roslyn/issues/7065")]
        [Fact, Trait(Traits.Feature, Traits.Features.CodeActionsQualifyMemberAccess)]
        public async Task QualifyMethodAccess_EventSubscription2()
        {
            await TestAsyncWithOption(
@"using System;

class C
{
    event EventHandler e;

    void Handler(object sender, EventArgs args)
    {
        e += new EventHandler([|Handler|]);
    }
}",
@"using System;

class C
{
    event EventHandler e;

    void Handler(object sender, EventArgs args)
    {
        e += new EventHandler(this.Handler);
    }
}",
CodeStyleOptions2.QualifyMethodAccess);
        }

        [WorkItem(7065, "https://github.com/dotnet/roslyn/issues/7065")]
        [Fact, Trait(Traits.Feature, Traits.Features.CodeActionsQualifyMemberAccess)]
        public async Task QualifyMethodAccess_OnBase()
        {
            await TestAsyncWithOption(
@"class Base
{
    protected void Method()
    {
    }
}

class Derived : Base
{
    void M()
    {
        [|Method|]();
    }
}",
@"class Base
{
    protected void Method()
    {
    }
}

class Derived : Base
{
    void M()
    {
        this.Method();
    }
}",
CodeStyleOptions2.QualifyMethodAccess);
        }

        [WorkItem(7065, "https://github.com/dotnet/roslyn/issues/7065")]
        [Fact, Trait(Traits.Feature, Traits.Features.CodeActionsQualifyMemberAccess)]
        public async Task QualifyMethodAccess_NotSuggestedOnInstance()
        {
            await TestMissingAsyncWithOption(
@"class Class
{
    void M(Class c)
    {
        c.[|M|]();
    }
}",
CodeStyleOptions2.QualifyMethodAccess);
        }

        [WorkItem(7065, "https://github.com/dotnet/roslyn/issues/7065")]
        [Fact, Trait(Traits.Feature, Traits.Features.CodeActionsQualifyMemberAccess)]
        public async Task QualifyMethodAccess_NotSuggestedOnStatic()
        {
            await TestMissingAsyncWithOption(
@"class C
{
    static void Method()
    {
    }

    void M()
    {
        [|Method|]();
    }
}",
CodeStyleOptions2.QualifyMethodAccess);
        }

        [WorkItem(28509, "https://github.com/dotnet/roslyn/issues/28509")]
        [Fact, Trait(Traits.Feature, Traits.Features.CodeActionsQualifyMemberAccess)]
        public async Task QualifyMethodAccess_NotSuggestedOnObjectInitializer()
        {
            await TestMissingAsyncWithOption(
@"class C
{
    void M()
    {
         var foo = 1;
         var test = new System.Collections.Generic.List<int> { [|foo|] };
    }
}",
CodeStyleOptions2.QualifyMethodAccess);
        }

        [WorkItem(28509, "https://github.com/dotnet/roslyn/issues/28509")]
        [Fact, Trait(Traits.Feature, Traits.Features.CodeActionsQualifyMemberAccess)]
        public async Task QualifyLocalMethodAccess_NotSuggestedOnObjectInitializer()
        {
            await TestMissingAsyncWithOption(
@"class C
{
    void M()
    {
        int Local() => 1;
        var test = new System.Collections.Generic.List<int> { [|Local()|] };
    }
}",
CodeStyleOptions2.QualifyMethodAccess);
        }

        [WorkItem(28509, "https://github.com/dotnet/roslyn/issues/28509")]
        [Fact, Trait(Traits.Feature, Traits.Features.CodeActionsQualifyMemberAccess)]
        public async Task QualifyMethodAccess_NotSuggestedOnCollectionInitializer()
        {
            await TestMissingAsyncWithOption(
@"class C
{
    void M()
    {
         var foo = 1;
         var test = new System.Collections.Generic.List<int> { [|foo|] };
    }
}",
CodeStyleOptions2.QualifyMethodAccess);
        }

        [WorkItem(28509, "https://github.com/dotnet/roslyn/issues/28509")]
        [Fact, Trait(Traits.Feature, Traits.Features.CodeActionsQualifyMemberAccess)]
        public async Task QualifyLocalMethodAccess_NotSuggestedOnCollectionInitializer()
        {
            await TestMissingAsyncWithOption(
@"class C
{
    void M()
    {
        int Local() => 1;
        var test = new System.Collections.Generic.List<int> { [|Local()|] };
    }
}",
CodeStyleOptions2.QualifyMethodAccess);
        }

        [WorkItem(28509, "https://github.com/dotnet/roslyn/issues/28509")]
        [Fact, Trait(Traits.Feature, Traits.Features.CodeActionsQualifyMemberAccess)]
        public async Task QualifyLocalMethodAccess_NotSuggestedInMethodCall()
        {
            await TestMissingAsyncWithOption(
@"class C
{
    void M()
    {
        int Local() => 1;
        [|Local|]();
    }
}",
CodeStyleOptions2.QualifyMethodAccess);
        }

        [WorkItem(38043, "https://github.com/dotnet/roslyn/issues/38043")]
        [Fact, Trait(Traits.Feature, Traits.Features.CodeActionsQualifyMemberAccess)]
        public async Task QualifyLocalMethodAccess_NotSuggestedInNestedMethodCall()
        {
            await TestMissingAsyncWithOption(
@"using System;

class C
{
    void Method()
    {
        object LocalFunction() => new object();
        this.Method2([|LocalFunction|]);
    }

    void Method2(Func<object> LocalFunction)
    {
    }
}",
CodeStyleOptions2.QualifyMethodAccess);
        }

        [WorkItem(38043, "https://github.com/dotnet/roslyn/issues/38043")]
        [Fact, Trait(Traits.Feature, Traits.Features.CodeActionsQualifyMemberAccess)]
        public async Task QualifyLocalMethodAccess_NotSuggestedInCollectionInitializer()
        {
            await TestMissingAsyncWithOption(
@"using System;
using System.Collections.Generic;

class C
{
    void Method()
    {
        object LocalFunction() => new object();
        var dict = new Dictionary<Func<object>, int>() { { [|LocalFunction|], 1 } };
    }
}",
CodeStyleOptions2.QualifyMethodAccess);
        }

        [WorkItem(38043, "https://github.com/dotnet/roslyn/issues/38043")]
        [Fact, Trait(Traits.Feature, Traits.Features.CodeActionsQualifyMemberAccess)]
        public async Task QualifyLocalMethodAccess_NotSuggestedInObjectMethodInvocation()
        {
            await TestMissingAsyncWithOption(
@"using System;

class C
{
    void Method()
    {
        object LocalFunction() => new object();
        [|LocalFunction|]();
    }
}",
CodeStyleOptions2.QualifyMethodAccess);
        }

        [WorkItem(7065, "https://github.com/dotnet/roslyn/issues/7065")]
        [Fact(Skip = "https://github.com/dotnet/roslyn/issues/7587"), Trait(Traits.Feature, Traits.Features.CodeActionsQualifyMemberAccess)]
        public async Task QualifyEventAccess_EventSubscription()
        {
            await TestAsyncWithOption(
@"using System;

class C
{
    event EventHandler e;

    void Handler(object sender, EventArgs args)
    {
        [|e|] += Handler;
    }
}",
@"using System;

class C
{
    event EventHandler e;

    void Handler(object sender, EventArgs args)
    {
        this.e += Handler;
    }
}",
CodeStyleOptions2.QualifyEventAccess);
        }

        [WorkItem(7065, "https://github.com/dotnet/roslyn/issues/7065")]
        [Fact(Skip = "https://github.com/dotnet/roslyn/issues/7587"), Trait(Traits.Feature, Traits.Features.CodeActionsQualifyMemberAccess)]
        public async Task QualifyEventAccessAsProperty_EventSubscription()
        {
            await TestAsyncWithOption(
@"using System;

class C
{
    event EventHandler e
    {
        add
        {
        }

        remove
        {
        }
    }

    void Handler(object sender, EventArgs args)
    {
        [|e|] += Handler;
    }
}",
@"using System;

class C
{
    event EventHandler e
    {
        add
        {
        }

        remove
        {
        }
    }

    void Handler(object sender, EventArgs args)
    {
        this.e += Handler;
    }
}",
CodeStyleOptions2.QualifyEventAccess);
        }

        [WorkItem(7065, "https://github.com/dotnet/roslyn/issues/7065")]
        [Fact(Skip = "https://github.com/dotnet/roslyn/issues/7587"), Trait(Traits.Feature, Traits.Features.CodeActionsQualifyMemberAccess)]
        public async Task QualifyEventAccess_InvokeEvent1()
        {
            await TestAsyncWithOption(
@"using System;

class C
{
    event EventHandler e;

    void OnSomeEvent()
    {
        [|e|](this, new EventArgs());
    }
}",
@"using System;

class C
{
    event EventHandler e;

    void OnSomeEvent()
    {
        this.e(this, new EventArgs());
    }
}",
CodeStyleOptions2.QualifyEventAccess);
        }

        [WorkItem(7065, "https://github.com/dotnet/roslyn/issues/7065")]
        [Fact(Skip = "https://github.com/dotnet/roslyn/issues/7587"), Trait(Traits.Feature, Traits.Features.CodeActionsQualifyMemberAccess)]
        public async Task QualifyEventAccess_InvokeEvent2()
        {
            await TestAsyncWithOption(
@"using System;

class C
{
    event EventHandler e;

    void OnSomeEvent()
    {
        [|e|].Invoke(this, new EventArgs());
    }
}",
@"using System;

class C
{
    event EventHandler e;

    void OnSomeEvent()
    {
        this.e.Invoke(this, new EventArgs());
    }
}",
CodeStyleOptions2.QualifyEventAccess);
        }

        [WorkItem(7065, "https://github.com/dotnet/roslyn/issues/7065")]
        [Fact(Skip = "https://github.com/dotnet/roslyn/issues/7587"), Trait(Traits.Feature, Traits.Features.CodeActionsQualifyMemberAccess)]
        public async Task QualifyEventAccess_InvokeEvent3()
        {
            await TestAsyncWithOption(
@"using System;

class C
{
    event EventHandler e;

    void OnSomeEvent()
    {
        [|e|]?.Invoke(this, new EventArgs());
    }
}",
@"using System;

class C
{
    event EventHandler e;

    void OnSomeEvent()
    {
        this.e?.Invoke(this, new EventArgs());
    }
}",
CodeStyleOptions2.QualifyEventAccess);
        }

        [WorkItem(7065, "https://github.com/dotnet/roslyn/issues/7065")]
        [Fact(Skip = "https://github.com/dotnet/roslyn/issues/7587"), Trait(Traits.Feature, Traits.Features.CodeActionsQualifyMemberAccess)]
        public async Task QualifyEventAccess_OnBase()
        {
            await TestAsyncWithOption(
@"using System;

class Base
{
    protected event EventHandler e;
}

class Derived : Base
{
    void Handler(object sender, EventArgs args)
    {
        [|e|] += Handler;
    }
}",
@"using System;

class Base
{
    protected event EventHandler e;
}

class Derived : Base
{
    void Handler(object sender, EventArgs args)
    {
        this.e += Handler;
    }
}",
CodeStyleOptions2.QualifyEventAccess);
        }

        [WorkItem(7065, "https://github.com/dotnet/roslyn/issues/7065")]
        [Fact, Trait(Traits.Feature, Traits.Features.CodeActionsQualifyMemberAccess)]
        public async Task QualifyEventAccess_NotSuggestedOnInstance()
        {
            await TestMissingAsyncWithOption(
@"using System;

class Class
{
    event EventHandler e;

    void M(Class c)
    {
        c.[|e|] += Handler;
    }

    void Handler(object sender, EventArgs args)
    {
    }
}",
CodeStyleOptions2.QualifyEventAccess);
        }

        [WorkItem(7065, "https://github.com/dotnet/roslyn/issues/7065")]
        [Fact, Trait(Traits.Feature, Traits.Features.CodeActionsQualifyMemberAccess)]
        public async Task QualifyEventAccess_NotSuggestedOnStatic()
        {
            await TestMissingAsyncWithOption(
@"using System;

class C
{
    static event EventHandler e;
}

void Handler(object sender, EventArgs args)
{
    [|e|] += Handler;
} }",
CodeStyleOptions2.QualifyEventAccess);
        }

        [Fact, Trait(Traits.Feature, Traits.Features.CodeActionsQualifyMemberAccess)]
        public async Task QualifyMemberAccessOnNotificationOptionSilent()
        {
            await TestAsyncWithOptionAndNotificationOption(
@"class Class
{
    int Property { get; set; };

    void M()
    {
        [|Property|] = 1;
    }
}",
@"class Class
{
    int Property { get; set; };

    void M()
    {
        this.Property = 1;
    }
}",
CodeStyleOptions2.QualifyPropertyAccess, NotificationOption2.Silent);
        }

        [Fact, Trait(Traits.Feature, Traits.Features.CodeActionsQualifyMemberAccess)]
        public async Task QualifyMemberAccessOnNotificationOptionInfo()
        {
            await TestAsyncWithOptionAndNotificationOption(
@"class Class
{
    int Property { get; set; };

    void M()
    {
        [|Property|] = 1;
    }
}",
@"class Class
{
    int Property { get; set; };

    void M()
    {
        this.Property = 1;
    }
}",
CodeStyleOptions2.QualifyPropertyAccess, NotificationOption2.Suggestion);
        }

        [Fact, Trait(Traits.Feature, Traits.Features.CodeActionsQualifyMemberAccess)]
        public async Task QualifyMemberAccessOnNotificationOptionWarning()
        {
            await TestAsyncWithOptionAndNotificationOption(
@"class Class
{
    int Property { get; set; };

    void M()
    {
        [|Property|] = 1;
    }
}",
@"class Class
{
    int Property { get; set; };

    void M()
    {
        this.Property = 1;
    }
}",
CodeStyleOptions2.QualifyPropertyAccess, NotificationOption2.Warning);
        }

        [Fact, Trait(Traits.Feature, Traits.Features.CodeActionsQualifyMemberAccess)]
        public async Task QualifyMemberAccessOnNotificationOptionError()
        {
            await TestAsyncWithOptionAndNotificationOption(
@"class Class
{
    int Property { get; set; };

    void M()
    {
        [|Property|] = 1;
    }
}",
@"class Class
{
    int Property { get; set; };

    void M()
    {
        this.Property = 1;
    }
}",
CodeStyleOptions2.QualifyPropertyAccess, NotificationOption2.Error);
        }

        [WorkItem(15325, "https://github.com/dotnet/roslyn/issues/15325")]
        [Fact(Skip = "https://github.com/dotnet/roslyn/issues/18839"), Trait(Traits.Feature, Traits.Features.CodeActionsQualifyMemberAccess)]
        public async Task QualifyInstanceMethodInDelegateCreation()
        {
            await TestAsyncWithOption(
@"using System;

class A
{
    int Function(int x) => x + x;

    void Error()
    { 
        var func = new Func<int, int>([|Function|]);
        func(1);
    }
}",
@"using System;

class A
{
    int Function(int x) => x + x;

    void Error()
    { 
        var func = new Func<int, int>(this.Function);
        func(1);
    }
}",
CodeStyleOptions2.QualifyMethodAccess);
        }

        [WorkItem(15325, "https://github.com/dotnet/roslyn/issues/15325")]
        [Fact, Trait(Traits.Feature, Traits.Features.CodeActionsQualifyMemberAccess)]
        public async Task DoNotQualifyStaticMethodInDelegateCreation()
        {
            await TestMissingAsyncWithOption(
@"using System;

class A
{
    static int Function(int x) => x + x;

    void Error()
    { 
        var func = new Func<int, int>([|Function|]);
        func(1);
    }
}",
CodeStyleOptions2.QualifyMethodAccess);
        }

        [WorkItem(17711, "https://github.com/dotnet/roslyn/issues/17711")]
        [Fact, Trait(Traits.Feature, Traits.Features.CodeActionsQualifyMemberAccess)]
        public async Task DoNotReportToQualify_IfBaseQualificationOnField()
        {
            await TestMissingAsyncWithOption(
@"class Base
{
    protected int field;
}
class Derived : Base
{
    void M() { [|base.field|] = 0; }
}",
CodeStyleOptions2.QualifyFieldAccess);
        }

        [WorkItem(17711, "https://github.com/dotnet/roslyn/issues/17711")]
        [Fact, Trait(Traits.Feature, Traits.Features.CodeActionsQualifyMemberAccess)]
        public async Task DoNotReportToQualify_IfBaseQualificationOnProperty()
        {
            await TestMissingAsyncWithOption(
@"class Base
{
    protected virtual int Property { get; }
}
class Derived : Base
{
    protected override int Property { get { return [|base.Property|]; } }
}",
CodeStyleOptions2.QualifyPropertyAccess);
        }

        [WorkItem(17711, "https://github.com/dotnet/roslyn/issues/17711")]
        [Fact, Trait(Traits.Feature, Traits.Features.CodeActionsQualifyMemberAccess)]
        public async Task DoNotReportToQualify_IfBaseQualificationOnMethod()
        {
            await TestMissingAsyncWithOption(
@"class Base
{
    protected virtual void M() { }
}
class Derived : Base
{
    protected override void M() { [|base.M()|]; }
}",
CodeStyleOptions2.QualifyMethodAccess);
        }

        [WorkItem(17711, "https://github.com/dotnet/roslyn/issues/17711")]
        [Fact, Trait(Traits.Feature, Traits.Features.CodeActionsQualifyMemberAccess)]
        public async Task DoNotReportToQualify_IfBaseQualificationOnEvent()
        {
            await TestMissingAsyncWithOption(
@"class Base
{
    protected virtual event EventHandler Event;
}
class Derived : Base
{
    protected override event EventHandler Event 
    {
        add { [|base.Event|] += value; }
        remove { }
    }
}",
CodeStyleOptions2.QualifyEventAccess);
        }

        [WorkItem(21519, "https://github.com/dotnet/roslyn/issues/21519")]
        [Fact, Trait(Traits.Feature, Traits.Features.CodeActionsQualifyMemberAccess)]
        public async Task DoNotReportToQualify_IfInStaticContext1()
        {
            await TestMissingAsyncWithOption(
@"class Program
{
    public int Foo { get; set; }
    public static string Bar = nameof([|Foo|]);
}",
CodeStyleOptions2.QualifyPropertyAccess);
        }

        [WorkItem(21519, "https://github.com/dotnet/roslyn/issues/21519")]
        [Fact, Trait(Traits.Feature, Traits.Features.CodeActionsQualifyMemberAccess)]
        public async Task DoNotReportToQualify_IfInStaticContext2()
        {
            await TestMissingAsyncWithOption(
@"class Program
{
    public int Foo { get; set; }
    public string Bar = nameof([|Foo|]);
}",
CodeStyleOptions2.QualifyPropertyAccess);
        }

        [WorkItem(21519, "https://github.com/dotnet/roslyn/issues/21519")]
        [Fact, Trait(Traits.Feature, Traits.Features.CodeActionsQualifyMemberAccess)]
        public async Task DoNotReportToQualify_IfInStaticContext3()
        {
            await TestMissingAsyncWithOption(
@"class Program
{
    public int Foo { get; set; }
    static void Main(string[] args)
    {
        System.Console.WriteLine(nameof([|Foo|]));
    }
}",
CodeStyleOptions2.QualifyPropertyAccess);
        }

        [WorkItem(21519, "https://github.com/dotnet/roslyn/issues/21519")]
        [Fact, Trait(Traits.Feature, Traits.Features.CodeActionsQualifyMemberAccess)]
        public async Task DoNotReportToQualify_IfInStaticContext4()
        {
            await TestMissingAsyncWithOption(
@"class Program
{
    public int Foo;
    static void Main(string[] args)
    {
        System.Console.WriteLine(nameof([|Foo|]));
    }
}",
CodeStyleOptions2.QualifyFieldAccess);
        }

        [WorkItem(21519, "https://github.com/dotnet/roslyn/issues/21519")]
        [Fact, Trait(Traits.Feature, Traits.Features.CodeActionsQualifyMemberAccess)]
        public async Task DoNotReportToQualify_IfInStaticContext5()
        {
            await TestMissingAsyncWithOption(
@"class Program
{
    public int Foo { get; set; }
    static string Bar { get; set; }

    static Program()
    {
        Bar = nameof([|Foo|]);
    }
}",
CodeStyleOptions2.QualifyPropertyAccess);
        }

        [WorkItem(21519, "https://github.com/dotnet/roslyn/issues/21519")]
        [Fact, Trait(Traits.Feature, Traits.Features.CodeActionsQualifyMemberAccess)]
        public async Task DoNotReportToQualify_IfInStaticContext6()
        {
            await TestMissingAsyncWithOption(
@"public class Foo
{
    public event EventHandler Bar;

    private string Field = nameof([|Bar|]);
}",
CodeStyleOptions2.QualifyEventAccess);
        }

        [WorkItem(32093, "https://github.com/dotnet/roslyn/issues/32093")]
        [Fact, Trait(Traits.Feature, Traits.Features.CodeActionsQualifyMemberAccess)]
        public async Task DoNotReportToQualify_IfInBaseConstructor()
        {
            await TestMissingAsyncWithOption(
@"public class Base
{
    public string Foo { get; }
    public Base(string foo){}
}
public class Derived : Base
{
    public Derived()
        : base(nameof([|Foo|]))
    {}
}
",
                CodeStyleOptions2.QualifyFieldAccess);
        }

        [WorkItem(21519, "https://github.com/dotnet/roslyn/issues/21519")]
        [Fact, Trait(Traits.Feature, Traits.Features.CodeActionsQualifyMemberAccess)]
        public async Task QualifyPropertyAccess_InAccessorExpressionBody()
        {
            await TestAsyncWithOption(
@"public class C
{
    public string Foo { get; set; }
    public string Bar { get => [|Foo|]; }
}",
@"public class C
{
    public string Foo { get; set; }
    public string Bar { get => this.Foo; }
}",
CodeStyleOptions2.QualifyPropertyAccess);
        }

        [WorkItem(21519, "https://github.com/dotnet/roslyn/issues/21519")]
        [Fact, Trait(Traits.Feature, Traits.Features.CodeActionsQualifyMemberAccess)]
        public async Task QualifyPropertyAccess_InAccessorWithBodyAndExpressionBody1()
        {
            await TestAsyncWithOption(
@"public class C
{
    public string Foo { get; set; }
    public string Bar { get { return [|Foo|]; } => Foo; }
}",
@"public class C
{
    public string Foo { get; set; }
    public string Bar { get { return this.Foo; } => Foo; }
}",
CodeStyleOptions2.QualifyPropertyAccess);
        }

        [WorkItem(21519, "https://github.com/dotnet/roslyn/issues/21519")]
        [Fact, Trait(Traits.Feature, Traits.Features.CodeActionsQualifyMemberAccess)]
        public async Task QualifyPropertyAccess_InAccessorWithBodyAndExpressionBody2()
        {
            await TestAsyncWithOption(
@"public class C
{
    public string Foo { get; set; }
    public string Bar { get { return Foo; } => [|Foo|]; }
}",
@"public class C
{
    public string Foo { get; set; }
    public string Bar { get { return Foo; } => this.Foo; }
}",
CodeStyleOptions2.QualifyPropertyAccess);
        }

        [WorkItem(28509, "https://github.com/dotnet/roslyn/issues/28509")]
        [Fact, Trait(Traits.Feature, Traits.Features.CodeActionsQualifyMemberAccess)]
        public async Task QualifyPropertyAccess_InObjectInitializer()
        {
            await TestAsyncWithOption(
@"class C
{
    public int Foo { get; set }
    void M()
    {
        var test = new System.Collections.Generic.List<int> { [|Foo|] };
    }
}",
@"class C
{
    public int Foo { get; set }
    void M()
    {
        var test = new System.Collections.Generic.List<int> { this.Foo };
    }
}",
CodeStyleOptions2.QualifyPropertyAccess);
        }

        [WorkItem(28509, "https://github.com/dotnet/roslyn/issues/28509")]
        [Fact, Trait(Traits.Feature, Traits.Features.CodeActionsQualifyMemberAccess)]
        public async Task QualifyPropertyAccess_InCollectionInitializer()
        {
            await TestAsyncWithOption(
@"class C
{
    public int Foo { get; set }
    void M()
    {
        var test = new System.Collections.Generic.List<int> { [|Foo|] };
    }
}",
@"class C
{
    public int Foo { get; set }
    void M()
    {
        var test = new System.Collections.Generic.List<int> { this.Foo };
    }
}",
CodeStyleOptions2.QualifyPropertyAccess);
        }

        [WorkItem(22776, "https://github.com/dotnet/roslyn/issues/22776")]
        [Fact, Trait(Traits.Feature, Traits.Features.CodeActionsQualifyMemberAccess)]
        public async Task DoNotReportToQualify_InObjectInitializer1()
        {
            await TestMissingAsyncWithOption(
@"public class C
{
    public string Foo { get; set; }
    public void Bar()
    {
        var c = new C
        {
            [|Foo|] = string.Empty
        };
    }
}",
CodeStyleOptions2.QualifyPropertyAccess);
        }

        [WorkItem(22776, "https://github.com/dotnet/roslyn/issues/22776")]
        [Fact, Trait(Traits.Feature, Traits.Features.CodeActionsQualifyMemberAccess)]
        public async Task DoNotReportToQualify_InObjectInitializer2()
        {
            await TestMissingAsyncWithOption(
@"public class C
{
    public string Foo;
    public void Bar()
    {
        var c = new C
        {
            [|Foo|] = string.Empty
        };
    }
}",
CodeStyleOptions2.QualifyPropertyAccess);
        }

        [WorkItem(26893, "https://github.com/dotnet/roslyn/issues/26893")]
        [Fact, Trait(Traits.Feature, Traits.Features.CodeActionsQualifyMemberAccess)]
        public async Task DoNotReportToQualify_IfInAttribute1()
        {
            await TestMissingAsyncWithOption(
@"
using System;

class MyAttribute : Attribute 
{
    public MyAttribute(string name) { }
}

[My(nameof([|Goo|]))]
class Program
{
    int Goo { get; set; }
}",
CodeStyleOptions2.QualifyPropertyAccess);
        }

        [WorkItem(26893, "https://github.com/dotnet/roslyn/issues/26893")]
        [Fact, Trait(Traits.Feature, Traits.Features.CodeActionsQualifyMemberAccess)]
        public async Task DoNotReportToQualify_IfInAttribute2()
        {
            await TestMissingAsyncWithOption(
@"
using System;

class MyAttribute : Attribute 
{
    public MyAttribute(string name) { }
}

class Program
{
    [My(nameof([|Goo|]))]
    int Goo { get; set; }
}",
CodeStyleOptions2.QualifyPropertyAccess);
        }

        [WorkItem(26893, "https://github.com/dotnet/roslyn/issues/26893")]
        [Fact, Trait(Traits.Feature, Traits.Features.CodeActionsQualifyMemberAccess)]
        public async Task DoNotReportToQualify_IfInAttribute3()
        {
            await TestMissingAsyncWithOption(
@"
using System;

class MyAttribute : Attribute 
{
    public MyAttribute(string name) { }
}

class Program
{
    [My(nameof([|Goo|]))]
    public int Bar = 0 ;
    public int Goo { get; set; }
}",
CodeStyleOptions2.QualifyPropertyAccess);
        }

        [WorkItem(26893, "https://github.com/dotnet/roslyn/issues/26893")]
        [Fact, Trait(Traits.Feature, Traits.Features.CodeActionsQualifyMemberAccess)]
        public async Task DoNotReportToQualify_IfInAttribute4()
        {
            await TestMissingAsyncWithOption(
@"
using System;

class MyAttribute : Attribute 
{
    public MyAttribute(string name) { }
}

class Program
{
    int Goo { [My(nameof([|Goo|]))]get; set; }
}",
CodeStyleOptions2.QualifyPropertyAccess);
        }

        [WorkItem(26893, "https://github.com/dotnet/roslyn/issues/26893")]
        [Fact, Trait(Traits.Feature, Traits.Features.CodeActionsQualifyMemberAccess)]
        public async Task DoNotReportToQualify_IfInAttribute5()
        {
            await TestMissingAsyncWithOption(
@"
using System;

class MyAttribute : Attribute 
{
    public MyAttribute(string name) { }
}

class Program
{
    int Goo { get; set; }
    void M([My(nameof([|Goo|]))]int i) { }
}",
CodeStyleOptions2.QualifyPropertyAccess);
        }
    }
}<|MERGE_RESOLUTION|>--- conflicted
+++ resolved
@@ -21,21 +21,6 @@
             => (new CSharpQualifyMemberAccessDiagnosticAnalyzer(), new CSharpQualifyMemberAccessCodeFixProvider());
 
         private Task TestAsyncWithOption(string code, string expected, PerLanguageOption2<CodeStyleOption2<bool>> option)
-<<<<<<< HEAD
-        {
-            return TestAsyncWithOptionAndNotificationOption(code, expected, option, NotificationOption2.Error);
-        }
-
-        private Task TestAsyncWithOptionAndNotificationOption(string code, string expected, PerLanguageOption2<CodeStyleOption2<bool>> option, NotificationOption2 notification)
-        {
-            return TestInRegularAndScriptAsync(code, expected, options: Option(option, true, notification));
-        }
-
-        private Task TestMissingAsyncWithOption(string code, PerLanguageOption2<CodeStyleOption2<bool>> option)
-        {
-            return TestMissingAsyncWithOptionAndNotificationOption(code, option, NotificationOption2.Error);
-        }
-=======
             => TestAsyncWithOptionAndNotificationOption(code, expected, option, NotificationOption2.Error);
 
         private Task TestAsyncWithOptionAndNotificationOption(string code, string expected, PerLanguageOption2<CodeStyleOption2<bool>> option, NotificationOption2 notification)
@@ -43,7 +28,6 @@
 
         private Task TestMissingAsyncWithOption(string code, PerLanguageOption2<CodeStyleOption2<bool>> option)
             => TestMissingAsyncWithOptionAndNotificationOption(code, option, NotificationOption2.Error);
->>>>>>> d73229b4
 
         private Task TestMissingAsyncWithOptionAndNotificationOption(string code, PerLanguageOption2<CodeStyleOption2<bool>> option, NotificationOption2 notification)
             => TestMissingInRegularAndScriptAsync(code, new TestParameters(options: Option(option, true, notification)));
