﻿// Licensed to the .NET Foundation under one or more agreements.
// The .NET Foundation licenses this file to you under the MIT license.
// See the LICENSE file in the project root for more information.

using System.Threading;
using System.Threading.Tasks;
using Microsoft.CodeAnalysis.CSharp;
using Microsoft.CodeAnalysis.Test.Utilities;
using Microsoft.CodeAnalysis.Testing;
using Roslyn.Test.Utilities;
using Xunit;
using VerifyCS = Microsoft.CodeAnalysis.Editor.UnitTests.CodeActions.CSharpCodeFixVerifier<
    Microsoft.CodeAnalysis.CSharp.UseIndexOrRangeOperator.CSharpUseRangeOperatorDiagnosticAnalyzer,
    Microsoft.CodeAnalysis.CSharp.UseIndexOrRangeOperator.CSharpUseRangeOperatorCodeFixProvider>;

namespace Microsoft.CodeAnalysis.Editor.CSharp.UnitTests.UseIndexOrRangeOperator
{
    public class UseRangeOperatorTests
    {
        [Fact, Trait(Traits.Feature, Traits.Features.CodeActionsUseRangeOperator)]
        public async Task TestNotInCSharp7()
        {
            var source =
@"
class C
{
    void Goo(string s)
    {
        var v = s.Substring(1, s.Length - 1);
    }
}";

            await new VerifyCS.Test
            {
                ReferenceAssemblies = ReferenceAssemblies.NetCore.NetCoreApp31,
                TestCode = source,
                FixedCode = source,
                LanguageVersion = LanguageVersion.CSharp7,
            }.RunAsync();
        }

        [Fact, Trait(Traits.Feature, Traits.Features.CodeActionsUseRangeOperator)]
        public async Task TestWithMissingReference()
        {
            var source =
@"class {|#0:C|}
{
    {|#1:void|} Goo({|#2:string|} s)
    {
        var v = s.Substring({|#3:1|}, s.Length - {|#4:1|});
    }
}";

            await new VerifyCS.Test
            {
                ReferenceAssemblies = new ReferenceAssemblies("custom"),
                TestCode = source,
                ExpectedDiagnostics =
                {
                    // /0/Test0.cs(1,7): error CS0518: Predefined type 'System.Object' is not defined or imported
                    DiagnosticResult.CompilerError("CS0518").WithLocation(0).WithArguments("System.Object"),
                    // /0/Test0.cs(1,7): error CS1729: 'object' does not contain a constructor that takes 0 arguments
                    DiagnosticResult.CompilerError("CS1729").WithLocation(0).WithArguments("object", "0"),
                    // /0/Test0.cs(3,5): error CS0518: Predefined type 'System.Void' is not defined or imported
                    DiagnosticResult.CompilerError("CS0518").WithLocation(1).WithArguments("System.Void"),
                    // /0/Test0.cs(3,14): error CS0518: Predefined type 'System.String' is not defined or imported
                    DiagnosticResult.CompilerError("CS0518").WithLocation(2).WithArguments("System.String"),
                    // /0/Test0.cs(5,29): error CS0518: Predefined type 'System.Int32' is not defined or imported
                    DiagnosticResult.CompilerError("CS0518").WithLocation(3).WithArguments("System.Int32"),
                    // /0/Test0.cs(5,43): error CS0518: Predefined type 'System.Int32' is not defined or imported
                    DiagnosticResult.CompilerError("CS0518").WithLocation(4).WithArguments("System.Int32"),
                },
                FixedCode = source,
            }.RunAsync();
        }

        [WorkItem(36909, "https://github.com/dotnet/roslyn/issues/36909")]
        [Fact, Trait(Traits.Feature, Traits.Features.CodeActionsUseRangeOperator)]
        public async Task TestNotWithoutSystemRange()
        {
            var source =
@"
class C
{
    void Goo(string s)
    {
        var v = s.Substring(1, s.Length - 1);
    }
}";

            await new VerifyCS.Test
            {
                ReferenceAssemblies = ReferenceAssemblies.NetCore.NetCoreApp20,
                TestCode = source,
                FixedCode = source,
                LanguageVersion = LanguageVersion.CSharp7,
            }.RunAsync();
        }

        [Fact, Trait(Traits.Feature, Traits.Features.CodeActionsUseRangeOperator)]
        public async Task TestSimple()
        {
            var source =
@"
class C
{
    void Goo(string s)
    {
        var v = s.Substring([|1, s.Length - 1|]);
    }
}";
            var fixedSource =
@"
class C
{
    void Goo(string s)
    {
        var v = s[1..];
    }
}";

            await new VerifyCS.Test
            {
                ReferenceAssemblies = ReferenceAssemblies.NetCore.NetCoreApp31,
                TestCode = source,
                FixedCode = fixedSource,
            }.RunAsync();
        }

        [Fact, Trait(Traits.Feature, Traits.Features.CodeActionsUseIndexOperator)]
        public async Task TestMultipleDefinitions()
        {
            var source =
@"
class C
{
    void Goo(string s)
    {
        var v = s.Substring([|1, s.Length - 1|]);
    }
}";
            var fixedSource =
@"
class C
{
    void Goo(string s)
    {
        var v = s[1..];
    }
}";

            // Adding a dependency with internal definitions of Index and Range should not break the feature
            var source1 = "namespace System { internal struct Index { } internal struct Range { } }";
            var dependencyReferences = await ReferenceAssemblies.NetStandard.NetStandard20.ResolveAsync(null, CancellationToken.None);

            await new VerifyCS.Test
            {
                ReferenceAssemblies = ReferenceAssemblies.NetCore.NetCoreApp31,
                TestCode = source,
                SolutionTransforms =
                {
                    (solution, projectId) =>
                    {
                        var dependencyProject = solution.AddProject("DependencyProject", "DependencyProject", LanguageNames.CSharp)
                            .WithCompilationOptions(solution.GetProject(projectId).CompilationOptions)
                            .WithParseOptions(solution.GetProject(projectId).ParseOptions)
                            .WithMetadataReferences(dependencyReferences)
                            .AddDocument("Test0.cs", source1, filePath: "Test0.cs").Project;

                        return dependencyProject.Solution.AddProjectReference(projectId, new ProjectReference(dependencyProject.Id));
                    },
                },
                FixedCode = fixedSource,
            }.RunAsync();
        }

        [Fact, Trait(Traits.Feature, Traits.Features.CodeActionsUseRangeOperator)]
        public async Task TestComplexSubstraction()
        {
            var source =
@"
class C
{
    void Goo(string s, int bar, int baz)
    {
        var v = s.Substring([|bar, s.Length - baz - bar|]);
    }
}";
            var fixedSource =
@"
class C
{
    void Goo(string s, int bar, int baz)
    {
        var v = s[bar..^baz];
    }
}";

            await new VerifyCS.Test
            {
                ReferenceAssemblies = ReferenceAssemblies.NetCore.NetCoreApp31,
                TestCode = source,
                FixedCode = fixedSource,
            }.RunAsync();
        }

        [Fact, Trait(Traits.Feature, Traits.Features.CodeActionsUseRangeOperator)]
        public async Task TestSubstringOneArgument()
        {
            var source =
@"
class C
{
    void Goo(string s)
    {
        var v = s.Substring([|1|]);
    }
}";
            var fixedSource =
@"
class C
{
    void Goo(string s)
    {
        var v = s[1..];
    }
}";

            await new VerifyCS.Test
            {
                ReferenceAssemblies = ReferenceAssemblies.NetCore.NetCoreApp31,
                TestCode = source,
                FixedCode = fixedSource,
            }.RunAsync();
        }

        [Fact, Trait(Traits.Feature, Traits.Features.CodeActionsUseRangeOperator)]
        public async Task TestSliceOneArgument()
        {
            var source =
@"
using System;
class C
{
    void Goo(Span<int> s)
    {
        var v = s.Slice([|1|]);
    }
}";
            var fixedSource =
@"
using System;
class C
{
    void Goo(Span<int> s)
    {
        var v = s[1..];
    }
}";

            await new VerifyCS.Test
            {
                ReferenceAssemblies = ReferenceAssemblies.NetCore.NetCoreApp31,
                TestCode = source,
                FixedCode = fixedSource,
            }.RunAsync();
        }

        [Fact, Trait(Traits.Feature, Traits.Features.CodeActionsUseRangeOperator)]
        public async Task TestExpressionOneArgument()
        {
            var source =
@"
class C
{
    void Goo(string s, int bar)
    {
        var v = s.Substring([|bar|]);
    }
}";
            var fixedSource =
@"
class C
{
    void Goo(string s, int bar)
    {
        var v = s[bar..];
    }
}";

            await new VerifyCS.Test
            {
                ReferenceAssemblies = ReferenceAssemblies.NetCore.NetCoreApp31,
                TestCode = source,
                FixedCode = fixedSource,
            }.RunAsync();
        }

        [Fact, Trait(Traits.Feature, Traits.Features.CodeActionsUseRangeOperator)]
        public async Task TestConstantSubtraction1()
        {
            var source =
@"
class C
{
    void Goo(string s)
    {
        var v = s.Substring([|1, s.Length - 2|]);
    }
}";
            var fixedSource =
@"
class C
{
    void Goo(string s)
    {
        var v = s[1..^1];
    }
}";

            await new VerifyCS.Test
            {
                ReferenceAssemblies = ReferenceAssemblies.NetCore.NetCoreApp31,
                TestCode = source,
                FixedCode = fixedSource,
            }.RunAsync();
        }

        [Fact, Trait(Traits.Feature, Traits.Features.CodeActionsUseRangeOperator)]
        public async Task TestNotWithoutSubtraction()
        {
            var source =
@"
class C
{
    void Goo(string s)
    {
        var v = s.Substring(1, 2);
    }
}";

            await new VerifyCS.Test
            {
                ReferenceAssemblies = ReferenceAssemblies.NetCore.NetCoreApp31,
                TestCode = source,
                FixedCode = source,
                LanguageVersion = LanguageVersion.CSharp7,
            }.RunAsync();
        }

        [Fact, Trait(Traits.Feature, Traits.Features.CodeActionsUseRangeOperator)]
        public async Task TestNonStringType()
        {
            var source =
@"
struct S { public S Slice(int start, int length) => default; public int Length { get; } public S this[System.Range r] { get => default; } }
class C
{
    void Goo(S s)
    {
        var v = s.Slice([|1, s.Length - 2|]);
    }
}";
            var fixedSource =
@"
struct S { public S Slice(int start, int length) => default; public int Length { get; } public S this[System.Range r] { get => default; } }
class C
{
    void Goo(S s)
    {
        var v = s[1..^1];
    }
}";

            await new VerifyCS.Test
            {
                ReferenceAssemblies = ReferenceAssemblies.NetCore.NetCoreApp31,
                TestCode = source,
                FixedCode = fixedSource,
            }.RunAsync();
        }

        [Fact, Trait(Traits.Feature, Traits.Features.CodeActionsUseRangeOperator)]
        public async Task TestNonStringTypeWithoutRangeIndexer()
        {
            var source =
@"
struct S { public S Slice(int start, int length) => default; public int Length { get; } }
class C
{
    void Goo(S s)
    {
        var v = s.Slice([|1, s.Length - 2|]);
    }
}";
            var fixedSource =
@"
struct S { public S Slice(int start, int length) => default; public int Length { get; } }
class C
{
    void Goo(S s)
    {
        var v = s[1..^1];
    }
}";

            await new VerifyCS.Test
            {
                ReferenceAssemblies = ReferenceAssemblies.NetCore.NetCoreApp31,
                TestCode = source,
                FixedCode = fixedSource,
            }.RunAsync();
        }

        [Fact, Trait(Traits.Feature, Traits.Features.CodeActionsUseRangeOperator)]
        public async Task TestNonStringType_Assignment()
        {
            var source =
@"
struct S { public ref S Slice(int start, int length) => throw null; public int Length { get; } public ref S this[System.Range r] { get => throw null; } }
class C
{
    void Goo(S s)
    {
        s.Slice([|1, s.Length - 2|]) = default;
    }
}";
            var fixedSource =
@"
struct S { public ref S Slice(int start, int length) => throw null; public int Length { get; } public ref S this[System.Range r] { get => throw null; } }
class C
{
    void Goo(S s)
    {
        s[1..^1] = default;
    }
}";
            await new VerifyCS.Test
            {
                ReferenceAssemblies = ReferenceAssemblies.NetCore.NetCoreApp31,
                TestCode = source,
                FixedCode = fixedSource,
            }.RunAsync();
        }

        [Fact, Trait(Traits.Feature, Traits.Features.CodeActionsUseRangeOperator)]
        public async Task TestMethodToMethod()
        {
            var source =
@"
struct S { public int Slice(int start, int length) => 0; public int Length { get; } public int Slice(System.Range r) => 0; }
class C
{
    void Goo(S s)
    {
        var v = s.Slice([|1, s.Length - 2|]);
    }
}";
            var fixedSource =
@"
struct S { public int Slice(int start, int length) => 0; public int Length { get; } public int Slice(System.Range r) => 0; }
class C
{
    void Goo(S s)
    {
        var v = s.Slice(1..^1);
    }
}";

            await new VerifyCS.Test
            {
                ReferenceAssemblies = ReferenceAssemblies.NetCore.NetCoreApp31,
                TestCode = source,
                FixedCode = fixedSource,
            }.RunAsync();
        }

        [Fact, Trait(Traits.Feature, Traits.Features.CodeActionsUseRangeOperator)]
        public async Task TestFixAllInvocationToElementAccess1()
        {
            // Note: once the IOp tree has support for range operators, this should 
            // simplify even further.
            var source =
@"
class C
{
    void Goo(string s, string t)
    {
        var v = t.Substring([|s.Substring([|1, s.Length - 2|])[0], t.Length - s.Substring([|1, s.Length - 2|])[0]|]);
    }
}";
            var fixedSource =
@"
class C
{
    void Goo(string s, string t)
    {
        var v = t[s[1..^1][0]..];
    }
}";

            await new VerifyCS.Test
            {
                ReferenceAssemblies = ReferenceAssemblies.NetCore.NetCoreApp31,
                TestCode = source,
                FixedCode = fixedSource,
            }.RunAsync();
        }

        [Fact, Trait(Traits.Feature, Traits.Features.CodeActionsUseRangeOperator)]
        public async Task TestFixAllInvocationToElementAccess2()
        {
            // Note: once the IOp tree has support for range operators, this should 
            // simplify even further.
            var source =
@"
class C
{
    void Goo(string s, string t)
    {
        var v = t.Substring([|s.Substring([|1|])[0]|]);
    }
}";
            var fixedSource =
@"
class C
{
    void Goo(string s, string t)
    {
        var v = t[s[1..][0]..];
    }
}";

            await new VerifyCS.Test
            {
                ReferenceAssemblies = ReferenceAssemblies.NetCore.NetCoreApp31,
                TestCode = source,
                FixedCode = fixedSource,
            }.RunAsync();
        }

        [Fact, Trait(Traits.Feature, Traits.Features.CodeActionsUseRangeOperator)]
        public async Task TestWithTypeWithActualSliceMethod1()
        {
            var source =
@"
using System;
class C
{
    void Goo(Span<int> s)
    {
        var v = s.Slice([|1, s.Length - 1|]);
    }
}";
            var fixedSource =
@"
using System;
class C
{
    void Goo(Span<int> s)
    {
        var v = s[1..];
    }
}";

            await new VerifyCS.Test
            {
                ReferenceAssemblies = ReferenceAssemblies.NetCore.NetCoreApp31,
                TestCode = source,
                FixedCode = fixedSource,
            }.RunAsync();
        }

        [Fact, Trait(Traits.Feature, Traits.Features.CodeActionsUseRangeOperator)]
        public async Task TestWithTypeWithActualSliceMethod2()
        {
            var source =
@"
using System;
class C
{
    void Goo(Span<int> s)
    {
        var v = s.Slice([|1, s.Length - 2|]);
    }
}";
            var fixedSource =
@"
using System;
class C
{
    void Goo(Span<int> s)
    {
        var v = s[1..^1];
    }
}";

            await new VerifyCS.Test
            {
                ReferenceAssemblies = ReferenceAssemblies.NetCore.NetCoreApp31,
                TestCode = source,
                FixedCode = fixedSource,
            }.RunAsync();
        }

<<<<<<< HEAD
        [WorkItem(43202, "https://github.com/dotnet/roslyn/issues/43202")]
        [Fact, Trait(Traits.Feature, Traits.Features.CodeActionsUseRangeOperator)]
        public async Task TestWritableType()
=======
        [Fact, Trait(Traits.Feature, Traits.Features.CodeActionsUseRangeOperator)]
        public async Task TestWithTypeWithActualSliceMethod3()
>>>>>>> c088dbfa
        {
            var source =
@"
using System;
<<<<<<< HEAD
struct S { 
    public ref S Slice(int start, int length) => throw null; 
    public int Length { get; } 
    public S this[System.Range r] { get => default; } 
}

class C
{
    void Goo(S s)
    {
        s.Slice(1, s.Length - 2) = default;
    }
}";

            await new VerifyCS.Test
            {
                ReferenceAssemblies = ReferenceAssemblies.NetCore.NetCoreApp31,
                TestCode = source,
                FixedCode = source,
            }.RunAsync();
        }
        [Fact, Trait(Traits.Feature, Traits.Features.CodeActionsUseRangeOperator)]
        public async Task TestReturnByRef()
        {
            var source =
@"
struct S { public ref S Slice(int start, int length) => throw null; public int Length { get; } public S this[System.Range r] { get => throw null; } }
class C
{
    void Goo(S s)
    {
        var x = s.Slice([|1, s.Length - 2|]);
    }
}";
            var fixedSource =
@"
struct S { public ref S Slice(int start, int length) => throw null; public int Length { get; } public S this[System.Range r] { get => throw null; } }
class C
{
    void Goo(S s)
    {
        var x = s[1..^1];
    }
}";
            await new VerifyCS.Test
            {
                ReferenceAssemblies = ReferenceAssemblies.NetCore.NetCoreApp31,
                TestCode = source,
                FixedCode = fixedSource,
            }.RunAsync();
        }

        [WorkItem(43202, "https://github.com/dotnet/roslyn/issues/43202")]
        [Fact, Trait(Traits.Feature, Traits.Features.CodeActionsUseRangeOperator)]
        public async Task TestIntWritableType()
        {
            var source =
@"
using System;
struct S { 
    public ref S Slice(int start, int length) => throw null;
    public int Length { get; }
    public S this[int r] { get => default; }
}

class C
{
    void Goo(S s)
    {
        s.Slice([|1, s.Length - 2|]) = default;
=======
class C
{
    void Goo(Span<int> s)
    {
        var v = s.Slice([|1|]);
>>>>>>> c088dbfa
    }
}";
            var fixedSource =
@"
using System;
<<<<<<< HEAD
struct S { 
    public ref S Slice(int start, int length) => throw null;
    public int Length { get; }
    public S this[int r] { get => default; }
}

class C
{
    void Goo(S s)
    {
        s[1..^1] = default;
    }
}";

            await new VerifyCS.Test
            {
                ReferenceAssemblies = ReferenceAssemblies.NetCore.NetCoreApp31,
                TestCode = source,
                FixedCode = fixedSource,
            }.RunAsync();
        }

        [WorkItem(43202, "https://github.com/dotnet/roslyn/issues/43202")]
        [Fact, Trait(Traits.Feature, Traits.Features.CodeActionsUseRangeOperator)]
        public async Task TestReadWriteProperty()
        {
            var source =
@"
using System;
struct S { 
    public ref S Slice(int start, int length) => throw null;
    public int Length { get; }
    public S this[System.Range r] { get => default; set { } }
}

class C
{
    void Goo(S s)
    {
        s.Slice([|1, s.Length - 2|]) = default;
    }
}";
            var fixedSource =
@"
using System;
struct S { 
    public ref S Slice(int start, int length) => throw null;
    public int Length { get; }
    public S this[System.Range r] { get => default; set { } }
}

class C
{
    void Goo(S s)
    {
        s[1..^1] = default;
    }
}";
=======
class C
{
    void Goo(Span<int> s)
    {
        var v = s[1..];
    }
}";

>>>>>>> c088dbfa
            await new VerifyCS.Test
            {
                ReferenceAssemblies = ReferenceAssemblies.NetCore.NetCoreApp31,
                TestCode = source,
                FixedCode = fixedSource,
            }.RunAsync();
        }
    }
}<|MERGE_RESOLUTION|>--- conflicted
+++ resolved
@@ -603,19 +603,13 @@
             }.RunAsync();
         }
 
-<<<<<<< HEAD
         [WorkItem(43202, "https://github.com/dotnet/roslyn/issues/43202")]
         [Fact, Trait(Traits.Feature, Traits.Features.CodeActionsUseRangeOperator)]
         public async Task TestWritableType()
-=======
-        [Fact, Trait(Traits.Feature, Traits.Features.CodeActionsUseRangeOperator)]
-        public async Task TestWithTypeWithActualSliceMethod3()
->>>>>>> c088dbfa
-        {
-            var source =
-@"
-using System;
-<<<<<<< HEAD
+        {
+            var source =
+@"
+using System;
 struct S { 
     public ref S Slice(int start, int length) => throw null; 
     public int Length { get; } 
@@ -686,19 +680,11 @@
     void Goo(S s)
     {
         s.Slice([|1, s.Length - 2|]) = default;
-=======
-class C
-{
-    void Goo(Span<int> s)
-    {
-        var v = s.Slice([|1|]);
->>>>>>> c088dbfa
-    }
-}";
-            var fixedSource =
-@"
-using System;
-<<<<<<< HEAD
+    }
+}";
+            var fixedSource =
+@"
+using System;
 struct S { 
     public ref S Slice(int start, int length) => throw null;
     public int Length { get; }
@@ -757,22 +743,42 @@
         s[1..^1] = default;
     }
 }";
-=======
+            await new VerifyCS.Test
+            {
+                ReferenceAssemblies = ReferenceAssemblies.NetCore.NetCoreApp31,
+                TestCode = source,
+                FixedCode = fixedSource,
+            }.RunAsync();
+        }
+      
+        [Fact, Trait(Traits.Feature, Traits.Features.CodeActionsUseRangeOperator)]
+        public async Task TestWithTypeWithActualSliceMethod3()
+        {
+            var source =
+@"
+using System;
 class C
 {
     void Goo(Span<int> s)
     {
+        var v = s.Slice([|1|]);
+    }
+}";
+            var fixedSource =
+@"
+using System;
+class C
+{
+    void Goo(Span<int> s)
+    {
         var v = s[1..];
     }
 }";
-
->>>>>>> c088dbfa
-            await new VerifyCS.Test
-            {
-                ReferenceAssemblies = ReferenceAssemblies.NetCore.NetCoreApp31,
-                TestCode = source,
-                FixedCode = fixedSource,
-            }.RunAsync();
-        }
+          await new VerifyCS.Test
+            {
+                ReferenceAssemblies = ReferenceAssemblies.NetCore.NetCoreApp31,
+                TestCode = source,
+                FixedCode = fixedSource,
+            }.RunAsync();
     }
 }