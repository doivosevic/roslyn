--- conflicted
+++ resolved
@@ -88,71 +88,6 @@
             FindReferencesSearchOptions options,
             CancellationToken cancellationToken)
         {
-<<<<<<< HEAD
-            var namedTypeReferences = await FindReferencesInDocumentCoreAsync(
-                namedType, document, semanticModel, cancellationToken).ConfigureAwait(false);
-
-            // Mark any references that are also Constructor references.  Some callers
-            // will want to know about these so they won't display duplicates.
-            return await MarkConstructorReferencesAsync(
-                namedType, document, semanticModel, namedTypeReferences, cancellationToken).ConfigureAwait(false);
-        }
-
-        private async Task<ImmutableArray<FinderLocation>> MarkConstructorReferencesAsync(
-            INamedTypeSymbol namedType, Document document,
-            SemanticModel semanticModel,
-            ImmutableArray<FinderLocation> namedTypeReferences,
-            CancellationToken cancellationToken)
-        {
-            var constructorReferences = ArrayBuilder<FinderLocation>.GetInstance();
-            foreach (var constructor in namedType.Constructors)
-            {
-                var references = await ConstructorSymbolReferenceFinder.Instance.FindAllReferencesInDocumentAsync(
-                    constructor, document, semanticModel, cancellationToken).ConfigureAwait(false);
-                constructorReferences.AddRange(references);
-            }
-
-            var result = ArrayBuilder<FinderLocation>.GetInstance();
-            foreach (var finderLocation in namedTypeReferences)
-            {
-                if (Contains(constructorReferences, finderLocation))
-                {
-                    var location = finderLocation.Location;
-                    location.IsDuplicateReferenceLocation = true;
-                    result.Add(finderLocation);
-                }
-                else
-                {
-                    result.Add(finderLocation);
-                }
-            }
-
-            return result.ToImmutableAndFree();
-        }
-
-        private bool Contains(
-            ArrayBuilder<FinderLocation> constructorReferences,
-            FinderLocation reference)
-        {
-            foreach (var constructorRef in constructorReferences)
-            {
-                if (reference.Location.Location == constructorRef.Location.Location)
-                {
-                    return true;
-                }
-            }
-
-            return false;
-        }
-
-        private static async Task<ImmutableArray<FinderLocation>> FindReferencesInDocumentCoreAsync(
-            INamedTypeSymbol namedType,
-            Document document,
-            SemanticModel semanticModel,
-            CancellationToken cancellationToken)
-        {
-=======
->>>>>>> e0567782
             var nonAliasReferences = await FindNonAliasReferencesAsync(namedType, document, semanticModel, cancellationToken).ConfigureAwait(false);
             var symbolsMatch = GetStandardSymbolsMatchFunction(namedType, null, document.Project.Solution, cancellationToken);
             var aliasReferences = await FindAliasReferencesAsync(nonAliasReferences, document, semanticModel, symbolsMatch, cancellationToken).ConfigureAwait(false);
