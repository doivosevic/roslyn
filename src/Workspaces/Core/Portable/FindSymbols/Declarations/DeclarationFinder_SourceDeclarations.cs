﻿// Copyright (c) Microsoft.  All Rights Reserved.  Licensed under the Apache License, Version 2.0.  See License.txt in the project root for license information.

using System;
using System.Collections.Immutable;
using System.Threading;
using System.Threading.Tasks;
using Microsoft.CodeAnalysis.PatternMatching;
using Microsoft.CodeAnalysis.Remote;
using Microsoft.CodeAnalysis.Shared.Extensions;

namespace Microsoft.CodeAnalysis.FindSymbols
{
    // All the logic for finding source declarations in a given solution/project with some name 
    // is in this file.  

    internal static partial class DeclarationFinder
    {
        #region Dispatch Members

        // These are the public entrypoints to finding source declarations.  They will attempt to
        // remove the query to the OOP process, and will fallback to local processing if they can't.

        public static async Task<ImmutableArray<SymbolAndProjectId>> FindSourceDeclarationsWithNormalQueryAsync(
            Solution solution, string name, bool ignoreCase, SymbolFilter criteria, CancellationToken cancellationToken)
        {
            if (solution == null)
            {
                throw new ArgumentNullException(nameof(solution));
            }

            if (name == null)
            {
                throw new ArgumentNullException(nameof(name));
            }

            if (string.IsNullOrWhiteSpace(name))
            {
                return ImmutableArray<SymbolAndProjectId>.Empty;
            }

            var (succeded, results) = await TryFindSourceDeclarationsWithNormalQueryInRemoteProcessAsync(
                solution, name, ignoreCase, criteria, cancellationToken).ConfigureAwait(false);

            if (succeded)
            {
                return results;
            }

            return await FindSourceDeclarationsWithNormalQueryInCurrentProcessAsync(
                solution, name, ignoreCase, criteria, cancellationToken).ConfigureAwait(false);
        }

        public static async Task<ImmutableArray<SymbolAndProjectId>> FindSourceDeclarationsWithNormalQueryAsync(
            Project project, string name, bool ignoreCase, SymbolFilter criteria, CancellationToken cancellationToken)
        {
            if (project == null)
            {
                throw new ArgumentNullException(nameof(project));
            }

            if (name == null)
            {
                throw new ArgumentNullException(nameof(name));
            }

            if (string.IsNullOrWhiteSpace(name))
            {
                return ImmutableArray<SymbolAndProjectId>.Empty;
            }

            var (succeded, results) = await TryFindSourceDeclarationsWithNormalQueryInRemoteProcessAsync(
                project, name, ignoreCase, criteria, cancellationToken).ConfigureAwait(false);

            if (succeded)
            {
                return results;
            }

            return await FindSourceDeclarationsWithNormalQueryInCurrentProcessAsync(
                project, name, ignoreCase, criteria, cancellationToken).ConfigureAwait(false);
        }

        public static async Task<ImmutableArray<SymbolAndProjectId>> FindSourceDeclarationsWithPatternAsync(
            Project project, string pattern, SymbolFilter criteria, CancellationToken cancellationToken)
        {
            if (project == null)
            {
                throw new ArgumentNullException(nameof(project));
            }

            if (pattern == null)
            {
                throw new ArgumentNullException(nameof(pattern));
            }

            var (succeded, results) = await TryFindSourceDeclarationsWithPatternInRemoteProcessAsync(
                project, pattern, criteria, cancellationToken).ConfigureAwait(false);

            if (succeded)
            {
                return results;
            }

            return await FindSourceDeclarationsWithPatternInCurrentProcessAsync(
                project, pattern, criteria, cancellationToken).ConfigureAwait(false);
        }

        #endregion

        #region Remote Dispatch

        // These are the members that actually try to send the request to the remote process.

        private static async Task<(bool, ImmutableArray<SymbolAndProjectId>)> TryFindSourceDeclarationsWithNormalQueryInRemoteProcessAsync(
            Solution solution, string name, bool ignoreCase, SymbolFilter criteria, CancellationToken cancellationToken)
        {
            var session = await SymbolFinder.TryGetRemoteSessionAsync(solution, cancellationToken).ConfigureAwait(false);
            if (session != null)
            {
                var result = await session.InvokeAsync<SerializableSymbolAndProjectId[]>(
                    nameof(IRemoteSymbolFinder.FindSolutionSourceDeclarationsWithNormalQueryAsync),
                    name, ignoreCase, criteria).ConfigureAwait(false);

                var rehydrated = await RehydrateAsync(
                    solution, result, cancellationToken).ConfigureAwait(false);

                return (true, rehydrated);
            }

            return (false, ImmutableArray<SymbolAndProjectId>.Empty);
        }

        private static async Task<(bool, ImmutableArray<SymbolAndProjectId>)> TryFindSourceDeclarationsWithNormalQueryInRemoteProcessAsync(
            Project project, string name, bool ignoreCase, SymbolFilter criteria, CancellationToken cancellationToken)
        {
            var session = await SymbolFinder.TryGetRemoteSessionAsync(project.Solution, cancellationToken).ConfigureAwait(false);
            if (session != null)
            {
                var result = await session.InvokeAsync<SerializableSymbolAndProjectId[]>(
                    nameof(IRemoteSymbolFinder.FindProjectSourceDeclarationsWithNormalQueryAsync),
                    project.Id, name, ignoreCase, criteria).ConfigureAwait(false);

                var rehydrated = await RehydrateAsync(
                    project.Solution, result, cancellationToken).ConfigureAwait(false);

                return (true, rehydrated);
            }

            return (false, ImmutableArray<SymbolAndProjectId>.Empty);
        }

        private static async Task<(bool, ImmutableArray<SymbolAndProjectId>)> TryFindSourceDeclarationsWithPatternInRemoteProcessAsync(
            Project project, string pattern, SymbolFilter criteria, CancellationToken cancellationToken)
        {
            var session = await SymbolFinder.TryGetRemoteSessionAsync(project.Solution, cancellationToken).ConfigureAwait(false);
            if (session != null)
            {
                var result = await session.InvokeAsync<SerializableSymbolAndProjectId[]>(
                    nameof(IRemoteSymbolFinder.FindProjectSourceDeclarationsWithPatternAsync),
                    project.Id, pattern, criteria).ConfigureAwait(false);

                var rehydrated = await RehydrateAsync(
                    project.Solution, result, cancellationToken).ConfigureAwait(false);

                return (true, rehydrated);
            }

            return (false, ImmutableArray<SymbolAndProjectId>.Empty);
        }

        #endregion

        #region Local processing

        // These are the members that have the core logic that does the actual finding.  They will
        // be called 'in proc' in the remote process if we are able to remote the request.  Or they
        // will be called 'in proc' from within VS if we are not able to remote the request.

        internal static async Task<ImmutableArray<SymbolAndProjectId>> FindSourceDeclarationsWithNormalQueryInCurrentProcessAsync(
            Solution solution, string name, bool ignoreCase, SymbolFilter criteria, CancellationToken cancellationToken)
        {
            using (var query = SearchQuery.Create(name, ignoreCase))
            {
                var result = ArrayBuilder<SymbolAndProjectId>.GetInstance();
                foreach (var projectId in solution.ProjectIds)
                {
                    var project = solution.GetProject(projectId);
                    await AddCompilationDeclarationsWithNormalQueryAsync(
                        project, query, criteria, result, cancellationToken).ConfigureAwait(false);
                }

                return result.ToImmutableAndFree();
            }
        }

        internal static async Task<ImmutableArray<SymbolAndProjectId>> FindSourceDeclarationsWithNormalQueryInCurrentProcessAsync(
            Project project, string name, bool ignoreCase, SymbolFilter filter, CancellationToken cancellationToken)
        {
            var list = ArrayBuilder<SymbolAndProjectId>.GetInstance();

            using (var query = SearchQuery.Create(name, ignoreCase))
            {
                await AddCompilationDeclarationsWithNormalQueryAsync(
                    project, query, filter, list, cancellationToken).ConfigureAwait(false);
                return list.ToImmutableAndFree();
            }
        }

        internal static async Task<ImmutableArray<SymbolAndProjectId>> FindSourceDeclarationsWithPatternInCurrentProcessAsync(
            Project project, string pattern, SymbolFilter criteria, CancellationToken cancellationToken)
        {
            // The compiler API only supports a predicate which is given a symbol's name.  Because
            // we only have the name, and nothing else, we need to check it against the last segment
            // of the pattern.  i.e. if the pattern is 'Console.WL' and we are given 'WriteLine', then
            // we don't want to check the whole pattern against it (as it will clearly fail), instead
            // we only want to check the 'WL' portion.  Then, after we get all the candidate symbols
            // we'll check if the full name matches the full pattern.
<<<<<<< HEAD
            var dotIndex = pattern.LastIndexOf('.');
            var isDottedPattern = dotIndex >= 0;

            // If we don't have a dot in the pattern, just make a pattern matcher for the entire
            // pattern they passed in.  Otherwise, make a pattern matcher just for the part after
            // the dot.
            var lastPartPatternMatcher = !isDottedPattern
                ? PatternMatcher.CreatePatternMatcher(pattern, includeMatchedSpans: false)
                : PatternMatcher.CreatePatternMatcher(pattern.Substring(dotIndex + 1), includeMatchedSpans: false);

            using (lastPartPatternMatcher)
            {
                var query = SearchQuery.CreateCustom(lastPartPatternMatcher.Matches);

                var symbolAndProjectIds = await SymbolFinder.FindSourceDeclarationsWithCustomQueryAsync(
                    project, query, criteria, cancellationToken).ConfigureAwait(false);

                if (symbolAndProjectIds.Length == 0)
                {
                    return ImmutableArray<SymbolAndProjectId>.Empty;
                }

                if (!isDottedPattern)
                {
                    // If it wasn't a dotted pattern, then we're done.  We can just return whatever
                    // set of results we got so far.
                    return symbolAndProjectIds;
                }
=======
            var patternMatcher = new PatternMatcher(pattern);
            using (var query = SearchQuery.CreateCustom(
                k => !patternMatcher.GetMatchesForLastSegmentOfPattern(k).IsDefaultOrEmpty))
            {

                var symbolAndProjectIds = await SymbolFinder.FindSourceDeclarationsWithCustomQueryAsync(
                    project, query, criteria, cancellationToken).ConfigureAwait(false);

                var result = ArrayBuilder<SymbolAndProjectId>.GetInstance();

                // Now see if the symbols the compiler returned actually match the full pattern.
                foreach (var symbolAndProjectId in symbolAndProjectIds)
                {
                    var symbol = symbolAndProjectId.Symbol;

                    // As an optimization, don't bother getting the container for this symbol if this
                    // isn't a dotted pattern.  Getting the container could cause lots of string 
                    // allocations that we don't if we're never going to check it.
                    var matches = !patternMatcher.IsDottedPattern
                        ? new PatternMatches(patternMatcher.GetMatches(GetSearchName(symbol)))
                        : patternMatcher.GetMatches(GetSearchName(symbol), GetContainer(symbol));

                    if (matches.IsEmpty)
                    {
                        // Didn't actually match the full pattern, ignore it.
                        continue;
                    }

                    result.Add(symbolAndProjectId);
                }

                return result.ToImmutableAndFree();
            }
        }
>>>>>>> 6744226e

                // Ok, we had a dotted pattern.  Have to see if the symbol's container matches the 
                // pattern as well.
                using (var containerPatternMatcher = PatternMatcher.CreateDotSeperatedContainerMatcher(pattern))
                {
                    return symbolAndProjectIds.WhereAsArray(t =>
                        containerPatternMatcher.Matches(GetContainer(t.Symbol)));
                }
            }
        }

        private static string GetContainer(ISymbol symbol)
        {
            var container = symbol.ContainingSymbol;
            if (container == null)
            {
                return null;
            }

            return container.ToDisplayString(DottedNameFormat);
        }

        private static readonly SymbolDisplayFormat DottedNameFormat =
            new SymbolDisplayFormat(
                globalNamespaceStyle: SymbolDisplayGlobalNamespaceStyle.Omitted,
                typeQualificationStyle: SymbolDisplayTypeQualificationStyle.NameAndContainingTypesAndNamespaces,
                delegateStyle: SymbolDisplayDelegateStyle.NameOnly,
                extensionMethodStyle: SymbolDisplayExtensionMethodStyle.StaticMethod,
                propertyStyle: SymbolDisplayPropertyStyle.NameOnly);

        #endregion
    }
}<|MERGE_RESOLUTION|>--- conflicted
+++ resolved
@@ -215,7 +215,6 @@
             // we don't want to check the whole pattern against it (as it will clearly fail), instead
             // we only want to check the 'WL' portion.  Then, after we get all the candidate symbols
             // we'll check if the full name matches the full pattern.
-<<<<<<< HEAD
             var dotIndex = pattern.LastIndexOf('.');
             var isDottedPattern = dotIndex >= 0;
 
@@ -227,59 +226,18 @@
                 : PatternMatcher.CreatePatternMatcher(pattern.Substring(dotIndex + 1), includeMatchedSpans: false);
 
             using (lastPartPatternMatcher)
-            {
-                var query = SearchQuery.CreateCustom(lastPartPatternMatcher.Matches);
-
+            using (var query = SearchQuery.CreateCustom(lastPartPatternMatcher.Matches))
+            {
                 var symbolAndProjectIds = await SymbolFinder.FindSourceDeclarationsWithCustomQueryAsync(
                     project, query, criteria, cancellationToken).ConfigureAwait(false);
 
-                if (symbolAndProjectIds.Length == 0)
+                if (symbolAndProjectIds.Length == 0 ||
+                    !isDottedPattern)
                 {
-                    return ImmutableArray<SymbolAndProjectId>.Empty;
-                }
-
-                if (!isDottedPattern)
-                {
-                    // If it wasn't a dotted pattern, then we're done.  We can just return whatever
-                    // set of results we got so far.
+                    // If it wasn't a dotted pattern, or we didn't get anything back, then we're done.
+                    // We can just return whatever set of results we got so far.
                     return symbolAndProjectIds;
                 }
-=======
-            var patternMatcher = new PatternMatcher(pattern);
-            using (var query = SearchQuery.CreateCustom(
-                k => !patternMatcher.GetMatchesForLastSegmentOfPattern(k).IsDefaultOrEmpty))
-            {
-
-                var symbolAndProjectIds = await SymbolFinder.FindSourceDeclarationsWithCustomQueryAsync(
-                    project, query, criteria, cancellationToken).ConfigureAwait(false);
-
-                var result = ArrayBuilder<SymbolAndProjectId>.GetInstance();
-
-                // Now see if the symbols the compiler returned actually match the full pattern.
-                foreach (var symbolAndProjectId in symbolAndProjectIds)
-                {
-                    var symbol = symbolAndProjectId.Symbol;
-
-                    // As an optimization, don't bother getting the container for this symbol if this
-                    // isn't a dotted pattern.  Getting the container could cause lots of string 
-                    // allocations that we don't if we're never going to check it.
-                    var matches = !patternMatcher.IsDottedPattern
-                        ? new PatternMatches(patternMatcher.GetMatches(GetSearchName(symbol)))
-                        : patternMatcher.GetMatches(GetSearchName(symbol), GetContainer(symbol));
-
-                    if (matches.IsEmpty)
-                    {
-                        // Didn't actually match the full pattern, ignore it.
-                        continue;
-                    }
-
-                    result.Add(symbolAndProjectId);
-                }
-
-                return result.ToImmutableAndFree();
-            }
-        }
->>>>>>> 6744226e
 
                 // Ok, we had a dotted pattern.  Have to see if the symbol's container matches the 
                 // pattern as well.
