﻿// Licensed to the .NET Foundation under one or more agreements.
// The .NET Foundation licenses this file to you under the MIT license.
// See the LICENSE file in the project root for more information.

using System;
using System.Collections.Generic;
using System.Collections.Immutable;
using System.Collections.ObjectModel;
using System.Linq;
using System.Threading;
using System.Threading.Tasks;
using Microsoft.CodeAnalysis.Diagnostics;
using Microsoft.CodeAnalysis.ErrorReporting;
using Microsoft.CodeAnalysis.Host;
using Microsoft.CodeAnalysis.PooledObjects;
using Microsoft.CodeAnalysis.Text;
using Roslyn.Utilities;

namespace Microsoft.CodeAnalysis.Workspaces.Diagnostics
{
    /// <summary>
    /// DiagnosticData serializer
    /// </summary>
    internal readonly struct DiagnosticDataSerializer
    {
        // version of serialized format
        private const int FormatVersion = 1;

        // version of analyzer that produced this data
        public readonly VersionStamp AnalyzerVersion;

        // version of project this data belong to
        public readonly VersionStamp Version;

        public DiagnosticDataSerializer(VersionStamp analyzerVersion, VersionStamp version)
        {
            AnalyzerVersion = analyzerVersion;
            Version = version;
        }

        public async Task<bool> SerializeAsync(IPersistentStorageService persistentService, Project project, TextDocument? textDocument, string key, ImmutableArray<DiagnosticData> items, CancellationToken cancellationToken)
        {
            Contract.ThrowIfFalse(textDocument == null || textDocument.Project == project);

            using var stream = SerializableBytes.CreateWritableStream();

            using (var writer = new ObjectWriter(stream, leaveOpen: true, cancellationToken))
            {
                WriteDiagnosticData(writer, items, cancellationToken);
            }

<<<<<<< HEAD
            using var storage = await persistentService.GetStorageAsync(project.Solution, cancellationToken).ConfigureAwait(false);
=======
            var storage = await persistentService.GetStorageAsync(project.Solution, cancellationToken).ConfigureAwait(false);
            await using var _ = storage.ConfigureAwait(false);
>>>>>>> beffac2b

            stream.Position = 0;

            var writeTask = (textDocument != null) ?
                textDocument is Document document ?
                    storage.WriteStreamAsync(document, key, stream, cancellationToken) :
                    storage.WriteStreamAsync(GetSerializationKeyForNonSourceDocument(textDocument, key), stream, cancellationToken) :
                storage.WriteStreamAsync(project, key, stream, cancellationToken);

            return await writeTask.ConfigureAwait(false);
        }

        private static string GetSerializationKeyForNonSourceDocument(TextDocument document, string key)
            => document.Id + ";" + key;

        public async ValueTask<ImmutableArray<DiagnosticData>> DeserializeAsync(IPersistentStorageService persistentService, Project project, TextDocument? textDocument, string key, CancellationToken cancellationToken)
        {
            Contract.ThrowIfFalse(textDocument == null || textDocument.Project == project);

<<<<<<< HEAD
            using var storage = await persistentService.GetStorageAsync(project.Solution, cancellationToken).ConfigureAwait(false);
=======
            var storage = await persistentService.GetStorageAsync(project.Solution, cancellationToken).ConfigureAwait(false);
            await using var _ = storage.ConfigureAwait(false);
>>>>>>> beffac2b

            var readTask = (textDocument != null) ?
                textDocument is Document document ?
                    storage.ReadStreamAsync(document, key, cancellationToken) :
                    storage.ReadStreamAsync(GetSerializationKeyForNonSourceDocument(textDocument, key), cancellationToken) :
                storage.ReadStreamAsync(project, key, cancellationToken);

            using var stream = await readTask.ConfigureAwait(false);
            using var reader = ObjectReader.TryGetReader(stream, cancellationToken: cancellationToken);

            if (reader == null ||
                !TryReadDiagnosticData(reader, project, textDocument, cancellationToken, out var data))
            {
                return default;
            }

            return data;
        }

        public void WriteDiagnosticData(ObjectWriter writer, ImmutableArray<DiagnosticData> items, CancellationToken cancellationToken)
        {
            writer.WriteInt32(FormatVersion);

            AnalyzerVersion.WriteTo(writer);
            Version.WriteTo(writer);

            writer.WriteInt32(items.Length);

            foreach (var item in items)
            {
                cancellationToken.ThrowIfCancellationRequested();

                writer.WriteString(item.Id);
                writer.WriteString(item.Category);

                writer.WriteString(item.Message);
                writer.WriteString(item.ENUMessageForBingSearch);
                writer.WriteString(item.Title);
                writer.WriteString(item.Description);
                writer.WriteString(item.HelpLink);
                writer.WriteInt32((int)item.Severity);
                writer.WriteInt32((int)item.DefaultSeverity);
                writer.WriteBoolean(item.IsEnabledByDefault);
                writer.WriteBoolean(item.IsSuppressed);
                writer.WriteInt32(item.WarningLevel);

                // unused
                writer.WriteInt32(0);
                writer.WriteInt32(0);

                WriteLocation(writer, item.DataLocation);
                WriteAdditionalLocations(writer, item.AdditionalLocations, cancellationToken);

                writer.WriteInt32(item.CustomTags.Length);
                foreach (var tag in item.CustomTags)
                    writer.WriteString(tag);

                writer.WriteInt32(item.Properties.Count);
                foreach (var property in item.Properties)
                {
                    writer.WriteString(property.Key);
                    writer.WriteString(property.Value);
                }
            }
        }

        private static void WriteAdditionalLocations(ObjectWriter writer, IReadOnlyCollection<DiagnosticDataLocation> additionalLocations, CancellationToken cancellationToken)
        {
            writer.WriteInt32(additionalLocations.Count);

            foreach (var location in additionalLocations)
            {
                cancellationToken.ThrowIfCancellationRequested();
                WriteLocation(writer, location);
            }
        }

        private static void WriteLocation(ObjectWriter writer, DiagnosticDataLocation? item)
        {
            if (item == null)
            {
                writer.WriteBoolean(false);
                return;
            }

            writer.WriteBoolean(true);

            if (item.SourceSpan.HasValue)
            {
                writer.WriteBoolean(true);
                writer.WriteInt32(item.SourceSpan.Value.Start);
                writer.WriteInt32(item.SourceSpan.Value.Length);
            }
            else
            {
                writer.WriteBoolean(false);
            }

            writer.WriteString(item.OriginalFilePath);
            writer.WriteInt32(item.OriginalStartLine);
            writer.WriteInt32(item.OriginalStartColumn);
            writer.WriteInt32(item.OriginalEndLine);
            writer.WriteInt32(item.OriginalEndColumn);

            writer.WriteString(item.MappedFilePath);
            writer.WriteInt32(item.MappedStartLine);
            writer.WriteInt32(item.MappedStartColumn);
            writer.WriteInt32(item.MappedEndLine);
            writer.WriteInt32(item.MappedEndColumn);
        }

        public bool TryReadDiagnosticData(
            ObjectReader reader,
            Project project,
            TextDocument? document,
            CancellationToken cancellationToken,
            out ImmutableArray<DiagnosticData> data)
        {
            data = default;

            try
            {
                var format = reader.ReadInt32();
                if (format != FormatVersion)
                {
                    return false;
                }

                // saved data is for same analyzer of different version of dll
                var analyzerVersion = VersionStamp.ReadFrom(reader);
                if (analyzerVersion != AnalyzerVersion)
                {
                    return false;
                }

                var version = VersionStamp.ReadFrom(reader);
                if (version != VersionStamp.Default && version != Version)
                {
                    return false;
                }

                data = ReadDiagnosticDataArray(reader, project, document, cancellationToken);
                return true;
            }
            catch (Exception ex) when (FatalError.ReportAndCatchUnlessCanceled(ex))
            {
                return false;
            }
        }

        private static ImmutableArray<DiagnosticData> ReadDiagnosticDataArray(ObjectReader reader, Project project, TextDocument? document, CancellationToken cancellationToken)
        {
            var count = reader.ReadInt32();
            if (count == 0)
            {
                return ImmutableArray<DiagnosticData>.Empty;
            }

            var builder = ArrayBuilder<DiagnosticData>.GetInstance(count);

            for (var i = 0; i < count; i++)
            {
                cancellationToken.ThrowIfCancellationRequested();

                var id = reader.ReadString();
                var category = reader.ReadString();

                var message = reader.ReadString();
                var messageFormat = reader.ReadString();
                var title = reader.ReadString();
                var description = reader.ReadString();
                var helpLink = reader.ReadString();
                var severity = (DiagnosticSeverity)reader.ReadInt32();
                var defaultSeverity = (DiagnosticSeverity)reader.ReadInt32();
                var isEnabledByDefault = reader.ReadBoolean();
                var isSuppressed = reader.ReadBoolean();
                var warningLevel = reader.ReadInt32();

                // these fields are unused - the actual span is read in ReadLocation
                _ = reader.ReadInt32();
                _ = reader.ReadInt32();

                var location = ReadLocation(project, reader, document);
                var additionalLocations = ReadAdditionalLocations(project, reader);

                var customTagsCount = reader.ReadInt32();
                var customTags = GetCustomTags(reader, customTagsCount);

                var propertiesCount = reader.ReadInt32();
                var properties = GetProperties(reader, propertiesCount);

                builder.Add(new DiagnosticData(
                    id: id,
                    category: category,
                    message: message,
                    enuMessageForBingSearch: messageFormat,
                    severity: severity,
                    defaultSeverity: defaultSeverity,
                    isEnabledByDefault: isEnabledByDefault,
                    warningLevel: warningLevel,
                    customTags: customTags,
                    properties: properties,
                    projectId: project.Id,
                    location: location,
                    additionalLocations: additionalLocations,
                    language: project.Language,
                    title: title,
                    description: description,
                    helpLink: helpLink,
                    isSuppressed: isSuppressed));
            }

            return builder.ToImmutableAndFree();
        }

        private static DiagnosticDataLocation? ReadLocation(Project project, ObjectReader reader, TextDocument? document)
        {
            var exists = reader.ReadBoolean();
            if (!exists)
            {
                return null;
            }

            TextSpan? sourceSpan = null;
            if (reader.ReadBoolean())
            {
                sourceSpan = new TextSpan(reader.ReadInt32(), reader.ReadInt32());
            }

            var originalFile = reader.ReadString();
            var originalStartLine = reader.ReadInt32();
            var originalStartColumn = reader.ReadInt32();
            var originalEndLine = reader.ReadInt32();
            var originalEndColumn = reader.ReadInt32();

            var mappedFile = reader.ReadString();
            var mappedStartLine = reader.ReadInt32();
            var mappedStartColumn = reader.ReadInt32();
            var mappedEndLine = reader.ReadInt32();
            var mappedEndColumn = reader.ReadInt32();

            var documentId = document != null
                ? document.Id
                : project.Solution.GetDocumentIdsWithFilePath(originalFile).FirstOrDefault(documentId => documentId.ProjectId == project.Id);

            return new DiagnosticDataLocation(documentId, sourceSpan,
                originalFile, originalStartLine, originalStartColumn, originalEndLine, originalEndColumn,
                mappedFile, mappedStartLine, mappedStartColumn, mappedEndLine, mappedEndColumn);
        }

        private static ImmutableArray<DiagnosticDataLocation> ReadAdditionalLocations(Project project, ObjectReader reader)
        {
            var count = reader.ReadInt32();
            using var _ = ArrayBuilder<DiagnosticDataLocation>.GetInstance(count, out var result);
            for (var i = 0; i < count; i++)
                result.AddIfNotNull(ReadLocation(project, reader, document: null));

            return result.ToImmutable();
        }

        private static ImmutableDictionary<string, string?> GetProperties(ObjectReader reader, int count)
        {
            if (count > 0)
            {
                var properties = ImmutableDictionary.CreateBuilder<string, string?>();
                for (var i = 0; i < count; i++)
                {
                    properties.Add(reader.ReadString(), reader.ReadString());
                }

                return properties.ToImmutable();
            }

            return ImmutableDictionary<string, string?>.Empty;
        }

        private static ImmutableArray<string> GetCustomTags(ObjectReader reader, int count)
        {
            using var _ = ArrayBuilder<string>.GetInstance(count, out var tags);
            for (var i = 0; i < count; i++)
                tags.Add(reader.ReadString());

            return tags.ToImmutable();
        }
    }
}<|MERGE_RESOLUTION|>--- conflicted
+++ resolved
@@ -49,12 +49,8 @@
                 WriteDiagnosticData(writer, items, cancellationToken);
             }
 
-<<<<<<< HEAD
-            using var storage = await persistentService.GetStorageAsync(project.Solution, cancellationToken).ConfigureAwait(false);
-=======
             var storage = await persistentService.GetStorageAsync(project.Solution, cancellationToken).ConfigureAwait(false);
             await using var _ = storage.ConfigureAwait(false);
->>>>>>> beffac2b
 
             stream.Position = 0;
 
@@ -74,12 +70,8 @@
         {
             Contract.ThrowIfFalse(textDocument == null || textDocument.Project == project);
 
-<<<<<<< HEAD
-            using var storage = await persistentService.GetStorageAsync(project.Solution, cancellationToken).ConfigureAwait(false);
-=======
             var storage = await persistentService.GetStorageAsync(project.Solution, cancellationToken).ConfigureAwait(false);
             await using var _ = storage.ConfigureAwait(false);
->>>>>>> beffac2b
 
             var readTask = (textDocument != null) ?
                 textDocument is Document document ?
