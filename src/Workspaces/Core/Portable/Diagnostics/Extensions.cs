﻿// Licensed to the .NET Foundation under one or more agreements.
// The .NET Foundation licenses this file to you under the MIT license.
// See the LICENSE file in the project root for more information.

#nullable enable

using System;
using System.Collections.Concurrent;
using System.Collections.Generic;
using System.Collections.Immutable;
using System.Diagnostics;
using System.Globalization;
using System.Linq;
using System.Threading;
using System.Threading.Tasks;
using Microsoft.CodeAnalysis.Options;
using Microsoft.CodeAnalysis.PooledObjects;
using Microsoft.CodeAnalysis.Shared.Extensions;
using Microsoft.CodeAnalysis.Text;
using Microsoft.CodeAnalysis.Workspaces.Diagnostics;
using Roslyn.Utilities;

namespace Microsoft.CodeAnalysis.Diagnostics
{
    internal static partial class Extensions
    {
        public static readonly CultureInfo USCultureInfo = new CultureInfo("en-US");

        public static string? GetBingHelpMessage(this Diagnostic diagnostic, OptionSet options)
        {
            // We use the ENU version of the message for bing search.
            return options.GetOption(InternalDiagnosticsOptions.PutCustomTypeInBingSearch) ?
                diagnostic.GetMessage(USCultureInfo) : diagnostic.Descriptor.GetBingHelpMessage();
        }

        public static string? GetBingHelpMessage(this DiagnosticDescriptor descriptor)
        {
            // We use the ENU version of the message for bing search.
            return descriptor.MessageFormat.ToString(USCultureInfo);
        }

        public static async Task<ImmutableArray<Diagnostic>> ToDiagnosticsAsync(this IEnumerable<DiagnosticData> diagnostics, Project project, CancellationToken cancellationToken)
        {
            var result = ArrayBuilder<Diagnostic>.GetInstance();
            foreach (var diagnostic in diagnostics)
            {
                result.Add(await diagnostic.ToDiagnosticAsync(project, cancellationToken).ConfigureAwait(false));
            }

            return result.ToImmutableAndFree();
        }

        public static async Task<IList<Location>> ConvertLocationsAsync(
            this IReadOnlyCollection<DiagnosticDataLocation> locations, Project project, CancellationToken cancellationToken)
        {
            if (locations.Count == 0)
            {
                return SpecializedCollections.EmptyList<Location>();
            }

            var result = new List<Location>();
            foreach (var data in locations)
            {
                var location = await data.ConvertLocationAsync(project, cancellationToken).ConfigureAwait(false);
                result.Add(location);
            }

            return result;
        }

        public static async Task<Location> ConvertLocationAsync(
            this DiagnosticDataLocation? dataLocation, Project project, CancellationToken cancellationToken)
        {
            if (dataLocation?.DocumentId == null)
            {
                return Location.None;
            }

            var document = project.GetDocument(dataLocation.DocumentId);
            if (document == null)
            {
                return Location.None;
            }

            if (document.SupportsSyntaxTree)
            {
                var syntacticDocument = await SyntacticDocument.CreateAsync(document, cancellationToken).ConfigureAwait(false);
                return dataLocation.ConvertLocation(syntacticDocument);
            }

            return dataLocation.ConvertLocation();
        }

        public static Location ConvertLocation(
            this DiagnosticDataLocation dataLocation, SyntacticDocument? document = null)
        {
            if (dataLocation?.DocumentId == null)
            {
                return Location.None;
            }

            if (document == null)
            {
                if (dataLocation.OriginalFilePath == null || dataLocation.SourceSpan == null)
                {
                    return Location.None;
                }

                var span = dataLocation.SourceSpan.Value;
                return Location.Create(dataLocation.OriginalFilePath, span, new LinePositionSpan(
                    new LinePosition(dataLocation.OriginalStartLine, dataLocation.OriginalStartColumn),
                    new LinePosition(dataLocation.OriginalEndLine, dataLocation.OriginalEndColumn)));
            }

            Contract.ThrowIfFalse(dataLocation.DocumentId == document.Document.Id);

            var syntaxTree = document.SyntaxTree;
            return syntaxTree.GetLocation(dataLocation.SourceSpan ?? DiagnosticData.GetTextSpan(dataLocation, document.Text));
        }

        public static string GetAnalyzerId(this DiagnosticAnalyzer analyzer)
        {
            // Get the unique ID for given diagnostic analyzer.
            var type = analyzer.GetType();
            return GetAssemblyQualifiedName(type);
        }

        private static string GetAssemblyQualifiedName(Type type)
        {
            // AnalyzerFileReference now includes things like versions, public key as part of its identity. 
            // so we need to consider them.
            return type.AssemblyQualifiedName ?? throw ExceptionUtilities.UnexpectedValue(type);
        }

        public static ImmutableDictionary<DiagnosticAnalyzer, DiagnosticAnalysisResultBuilder> ToResultBuilderMap(
            this AnalysisResult analysisResult,
            ImmutableArray<Diagnostic> additionalPragmaSuppressionDiagnostics,
            DocumentAnalysisScope? documentAnalysisScope,
            Project project,
            VersionStamp version,
            Compilation compilation,
            IEnumerable<DiagnosticAnalyzer> analyzers,
            SkippedHostAnalyzersInfo skippedAnalyzersInfo,
            bool includeSuppressedDiagnostics,
            CancellationToken cancellationToken)
        {
            var builder = ImmutableDictionary.CreateBuilder<DiagnosticAnalyzer, DiagnosticAnalysisResultBuilder>();
            var filterTree = documentAnalysisScope?.Document.GetSyntaxTreeSynchronously(cancellationToken);

            foreach (var analyzer in analyzers)
            {
                cancellationToken.ThrowIfCancellationRequested();

                if (skippedAnalyzersInfo.SkippedAnalyzers.Contains(analyzer))
                {
                    continue;
                }

                var result = new DiagnosticAnalysisResultBuilder(project, version);
                var diagnosticIdsToFilter = skippedAnalyzersInfo.FilteredDiagnosticIdsForAnalyzers.GetValueOrDefault(
                    analyzer,
                    ImmutableArray<string>.Empty);

                if (filterTree != null)
                {
                    RoslynDebug.Assert(documentAnalysisScope != null);
                    var filterSpan = documentAnalysisScope.Span;
                    var kind = documentAnalysisScope.Kind;

                    switch (kind)
                    {
                        case AnalysisKind.Syntax:
                            if (analysisResult.SyntaxDiagnostics.TryGetValue(filterTree, out var diagnosticsByAnalyzerMap))
                            {
                                AddAnalyzerDiagnosticsToResult(analyzer, diagnosticsByAnalyzerMap, ref result, compilation,
                                    filterTree, filterSpan, AnalysisKind.Syntax, diagnosticIdsToFilter, includeSuppressedDiagnostics);
                            }

                            break;

                        case AnalysisKind.Semantic:
                            if (analysisResult.SemanticDiagnostics.TryGetValue(filterTree, out diagnosticsByAnalyzerMap))
                            {
                                AddAnalyzerDiagnosticsToResult(analyzer, diagnosticsByAnalyzerMap, ref result, compilation,
                                    filterTree, filterSpan, AnalysisKind.Semantic, diagnosticIdsToFilter, includeSuppressedDiagnostics);
                            }

                            break;

                        default:
                            throw ExceptionUtilities.UnexpectedValue(kind);
                    }
                }
                else
                {
                    foreach (var (tree, diagnosticsByAnalyzerMap) in analysisResult.SyntaxDiagnostics)
                    {
                        AddAnalyzerDiagnosticsToResult(analyzer, diagnosticsByAnalyzerMap, ref result, compilation,
                            tree, span: null, AnalysisKind.Syntax, diagnosticIdsToFilter, includeSuppressedDiagnostics);
                    }

<<<<<<< HEAD
                    foreach (var (tree, diagnosticsByAnalyzerMap) in analysisResult.SemanticDiagnostics)
                    {
                        AddAnalyzerDiagnosticsToResult(analyzer, diagnosticsByAnalyzerMap, ref result, compilation,
                            tree, span: null, AnalysisKind.Semantic, diagnosticIdsToFilter, includeSuppressedDiagnostics);
                    }

                    AddAnalyzerDiagnosticsToResult(analyzer, analysisResult.CompilationDiagnostics, ref result, compilation,
                        tree: null, span: null, AnalysisKind.NonLocal, diagnosticIdsToFilter, includeSuppressedDiagnostics);
=======
                foreach (var (file, diagnosticsByAnalyzerMap) in analysisResult.AdditionalFileDiagnostics)
                {
                    if (diagnosticsByAnalyzerMap.TryGetValue(analyzer, out diagnostics))
                    {
                        diagnostics = diagnostics.Filter(diagnosticIdsToFilter);
                        Debug.Assert(diagnostics.Length == CompilationWithAnalyzers.GetEffectiveDiagnostics(diagnostics, compilation).Count());

                        if (project.GetDocumentForFile(file) is DocumentId documentId)
                        {
                            result.AddExternalSyntaxDiagnostics(documentId, diagnostics);
                        }
                        else
                        {
                            result.AddCompilationDiagnostics(diagnostics);
                        }
                    }
                }

                if (analysisResult.CompilationDiagnostics.TryGetValue(analyzer, out diagnostics))
                {
                    diagnostics = diagnostics.Filter(diagnosticIdsToFilter);
                    Debug.Assert(diagnostics.Length == CompilationWithAnalyzers.GetEffectiveDiagnostics(diagnostics, compilation).Count());
                    result.AddCompilationDiagnostics(diagnostics);
>>>>>>> 25689c69
                }

                // Special handling for pragma suppression diagnostics.
                if (!additionalPragmaSuppressionDiagnostics.IsEmpty &&
                    analyzer is IPragmaSuppressionsAnalyzer)
                {
                    if (filterTree != null)
                    {
                        var diagnostics = additionalPragmaSuppressionDiagnostics.WhereAsArray(d => d.Location.SourceTree == filterTree);
                        AddDiagnosticsToResult(diagnostics, ref result, compilation, filterTree,
                            documentAnalysisScope!.Span, AnalysisKind.Semantic, diagnosticIdsToFilter, includeSuppressedDiagnostics);
                    }
                    else
                    {
                        foreach (var group in additionalPragmaSuppressionDiagnostics.GroupBy(d => d.Location.SourceTree!))
                        {
                            AddDiagnosticsToResult(group.AsImmutable(), ref result, compilation, group.Key,
                                span: null, AnalysisKind.Semantic, diagnosticIdsToFilter, includeSuppressedDiagnostics);
                        }
                    }

                    additionalPragmaSuppressionDiagnostics = ImmutableArray<Diagnostic>.Empty;
                }

                builder.Add(analyzer, result);
            }

            return builder.ToImmutable();

            static void AddAnalyzerDiagnosticsToResult(
                DiagnosticAnalyzer analyzer,
                ImmutableDictionary<DiagnosticAnalyzer, ImmutableArray<Diagnostic>> diagnosticsByAnalyzer,
                ref DiagnosticAnalysisResultBuilder result,
                Compilation compilation,
                SyntaxTree? tree,
                TextSpan? span,
                AnalysisKind kind,
                ImmutableArray<string> diagnosticIdsToFilter,
                bool includeSuppressedDiagnostics)
            {
                if (diagnosticsByAnalyzer.TryGetValue(analyzer, out var diagnostics))
                {
                    AddDiagnosticsToResult(diagnostics, ref result, compilation,
                        tree, span, kind, diagnosticIdsToFilter, includeSuppressedDiagnostics);
                }
            }

            static void AddDiagnosticsToResult(
                ImmutableArray<Diagnostic> diagnostics,
                ref DiagnosticAnalysisResultBuilder result,
                Compilation compilation,
                SyntaxTree? tree,
                TextSpan? span,
                AnalysisKind kind,
                ImmutableArray<string> diagnosticIdsToFilter,
                bool includeSuppressedDiagnostics)
            {
                if (diagnostics.IsEmpty)
                {
                    return;
                }

                diagnostics = diagnostics.Filter(diagnosticIdsToFilter, includeSuppressedDiagnostics, span);
                Debug.Assert(diagnostics.Length == CompilationWithAnalyzers.GetEffectiveDiagnostics(diagnostics, compilation).Count());

                switch (kind)
                {
                    case AnalysisKind.Syntax:
                        Debug.Assert(diagnostics.All(d => d.Location.SourceTree == tree));
                        result.AddSyntaxDiagnostics(tree!, diagnostics);
                        break;

                    case AnalysisKind.Semantic:
                        Debug.Assert(diagnostics.All(d => d.Location.SourceTree == tree));
                        result.AddSemanticDiagnostics(tree!, diagnostics);
                        break;

                    default:
                        result.AddCompilationDiagnostics(diagnostics);
                        break;
                }
            }
        }

        /// <summary>
        /// Filters out the diagnostics with the specified <paramref name="diagnosticIdsToFilter"/>.
        /// If <paramref name="includeSuppressedDiagnostics"/> is false, filters out suppressed diagnostics.
        /// If <paramref name="filterSpan"/> is non-null, filters out diagnostics with location outside this span.
        /// </summary>
        public static ImmutableArray<Diagnostic> Filter(
            this ImmutableArray<Diagnostic> diagnostics,
            ImmutableArray<string> diagnosticIdsToFilter,
            bool includeSuppressedDiagnostics,
            TextSpan? filterSpan = null)
        {
            if (diagnosticIdsToFilter.IsEmpty && includeSuppressedDiagnostics && !filterSpan.HasValue)
            {
                return diagnostics;
            }

            return diagnostics.RemoveAll(diagnostic =>
                diagnosticIdsToFilter.Contains(diagnostic.Id) ||
                !includeSuppressedDiagnostics && diagnostic.IsSuppressed ||
                filterSpan.HasValue && !filterSpan.Value.IntersectsWith(diagnostic.Location.SourceSpan));
        }

        public static async Task<(AnalysisResult result, ImmutableArray<Diagnostic> additionalDiagnostics)> GetAnalysisResultAsync(
            this CompilationWithAnalyzers compilationWithAnalyzers,
            DocumentAnalysisScope? documentAnalysisScope,
            Project project,
            DiagnosticAnalyzerInfoCache analyzerInfoCache,
            CancellationToken cancellationToken)
        {
            var result = await GetAnalysisResultAsync(compilationWithAnalyzers, documentAnalysisScope, cancellationToken).ConfigureAwait(false);
            var additionalDiagnostics = await compilationWithAnalyzers.GetPragmaSuppressionAnalyzerDiagnosticsAsync(
                documentAnalysisScope, project, analyzerInfoCache, cancellationToken).ConfigureAwait(false);
            return (result, additionalDiagnostics);
        }

        private static async Task<AnalysisResult> GetAnalysisResultAsync(
            CompilationWithAnalyzers compilationWithAnalyzers,
            DocumentAnalysisScope? documentAnalysisScope,
            CancellationToken cancellationToken)
        {
            if (documentAnalysisScope == null)
            {
                return await compilationWithAnalyzers.GetAnalysisResultAsync(cancellationToken).ConfigureAwait(false);
            }

            Debug.Assert(documentAnalysisScope.Analyzers.ToSet().IsSubsetOf(compilationWithAnalyzers.Analyzers));

            switch (documentAnalysisScope.Kind)
            {
                case AnalysisKind.Syntax:
                    var tree = await documentAnalysisScope.Document.GetRequiredSyntaxTreeAsync(cancellationToken).ConfigureAwait(false);
                    return await compilationWithAnalyzers.GetAnalysisResultAsync(tree, documentAnalysisScope.Analyzers, cancellationToken).ConfigureAwait(false);

                case AnalysisKind.Semantic:
                    var model = await documentAnalysisScope.Document.GetRequiredSemanticModelAsync(cancellationToken).ConfigureAwait(false);
                    return await compilationWithAnalyzers.GetAnalysisResultAsync(model, documentAnalysisScope.Span, documentAnalysisScope.Analyzers, cancellationToken).ConfigureAwait(false);

                default:
                    throw ExceptionUtilities.UnexpectedValue(documentAnalysisScope.Kind);
            }
        }

        private static async Task<ImmutableArray<Diagnostic>> GetPragmaSuppressionAnalyzerDiagnosticsAsync(
            this CompilationWithAnalyzers compilationWithAnalyzers,
            DocumentAnalysisScope? documentAnalysisScope,
            Project project,
            DiagnosticAnalyzerInfoCache analyzerInfoCache,
            CancellationToken cancellationToken)
        {
            var analyzers = documentAnalysisScope?.Analyzers ?? compilationWithAnalyzers.Analyzers;
            var suppressionAnalyzer = analyzers.OfType<IPragmaSuppressionsAnalyzer>().FirstOrDefault();
            if (suppressionAnalyzer == null)
            {
                return ImmutableArray<Diagnostic>.Empty;
            }

            if (documentAnalysisScope != null)
            {
                using var _ = ArrayBuilder<Diagnostic>.GetInstance(out var diagnosticsBuilder);
                await AnalyzeDocumentAsync(suppressionAnalyzer, documentAnalysisScope.Document, documentAnalysisScope.Span, diagnosticsBuilder.Add).ConfigureAwait(false);
                return diagnosticsBuilder.ToImmutable();
            }
            else
            {
                if (compilationWithAnalyzers.AnalysisOptions.ConcurrentAnalysis)
                {
                    var bag = new ConcurrentBag<Diagnostic>();
                    using var _ = ArrayBuilder<Task>.GetInstance(project.DocumentIds.Count, out var tasks);
                    foreach (var document in project.Documents)
                    {
                        tasks.Add(AnalyzeDocumentAsync(suppressionAnalyzer, document, span: null, bag.Add));
                    }

                    await Task.WhenAll(tasks).ConfigureAwait(false);
                    return bag.ToImmutableArray();
                }
                else
                {
                    using var _ = ArrayBuilder<Diagnostic>.GetInstance(out var diagnosticsBuilder);
                    foreach (var document in project.Documents)
                    {
                        await AnalyzeDocumentAsync(suppressionAnalyzer, document, span: null, diagnosticsBuilder.Add).ConfigureAwait(false);
                    }

                    return diagnosticsBuilder.ToImmutable();
                }
            }

            async Task AnalyzeDocumentAsync(IPragmaSuppressionsAnalyzer suppressionAnalyzer, Document document, TextSpan? span, Action<Diagnostic> reportDiagnostic)
            {
                var semanticModel = await document.GetRequiredSemanticModelAsync(cancellationToken).ConfigureAwait(false);
                await suppressionAnalyzer.AnalyzeAsync(semanticModel, span, compilationWithAnalyzers,
                    analyzerInfoCache.GetDiagnosticDescriptors, IsCompilationEndAnalyzer, reportDiagnostic, cancellationToken).ConfigureAwait(false);
            }

            bool IsCompilationEndAnalyzer(DiagnosticAnalyzer analyzer)
                => analyzerInfoCache.IsCompilationEndAnalyzer(analyzer, compilationWithAnalyzers.AnalysisOptions.Options!, compilationWithAnalyzers.Compilation) ?? true;
        }
    }
}<|MERGE_RESOLUTION|>--- conflicted
+++ resolved
@@ -76,13 +76,13 @@
                 return Location.None;
             }
 
-            var document = project.GetDocument(dataLocation.DocumentId);
-            if (document == null)
+            var textDocument = project.GetTextDocument(dataLocation.DocumentId);
+            if (textDocument == null)
             {
                 return Location.None;
             }
 
-            if (document.SupportsSyntaxTree)
+            if (textDocument is Document document && document.SupportsSyntaxTree)
             {
                 var syntacticDocument = await SyntacticDocument.CreateAsync(document, cancellationToken).ConfigureAwait(false);
                 return dataLocation.ConvertLocation(syntacticDocument);
@@ -144,9 +144,21 @@
             bool includeSuppressedDiagnostics,
             CancellationToken cancellationToken)
         {
+            SyntaxTree? filterTree = null;
+            AdditionalText? filterAdditionalFile = null;
+            if (documentAnalysisScope != null)
+            {
+                if (documentAnalysisScope.TextDocument is Document document)
+                {
+                    filterTree = document.GetSyntaxTreeSynchronously(cancellationToken);
+                }
+                else
+                {
+                    filterAdditionalFile = documentAnalysisScope.AdditionalFile;
+                }
+            }
+
             var builder = ImmutableDictionary.CreateBuilder<DiagnosticAnalyzer, DiagnosticAnalysisResultBuilder>();
-            var filterTree = documentAnalysisScope?.Document.GetSyntaxTreeSynchronously(cancellationToken);
-
             foreach (var analyzer in analyzers)
             {
                 cancellationToken.ThrowIfCancellationRequested();
@@ -161,28 +173,37 @@
                     analyzer,
                     ImmutableArray<string>.Empty);
 
-                if (filterTree != null)
-                {
-                    RoslynDebug.Assert(documentAnalysisScope != null);
+                if (documentAnalysisScope != null)
+                {
+                    RoslynDebug.Assert(filterTree != null || filterAdditionalFile != null);
                     var filterSpan = documentAnalysisScope.Span;
                     var kind = documentAnalysisScope.Kind;
 
+                    ImmutableDictionary<DiagnosticAnalyzer, ImmutableArray<Diagnostic>> diagnosticsByAnalyzerMap;
                     switch (kind)
                     {
                         case AnalysisKind.Syntax:
-                            if (analysisResult.SyntaxDiagnostics.TryGetValue(filterTree, out var diagnosticsByAnalyzerMap))
+                            if (filterTree != null)
+                            {
+                                if (analysisResult.SyntaxDiagnostics.TryGetValue(filterTree, out diagnosticsByAnalyzerMap))
+                                {
+                                    AddAnalyzerDiagnosticsToResult(analyzer, diagnosticsByAnalyzerMap, ref result, compilation,
+                                        filterTree, additionalDocumentId: null, filterSpan, AnalysisKind.Syntax, diagnosticIdsToFilter, includeSuppressedDiagnostics);
+                                }
+                            }
+                            else if (analysisResult.AdditionalFileDiagnostics.TryGetValue(filterAdditionalFile!, out diagnosticsByAnalyzerMap))
                             {
                                 AddAnalyzerDiagnosticsToResult(analyzer, diagnosticsByAnalyzerMap, ref result, compilation,
-                                    filterTree, filterSpan, AnalysisKind.Syntax, diagnosticIdsToFilter, includeSuppressedDiagnostics);
+                                    tree: null, documentAnalysisScope.TextDocument.Id, filterSpan, AnalysisKind.Syntax, diagnosticIdsToFilter, includeSuppressedDiagnostics);
                             }
 
                             break;
 
                         case AnalysisKind.Semantic:
-                            if (analysisResult.SemanticDiagnostics.TryGetValue(filterTree, out diagnosticsByAnalyzerMap))
+                            if (analysisResult.SemanticDiagnostics.TryGetValue(filterTree!, out diagnosticsByAnalyzerMap))
                             {
                                 AddAnalyzerDiagnosticsToResult(analyzer, diagnosticsByAnalyzerMap, ref result, compilation,
-                                    filterTree, filterSpan, AnalysisKind.Semantic, diagnosticIdsToFilter, includeSuppressedDiagnostics);
+                                    filterTree, additionalDocumentId: null, filterSpan, AnalysisKind.Semantic, diagnosticIdsToFilter, includeSuppressedDiagnostics);
                             }
 
                             break;
@@ -196,60 +217,45 @@
                     foreach (var (tree, diagnosticsByAnalyzerMap) in analysisResult.SyntaxDiagnostics)
                     {
                         AddAnalyzerDiagnosticsToResult(analyzer, diagnosticsByAnalyzerMap, ref result, compilation,
-                            tree, span: null, AnalysisKind.Syntax, diagnosticIdsToFilter, includeSuppressedDiagnostics);
-                    }
-
-<<<<<<< HEAD
+                            tree, additionalDocumentId: null, span: null, AnalysisKind.Syntax, diagnosticIdsToFilter, includeSuppressedDiagnostics);
+                    }
+
                     foreach (var (tree, diagnosticsByAnalyzerMap) in analysisResult.SemanticDiagnostics)
                     {
                         AddAnalyzerDiagnosticsToResult(analyzer, diagnosticsByAnalyzerMap, ref result, compilation,
-                            tree, span: null, AnalysisKind.Semantic, diagnosticIdsToFilter, includeSuppressedDiagnostics);
+                            tree, additionalDocumentId: null, span: null, AnalysisKind.Semantic, diagnosticIdsToFilter, includeSuppressedDiagnostics);
+                    }
+
+                    foreach (var (file, diagnosticsByAnalyzerMap) in analysisResult.AdditionalFileDiagnostics)
+                    {
+                        var additionalDocumentId = project.GetDocumentForFile(file);
+                        var kind = additionalDocumentId != null ? AnalysisKind.Syntax : AnalysisKind.NonLocal;
+                        AddAnalyzerDiagnosticsToResult(analyzer, diagnosticsByAnalyzerMap, ref result, compilation,
+                            tree: null, additionalDocumentId, span: null, kind, diagnosticIdsToFilter, includeSuppressedDiagnostics);
                     }
 
                     AddAnalyzerDiagnosticsToResult(analyzer, analysisResult.CompilationDiagnostics, ref result, compilation,
-                        tree: null, span: null, AnalysisKind.NonLocal, diagnosticIdsToFilter, includeSuppressedDiagnostics);
-=======
-                foreach (var (file, diagnosticsByAnalyzerMap) in analysisResult.AdditionalFileDiagnostics)
-                {
-                    if (diagnosticsByAnalyzerMap.TryGetValue(analyzer, out diagnostics))
-                    {
-                        diagnostics = diagnostics.Filter(diagnosticIdsToFilter);
-                        Debug.Assert(diagnostics.Length == CompilationWithAnalyzers.GetEffectiveDiagnostics(diagnostics, compilation).Count());
-
-                        if (project.GetDocumentForFile(file) is DocumentId documentId)
-                        {
-                            result.AddExternalSyntaxDiagnostics(documentId, diagnostics);
-                        }
-                        else
-                        {
-                            result.AddCompilationDiagnostics(diagnostics);
-                        }
-                    }
-                }
-
-                if (analysisResult.CompilationDiagnostics.TryGetValue(analyzer, out diagnostics))
-                {
-                    diagnostics = diagnostics.Filter(diagnosticIdsToFilter);
-                    Debug.Assert(diagnostics.Length == CompilationWithAnalyzers.GetEffectiveDiagnostics(diagnostics, compilation).Count());
-                    result.AddCompilationDiagnostics(diagnostics);
->>>>>>> 25689c69
+                        tree: null, additionalDocumentId: null, span: null, AnalysisKind.NonLocal, diagnosticIdsToFilter, includeSuppressedDiagnostics);
                 }
 
                 // Special handling for pragma suppression diagnostics.
                 if (!additionalPragmaSuppressionDiagnostics.IsEmpty &&
                     analyzer is IPragmaSuppressionsAnalyzer)
                 {
-                    if (filterTree != null)
-                    {
-                        var diagnostics = additionalPragmaSuppressionDiagnostics.WhereAsArray(d => d.Location.SourceTree == filterTree);
-                        AddDiagnosticsToResult(diagnostics, ref result, compilation, filterTree,
-                            documentAnalysisScope!.Span, AnalysisKind.Semantic, diagnosticIdsToFilter, includeSuppressedDiagnostics);
+                    if (documentAnalysisScope != null)
+                    {
+                        if (filterTree != null)
+                        {
+                            var diagnostics = additionalPragmaSuppressionDiagnostics.WhereAsArray(d => d.Location.SourceTree == filterTree);
+                            AddDiagnosticsToResult(diagnostics, ref result, compilation, filterTree, additionalDocumentId: null,
+                                documentAnalysisScope!.Span, AnalysisKind.Semantic, diagnosticIdsToFilter, includeSuppressedDiagnostics);
+                        }
                     }
                     else
                     {
                         foreach (var group in additionalPragmaSuppressionDiagnostics.GroupBy(d => d.Location.SourceTree!))
                         {
-                            AddDiagnosticsToResult(group.AsImmutable(), ref result, compilation, group.Key,
+                            AddDiagnosticsToResult(group.AsImmutable(), ref result, compilation, group.Key, additionalDocumentId: null,
                                 span: null, AnalysisKind.Semantic, diagnosticIdsToFilter, includeSuppressedDiagnostics);
                         }
                     }
@@ -268,6 +274,7 @@
                 ref DiagnosticAnalysisResultBuilder result,
                 Compilation compilation,
                 SyntaxTree? tree,
+                DocumentId? additionalDocumentId,
                 TextSpan? span,
                 AnalysisKind kind,
                 ImmutableArray<string> diagnosticIdsToFilter,
@@ -276,7 +283,7 @@
                 if (diagnosticsByAnalyzer.TryGetValue(analyzer, out var diagnostics))
                 {
                     AddDiagnosticsToResult(diagnostics, ref result, compilation,
-                        tree, span, kind, diagnosticIdsToFilter, includeSuppressedDiagnostics);
+                        tree, additionalDocumentId, span, kind, diagnosticIdsToFilter, includeSuppressedDiagnostics);
                 }
             }
 
@@ -285,6 +292,7 @@
                 ref DiagnosticAnalysisResultBuilder result,
                 Compilation compilation,
                 SyntaxTree? tree,
+                DocumentId? additionalDocumentId,
                 TextSpan? span,
                 AnalysisKind kind,
                 ImmutableArray<string> diagnosticIdsToFilter,
@@ -301,8 +309,16 @@
                 switch (kind)
                 {
                     case AnalysisKind.Syntax:
-                        Debug.Assert(diagnostics.All(d => d.Location.SourceTree == tree));
-                        result.AddSyntaxDiagnostics(tree!, diagnostics);
+                        if (tree != null)
+                        {
+                            Debug.Assert(diagnostics.All(d => d.Location.SourceTree == tree));
+                            result.AddSyntaxDiagnostics(tree!, diagnostics);
+                        }
+                        else
+                        {
+                            RoslynDebug.Assert(additionalDocumentId != null);
+                            result.AddExternalSyntaxDiagnostics(additionalDocumentId, diagnostics);
+                        }
                         break;
 
                     case AnalysisKind.Semantic:
@@ -367,11 +383,18 @@
             switch (documentAnalysisScope.Kind)
             {
                 case AnalysisKind.Syntax:
-                    var tree = await documentAnalysisScope.Document.GetRequiredSyntaxTreeAsync(cancellationToken).ConfigureAwait(false);
-                    return await compilationWithAnalyzers.GetAnalysisResultAsync(tree, documentAnalysisScope.Analyzers, cancellationToken).ConfigureAwait(false);
+                    if (documentAnalysisScope.TextDocument is Document document)
+                    {
+                        var tree = await document.GetRequiredSyntaxTreeAsync(cancellationToken).ConfigureAwait(false);
+                        return await compilationWithAnalyzers.GetAnalysisResultAsync(tree, documentAnalysisScope.Analyzers, cancellationToken).ConfigureAwait(false);
+                    }
+                    else
+                    {
+                        return await compilationWithAnalyzers.GetAnalysisResultAsync(documentAnalysisScope.AdditionalFile, documentAnalysisScope.Analyzers, cancellationToken).ConfigureAwait(false);
+                    }
 
                 case AnalysisKind.Semantic:
-                    var model = await documentAnalysisScope.Document.GetRequiredSemanticModelAsync(cancellationToken).ConfigureAwait(false);
+                    var model = await ((Document)documentAnalysisScope.TextDocument).GetRequiredSemanticModelAsync(cancellationToken).ConfigureAwait(false);
                     return await compilationWithAnalyzers.GetAnalysisResultAsync(model, documentAnalysisScope.Span, documentAnalysisScope.Analyzers, cancellationToken).ConfigureAwait(false);
 
                 default:
@@ -395,8 +418,13 @@
 
             if (documentAnalysisScope != null)
             {
+                if (!(documentAnalysisScope.TextDocument is Document document))
+                {
+                    return ImmutableArray<Diagnostic>.Empty;
+                }
+
                 using var _ = ArrayBuilder<Diagnostic>.GetInstance(out var diagnosticsBuilder);
-                await AnalyzeDocumentAsync(suppressionAnalyzer, documentAnalysisScope.Document, documentAnalysisScope.Span, diagnosticsBuilder.Add).ConfigureAwait(false);
+                await AnalyzeDocumentAsync(suppressionAnalyzer, document, documentAnalysisScope.Span, diagnosticsBuilder.Add).ConfigureAwait(false);
                 return diagnosticsBuilder.ToImmutable();
             }
             else
