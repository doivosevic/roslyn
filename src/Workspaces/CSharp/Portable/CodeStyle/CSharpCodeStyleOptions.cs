﻿// Copyright (c) Microsoft.  All Rights Reserved.  Licensed under the Apache License, Version 2.0.  See License.txt in the project root for license information.

using System.Collections.Generic;
using System.Collections.Immutable;
using System.Linq;
using Microsoft.CodeAnalysis.CodeStyle;
using Microsoft.CodeAnalysis.Options;

namespace Microsoft.CodeAnalysis.CSharp.CodeStyle
{
    internal static class CSharpCodeStyleOptions
    {
        public static readonly Option<CodeStyleOption<bool>> UseImplicitTypeForIntrinsicTypes = new Option<CodeStyleOption<bool>>(
            nameof(CodeStyleOptions), nameof(UseImplicitTypeForIntrinsicTypes), defaultValue: CodeStyleOption<bool>.Default,
            storageLocations: new OptionStorageLocation[] {
                EditorConfigStorageLocation.ForBoolCodeStyleOption("csharp_style_var_for_built_in_types"),
                new RoamingProfileStorageLocation("TextEditor.CSharp.Specific.UseImplicitTypeForIntrinsicTypes")});

        public static readonly Option<CodeStyleOption<bool>> UseImplicitTypeWhereApparent = new Option<CodeStyleOption<bool>>(
            nameof(CodeStyleOptions), nameof(UseImplicitTypeWhereApparent), defaultValue: CodeStyleOption<bool>.Default,
            storageLocations: new OptionStorageLocation[] {
                EditorConfigStorageLocation.ForBoolCodeStyleOption("csharp_style_var_when_type_is_apparent"),
                new RoamingProfileStorageLocation("TextEditor.CSharp.Specific.UseImplicitTypeWhereApparent")});

        public static readonly Option<CodeStyleOption<bool>> UseImplicitTypeWherePossible = new Option<CodeStyleOption<bool>>(
            nameof(CodeStyleOptions), nameof(UseImplicitTypeWherePossible), defaultValue: CodeStyleOption<bool>.Default,
            storageLocations: new OptionStorageLocation[] {
                EditorConfigStorageLocation.ForBoolCodeStyleOption("csharp_style_var_elsewhere"),
                new RoamingProfileStorageLocation("TextEditor.CSharp.Specific.UseImplicitTypeWherePossible")});

        public static readonly Option<CodeStyleOption<bool>> PreferConditionalDelegateCall = new Option<CodeStyleOption<bool>>(
            nameof(CodeStyleOptions), nameof(PreferConditionalDelegateCall), defaultValue: CodeStyleOptions.TrueWithSuggestionEnforcement,
            storageLocations: new OptionStorageLocation[] {
                EditorConfigStorageLocation.ForBoolCodeStyleOption("csharp_style_conditional_delegate_call"),
                new RoamingProfileStorageLocation("TextEditor.CSharp.Specific.PreferConditionalDelegateCall")});

        public static readonly Option<CodeStyleOption<bool>> PreferPatternMatchingOverAsWithNullCheck = new Option<CodeStyleOption<bool>>(
            nameof(CodeStyleOptions), nameof(PreferPatternMatchingOverAsWithNullCheck), defaultValue: CodeStyleOptions.TrueWithSuggestionEnforcement,
            storageLocations: new OptionStorageLocation[] {
                EditorConfigStorageLocation.ForBoolCodeStyleOption("csharp_style_pattern_matching_over_as_with_null_check"),
                new RoamingProfileStorageLocation($"TextEditor.CSharp.Specific.{nameof(PreferPatternMatchingOverAsWithNullCheck)}")});

        public static readonly Option<CodeStyleOption<bool>> PreferPatternMatchingOverIsWithCastCheck = new Option<CodeStyleOption<bool>>(
            nameof(CodeStyleOptions), nameof(PreferPatternMatchingOverIsWithCastCheck), defaultValue: CodeStyleOptions.TrueWithSuggestionEnforcement,
            storageLocations: new OptionStorageLocation[] {
                EditorConfigStorageLocation.ForBoolCodeStyleOption("csharp_style_pattern_matching_over_is_with_cast_check"),
                new RoamingProfileStorageLocation($"TextEditor.CSharp.Specific.{nameof(PreferPatternMatchingOverIsWithCastCheck)}")});

        public static readonly CodeStyleOption<ExpressionBodyPreference> NeverWithSilentEnforcement =
            new CodeStyleOption<ExpressionBodyPreference>(ExpressionBodyPreference.Never, NotificationOption.Silent);

        public static readonly CodeStyleOption<ExpressionBodyPreference> NeverWithSuggestionEnforcement =
            new CodeStyleOption<ExpressionBodyPreference>(ExpressionBodyPreference.Never, NotificationOption.Suggestion);

        public static readonly CodeStyleOption<ExpressionBodyPreference> WhenPossibleWithSilentEnforcement =
            new CodeStyleOption<ExpressionBodyPreference>(ExpressionBodyPreference.WhenPossible, NotificationOption.Silent);

        public static readonly CodeStyleOption<ExpressionBodyPreference> WhenPossibleWithSuggestionEnforcement =
            new CodeStyleOption<ExpressionBodyPreference>(ExpressionBodyPreference.WhenPossible, NotificationOption.Suggestion);

        public static readonly CodeStyleOption<ExpressionBodyPreference> WhenOnSingleLineWithSilentEnforcement =
            new CodeStyleOption<ExpressionBodyPreference>(ExpressionBodyPreference.WhenOnSingleLine, NotificationOption.Silent);

        public static readonly Option<CodeStyleOption<ExpressionBodyPreference>> PreferExpressionBodiedConstructors = new Option<CodeStyleOption<ExpressionBodyPreference>>(
            nameof(CodeStyleOptions), nameof(PreferExpressionBodiedConstructors),
            defaultValue: NeverWithSilentEnforcement,
            storageLocations: new OptionStorageLocation[] {
                new EditorConfigStorageLocation<CodeStyleOption<ExpressionBodyPreference>>("csharp_style_expression_bodied_constructors", s => ParseExpressionBodyPreference(s, NeverWithSilentEnforcement)),
                new RoamingProfileStorageLocation($"TextEditor.CSharp.Specific.{nameof(PreferExpressionBodiedConstructors)}")});

        public static readonly Option<CodeStyleOption<ExpressionBodyPreference>> PreferExpressionBodiedMethods = new Option<CodeStyleOption<ExpressionBodyPreference>>(
            nameof(CodeStyleOptions), nameof(PreferExpressionBodiedMethods),
            defaultValue: NeverWithSilentEnforcement,
            storageLocations: new OptionStorageLocation[] {
                new EditorConfigStorageLocation<CodeStyleOption<ExpressionBodyPreference>>("csharp_style_expression_bodied_methods", s => ParseExpressionBodyPreference(s, NeverWithSilentEnforcement)),
                new RoamingProfileStorageLocation($"TextEditor.CSharp.Specific.{nameof(PreferExpressionBodiedMethods)}")});

        public static readonly Option<CodeStyleOption<ExpressionBodyPreference>> PreferExpressionBodiedOperators = new Option<CodeStyleOption<ExpressionBodyPreference>>(
            nameof(CodeStyleOptions), nameof(PreferExpressionBodiedOperators),
            defaultValue: NeverWithSilentEnforcement,
            storageLocations: new OptionStorageLocation[] {
                new EditorConfigStorageLocation<CodeStyleOption<ExpressionBodyPreference>>("csharp_style_expression_bodied_operators", s => ParseExpressionBodyPreference(s, NeverWithSilentEnforcement)),
                new RoamingProfileStorageLocation($"TextEditor.CSharp.Specific.{nameof(PreferExpressionBodiedOperators)}")});

        public static readonly Option<CodeStyleOption<ExpressionBodyPreference>> PreferExpressionBodiedProperties = new Option<CodeStyleOption<ExpressionBodyPreference>>(
            nameof(CodeStyleOptions), nameof(PreferExpressionBodiedProperties),
            defaultValue: WhenPossibleWithSilentEnforcement,
            storageLocations: new OptionStorageLocation[] {
                new EditorConfigStorageLocation<CodeStyleOption<ExpressionBodyPreference>>("csharp_style_expression_bodied_properties", s => ParseExpressionBodyPreference(s, WhenPossibleWithSilentEnforcement)),
                new RoamingProfileStorageLocation($"TextEditor.CSharp.Specific.{nameof(PreferExpressionBodiedProperties)}")});

        public static readonly Option<CodeStyleOption<ExpressionBodyPreference>> PreferExpressionBodiedIndexers = new Option<CodeStyleOption<ExpressionBodyPreference>>(
            nameof(CodeStyleOptions), nameof(PreferExpressionBodiedIndexers),
            defaultValue: WhenPossibleWithSilentEnforcement,
            storageLocations: new OptionStorageLocation[] {
                new EditorConfigStorageLocation<CodeStyleOption<ExpressionBodyPreference>>("csharp_style_expression_bodied_indexers", s => ParseExpressionBodyPreference(s, WhenPossibleWithSilentEnforcement)),
                new RoamingProfileStorageLocation($"TextEditor.CSharp.Specific.{nameof(PreferExpressionBodiedIndexers)}")});

        public static readonly Option<CodeStyleOption<ExpressionBodyPreference>> PreferExpressionBodiedAccessors = new Option<CodeStyleOption<ExpressionBodyPreference>>(
            nameof(CodeStyleOptions), nameof(PreferExpressionBodiedAccessors), 
            defaultValue: WhenPossibleWithSilentEnforcement,
            storageLocations: new OptionStorageLocation[] {
                new EditorConfigStorageLocation<CodeStyleOption<ExpressionBodyPreference>>("csharp_style_expression_bodied_accessors", s => ParseExpressionBodyPreference(s, WhenPossibleWithSilentEnforcement)),
                new RoamingProfileStorageLocation($"TextEditor.CSharp.Specific.{nameof(PreferExpressionBodiedAccessors)}")});

<<<<<<< HEAD
        public static readonly Option<CodeStyleOption<ExpressionBodyPreference>> PreferExpressionBodiedLambdaExpressions = new Option<CodeStyleOption<ExpressionBodyPreference>>(
            nameof(CodeStyleOptions), nameof(PreferExpressionBodiedLambdaExpressions),
            defaultValue: WhenPossibleWithSilentEnforcement,
            storageLocations: new OptionStorageLocation[] {
                new EditorConfigStorageLocation<CodeStyleOption<ExpressionBodyPreference>>("csharp_style_expression_bodied_lambda_expressions", s => ParseExpressionBodyPreference(s, WhenPossibleWithSilentEnforcement)),
                new RoamingProfileStorageLocation($"TextEditor.CSharp.Specific.{nameof(PreferExpressionBodiedLambdaExpressions)}")});
=======
        public static readonly Option<CodeStyleOption<ExpressionBodyPreference>> PreferExpressionBodiedLambdas = new Option<CodeStyleOption<ExpressionBodyPreference>>(
            nameof(CodeStyleOptions), nameof(PreferExpressionBodiedLambdas),
            defaultValue: WhenPossibleWithSilentEnforcement,
            storageLocations: new OptionStorageLocation[] {
                new EditorConfigStorageLocation<CodeStyleOption<ExpressionBodyPreference>>("csharp_style_expression_bodied_lambdas", s => ParseExpressionBodyPreference(s, WhenPossibleWithSilentEnforcement)),
                new RoamingProfileStorageLocation($"TextEditor.CSharp.Specific.{nameof(PreferExpressionBodiedLambdas)}")});
>>>>>>> 1a45881f

        public static CodeStyleOption<ExpressionBodyPreference> ParseExpressionBodyPreference(
            string optionString, CodeStyleOption<ExpressionBodyPreference> @default)
        {
            // optionString must be similar to true:error or when_on_single_line:suggestion.
            if (CodeStyleHelpers.TryGetCodeStyleValueAndOptionalNotification(optionString,
                    out var value, out var notificationOpt))
            {
                // A notification value must be provided.
                if (notificationOpt != null)
                {
                    if (bool.TryParse(value, out var boolValue))
                    {
                        return boolValue
                            ? new CodeStyleOption<ExpressionBodyPreference>(ExpressionBodyPreference.WhenPossible, notificationOpt)
                            : new CodeStyleOption<ExpressionBodyPreference>(ExpressionBodyPreference.Never, notificationOpt);
                    }

                    if (value == "when_on_single_line")
                    {
                        return new CodeStyleOption<ExpressionBodyPreference>(ExpressionBodyPreference.WhenOnSingleLine, notificationOpt);
                    }
                }
            }

            return @default;
        }

        public static readonly Option<CodeStyleOption<bool>> PreferBraces = new Option<CodeStyleOption<bool>>(
            nameof(CodeStyleOptions), nameof(PreferBraces), defaultValue: CodeStyleOptions.TrueWithSilentEnforcement,
            storageLocations: new OptionStorageLocation[] {
                EditorConfigStorageLocation.ForBoolCodeStyleOption("csharp_prefer_braces"),
                new RoamingProfileStorageLocation($"TextEditor.CSharp.Specific.{nameof(PreferBraces)}")});

        public static readonly Option<CodeStyleOption<bool>> PreferSimpleDefaultExpression = new Option<CodeStyleOption<bool>>(
            nameof(CodeStyleOptions), nameof(PreferSimpleDefaultExpression), defaultValue: CodeStyleOptions.TrueWithSuggestionEnforcement,
            storageLocations: new OptionStorageLocation[] {
                EditorConfigStorageLocation.ForBoolCodeStyleOption("csharp_prefer_simple_default_expression"),
                new RoamingProfileStorageLocation($"TextEditor.CSharp.Specific.{nameof(PreferSimpleDefaultExpression)}")});

        private static readonly SyntaxKind[] s_preferredModifierOrderDefault =
            {
                SyntaxKind.PublicKeyword, SyntaxKind.PrivateKeyword, SyntaxKind.ProtectedKeyword, SyntaxKind.InternalKeyword,
                SyntaxKind.StaticKeyword,
                SyntaxKind.ExternKeyword,
                SyntaxKind.NewKeyword,
                SyntaxKind.VirtualKeyword, SyntaxKind.AbstractKeyword, SyntaxKind.SealedKeyword, SyntaxKind.OverrideKeyword,
                SyntaxKind.ReadOnlyKeyword,
                SyntaxKind.UnsafeKeyword,
                SyntaxKind.VolatileKeyword,
                SyntaxKind.AsyncKeyword
            };

        public static readonly Option<CodeStyleOption<string>> PreferredModifierOrder = new Option<CodeStyleOption<string>>(
            nameof(CodeStyleOptions), nameof(PreferredModifierOrder),
            defaultValue: new CodeStyleOption<string>(string.Join(",", s_preferredModifierOrderDefault.Select(SyntaxFacts.GetText)), NotificationOption.Silent),
            storageLocations: new OptionStorageLocation[] {
                EditorConfigStorageLocation.ForStringCodeStyleOption("csharp_preferred_modifier_order"),
                new RoamingProfileStorageLocation($"TextEditor.CSharp.Specific.{nameof(PreferredModifierOrder)}")});

        public static readonly Option<CodeStyleOption<bool>> PreferLocalOverAnonymousFunction = new Option<CodeStyleOption<bool>>(
            nameof(CodeStyleOptions), nameof(PreferLocalOverAnonymousFunction), defaultValue: CodeStyleOptions.TrueWithSuggestionEnforcement,
            storageLocations: new OptionStorageLocation[] {
                EditorConfigStorageLocation.ForBoolCodeStyleOption("csharp_style_pattern_local_over_anonymous_function"),
                new RoamingProfileStorageLocation($"TextEditor.CSharp.Specific.{nameof(PreferLocalOverAnonymousFunction)}")});

        public static IEnumerable<Option<CodeStyleOption<bool>>> GetCodeStyleOptions()
        {
            yield return UseImplicitTypeForIntrinsicTypes;
            yield return UseImplicitTypeWhereApparent;
            yield return UseImplicitTypeWherePossible;
            yield return PreferConditionalDelegateCall;
            yield return PreferPatternMatchingOverAsWithNullCheck;
            yield return PreferPatternMatchingOverIsWithCastCheck;
            yield return PreferBraces;
            yield return PreferSimpleDefaultExpression;
            yield return PreferLocalOverAnonymousFunction;
        }

        public static IEnumerable<Option<CodeStyleOption<ExpressionBodyPreference>>> GetExpressionBodyOptions()
        {
            yield return PreferExpressionBodiedConstructors;
            yield return PreferExpressionBodiedMethods;
            yield return PreferExpressionBodiedOperators;
            yield return PreferExpressionBodiedProperties;
            yield return PreferExpressionBodiedIndexers;
            yield return PreferExpressionBodiedAccessors;
<<<<<<< HEAD
            yield return PreferExpressionBodiedLambdaExpressions;
=======
            yield return PreferExpressionBodiedLambdas;
>>>>>>> 1a45881f
        }
    }
}<|MERGE_RESOLUTION|>--- conflicted
+++ resolved
@@ -103,21 +103,12 @@
                 new EditorConfigStorageLocation<CodeStyleOption<ExpressionBodyPreference>>("csharp_style_expression_bodied_accessors", s => ParseExpressionBodyPreference(s, WhenPossibleWithSilentEnforcement)),
                 new RoamingProfileStorageLocation($"TextEditor.CSharp.Specific.{nameof(PreferExpressionBodiedAccessors)}")});
 
-<<<<<<< HEAD
-        public static readonly Option<CodeStyleOption<ExpressionBodyPreference>> PreferExpressionBodiedLambdaExpressions = new Option<CodeStyleOption<ExpressionBodyPreference>>(
-            nameof(CodeStyleOptions), nameof(PreferExpressionBodiedLambdaExpressions),
-            defaultValue: WhenPossibleWithSilentEnforcement,
-            storageLocations: new OptionStorageLocation[] {
-                new EditorConfigStorageLocation<CodeStyleOption<ExpressionBodyPreference>>("csharp_style_expression_bodied_lambda_expressions", s => ParseExpressionBodyPreference(s, WhenPossibleWithSilentEnforcement)),
-                new RoamingProfileStorageLocation($"TextEditor.CSharp.Specific.{nameof(PreferExpressionBodiedLambdaExpressions)}")});
-=======
         public static readonly Option<CodeStyleOption<ExpressionBodyPreference>> PreferExpressionBodiedLambdas = new Option<CodeStyleOption<ExpressionBodyPreference>>(
             nameof(CodeStyleOptions), nameof(PreferExpressionBodiedLambdas),
             defaultValue: WhenPossibleWithSilentEnforcement,
             storageLocations: new OptionStorageLocation[] {
                 new EditorConfigStorageLocation<CodeStyleOption<ExpressionBodyPreference>>("csharp_style_expression_bodied_lambdas", s => ParseExpressionBodyPreference(s, WhenPossibleWithSilentEnforcement)),
                 new RoamingProfileStorageLocation($"TextEditor.CSharp.Specific.{nameof(PreferExpressionBodiedLambdas)}")});
->>>>>>> 1a45881f
 
         public static CodeStyleOption<ExpressionBodyPreference> ParseExpressionBodyPreference(
             string optionString, CodeStyleOption<ExpressionBodyPreference> @default)
@@ -205,11 +196,7 @@
             yield return PreferExpressionBodiedProperties;
             yield return PreferExpressionBodiedIndexers;
             yield return PreferExpressionBodiedAccessors;
-<<<<<<< HEAD
-            yield return PreferExpressionBodiedLambdaExpressions;
-=======
             yield return PreferExpressionBodiedLambdas;
->>>>>>> 1a45881f
         }
     }
 }