--- conflicted
+++ resolved
@@ -523,10 +523,8 @@
         ValueTracking_Command = 490,
         ValueTracking_TrackValueSource = 491,
 
-<<<<<<< HEAD
+        InheritanceMargin_GetInheritanceMemberItems = 492,
+
         SuggestedActions_GetSuggestedActionsAsync = 500,
-=======
-        InheritanceMargin_GetInheritanceMemberItems = 492,
->>>>>>> 5336a849
     }
 }