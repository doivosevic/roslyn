﻿// Copyright (c) Microsoft.  All Rights Reserved.  Licensed under the Apache License, Version 2.0.  See License.txt in the project root for license information.

using System;
using System.Collections.Immutable;
using System.Linq;
using Microsoft.CodeAnalysis.CSharp.EmbeddedLanguages.VirtualChars;
using Microsoft.CodeAnalysis.CSharp.Syntax;
using Microsoft.CodeAnalysis.EmbeddedLanguages.VirtualChars;
using Xunit;

namespace Microsoft.CodeAnalysis.CSharp.UnitTests.EmbeddedLanguages.VirtualChars
{
    public class CSharpVirtualCharServiceTests
    {
        private const string _statementPrefix = "var v = ";

        private SyntaxToken GetStringToken(string text, bool allowFailure)
        {
            var statement = _statementPrefix + text;
            var parsedStatement = (LocalDeclarationStatementSyntax)SyntaxFactory.ParseStatement(statement);
            var expression = parsedStatement.Declaration.Variables[0].Initializer.Value;

            if (expression is LiteralExpressionSyntax literal)
            {
                return literal.Token;
            }
            else if (expression is InterpolatedStringExpressionSyntax interpolation)
            {
                return ((InterpolatedStringTextSyntax)interpolation.Contents[0]).TextToken;
            }
            else if (allowFailure)
            {
                return default;
            }
            else
            {
                throw new InvalidOperationException();
            }
        }

        private void Test(string stringText, string expected)
        {
            var token = GetStringToken(stringText, allowFailure: false);
            var virtualChars = CSharpVirtualCharService.Instance.TryConvertToVirtualChars(token);
            var actual = ConvertToString(virtualChars);
            Assert.Equal(expected, actual);
        }

        private void TestFailure(string stringText)
        {
            var token = GetStringToken(stringText, allowFailure: true);
            if (token == default)
            {
                return;
            }

            var virtualChars = CSharpVirtualCharService.Instance.TryConvertToVirtualChars(token);
            Assert.True(virtualChars.IsDefault);
        }

        [Fact]
        public void TestEmptyString()
        {
            Test("\"\"", "");
        }

        [Fact]
        public void TestEmptyVerbatimString()
        {
            Test("@\"\"", "");
        }

        [Fact]
        public void TestSimpleString()
        {
            Test("\"a\"", "['a',[1,2]]");
        }

        [Fact]
        public void TestBracesInSimpleString()
        {
            Test("\"{{\"", "['{',[1,2]]['{',[2,3]]");
        }

        [Fact]
        public void TestBracesInInterpolatedSimpleString()
        {
            Test("$\"{{\"", "['{',[2,4]]");
        }

        [Fact]
        public void TestBracesInInterpolatedVerbatimSimpleString()
        {
            Test("$@\"{{\"", "['{',[3,5]]");
        }

<<<<<<< HEAD
        [Fact(Skip = "https://github.com/dotnet/roslyn/issues/30135")]
=======
        [Fact(Skip = "https://github.com/dotnet/roslyn/issues/29172")]
>>>>>>> 156b1511
        public void TestReverseInterpolatedVerbatimString()
        {
            // This will need to be fixed once @$ strings come online.
            // This is tracked with https://github.com/dotnet/roslyn/issues/29172
            var token = GetStringToken("@$\"{{\"", allowFailure: true);
            Assert.True(token == default);

            TestFailure("@$\"{{\"");
        }

        [Fact]
        public void TestEscapeInInterpolatedSimpleString()
        {
            Test("$\"\\n\"", @"['\u000A',[2,4]]");
        }

        [Fact]
        public void TestEscapeInInterpolatedVerbatimSimpleString()
        {
            Test("$@\"\\n\"", @"['\u005C',[3,4]]['n',[4,5]]");
        }

        [Fact]
        public void TestSimpleVerbatimString()
        {
            Test("@\"a\"", "['a',[2,3]]");
        }

        [Fact]
        public void TestUnterminatedString()
        {
            TestFailure("\"");
        }

        [Fact]
        public void TestUnterminatedVerbatimString()
        {
            TestFailure("@\"");
        }

        [Fact]
        public void TestSimpleEscape()
        {
            Test(@"""a\ta""", "['a',[1,2]]['\\u0009',[2,4]]['a',[4,5]]");
        }

        [Fact]
        public void TestMultipleSimpleEscape()
        {
            Test(@"""a\t\ta""", "['a',[1,2]]['\\u0009',[2,4]]['\\u0009',[4,6]]['a',[6,7]]");
        }

        [Fact]
        public void TestNonEscapeInVerbatim()
        {
            Test(@"@""a\ta""", "['a',[2,3]]['\\u005C',[3,4]]['t',[4,5]]['a',[5,6]]");
        }

        [Fact]
        public void TestInvalidHexEscape()
        {
            TestFailure(@"""\xZ""");
        }

        [Fact]
        public void TestValidHex1Escape()
        {
            Test(@"""\xa""", @"['\u000A',[1,4]]");
        }

        [Fact]
        public void TestValidHex2Escape()
        {
            Test(@"""\xaa""", @"['\u00AA',[1,5]]");
        }

        [Fact]
        public void TestValidHex3Escape()
        {
            Test(@"""\xaaa""", @"['\u0AAA',[1,6]]");
        }

        [Fact]
        public void TestValidHex4Escape()
        {
            Test(@"""\xaaaa""", @"['\uAAAA',[1,7]]");
        }

        [Fact]
        public void TestValidHex5Escape()
        {
            Test(@"""\xaaaaa""", @"['\uAAAA',[1,7]]['a',[7,8]]");
        }

        [Fact]
        public void TestValidHex6Escape()
        {
            Test(@"""a\xaaaaa""", @"['a',[1,2]]['\uAAAA',[2,8]]['a',[8,9]]");
        }

        [Fact]
        public void TestInvalidUnicodeEscape()
        {
            TestFailure(@"""\u000""");
        }

        [Fact]
        public void TestValidUnicodeEscape1()
        {
            Test(@"""\u0000""", @"['\u0000',[1,7]]");
        }

        [Fact]
        public void TestValidUnicodeEscape2()
        {
            Test(@"""a\u0000a""", @"['a',[1,2]]['\u0000',[2,8]]['a',[8,9]]");
        }

        [Fact]
        public void TestInvalidLongUnicodeEscape1()
        {
            TestFailure(@"""\U0000""");
        }

        [Fact]
        public void TestInvalidLongUnicodeEscape2()
        {
            TestFailure(@"""\U10000000""");
        }

        [Fact]
        public void TestValidLongEscape1()
        {
            Test(@"""\U00000000""", @"['\u0000',[1,11]]");
        }

        [Fact]
        public void TestValidLongEscape2()
        {
            Test(@"""\U0000ffff""", @"['\uFFFF',[1,11]]");
        }

        [Fact]
        public void TestValidLongEscape3()
        {
            Test(@"""a\U00000000a""", @"['a',[1,2]]['\u0000',[2,12]]['a',[12,13]]");
        }

        [Fact]
        public void TestValidButUnsupportedLongEscape1()
        {
            var token = GetStringToken(@"""\U00010000""", allowFailure: false);
            Assert.False(token.ContainsDiagnostics);
            TestFailure(@"""\U00010000""");
        }

        [Fact]
        public void TestEscapedQuoteInVerbatimString()
        {
            Test("@\"a\"\"a\"", @"['a',[2,3]]['\u0022',[3,5]]['a',[5,6]]");
        }

        private string ConvertToString(ImmutableArray<VirtualChar> virtualChars)
            => string.Join("", virtualChars.Select(ConvertToString));

        private string ConvertToString(VirtualChar vc)
            => $"[{ConvertToString(vc.Char)},[{vc.Span.Start - _statementPrefix.Length},{vc.Span.End - _statementPrefix.Length}]]";

        private string ConvertToString(char c)
            => PrintAsUnicodeEscape(c) ? $"'\\u{((int)c).ToString("X4")}'" : $"'{c}'";

        private static bool PrintAsUnicodeEscape(char c)
        {
            if (char.IsLetterOrDigit(c) && c < 127)
            {
                return false;
            }

            if (c == '{' || c == '}')
            {
                return false;
            }

            return true;
        }
    }
}<|MERGE_RESOLUTION|>--- conflicted
+++ resolved
@@ -94,11 +94,7 @@
             Test("$@\"{{\"", "['{',[3,5]]");
         }
 
-<<<<<<< HEAD
-        [Fact(Skip = "https://github.com/dotnet/roslyn/issues/30135")]
-=======
-        [Fact(Skip = "https://github.com/dotnet/roslyn/issues/29172")]
->>>>>>> 156b1511
+        [Fact(Skip = "https://github.com/dotnet/roslyn/issues/29172 https://github.com/dotnet/roslyn/issues/30135")]
         public void TestReverseInterpolatedVerbatimString()
         {
             // This will need to be fixed once @$ strings come online.
