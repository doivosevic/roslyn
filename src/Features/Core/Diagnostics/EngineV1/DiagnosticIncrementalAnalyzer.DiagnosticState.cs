﻿// Copyright (c) Microsoft.  All Rights Reserved.  Licensed under the Apache License, Version 2.0.  See License.txt in the project root for license information.

using System;
using System.Collections.Generic;
using System.Collections.Immutable;
using System.Collections.ObjectModel;
using System.IO;
using System.Linq;
using System.Threading;
using System.Threading.Tasks;
using Microsoft.CodeAnalysis.Host;
using Microsoft.CodeAnalysis.Shared.Extensions;
using Microsoft.CodeAnalysis.SolutionCrawler.State;
using Microsoft.CodeAnalysis.Text;
using Roslyn.Utilities;

namespace Microsoft.CodeAnalysis.Diagnostics.EngineV1
{
    internal partial class DiagnosticIncrementalAnalyzer
    {
        internal class DiagnosticState : AbstractAnalyzerState<object, object, AnalysisData>
        {
            private const int FormatVersion = 6;

            private readonly string _stateName;
            private readonly VersionStamp _version;
            private readonly string _language;

            public DiagnosticState(string stateName, VersionStamp version, string language)
            {
                Contract.ThrowIfNull(stateName);

                _stateName = stateName;
                _version = version;
                _language = language;
            }

            internal string Name
            {
                get { return _stateName; }
            }

            internal string Language
            {
                get { return _language; }
            }

            protected override object GetCacheKey(object value)
            {
                var document = value as Document;
                if (document != null)
                {
                    return document.Id;
                }

                var project = (Project)value;
                return project.Id;
            }

            protected override Solution GetSolution(object value)
            {
                var document = value as Document;
                if (document != null)
                {
                    return document.Project.Solution;
                }

                var project = (Project)value;
                return project.Solution;
            }

            protected override bool ShouldCache(object value)
            {
                var document = value as Document;
                if (document != null)
                {
                    return document.IsOpen();
                }

                var project = (Project)value;
                return project.Solution.Workspace.GetOpenDocumentIds(project.Id).Any();
            }

            protected override Task<Stream> ReadStreamAsync(IPersistentStorage storage, object value, CancellationToken cancellationToken)
            {
                var document = value as Document;
                if (document != null)
                {
                    return storage.ReadStreamAsync(document, _stateName, cancellationToken);
                }

                var project = (Project)value;
                return storage.ReadStreamAsync(project, _stateName, cancellationToken);
            }

            protected override AnalysisData TryGetExistingData(Stream stream, object value, CancellationToken cancellationToken)
            {
                var document = value as Document;
                if (document != null)
                {
                    return TryGetExistingData(stream, document.Project, document, cancellationToken);
                }

                var project = (Project)value;
                return TryGetExistingData(stream, project, null, cancellationToken);
            }

            private AnalysisData TryGetExistingData(Stream stream, Project project, Document document, CancellationToken cancellationToken)
            {
                var list = SharedPools.Default<List<DiagnosticData>>().AllocateAndClear();
                try
                {
                    using (var reader = new ObjectReader(stream))
                    {
                        var format = reader.ReadInt32();
                        if (format != FormatVersion)
                        {
                            return null;
                        }

<<<<<<< HEAD
                        // saved data is for same analyzer of different version of dll
                        var analyzerVersion = VersionStamp.ReadFrom(reader);
                        if (analyzerVersion != _version)
=======
                        // saved data is for same provider of different version of dll
                        var providerVersion = VersionStamp.ReadFrom(reader);
                        if (providerVersion != _version)
>>>>>>> 846633ba
                        {
                            return null;
                        }

                        var textVersion = VersionStamp.ReadFrom(reader);
                        var dataVersion = VersionStamp.ReadFrom(reader);
                        if (textVersion == VersionStamp.Default || dataVersion == VersionStamp.Default)
                        {
                            return null;
                        }

                        AppendItems(reader, project, document, list, cancellationToken);

                        return new AnalysisData(textVersion, dataVersion, list.ToImmutableArray<DiagnosticData>());
                    }
                }
                catch (Exception)
                {
                    return null;
                }
                finally
                {
                    SharedPools.Default<List<DiagnosticData>>().ClearAndFree(list);
                }
            }

            private void AppendItems(ObjectReader reader, Project project, Document document, List<DiagnosticData> list, CancellationToken cancellationToken)
            {
                var count = reader.ReadInt32();

                for (var i = 0; i < count; i++)
                {
                    cancellationToken.ThrowIfCancellationRequested();

                    var id = reader.ReadString();
                    var category = reader.ReadString();

                    var message = reader.ReadString();
                    var messageFormat = reader.ReadString();
                    var title = reader.ReadString();
                    var description = reader.ReadString();
                    var helpLink = reader.ReadString();
                    var severity = (DiagnosticSeverity)reader.ReadInt32();
                    var defaultSeverity = (DiagnosticSeverity)reader.ReadInt32();
                    var isEnabledByDefault = reader.ReadBoolean();
                    var warningLevel = reader.ReadInt32();

                    var start = reader.ReadInt32();
                    var length = reader.ReadInt32();
                    var textSpan = new TextSpan(start, length);

                    var originalFile = reader.ReadString();
                    var originalStartLine = reader.ReadInt32();
                    var originalStartColumn = reader.ReadInt32();
                    var originalEndLine = reader.ReadInt32();
                    var originalEndColumn = reader.ReadInt32();

                    var mappedFile = reader.ReadString();
                    var mappedStartLine = reader.ReadInt32();
                    var mappedStartColumn = reader.ReadInt32();
                    var mappedEndLine = reader.ReadInt32();
                    var mappedEndColumn = reader.ReadInt32();

                    var customTagsCount = reader.ReadInt32();
                    var customTags = GetCustomTags(reader, customTagsCount);

                    var propertiesCount = reader.ReadInt32();
                    var properties = GetProperties(reader, propertiesCount);

                    list.Add(new DiagnosticData(
                        id, category, message, messageFormat, severity, defaultSeverity, isEnabledByDefault, warningLevel, customTags, properties,
                        project.Solution.Workspace, project.Id, document != null ? document.Id : null, document != null ? textSpan : (TextSpan?)null,
                        mappedFile, mappedStartLine, mappedStartColumn, mappedEndLine, mappedEndColumn,
                        originalFile, originalStartLine, originalStartColumn, originalEndLine, originalEndColumn,
                        title: title,
                        description: description,
                        helpLink: helpLink));
                }
            }

            private ImmutableDictionary<string, string> GetProperties(ObjectReader reader, int count)
            {
                if (count > 0)
                {
                    var properties = ImmutableDictionary.CreateBuilder<string, string>();
                    for (var i = 0; i < count; i++)
                    {
                        properties.Add(reader.ReadString(), reader.ReadString());
                    }

                    return properties.ToImmutable();
                }

                return ImmutableDictionary<string, string>.Empty;
            }

            private static IReadOnlyList<string> GetCustomTags(ObjectReader reader, int count)
            {
                if (count > 0)
                {
                    var tags = new List<string>(count);
                    for (var i = 0; i < count; i++)
                    {
                        tags.Add(reader.ReadString());
                    }

                    return new ReadOnlyCollection<string>(tags);
                }

                return SpecializedCollections.EmptyReadOnlyList<string>();
            }

            protected override Task<bool> WriteStreamAsync(IPersistentStorage storage, object value, Stream stream, CancellationToken cancellationToken)
            {
                var document = value as Document;
                if (document != null)
                {
                    return storage.WriteStreamAsync(document, _stateName, stream, cancellationToken);
                }

                var project = (Project)value;
                return storage.WriteStreamAsync(project, _stateName, stream, cancellationToken);
            }

            protected override void WriteTo(Stream stream, AnalysisData data, CancellationToken cancellationToken)
            {
                using (var writer = new ObjectWriter(stream, cancellationToken: cancellationToken))
                {
                    writer.WriteInt32(FormatVersion);
                    _version.WriteTo(writer);
                    data.TextVersion.WriteTo(writer);
                    data.DataVersion.WriteTo(writer);

                    writer.WriteInt32(data.Items.Length);

                    foreach (var item in data.Items)
                    {
                        cancellationToken.ThrowIfCancellationRequested();

                        writer.WriteString(item.Id);
                        writer.WriteString(item.Category);

                        writer.WriteString(item.Message);
                        writer.WriteString(item.MessageFormat);
                        writer.WriteString(item.Title);
                        writer.WriteString(item.Description);
                        writer.WriteString(item.HelpLink);
                        writer.WriteInt32((int)item.Severity);
                        writer.WriteInt32((int)item.DefaultSeverity);
                        writer.WriteBoolean(item.IsEnabledByDefault);
                        writer.WriteInt32(item.WarningLevel);

                        if (item.HasTextSpan)
                        {
                            // document state
                            writer.WriteInt32(item.TextSpan.Start);
                            writer.WriteInt32(item.TextSpan.Length);
                        }
                        else
                        {
                            // project state
                            writer.WriteInt32(0);
                            writer.WriteInt32(0);
                        }

                        writer.WriteString(item.OriginalFilePath);
                        writer.WriteInt32(item.OriginalStartLine);
                        writer.WriteInt32(item.OriginalStartColumn);
                        writer.WriteInt32(item.OriginalEndLine);
                        writer.WriteInt32(item.OriginalEndColumn);

                        writer.WriteString(item.MappedFilePath);
                        writer.WriteInt32(item.MappedStartLine);
                        writer.WriteInt32(item.MappedStartColumn);
                        writer.WriteInt32(item.MappedEndLine);
                        writer.WriteInt32(item.MappedEndColumn);

                        writer.WriteInt32(item.CustomTags.Count);
                        foreach (var tag in item.CustomTags)
                        {
                            writer.WriteString(tag);
                        }

                        writer.WriteInt32(item.Properties.Count);
                        foreach (var property in item.Properties)
                        {
                            writer.WriteString(property.Key);
                            writer.WriteString(property.Value);
                        }
                    }
                }
            }
        }
    }
}<|MERGE_RESOLUTION|>--- conflicted
+++ resolved
@@ -16,309 +16,303 @@
 
 namespace Microsoft.CodeAnalysis.Diagnostics.EngineV1
 {
-    internal partial class DiagnosticIncrementalAnalyzer
-    {
-        internal class DiagnosticState : AbstractAnalyzerState<object, object, AnalysisData>
+        internal partial class DiagnosticIncrementalAnalyzer
         {
-            private const int FormatVersion = 6;
-
-            private readonly string _stateName;
-            private readonly VersionStamp _version;
-            private readonly string _language;
-
-            public DiagnosticState(string stateName, VersionStamp version, string language)
+            internal class DiagnosticState : AbstractAnalyzerState<object, object, AnalysisData>
             {
-                Contract.ThrowIfNull(stateName);
-
-                _stateName = stateName;
-                _version = version;
-                _language = language;
-            }
-
-            internal string Name
-            {
-                get { return _stateName; }
-            }
-
-            internal string Language
-            {
-                get { return _language; }
-            }
-
-            protected override object GetCacheKey(object value)
-            {
-                var document = value as Document;
-                if (document != null)
-                {
-                    return document.Id;
-                }
-
-                var project = (Project)value;
-                return project.Id;
-            }
-
-            protected override Solution GetSolution(object value)
-            {
-                var document = value as Document;
-                if (document != null)
-                {
-                    return document.Project.Solution;
-                }
-
-                var project = (Project)value;
-                return project.Solution;
-            }
-
-            protected override bool ShouldCache(object value)
-            {
-                var document = value as Document;
-                if (document != null)
-                {
-                    return document.IsOpen();
-                }
-
-                var project = (Project)value;
-                return project.Solution.Workspace.GetOpenDocumentIds(project.Id).Any();
-            }
-
-            protected override Task<Stream> ReadStreamAsync(IPersistentStorage storage, object value, CancellationToken cancellationToken)
-            {
-                var document = value as Document;
-                if (document != null)
-                {
-                    return storage.ReadStreamAsync(document, _stateName, cancellationToken);
-                }
-
-                var project = (Project)value;
-                return storage.ReadStreamAsync(project, _stateName, cancellationToken);
-            }
-
-            protected override AnalysisData TryGetExistingData(Stream stream, object value, CancellationToken cancellationToken)
-            {
-                var document = value as Document;
-                if (document != null)
-                {
-                    return TryGetExistingData(stream, document.Project, document, cancellationToken);
-                }
-
-                var project = (Project)value;
-                return TryGetExistingData(stream, project, null, cancellationToken);
-            }
-
-            private AnalysisData TryGetExistingData(Stream stream, Project project, Document document, CancellationToken cancellationToken)
-            {
-                var list = SharedPools.Default<List<DiagnosticData>>().AllocateAndClear();
-                try
-                {
-                    using (var reader = new ObjectReader(stream))
-                    {
-                        var format = reader.ReadInt32();
-                        if (format != FormatVersion)
+                private const int FormatVersion = 6;
+
+                private readonly string _stateName;
+                private readonly VersionStamp _version;
+                private readonly string _language;
+
+                public DiagnosticState(string stateName, VersionStamp version, string language)
+                {
+                    Contract.ThrowIfNull(stateName);
+
+                    _stateName = stateName;
+                    _version = version;
+                    _language = language;
+                }
+
+                internal string Name
+                {
+                    get { return _stateName; }
+                }
+
+                internal string Language
+                {
+                    get { return _language; }
+                }
+
+                protected override object GetCacheKey(object value)
+                {
+                    var document = value as Document;
+                    if (document != null)
+                    {
+                        return document.Id;
+                    }
+
+                    var project = (Project)value;
+                    return project.Id;
+                }
+
+                protected override Solution GetSolution(object value)
+                {
+                    var document = value as Document;
+                    if (document != null)
+                    {
+                        return document.Project.Solution;
+                    }
+
+                    var project = (Project)value;
+                    return project.Solution;
+                }
+
+                protected override bool ShouldCache(object value)
+                {
+                    var document = value as Document;
+                    if (document != null)
+                    {
+                        return document.IsOpen();
+                    }
+
+                    var project = (Project)value;
+                    return project.Solution.Workspace.GetOpenDocumentIds(project.Id).Any();
+                }
+
+                protected override Task<Stream> ReadStreamAsync(IPersistentStorage storage, object value, CancellationToken cancellationToken)
+                {
+                    var document = value as Document;
+                    if (document != null)
+                    {
+                        return storage.ReadStreamAsync(document, _stateName, cancellationToken);
+                    }
+
+                    var project = (Project)value;
+                    return storage.ReadStreamAsync(project, _stateName, cancellationToken);
+                }
+
+                protected override AnalysisData TryGetExistingData(Stream stream, object value, CancellationToken cancellationToken)
+                {
+                    var document = value as Document;
+                    if (document != null)
+                    {
+                        return TryGetExistingData(stream, document.Project, document, cancellationToken);
+                    }
+
+                    var project = (Project)value;
+                    return TryGetExistingData(stream, project, null, cancellationToken);
+                }
+
+                private AnalysisData TryGetExistingData(Stream stream, Project project, Document document, CancellationToken cancellationToken)
+                {
+                    var list = SharedPools.Default<List<DiagnosticData>>().AllocateAndClear();
+                    try
+                    {
+                        using (var reader = new ObjectReader(stream))
                         {
-                            return null;
-                        }
-
-<<<<<<< HEAD
+                            var format = reader.ReadInt32();
+                            if (format != FormatVersion)
+                            {
+                                return null;
+                            }
+
                         // saved data is for same analyzer of different version of dll
                         var analyzerVersion = VersionStamp.ReadFrom(reader);
                         if (analyzerVersion != _version)
-=======
-                        // saved data is for same provider of different version of dll
-                        var providerVersion = VersionStamp.ReadFrom(reader);
-                        if (providerVersion != _version)
->>>>>>> 846633ba
+                            {
+                                return null;
+                            }
+
+                            var textVersion = VersionStamp.ReadFrom(reader);
+                            var dataVersion = VersionStamp.ReadFrom(reader);
+                            if (textVersion == VersionStamp.Default || dataVersion == VersionStamp.Default)
+                            {
+                                return null;
+                            }
+
+                            AppendItems(reader, project, document, list, cancellationToken);
+
+                            return new AnalysisData(textVersion, dataVersion, list.ToImmutableArray<DiagnosticData>());
+                        }
+                    }
+                    catch (Exception)
+                    {
+                        return null;
+                    }
+                    finally
+                    {
+                        SharedPools.Default<List<DiagnosticData>>().ClearAndFree(list);
+                    }
+                }
+
+                private void AppendItems(ObjectReader reader, Project project, Document document, List<DiagnosticData> list, CancellationToken cancellationToken)
+                {
+                    var count = reader.ReadInt32();
+
+                    for (var i = 0; i < count; i++)
+                    {
+                        cancellationToken.ThrowIfCancellationRequested();
+
+                        var id = reader.ReadString();
+                        var category = reader.ReadString();
+
+                        var message = reader.ReadString();
+                        var messageFormat = reader.ReadString();
+                        var title = reader.ReadString();
+                        var description = reader.ReadString();
+                        var helpLink = reader.ReadString();
+                        var severity = (DiagnosticSeverity)reader.ReadInt32();
+                        var defaultSeverity = (DiagnosticSeverity)reader.ReadInt32();
+                        var isEnabledByDefault = reader.ReadBoolean();
+                        var warningLevel = reader.ReadInt32();
+
+                        var start = reader.ReadInt32();
+                        var length = reader.ReadInt32();
+                        var textSpan = new TextSpan(start, length);
+
+                        var originalFile = reader.ReadString();
+                        var originalStartLine = reader.ReadInt32();
+                        var originalStartColumn = reader.ReadInt32();
+                        var originalEndLine = reader.ReadInt32();
+                        var originalEndColumn = reader.ReadInt32();
+
+                        var mappedFile = reader.ReadString();
+                        var mappedStartLine = reader.ReadInt32();
+                        var mappedStartColumn = reader.ReadInt32();
+                        var mappedEndLine = reader.ReadInt32();
+                        var mappedEndColumn = reader.ReadInt32();
+
+                        var customTagsCount = reader.ReadInt32();
+                        var customTags = GetCustomTags(reader, customTagsCount);
+
+                        var propertiesCount = reader.ReadInt32();
+                        var properties = GetProperties(reader, propertiesCount);
+
+                        list.Add(new DiagnosticData(
+                            id, category, message, messageFormat, severity, defaultSeverity, isEnabledByDefault, warningLevel, customTags, properties,
+                            project.Solution.Workspace, project.Id, document != null ? document.Id : null, document != null ? textSpan : (TextSpan?)null,
+                            mappedFile, mappedStartLine, mappedStartColumn, mappedEndLine, mappedEndColumn,
+                            originalFile, originalStartLine, originalStartColumn, originalEndLine, originalEndColumn,
+                            title: title,
+                            description: description,
+                            helpLink: helpLink));
+                    }
+                }
+
+                private ImmutableDictionary<string, string> GetProperties(ObjectReader reader, int count)
+                {
+                    if (count > 0)
+                    {
+                        var properties = ImmutableDictionary.CreateBuilder<string, string>();
+                        for (var i = 0; i < count; i++)
                         {
-                            return null;
+                            properties.Add(reader.ReadString(), reader.ReadString());
                         }
 
-                        var textVersion = VersionStamp.ReadFrom(reader);
-                        var dataVersion = VersionStamp.ReadFrom(reader);
-                        if (textVersion == VersionStamp.Default || dataVersion == VersionStamp.Default)
+                        return properties.ToImmutable();
+                    }
+
+                    return ImmutableDictionary<string, string>.Empty;
+                }
+
+                private static IReadOnlyList<string> GetCustomTags(ObjectReader reader, int count)
+                {
+                    if (count > 0)
+                    {
+                        var tags = new List<string>(count);
+                        for (var i = 0; i < count; i++)
                         {
-                            return null;
+                            tags.Add(reader.ReadString());
                         }
 
-                        AppendItems(reader, project, document, list, cancellationToken);
-
-                        return new AnalysisData(textVersion, dataVersion, list.ToImmutableArray<DiagnosticData>());
-                    }
-                }
-                catch (Exception)
-                {
-                    return null;
-                }
-                finally
-                {
-                    SharedPools.Default<List<DiagnosticData>>().ClearAndFree(list);
-                }
-            }
-
-            private void AppendItems(ObjectReader reader, Project project, Document document, List<DiagnosticData> list, CancellationToken cancellationToken)
-            {
-                var count = reader.ReadInt32();
-
-                for (var i = 0; i < count; i++)
-                {
-                    cancellationToken.ThrowIfCancellationRequested();
-
-                    var id = reader.ReadString();
-                    var category = reader.ReadString();
-
-                    var message = reader.ReadString();
-                    var messageFormat = reader.ReadString();
-                    var title = reader.ReadString();
-                    var description = reader.ReadString();
-                    var helpLink = reader.ReadString();
-                    var severity = (DiagnosticSeverity)reader.ReadInt32();
-                    var defaultSeverity = (DiagnosticSeverity)reader.ReadInt32();
-                    var isEnabledByDefault = reader.ReadBoolean();
-                    var warningLevel = reader.ReadInt32();
-
-                    var start = reader.ReadInt32();
-                    var length = reader.ReadInt32();
-                    var textSpan = new TextSpan(start, length);
-
-                    var originalFile = reader.ReadString();
-                    var originalStartLine = reader.ReadInt32();
-                    var originalStartColumn = reader.ReadInt32();
-                    var originalEndLine = reader.ReadInt32();
-                    var originalEndColumn = reader.ReadInt32();
-
-                    var mappedFile = reader.ReadString();
-                    var mappedStartLine = reader.ReadInt32();
-                    var mappedStartColumn = reader.ReadInt32();
-                    var mappedEndLine = reader.ReadInt32();
-                    var mappedEndColumn = reader.ReadInt32();
-
-                    var customTagsCount = reader.ReadInt32();
-                    var customTags = GetCustomTags(reader, customTagsCount);
-
-                    var propertiesCount = reader.ReadInt32();
-                    var properties = GetProperties(reader, propertiesCount);
-
-                    list.Add(new DiagnosticData(
-                        id, category, message, messageFormat, severity, defaultSeverity, isEnabledByDefault, warningLevel, customTags, properties,
-                        project.Solution.Workspace, project.Id, document != null ? document.Id : null, document != null ? textSpan : (TextSpan?)null,
-                        mappedFile, mappedStartLine, mappedStartColumn, mappedEndLine, mappedEndColumn,
-                        originalFile, originalStartLine, originalStartColumn, originalEndLine, originalEndColumn,
-                        title: title,
-                        description: description,
-                        helpLink: helpLink));
-                }
-            }
-
-            private ImmutableDictionary<string, string> GetProperties(ObjectReader reader, int count)
-            {
-                if (count > 0)
-                {
-                    var properties = ImmutableDictionary.CreateBuilder<string, string>();
-                    for (var i = 0; i < count; i++)
-                    {
-                        properties.Add(reader.ReadString(), reader.ReadString());
-                    }
-
-                    return properties.ToImmutable();
-                }
-
-                return ImmutableDictionary<string, string>.Empty;
-            }
-
-            private static IReadOnlyList<string> GetCustomTags(ObjectReader reader, int count)
-            {
-                if (count > 0)
-                {
-                    var tags = new List<string>(count);
-                    for (var i = 0; i < count; i++)
-                    {
-                        tags.Add(reader.ReadString());
-                    }
-
-                    return new ReadOnlyCollection<string>(tags);
-                }
-
-                return SpecializedCollections.EmptyReadOnlyList<string>();
-            }
-
-            protected override Task<bool> WriteStreamAsync(IPersistentStorage storage, object value, Stream stream, CancellationToken cancellationToken)
-            {
-                var document = value as Document;
-                if (document != null)
-                {
-                    return storage.WriteStreamAsync(document, _stateName, stream, cancellationToken);
-                }
-
-                var project = (Project)value;
-                return storage.WriteStreamAsync(project, _stateName, stream, cancellationToken);
-            }
-
-            protected override void WriteTo(Stream stream, AnalysisData data, CancellationToken cancellationToken)
-            {
-                using (var writer = new ObjectWriter(stream, cancellationToken: cancellationToken))
-                {
-                    writer.WriteInt32(FormatVersion);
-                    _version.WriteTo(writer);
-                    data.TextVersion.WriteTo(writer);
-                    data.DataVersion.WriteTo(writer);
-
-                    writer.WriteInt32(data.Items.Length);
-
-                    foreach (var item in data.Items)
-                    {
-                        cancellationToken.ThrowIfCancellationRequested();
-
-                        writer.WriteString(item.Id);
-                        writer.WriteString(item.Category);
-
-                        writer.WriteString(item.Message);
-                        writer.WriteString(item.MessageFormat);
-                        writer.WriteString(item.Title);
-                        writer.WriteString(item.Description);
-                        writer.WriteString(item.HelpLink);
-                        writer.WriteInt32((int)item.Severity);
-                        writer.WriteInt32((int)item.DefaultSeverity);
-                        writer.WriteBoolean(item.IsEnabledByDefault);
-                        writer.WriteInt32(item.WarningLevel);
-
-                        if (item.HasTextSpan)
+                        return new ReadOnlyCollection<string>(tags);
+                    }
+
+                    return SpecializedCollections.EmptyReadOnlyList<string>();
+                }
+
+                protected override Task<bool> WriteStreamAsync(IPersistentStorage storage, object value, Stream stream, CancellationToken cancellationToken)
+                {
+                    var document = value as Document;
+                    if (document != null)
+                    {
+                        return storage.WriteStreamAsync(document, _stateName, stream, cancellationToken);
+                    }
+
+                    var project = (Project)value;
+                    return storage.WriteStreamAsync(project, _stateName, stream, cancellationToken);
+                }
+
+                protected override void WriteTo(Stream stream, AnalysisData data, CancellationToken cancellationToken)
+                {
+                    using (var writer = new ObjectWriter(stream, cancellationToken: cancellationToken))
+                    {
+                        writer.WriteInt32(FormatVersion);
+                        _version.WriteTo(writer);
+                        data.TextVersion.WriteTo(writer);
+                        data.DataVersion.WriteTo(writer);
+
+                        writer.WriteInt32(data.Items.Length);
+
+                        foreach (var item in data.Items)
                         {
-                            // document state
-                            writer.WriteInt32(item.TextSpan.Start);
-                            writer.WriteInt32(item.TextSpan.Length);
-                        }
-                        else
-                        {
-                            // project state
-                            writer.WriteInt32(0);
-                            writer.WriteInt32(0);
-                        }
-
-                        writer.WriteString(item.OriginalFilePath);
-                        writer.WriteInt32(item.OriginalStartLine);
-                        writer.WriteInt32(item.OriginalStartColumn);
-                        writer.WriteInt32(item.OriginalEndLine);
-                        writer.WriteInt32(item.OriginalEndColumn);
-
-                        writer.WriteString(item.MappedFilePath);
-                        writer.WriteInt32(item.MappedStartLine);
-                        writer.WriteInt32(item.MappedStartColumn);
-                        writer.WriteInt32(item.MappedEndLine);
-                        writer.WriteInt32(item.MappedEndColumn);
-
-                        writer.WriteInt32(item.CustomTags.Count);
-                        foreach (var tag in item.CustomTags)
-                        {
-                            writer.WriteString(tag);
-                        }
-
-                        writer.WriteInt32(item.Properties.Count);
+                            cancellationToken.ThrowIfCancellationRequested();
+
+                            writer.WriteString(item.Id);
+                            writer.WriteString(item.Category);
+
+                            writer.WriteString(item.Message);
+                            writer.WriteString(item.MessageFormat);
+                            writer.WriteString(item.Title);
+                            writer.WriteString(item.Description);
+                            writer.WriteString(item.HelpLink);
+                            writer.WriteInt32((int)item.Severity);
+                            writer.WriteInt32((int)item.DefaultSeverity);
+                            writer.WriteBoolean(item.IsEnabledByDefault);
+                            writer.WriteInt32(item.WarningLevel);
+
+                            if (item.HasTextSpan)
+                            {
+                                // document state
+                                writer.WriteInt32(item.TextSpan.Start);
+                                writer.WriteInt32(item.TextSpan.Length);
+                            }
+                            else
+                            {
+                                // project state
+                                writer.WriteInt32(0);
+                                writer.WriteInt32(0);
+                            }
+
+                            writer.WriteString(item.OriginalFilePath);
+                            writer.WriteInt32(item.OriginalStartLine);
+                            writer.WriteInt32(item.OriginalStartColumn);
+                            writer.WriteInt32(item.OriginalEndLine);
+                            writer.WriteInt32(item.OriginalEndColumn);
+
+                            writer.WriteString(item.MappedFilePath);
+                            writer.WriteInt32(item.MappedStartLine);
+                            writer.WriteInt32(item.MappedStartColumn);
+                            writer.WriteInt32(item.MappedEndLine);
+                            writer.WriteInt32(item.MappedEndColumn);
+
+                            writer.WriteInt32(item.CustomTags.Count);
+                            foreach (var tag in item.CustomTags)
+                            {
+                                writer.WriteString(tag);
+                            }
+
+                            writer.WriteInt32(item.Properties.Count);
                         foreach (var property in item.Properties)
-                        {
-                            writer.WriteString(property.Key);
-                            writer.WriteString(property.Value);
+                            {
+                                writer.WriteString(property.Key);
+                                writer.WriteString(property.Value);
+                            }
                         }
                     }
                 }
             }
         }
-    }
-}+    }