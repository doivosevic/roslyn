﻿<?xml version="1.0" encoding="utf-8"?>
<root>
  <!-- 
    Microsoft ResX Schema 
    
    Version 2.0
    
    The primary goals of this format is to allow a simple XML format 
    that is mostly human readable. The generation and parsing of the 
    various data types are done through the TypeConverter classes 
    associated with the data types.
    
    Example:
    
    ... ado.net/XML headers & schema ...
    <resheader name="resmimetype">text/microsoft-resx</resheader>
    <resheader name="version">2.0</resheader>
    <resheader name="reader">System.Resources.ResXResourceReader, System.Windows.Forms, ...</resheader>
    <resheader name="writer">System.Resources.ResXResourceWriter, System.Windows.Forms, ...</resheader>
    <data name="Name1"><value>this is my long string</value><comment>this is a comment</comment></data>
    <data name="Color1" type="System.Drawing.Color, System.Drawing">Blue</data>
    <data name="Bitmap1" mimetype="application/x-microsoft.net.object.binary.base64">
        <value>[base64 mime encoded serialized .NET Framework object]</value>
    </data>
    <data name="Icon1" type="System.Drawing.Icon, System.Drawing" mimetype="application/x-microsoft.net.object.bytearray.base64">
        <value>[base64 mime encoded string representing a byte array form of the .NET Framework object]</value>
        <comment>This is a comment</comment>
    </data>
                
    There are any number of "resheader" rows that contain simple 
    name/value pairs.
    
    Each data row contains a name, and value. The row also contains a 
    type or mimetype. Type corresponds to a .NET class that support 
    text/value conversion through the TypeConverter architecture. 
    Classes that don't support this are serialized and stored with the 
    mimetype set.
    
    The mimetype is used for serialized objects, and tells the 
    ResXResourceReader how to depersist the object. This is currently not 
    extensible. For a given mimetype the value must be set accordingly:
    
    Note - application/x-microsoft.net.object.binary.base64 is the format 
    that the ResXResourceWriter will generate, however the reader can 
    read any of the formats listed below.
    
    mimetype: application/x-microsoft.net.object.binary.base64
    value   : The object must be serialized with 
            : System.Runtime.Serialization.Formatters.Binary.BinaryFormatter
            : and then encoded with base64 encoding.
    
    mimetype: application/x-microsoft.net.object.soap.base64
    value   : The object must be serialized with 
            : System.Runtime.Serialization.Formatters.Soap.SoapFormatter
            : and then encoded with base64 encoding.

    mimetype: application/x-microsoft.net.object.bytearray.base64
    value   : The object must be serialized into a byte array 
            : using a System.ComponentModel.TypeConverter
            : and then encoded with base64 encoding.
    -->
  <xsd:schema id="root" xmlns="" xmlns:xsd="http://www.w3.org/2001/XMLSchema" xmlns:msdata="urn:schemas-microsoft-com:xml-msdata">
    <xsd:import namespace="http://www.w3.org/XML/1998/namespace" />
    <xsd:element name="root" msdata:IsDataSet="true">
      <xsd:complexType>
        <xsd:choice maxOccurs="unbounded">
          <xsd:element name="metadata">
            <xsd:complexType>
              <xsd:sequence>
                <xsd:element name="value" type="xsd:string" minOccurs="0" />
              </xsd:sequence>
              <xsd:attribute name="name" use="required" type="xsd:string" />
              <xsd:attribute name="type" type="xsd:string" />
              <xsd:attribute name="mimetype" type="xsd:string" />
              <xsd:attribute ref="xml:space" />
            </xsd:complexType>
          </xsd:element>
          <xsd:element name="assembly">
            <xsd:complexType>
              <xsd:attribute name="alias" type="xsd:string" />
              <xsd:attribute name="name" type="xsd:string" />
            </xsd:complexType>
          </xsd:element>
          <xsd:element name="data">
            <xsd:complexType>
              <xsd:sequence>
                <xsd:element name="value" type="xsd:string" minOccurs="0" msdata:Ordinal="1" />
                <xsd:element name="comment" type="xsd:string" minOccurs="0" msdata:Ordinal="2" />
              </xsd:sequence>
              <xsd:attribute name="name" type="xsd:string" use="required" msdata:Ordinal="1" />
              <xsd:attribute name="type" type="xsd:string" msdata:Ordinal="3" />
              <xsd:attribute name="mimetype" type="xsd:string" msdata:Ordinal="4" />
              <xsd:attribute ref="xml:space" />
            </xsd:complexType>
          </xsd:element>
          <xsd:element name="resheader">
            <xsd:complexType>
              <xsd:sequence>
                <xsd:element name="value" type="xsd:string" minOccurs="0" msdata:Ordinal="1" />
              </xsd:sequence>
              <xsd:attribute name="name" type="xsd:string" use="required" />
            </xsd:complexType>
          </xsd:element>
        </xsd:choice>
      </xsd:complexType>
    </xsd:element>
  </xsd:schema>
  <resheader name="resmimetype">
    <value>text/microsoft-resx</value>
  </resheader>
  <resheader name="version">
    <value>2.0</value>
  </resheader>
  <resheader name="reader">
    <value>System.Resources.ResXResourceReader, System.Windows.Forms, Version=4.0.0.0, Culture=neutral, PublicKeyToken=b77a5c561934e089</value>
  </resheader>
  <resheader name="writer">
    <value>System.Resources.ResXResourceWriter, System.Windows.Forms, Version=4.0.0.0, Culture=neutral, PublicKeyToken=b77a5c561934e089</value>
  </resheader>
  <data name="Add_project_reference_to_0" xml:space="preserve">
    <value>Add project reference to '{0}'.</value>
  </data>
  <data name="Add_reference_to_0" xml:space="preserve">
    <value>Add reference to '{0}'.</value>
  </data>
  <data name="Actions_can_not_be_empty" xml:space="preserve">
    <value>Actions can not be empty.</value>
  </data>
  <data name="generic_overload" xml:space="preserve">
    <value>generic overload</value>
  </data>
  <data name="generic_overloads" xml:space="preserve">
    <value>generic overloads</value>
  </data>
  <data name="overload" xml:space="preserve">
    <value>overload</value>
  </data>
  <data name="overloads_" xml:space="preserve">
    <value>overloads</value>
  </data>
  <data name="_0_Keyword" xml:space="preserve">
    <value>{0} Keyword</value>
  </data>
  <data name="Encapsulate_field_colon_0_and_use_property" xml:space="preserve">
    <value>Encapsulate field: '{0}' (and use property)</value>
  </data>
  <data name="Encapsulate_field_colon_0_but_still_use_field" xml:space="preserve">
    <value>Encapsulate field: '{0}' (but still use field)</value>
  </data>
  <data name="Encapsulate_fields_and_use_property" xml:space="preserve">
    <value>Encapsulate fields (and use property)</value>
  </data>
  <data name="Encapsulate_fields_but_still_use_field" xml:space="preserve">
    <value>Encapsulate fields (but still use field)</value>
  </data>
  <data name="Could_not_extract_interface_colon_The_selection_is_not_inside_a_class_interface_struct" xml:space="preserve">
    <value>Could not extract interface: The selection is not inside a class/interface/struct.</value>
  </data>
  <data name="Could_not_extract_interface_colon_The_type_does_not_contain_any_member_that_can_be_extracted_to_an_interface" xml:space="preserve">
    <value>Could not extract interface: The type does not contain any member that can be extracted to an interface.</value>
  </data>
  <data name="can_t_not_construct_final_tree" xml:space="preserve">
    <value>can't not construct final tree</value>
  </data>
  <data name="Parameters_type_or_return_type_cannot_be_an_anonymous_type_colon_bracket_0_bracket" xml:space="preserve">
    <value>Parameters' type or return type cannot be an anonymous type : [{0}]</value>
  </data>
  <data name="The_selection_contains_no_active_statement" xml:space="preserve">
    <value>The selection contains no active statement.</value>
  </data>
  <data name="The_selection_contains_an_error_or_unknown_type" xml:space="preserve">
    <value>The selection contains an error or unknown type.</value>
  </data>
  <data name="Type_parameter_0_is_hidden_by_another_type_parameter_1" xml:space="preserve">
    <value>Type parameter '{0}' is hidden by another type parameter '{1}'.</value>
  </data>
  <data name="The_address_of_a_variable_is_used_inside_the_selected_code" xml:space="preserve">
    <value>The address of a variable is used inside the selected code.</value>
  </data>
  <data name="Assigning_to_readonly_fields_must_be_done_in_a_constructor_colon_bracket_0_bracket" xml:space="preserve">
    <value>Assigning to readonly fields must be done in a constructor : [{0}].</value>
  </data>
  <data name="generated_code_is_overlapping_with_hidden_portion_of_the_code" xml:space="preserve">
    <value>generated code is overlapping with hidden portion of the code</value>
  </data>
  <data name="Add_optional_parameters_to_0_1" xml:space="preserve">
    <value>Add optional parameters to '{0}({1})'</value>
  </data>
  <data name="Add_parameters_to_0_1" xml:space="preserve">
    <value>Add parameters to '{0}({1})'</value>
  </data>
  <data name="Generate_delegating_constructor_0_1" xml:space="preserve">
    <value>Generate delegating constructor '{0}({1})'</value>
  </data>
  <data name="Generate_constructor_0_1" xml:space="preserve">
    <value>Generate constructor '{0}({1})'</value>
  </data>
  <data name="Generate_field_assigning_constructor_0_1" xml:space="preserve">
    <value>Generate field assigning constructor '{0}({1})'</value>
  </data>
  <data name="Generate_Both" xml:space="preserve">
    <value>Generate Both</value>
  </data>
  <data name="Generate_Equals_object" xml:space="preserve">
    <value>Generate 'Equals(object)'</value>
  </data>
  <data name="Generate_GetHashCode" xml:space="preserve">
    <value>Generate 'GetHashCode()'</value>
  </data>
  <data name="Generate_constructor_in_0" xml:space="preserve">
    <value>Generate constructor in '{0}'</value>
  </data>
  <data name="Generate_all" xml:space="preserve">
    <value>Generate all</value>
  </data>
  <data name="Generate_enum_member_1_0" xml:space="preserve">
    <value>Generate enum member '{1}.{0}'</value>
  </data>
  <data name="Generate_constant_1_0" xml:space="preserve">
    <value>Generate constant '{1}.{0}'</value>
  </data>
  <data name="Generate_read_only_property_1_0" xml:space="preserve">
    <value>Generate read-only property '{1}.{0}'</value>
  </data>
  <data name="Generate_property_1_0" xml:space="preserve">
    <value>Generate property '{1}.{0}'</value>
  </data>
  <data name="Generate_read_only_field_1_0" xml:space="preserve">
    <value>Generate read-only field '{1}.{0}'</value>
  </data>
  <data name="Generate_field_1_0" xml:space="preserve">
    <value>Generate field '{1}.{0}'</value>
  </data>
  <data name="Generate_local_0" xml:space="preserve">
    <value>Generate local '{0}'</value>
  </data>
  <data name="Generate_0_1_in_new_file" xml:space="preserve">
    <value>Generate {0} '{1}' in new file</value>
  </data>
  <data name="Generate_nested_0_1" xml:space="preserve">
    <value>Generate nested {0} '{1}'</value>
  </data>
  <data name="Global_Namespace" xml:space="preserve">
    <value>Global Namespace</value>
  </data>
  <data name="Implement_interface_explicitly" xml:space="preserve">
    <value>Implement interface explicitly</value>
  </data>
  <data name="Implement_interface_abstractly" xml:space="preserve">
    <value>Implement interface abstractly</value>
  </data>
  <data name="Implement_interface_through_0" xml:space="preserve">
    <value>Implement interface through '{0}'</value>
  </data>
  <data name="Implement_interface" xml:space="preserve">
    <value>Implement interface</value>
  </data>
  <data name="Loading_context_from_0" xml:space="preserve">
    <value>Loading context from '{0}'.</value>
  </data>
  <data name="Type_Sharphelp_for_more_information" xml:space="preserve">
    <value>Type "#help" for more information.</value>
  </data>
  <data name="Specified_file_not_found_colon_0" xml:space="preserve">
    <value>Specified file not found: {0}</value>
  </data>
  <data name="Specified_file_not_found" xml:space="preserve">
    <value>Specified file not found.</value>
  </data>
  <data name="Searched_in_directory_colon" xml:space="preserve">
    <value>Searched in directory:</value>
  </data>
  <data name="Searched_in_directories_colon" xml:space="preserve">
    <value>Searched in directories:</value>
  </data>
  <data name="Introduce_field_for_0" xml:space="preserve">
    <value>Introduce field for '{0}'</value>
  </data>
  <data name="Introduce_local_for_0" xml:space="preserve">
    <value>Introduce local for '{0}'</value>
  </data>
  <data name="Introduce_constant_for_0" xml:space="preserve">
    <value>Introduce constant for '{0}'</value>
  </data>
  <data name="Introduce_local_constant_for_0" xml:space="preserve">
    <value>Introduce local constant for '{0}'</value>
  </data>
  <data name="Introduce_field_for_all_occurrences_of_0" xml:space="preserve">
    <value>Introduce field for all occurrences of '{0}'</value>
  </data>
  <data name="Introduce_local_for_all_occurrences_of_0" xml:space="preserve">
    <value>Introduce local for all occurrences of '{0}'</value>
  </data>
  <data name="Introduce_constant_for_all_occurrences_of_0" xml:space="preserve">
    <value>Introduce constant for all occurrences of '{0}'</value>
  </data>
  <data name="Introduce_local_constant_for_all_occurrences_of_0" xml:space="preserve">
    <value>Introduce local constant for all occurrences of '{0}'</value>
  </data>
  <data name="Introduce_query_variable_for_all_occurrences_of_0" xml:space="preserve">
    <value>Introduce query variable for all occurrences of '{0}'</value>
  </data>
  <data name="Introduce_query_variable_for_0" xml:space="preserve">
    <value>Introduce query variable for '{0}'</value>
  </data>
  <data name="Anonymous_Types_colon" xml:space="preserve">
    <value>Anonymous Types:</value>
  </data>
  <data name="is_" xml:space="preserve">
    <value>is</value>
  </data>
  <data name="Represents_an_object_whose_operations_will_be_resolved_at_runtime" xml:space="preserve">
    <value>Represents an object whose operations will be resolved at runtime.</value>
  </data>
  <data name="constant" xml:space="preserve">
    <value>constant</value>
  </data>
  <data name="field" xml:space="preserve">
    <value>field</value>
  </data>
  <data name="local_constant" xml:space="preserve">
    <value>local constant</value>
  </data>
  <data name="local_variable" xml:space="preserve">
    <value>local variable</value>
  </data>
  <data name="label" xml:space="preserve">
    <value>label</value>
  </data>
  <data name="range_variable" xml:space="preserve">
    <value>range variable</value>
  </data>
  <data name="parameter" xml:space="preserve">
    <value>parameter</value>
  </data>
  <data name="in_" xml:space="preserve">
    <value>in</value>
  </data>
  <data name="Summary_colon" xml:space="preserve">
    <value>Summary:</value>
  </data>
  <data name="Locals_and_parameters" xml:space="preserve">
    <value>Locals and parameters</value>
  </data>
  <data name="Type_parameters_colon" xml:space="preserve">
    <value>Type parameters:</value>
  </data>
  <data name="Returns_colon" xml:space="preserve">
    <value>Returns:</value>
  </data>
  <data name="Exceptions_colon" xml:space="preserve">
    <value>Exceptions:</value>
  </data>
  <data name="Remarks_colon" xml:space="preserve">
    <value>Remarks:</value>
  </data>
  <data name="generating_source_for_symbols_of_this_type_is_not_supported" xml:space="preserve">
    <value>generating source for symbols of this type is not supported</value>
  </data>
  <data name="Assembly" xml:space="preserve">
    <value>Assembly</value>
  </data>
  <data name="location_unknown" xml:space="preserve">
    <value>location unknown</value>
  </data>
  <data name="Extract_Interface" xml:space="preserve">
    <value>Extract Interface...</value>
  </data>
  <data name="Updating_0_will_prevent_the_debug_session_from_continuing" xml:space="preserve">
    <value>Updating '{0}' will prevent the debug session from continuing.</value>
  </data>
  <data name="Updating_a_complex_statement_containing_an_await_expression_will_prevent_the_debug_session_from_continuing" xml:space="preserve">
    <value>Updating a complex statement containing an await expression will prevent the debug session from continuing.</value>
  </data>
  <data name="Changing_visibility_of_a_constructor_will_prevent_the_debug_session_from_continuing" xml:space="preserve">
    <value>Changing visibility of a constructor will prevent the debug session from continuing.</value>
  </data>
  <data name="Capturing_variable_0_that_hasn_t_been_captured_before_will_prevent_the_debug_session_from_continuing" xml:space="preserve">
    <value>Capturing variable '{0}' that hasn't been captured before will prevent the debug session from continuing.</value>
  </data>
  <data name="Ceasing_to_capture_variable_0_will_prevent_the_debug_session_from_continuing" xml:space="preserve">
    <value>Ceasing to capture variable '{0}' will prevent the debug session from continuing.</value>
  </data>
  <data name="Deleting_captured_variable_0_will_prevent_the_debug_session_from_continuing" xml:space="preserve">
    <value>Deleting captured variable '{0}' will prevent the debug session from continuing.</value>
  </data>
  <data name="Changing_the_type_of_a_captured_variable_0_previously_of_type_1_will_prevent_the_debug_session_from_continuing" xml:space="preserve">
    <value>Changing the type of a captured variable '{0}' previously of type '{1}' will prevent the debug session from continuing.</value>
  </data>
  <data name="Changing_the_parameters_of_0_will_prevent_the_debug_session_from_continuing" xml:space="preserve">
    <value>Changing the parameters of '{0}' will prevent the debug session from continuing.</value>
  </data>
  <data name="Changing_the_return_type_of_0_will_prevent_the_debug_session_from_continuing" xml:space="preserve">
    <value>Changing the return type of '{0}' will prevent the debug session from continuing.</value>
  </data>
  <data name="Changing_the_type_of_0_will_prevent_the_debug_session_from_continuing" xml:space="preserve">
    <value>Changing the type of '{0}' will prevent the debug session from continuing.</value>
  </data>
  <data name="Changing_the_declaration_scope_of_a_captured_variable_0_will_prevent_the_debug_session_from_continuing" xml:space="preserve">
    <value>Changing the declaration scope of a captured variable '{0}' will prevent the debug session from continuing.</value>
  </data>
  <data name="Accessing_captured_variable_0_that_hasn_t_been_accessed_before_in_1_will_prevent_the_debug_session_from_continuing" xml:space="preserve">
    <value>Accessing captured variable '{0}' that hasn't been accessed before in {1} will prevent the debug session from continuing.</value>
  </data>
  <data name="Ceasing_to_access_captured_variable_0_in_1_will_prevent_the_debug_session_from_continuing" xml:space="preserve">
    <value>Ceasing to access captured variable '{0}' in {1} will prevent the debug session from continuing.</value>
  </data>
  <data name="Adding_0_that_accesses_captured_variables_1_and_2_declared_in_different_scopes_will_prevent_the_debug_session_from_continuing" xml:space="preserve">
    <value>Adding '{0}' that accesses captured variables '{1}' and '{2}' declared in different scopes will prevent the debug session from continuing.</value>
  </data>
  <data name="Removing_0_that_accessed_captured_variables_1_and_2_declared_in_different_scopes_will_prevent_the_debug_session_from_continuing" xml:space="preserve">
    <value>Removing '{0}' that accessed captured variables '{1}' and '{2}' declared in different scopes will prevent the debug session from continuing.</value>
  </data>
  <data name="Adding_0_into_a_1_will_prevent_the_debug_session_from_continuing" xml:space="preserve">
    <value>Adding '{0}' into a '{1}' will prevent the debug session from continuing.</value>
  </data>
  <data name="Adding_0_into_a_class_with_explicit_or_sequential_layout_will_prevent_the_debug_session_from_continuing" xml:space="preserve">
    <value>Adding '{0}' into a class with explicit or sequential layout will prevent the debug session from continuing.</value>
  </data>
  <data name="Updating_the_modifiers_of_0_will_prevent_the_debug_session_from_continuing" xml:space="preserve">
    <value>Updating the modifiers of '{0}' will prevent the debug session from continuing.</value>
  </data>
  <data name="Updating_the_Handles_clause_of_0_will_prevent_the_debug_session_from_continuing" xml:space="preserve">
    <value>Updating the Handles clause of '{0}' will prevent the debug session from continuing.</value>
  </data>
  <data name="Adding_0_with_the_Handles_clause_will_prevent_the_debug_session_from_continuing" xml:space="preserve">
    <value>Adding '{0}' with the Handles clause will prevent the debug session from continuing.</value>
  </data>
  <data name="Updating_the_Implements_clause_of_a_0_will_prevent_the_debug_session_from_continuing" xml:space="preserve">
    <value>Updating the Implements clause of a '{0}' will prevent the debug session from continuing.</value>
  </data>
  <data name="Changing_the_constraint_from_0_to_1_will_prevent_the_debug_session_from_continuing" xml:space="preserve">
    <value>Changing the constraint from '{0}' to '{1}' will prevent the debug session from continuing.</value>
  </data>
  <data name="Updating_the_variance_of_0_will_prevent_the_debug_session_from_continuing" xml:space="preserve">
    <value>Updating the variance of '{0}' will prevent the debug session from continuing.</value>
  </data>
  <data name="Updating_the_type_of_0_will_prevent_the_debug_session_from_continuing" xml:space="preserve">
    <value>Updating the type of '{0}' will prevent the debug session from continuing.</value>
  </data>
  <data name="Updating_the_initializer_of_0_will_prevent_the_debug_session_from_continuing" xml:space="preserve">
    <value>Updating the initializer of '{0}' will prevent the debug session from continuing.</value>
  </data>
  <data name="Updating_the_size_of_a_0_will_prevent_the_debug_session_from_continuing" xml:space="preserve">
    <value>Updating the size of a '{0}' will prevent the debug session from continuing.</value>
  </data>
  <data name="Updating_the_underlying_type_of_0_will_prevent_the_debug_session_from_continuing" xml:space="preserve">
    <value>Updating the underlying type of '{0}' will prevent the debug session from continuing.</value>
  </data>
  <data name="Updating_the_base_class_and_or_base_interface_s_of_0_will_prevent_the_debug_session_from_continuing" xml:space="preserve">
    <value>Updating the base class and/or base interface(s) of '{0}' will prevent the debug session from continuing.</value>
  </data>
  <data name="Updating_a_field_to_an_event_or_vice_versa_will_prevent_the_debug_session_from_continuing" xml:space="preserve">
    <value>Updating a field to an event or vice versa will prevent the debug session from continuing.</value>
  </data>
  <data name="Updating_the_kind_of_a_type_will_prevent_the_debug_session_from_continuing" xml:space="preserve">
    <value>Updating the kind of a type will prevent the debug session from continuing.</value>
  </data>
  <data name="Updating_the_kind_of_an_property_event_accessor_will_prevent_the_debug_session_from_continuing" xml:space="preserve">
    <value>Updating the kind of an property/event accessor will prevent the debug session from continuing.</value>
  </data>
  <data name="Updating_the_kind_of_a_method_Sub_Function_will_prevent_the_debug_session_from_continuing" xml:space="preserve">
    <value>Updating the kind of a method (Sub/Function) will prevent the debug session from continuing.</value>
  </data>
  <data name="Updating_the_library_name_of_Declare_Statement_will_prevent_the_debug_session_from_continuing" xml:space="preserve">
    <value>Updating the library name of Declare Statement will prevent the debug session from continuing.</value>
  </data>
  <data name="Updating_the_alias_of_Declare_Statement_will_prevent_the_debug_session_from_continuing" xml:space="preserve">
    <value>Updating the alias of Declare Statement will prevent the debug session from continuing.</value>
  </data>
  <data name="Renaming_0_will_prevent_the_debug_session_from_continuing" xml:space="preserve">
    <value>Renaming '{0}' will prevent the debug session from continuing.</value>
  </data>
  <data name="Adding_0_will_prevent_the_debug_session_from_continuing" xml:space="preserve">
    <value>Adding '{0}' will prevent the debug session from continuing.</value>
  </data>
  <data name="Adding_an_abstract_0_or_overriding_an_inherited_0_will_prevent_the_debug_session_from_continuing" xml:space="preserve">
    <value>Adding an abstract '{0}' or overriding an inherited '{0}' will prevent the debug session from continuing.</value>
  </data>
  <data name="Adding_a_MustOverride_0_or_overriding_an_inherited_0_will_prevent_the_debug_session_from_continuing" xml:space="preserve">
    <value>Adding a MustOverride '{0}' or overriding an inherited '{0}' will prevent the debug session from continuing.</value>
  </data>
  <data name="Adding_an_extern_0_will_prevent_the_debug_session_from_continuing" xml:space="preserve">
    <value>Adding an extern '{0}' will prevent the debug session from continuing.</value>
  </data>
  <data name="Adding_an_imported_method_will_prevent_the_debug_session_from_continuing" xml:space="preserve">
    <value>Adding an imported method will prevent the debug session from continuing.</value>
  </data>
  <data name="Adding_a_user_defined_0_will_prevent_the_debug_session_from_continuing" xml:space="preserve">
    <value>Adding a user defined '{0}' will prevent the debug session from continuing.</value>
  </data>
  <data name="Adding_a_generic_0_will_prevent_the_debug_session_from_continuing" xml:space="preserve">
    <value>Adding a generic '{0}' will prevent the debug session from continuing.</value>
  </data>
  <data name="Adding_0_around_an_active_statement_will_prevent_the_debug_session_from_continuing" xml:space="preserve">
    <value>Adding '{0}' around an active statement will prevent the debug session from continuing.</value>
  </data>
  <data name="Moving_0_will_prevent_the_debug_session_from_continuing" xml:space="preserve">
    <value>Moving '{0}' will prevent the debug session from continuing.</value>
  </data>
  <data name="Deleting_0_will_prevent_the_debug_session_from_continuing" xml:space="preserve">
    <value>Deleting '{0}' will prevent the debug session from continuing.</value>
  </data>
  <data name="Deleting_0_around_an_active_statement_will_prevent_the_debug_session_from_continuing" xml:space="preserve">
    <value>Deleting '{0}' around an active statement will prevent the debug session from continuing.</value>
  </data>
  <data name="Adding_a_method_body_will_prevent_the_debug_session_from_continuing" xml:space="preserve">
    <value>Adding a method body will prevent the debug session from continuing.</value>
  </data>
  <data name="Deleting_a_method_body_will_prevent_the_debug_session_from_continuing" xml:space="preserve">
    <value>Deleting a method body will prevent the debug session from continuing.</value>
  </data>
  <data name="An_active_statement_has_been_removed_from_its_original_method_You_must_revert_your_changes_to_continue_or_restart_the_debugging_session" xml:space="preserve">
    <value>An active statement has been removed from its original method. You must revert your changes to continue or restart the debugging session.</value>
  </data>
  <data name="Updating_a_0_statement_around_an_active_statement_will_prevent_the_debug_session_from_continuing" xml:space="preserve">
    <value>Updating a '{0}' statement around an active statement will prevent the debug session from continuing.</value>
  </data>
  <data name="Updating_async_or_iterator_modifier_around_an_active_statement_will_prevent_the_debug_session_from_continuing" xml:space="preserve">
    <value>Updating async or iterator modifier around an active statement will prevent the debug session from continuing.</value>
    <comment>{Locked="async"}{Locked="iterator"} "async" and "iterator" are C#/VB keywords and should not be localized.</comment>
  </data>
  <data name="Modifying_a_generic_method_will_prevent_the_debug_session_from_continuing" xml:space="preserve">
    <value>Modifying a generic method will prevent the debug session from continuing.</value>
  </data>
  <data name="Modifying_whitespace_or_comments_in_a_generic_0_will_prevent_the_debug_session_from_continuing" xml:space="preserve">
    <value>Modifying whitespace or comments in a generic '{0}' will prevent the debug session from continuing.</value>
  </data>
  <data name="Modifying_a_method_inside_the_context_of_a_generic_type_will_prevent_the_debug_session_from_continuing" xml:space="preserve">
    <value>Modifying a method inside the context of a generic type will prevent the debug session from continuing.</value>
  </data>
  <data name="Modifying_whitespace_or_comments_in_0_inside_the_context_of_a_generic_type_will_prevent_the_debug_session_from_continuing" xml:space="preserve">
    <value>Modifying whitespace or comments in '{0}' inside the context of a generic type will prevent the debug session from continuing.</value>
  </data>
  <data name="Modifying_the_initializer_of_0_in_a_generic_type_will_prevent_the_debug_session_from_continuing" xml:space="preserve">
    <value>Modifying the initializer of '{0}' in a generic type will prevent the debug session from continuing.</value>
  </data>
  <data name="Modifying_the_initializer_of_0_in_a_partial_type_will_prevent_the_debug_session_from_continuing" xml:space="preserve">
    <value>Modifying the initializer of '{0}' in a partial type will prevent the debug session from continuing.</value>
  </data>
  <data name="Adding_a_constructor_to_a_type_with_a_field_or_property_initializer_that_contains_an_anonymous_function_will_prevent_the_debug_session_from_continuing" xml:space="preserve">
    <value>Adding a constructor to a type with a field or property initializer that contains an anonymous function will prevent the debug session from continuing.</value>
  </data>
  <data name="Renaming_a_captured_variable_from_0_to_1_will_prevent_the_debug_session_from_continuing" xml:space="preserve">
    <value>Renaming a captured variable, from '{0}' to '{1}' will prevent the debug session from continuing.</value>
  </data>
  <data name="Modifying_a_catch_finally_handler_with_an_active_statement_in_the_try_block_will_prevent_the_debug_session_from_continuing" xml:space="preserve">
    <value>Modifying a catch/finally handler with an active statement in the try block will prevent the debug session from continuing.</value>
  </data>
  <data name="Modifying_a_try_catch_finally_statement_when_the_finally_block_is_active_will_prevent_the_debug_session_from_continuing" xml:space="preserve">
    <value>Modifying a try/catch/finally statement when the finally block is active will prevent the debug session from continuing.</value>
  </data>
  <data name="Modifying_a_catch_handler_around_an_active_statement_will_prevent_the_debug_session_from_continuing" xml:space="preserve">
    <value>Modifying a catch handler around an active statement will prevent the debug session from continuing.</value>
  </data>
  <data name="Modifying_0_which_contains_the_stackalloc_operator_will_prevent_the_debug_session_from_continuing" xml:space="preserve">
    <value>Modifying '{0}' which contains the 'stackalloc' operator will prevent the debug session from continuing.</value>
  </data>
  <data name="Modifying_an_active_0_which_contains_On_Error_or_Resume_statements_will_prevent_the_debug_session_from_continuing" xml:space="preserve">
    <value>Modifying an active '{0}' which contains 'On Error' or 'Resume' statements will prevent the debug session from continuing.</value>
  </data>
  <data name="Modifying_0_which_contains_an_Aggregate_Group_By_or_Join_query_clauses_will_prevent_the_debug_session_from_continuing" xml:space="preserve">
    <value>Modifying '{0}' which contains an Aggregate, Group By, or Join query clauses will prevent the debug session from continuing.</value>
  </data>
  <data name="Modifying_source_with_experimental_language_features_enabled_will_prevent_the_debug_session_from_continuing" xml:space="preserve">
    <value>Modifying source with experimental language features enabled will prevent the debug session from continuing.</value>
  </data>
  <data name="Updating_an_active_statement_will_prevent_the_debug_session_from_continuing" xml:space="preserve">
    <value>Updating an active statement will prevent the debug session from continuing.</value>
  </data>
  <data name="Removing_0_that_contains_an_active_statement_will_prevent_the_debug_session_from_continuing" xml:space="preserve">
    <value>Removing '{0}' that contains an active statement will prevent the debug session from continuing.</value>
  </data>
  <data name="Adding_a_new_file_will_prevent_the_debug_session_from_continuing" xml:space="preserve">
    <value>Adding a new file will prevent the debug session from continuing.</value>
  </data>
  <data name="Attribute_0_is_missing_Updating_an_async_method_or_an_iterator_will_prevent_the_debug_session_from_continuing" xml:space="preserve">
    <value>Attribute '{0}' is missing. Updating an async method or an iterator will prevent the debug session from continuing.</value>
  </data>
  <data name="Unexpected_interface_member_kind_colon_0" xml:space="preserve">
    <value>Unexpected interface member kind: {0}</value>
  </data>
  <data name="Unknown_symbol_kind" xml:space="preserve">
    <value>Unknown symbol kind</value>
  </data>
  <data name="Generate_abstract_property_1_0" xml:space="preserve">
    <value>Generate abstract property '{1}.{0}'</value>
  </data>
  <data name="Generate_abstract_method_1_0" xml:space="preserve">
    <value>Generate abstract method '{1}.{0}'</value>
  </data>
  <data name="Generate_method_1_0" xml:space="preserve">
    <value>Generate method '{1}.{0}'</value>
  </data>
  <data name="Failed_to_create_a_remote_process_for_interactive_code_execution" xml:space="preserve">
    <value>Failed to create a remote process for interactive code execution.</value>
  </data>
  <data name="Failed_to_initialize_remote_interactive_process" xml:space="preserve">
    <value>Failed to initialize remote interactive process.</value>
  </data>
  <data name="Attempt_to_connect_to_process_Sharp_0_failed_retrying" xml:space="preserve">
    <value>Attempt to connect to process #{0} failed, retrying ...</value>
  </data>
  <data name="Failed_to_launch_0_process_exit_code_colon_1_with_output_colon" xml:space="preserve">
    <value>Failed to launch '{0}' process (exit code: {1}) with output: </value>
  </data>
  <data name="Hosting_process_exited_with_exit_code_0" xml:space="preserve">
    <value>Hosting process exited with exit code {0}.</value>
  </data>
  <data name="Interactive_Host_not_initialized" xml:space="preserve">
    <value>Interactive Host not initialized.</value>
  </data>
  <data name="Cannot_resolve_reference_0" xml:space="preserve">
    <value>Cannot resolve reference '{0}'.</value>
  </data>
  <data name="Requested_assembly_already_loaded_from_0" xml:space="preserve">
    <value>Requested assembly already loaded from '{0}'.</value>
  </data>
  <data name="plus_additional_0_1" xml:space="preserve">
    <value> + additional {0} {1}</value>
  </data>
  <data name="Unable_to_create_hosting_process" xml:space="preserve">
    <value>Unable to create hosting process.</value>
  </data>
  <data name="The_symbol_does_not_have_an_icon" xml:space="preserve">
    <value>The symbol does not have an icon.</value>
  </data>
  <data name="Unknown" xml:space="preserve">
    <value>Unknown</value>
  </data>
  <data name="Extract_Method" xml:space="preserve">
    <value>Extract Method</value>
  </data>
  <data name="Extract_Method_plus_Local" xml:space="preserve">
    <value>Extract Method + Local</value>
  </data>
  <data name="Asynchronous_method_cannot_have_ref_out_parameters_colon_bracket_0_bracket" xml:space="preserve">
    <value>Asynchronous method cannot have ref/out parameters : [{0}]</value>
  </data>
  <data name="The_member_is_defined_in_metadata" xml:space="preserve">
    <value>The member is defined in metadata.</value>
  </data>
  <data name="You_can_only_change_the_signature_of_a_constructor_indexer_method_or_delegate" xml:space="preserve">
    <value>You can only change the signature of a constructor, indexer, method or delegate.</value>
  </data>
  <data name="This_symbol_has_related_definitions_or_references_in_metadata_Changing_its_signature_may_result_in_build_errors_Do_you_want_to_continue" xml:space="preserve">
    <value>This symbol has related definitions or references in metadata. Changing its signature may result in build errors.

Do you want to continue?</value>
  </data>
  <data name="Change_signature" xml:space="preserve">
    <value>Change signature...</value>
  </data>
  <data name="Generate_new_type" xml:space="preserve">
    <value>Generate new type...</value>
  </data>
  <data name="User_Diagnostic_Analyzer_Failure" xml:space="preserve">
    <value>User Diagnostic Analyzer Failure.</value>
  </data>
  <data name="Analyzer_0_threw_an_exception_of_type_1_with_message_2" xml:space="preserve">
    <value>Analyzer '{0}' threw an exception of type '{1}' with message '{2}'.</value>
  </data>
  <data name="Analyzer_0_threw_the_following_exception_colon_1" xml:space="preserve">
    <value>Analyzer '{0}' threw the following exception:
'{1}'.</value>
  </data>
  <data name="Remove_Unnecessary_Cast" xml:space="preserve">
    <value>Remove Unnecessary Cast</value>
  </data>
  <data name="Simplify_Names" xml:space="preserve">
    <value>Simplify Names</value>
  </data>
  <data name="Simplify_Member_Access" xml:space="preserve">
    <value>Simplify Member Access</value>
  </data>
  <data name="Remove_qualification" xml:space="preserve">
    <value>Remove qualification</value>
  </data>
  <data name="Edit_and_Continue1" xml:space="preserve">
    <value>Edit and Continue</value>
  </data>
  <data name="This_signature_does_not_contain_parameters_that_can_be_changed" xml:space="preserve">
    <value>This signature does not contain parameters that can be changed.</value>
  </data>
  <data name="Unknown_error_occurred" xml:space="preserve">
    <value>Unknown error occurred</value>
  </data>
  <data name="Available" xml:space="preserve">
    <value>Available</value>
  </data>
  <data name="Not_Available" xml:space="preserve">
    <value>Not Available</value>
  </data>
  <data name="_0_1" xml:space="preserve">
    <value>    {0} - {1}</value>
  </data>
  <data name="You_can_use_the_navigation_bar_to_switch_context" xml:space="preserve">
    <value>You can use the navigation bar to switch context.</value>
  </data>
  <data name="in_Source" xml:space="preserve">
    <value>in Source</value>
  </data>
  <data name="in_Suppression_File" xml:space="preserve">
    <value>in Suppression File</value>
  </data>
  <data name="Remove_Suppression_0" xml:space="preserve">
    <value>Remove Suppression {0}</value>
  </data>
  <data name="Remove_Suppression" xml:space="preserve">
    <value>Remove Suppression</value>
  </data>
  <data name="Pending" xml:space="preserve">
    <value>&lt;Pending&gt;</value>
  </data>
  <data name="Awaited_task_returns" xml:space="preserve">
    <value>Awaited task returns</value>
  </data>
  <data name="no_value" xml:space="preserve">
    <value>no value.</value>
  </data>
  <data name="Note_colon_Tab_twice_to_insert_the_0_snippet" xml:space="preserve">
    <value>Note: Tab twice to insert the '{0}' snippet.</value>
  </data>
  <data name="Implement_interface_explicitly_with_Dispose_pattern" xml:space="preserve">
    <value>Implement interface explicitly with Dispose pattern</value>
  </data>
  <data name="Implement_interface_with_Dispose_pattern" xml:space="preserve">
    <value>Implement interface with Dispose pattern</value>
  </data>
  <data name="Compiler1" xml:space="preserve">
    <value>Compiler</value>
  </data>
  <data name="Edit_and_Continue2" xml:space="preserve">
    <value>Edit and Continue</value>
  </data>
  <data name="Style" xml:space="preserve">
    <value>Style</value>
  </data>
  <data name="Suppress_0" xml:space="preserve">
    <value>Suppress {0}</value>
  </data>
  <data name="Re_triage_0_currently_1" xml:space="preserve">
    <value>Re-triage {0}(currently '{1}')</value>
  </data>
  <data name="Argument_cannot_have_a_null_element" xml:space="preserve">
    <value>Argument cannot have a null element.</value>
  </data>
  <data name="Argument_cannot_be_empty" xml:space="preserve">
    <value>Argument cannot be empty.</value>
  </data>
  <data name="Reported_diagnostic_with_ID_0_is_not_supported_by_the_analyzer" xml:space="preserve">
    <value>Reported diagnostic with ID '{0}' is not supported by the analyzer.</value>
  </data>
  <data name="Computing_fix_all_occurrences_code_fix" xml:space="preserve">
    <value>Computing fix all occurrences code fix...</value>
  </data>
  <data name="Fix_all_occurrences" xml:space="preserve">
    <value>Fix all occurrences</value>
  </data>
  <data name="Document" xml:space="preserve">
    <value>Document</value>
  </data>
  <data name="Project" xml:space="preserve">
    <value>Project</value>
  </data>
  <data name="Solution" xml:space="preserve">
    <value>Solution</value>
  </data>
  <data name="TODO_colon_dispose_managed_state_managed_objects" xml:space="preserve">
    <value>TODO: dispose managed state (managed objects).</value>
  </data>
  <data name="TODO_colon_set_large_fields_to_null" xml:space="preserve">
    <value>TODO: set large fields to null.</value>
  </data>
  <data name="To_detect_redundant_calls" xml:space="preserve">
    <value>To detect redundant calls</value>
  </data>
  <data name="Modifying_0_which_contains_a_static_variable_will_prevent_the_debug_session_from_continuing" xml:space="preserve">
    <value>Modifying '{0}' which contains a static variable will prevent the debug session from continuing.</value>
  </data>
  <data name="Compiler2" xml:space="preserve">
    <value>Compiler</value>
  </data>
  <data name="Edit_And_Continue" xml:space="preserve">
    <value>Edit And Continue</value>
  </data>
  <data name="Live" xml:space="preserve">
    <value>Live</value>
  </data>
  <data name="namespace_" xml:space="preserve">
    <value>namespace</value>
    <comment>{Locked}</comment>
  </data>
  <data name="class_" xml:space="preserve">
    <value>class</value>
    <comment>{Locked}</comment>
  </data>
  <data name="interface_" xml:space="preserve">
    <value>interface</value>
    <comment>{Locked}</comment>
  </data>
  <data name="enum_" xml:space="preserve">
    <value>enum</value>
    <comment>{Locked}</comment>
  </data>
  <data name="enum_value" xml:space="preserve">
    <value>enum value</value>
    <comment>{Locked="enum"} "enum" is a C#/VB keyword and should not be localized.</comment>
  </data>
  <data name="delegate_" xml:space="preserve">
    <value>delegate</value>
    <comment>{Locked}</comment>
  </data>
  <data name="const_field" xml:space="preserve">
    <value>const field</value>
    <comment>{Locked="const"} "const" is a C#/VB keyword and should not be localized.</comment>
  </data>
  <data name="method" xml:space="preserve">
    <value>method</value>
  </data>
  <data name="operator_" xml:space="preserve">
    <value>operator</value>
  </data>
  <data name="constructor" xml:space="preserve">
    <value>constructor</value>
  </data>
  <data name="auto_property" xml:space="preserve">
    <value>auto-property</value>
  </data>
  <data name="property_" xml:space="preserve">
    <value>property</value>
  </data>
  <data name="event_" xml:space="preserve">
    <value>event</value>
    <comment>{Locked}</comment>
  </data>
  <data name="event_accessor" xml:space="preserve">
    <value>event accessor</value>
  </data>
  <data name="type_constraint" xml:space="preserve">
    <value>type constraint</value>
  </data>
  <data name="type_parameter" xml:space="preserve">
    <value>type parameter</value>
  </data>
  <data name="attribute" xml:space="preserve">
    <value>attribute</value>
  </data>
  <data name="Use_auto_property" xml:space="preserve">
    <value>Use auto property</value>
  </data>
  <data name="Replace_0_and_1_with_property" xml:space="preserve">
    <value>Replace '{0}' and '{1}' with property</value>
  </data>
  <data name="Replace_0_with_property" xml:space="preserve">
    <value>Replace '{0}' with property</value>
  </data>
  <data name="Method_referenced_implicitly" xml:space="preserve">
    <value>Method referenced implicitly</value>
  </data>
  <data name="Generate_type_0" xml:space="preserve">
    <value>Generate type '{0}'</value>
  </data>
  <data name="Generate_0_1" xml:space="preserve">
    <value>Generate {0} '{1}'</value>
  </data>
  <data name="Change_0_to_1" xml:space="preserve">
    <value>Change '{0}' to '{1}'.</value>
  </data>
  <data name="Non_invoked_method_cannot_be_replaced_with_property" xml:space="preserve">
    <value>Non-invoked method cannot be replaced with property.</value>
  </data>
  <data name="Only_methods_with_a_single_argument_which_is_not_an_out_variable_declaration_can_be_replaced_with_a_property" xml:space="preserve">
    <value>Only methods with a single argument, which is not an out variable declaration, can be replaced with a property.</value>
  </data>
  <data name="Roslyn_HostError" xml:space="preserve">
    <value>Roslyn.HostError</value>
  </data>
  <data name="An_instance_of_analyzer_0_cannot_be_created_from_1_colon_2" xml:space="preserve">
    <value>An instance of analyzer {0} cannot be created from {1}: {2}.</value>
  </data>
  <data name="The_assembly_0_does_not_contain_any_analyzers" xml:space="preserve">
    <value>The assembly {0} does not contain any analyzers.</value>
  </data>
  <data name="Unable_to_load_Analyzer_assembly_0_colon_1" xml:space="preserve">
    <value>Unable to load Analyzer assembly {0}: {1}</value>
  </data>
  <data name="Make_method_synchronous" xml:space="preserve">
    <value>Make method synchronous.</value>
  </data>
  <data name="Add_this_or_Me_qualification" xml:space="preserve">
    <value>Add 'this' or 'Me' qualification.</value>
  </data>
  <data name="Fix_Name_Violation_colon_0" xml:space="preserve">
    <value>Fix Name Violation: {0}</value>
  </data>
  <data name="Naming_rule_violation_0" xml:space="preserve">
    <value>Naming rule violation: {0}</value>
    <comment>{0} is the rule title, {1} is the way in which the rule was violated</comment>
  </data>
  <data name="Naming_Styles" xml:space="preserve">
    <value>Naming Styles</value>
  </data>
  <data name="from_0" xml:space="preserve">
    <value>from {0}</value>
  </data>
  <data name="Find_and_install_latest_version" xml:space="preserve">
    <value>Find and install latest version</value>
  </data>
  <data name="Use_local_version_0" xml:space="preserve">
    <value>Use local version '{0}'</value>
  </data>
  <data name="Use_locally_installed_0_version_1_This_version_used_in_colon_2" xml:space="preserve">
    <value>Use locally installed '{0}' version '{1}'
This version used in: {2}</value>
  </data>
  <data name="Find_and_install_latest_version_of_0" xml:space="preserve">
    <value>Find and install latest version of '{0}'</value>
  </data>
  <data name="Install_with_package_manager" xml:space="preserve">
    <value>Install with package manager...</value>
  </data>
  <data name="Install_0_1" xml:space="preserve">
    <value>Install '{0} {1}'</value>
  </data>
  <data name="Install_version_0" xml:space="preserve">
    <value>Install version '{0}'</value>
  </data>
  <data name="Generate_variable_0" xml:space="preserve">
    <value>Generate variable '{0}'</value>
  </data>
  <data name="Classes" xml:space="preserve">
    <value>Classes</value>
  </data>
  <data name="Constants" xml:space="preserve">
    <value>Constants</value>
  </data>
  <data name="Delegates" xml:space="preserve">
    <value>Delegates</value>
  </data>
  <data name="Enums" xml:space="preserve">
    <value>Enums</value>
  </data>
  <data name="Events" xml:space="preserve">
    <value>Events</value>
  </data>
  <data name="Extension_methods" xml:space="preserve">
    <value>Extension methods</value>
  </data>
  <data name="Fields" xml:space="preserve">
    <value>Fields</value>
  </data>
  <data name="Interfaces" xml:space="preserve">
    <value>Interfaces</value>
  </data>
  <data name="Locals" xml:space="preserve">
    <value>Locals</value>
  </data>
  <data name="Methods" xml:space="preserve">
    <value>Methods</value>
  </data>
  <data name="Modules" xml:space="preserve">
    <value>Modules</value>
  </data>
  <data name="Namespaces" xml:space="preserve">
    <value>Namespaces</value>
  </data>
  <data name="Properties" xml:space="preserve">
    <value>Properties</value>
  </data>
  <data name="Structures" xml:space="preserve">
    <value>Structures</value>
  </data>
  <data name="Parameters_colon" xml:space="preserve">
    <value>Parameters:</value>
  </data>
  <data name="Add_missing_cases" xml:space="preserve">
    <value>Add missing cases</value>
  </data>
  <data name="Add_both" xml:space="preserve">
    <value>Add both</value>
  </data>
  <data name="Add_default_case" xml:space="preserve">
    <value>Add default case</value>
  </data>
  <data name="Variadic_SignatureHelpItem_must_have_at_least_one_parameter" xml:space="preserve">
    <value>Variadic SignatureHelpItem must have at least one parameter.</value>
  </data>
  <data name="Add_braces" xml:space="preserve">
    <value>Add braces</value>
  </data>
  <data name="Replace_0_with_method" xml:space="preserve">
    <value>Replace '{0}' with method</value>
  </data>
  <data name="Replace_0_with_methods" xml:space="preserve">
    <value>Replace '{0}' with methods</value>
  </data>
  <data name="Property_referenced_implicitly" xml:space="preserve">
    <value>Property referenced implicitly</value>
  </data>
  <data name="Property_cannot_safely_be_replaced_with_a_method_call" xml:space="preserve">
    <value>Property cannot safely be replaced with a method call</value>
  </data>
  <data name="Convert_to_interpolated_string" xml:space="preserve">
    <value>Convert to interpolated string</value>
  </data>
  <data name="Move_type_to_0" xml:space="preserve">
    <value>Move type to {0}</value>
  </data>
  <data name="Rename_file_to_0" xml:space="preserve">
    <value>Rename file to {0}</value>
  </data>
  <data name="Rename_type_to_0" xml:space="preserve">
    <value>Rename type to {0}</value>
  </data>
  <data name="Remove_tag" xml:space="preserve">
    <value>Remove tag</value>
  </data>
  <data name="Add_missing_param_nodes" xml:space="preserve">
    <value>Add missing param nodes</value>
  </data>
  <data name="Make_containing_scope_async" xml:space="preserve">
    <value>Make containing scope async</value>
  </data>
  <data name="Make_containing_scope_async_return_Task" xml:space="preserve">
    <value>Make containing scope async (return Task)</value>
  </data>
  <data name="paren_Unknown_paren" xml:space="preserve">
    <value>(Unknown)</value>
  </data>
  <data name="Implement_Abstract_Class" xml:space="preserve">
    <value>Implement Abstract Class</value>
  </data>
  <data name="Use_framework_type" xml:space="preserve">
    <value>Use framework type</value>
  </data>
  <data name="Install_package_0" xml:space="preserve">
    <value>Install package '{0}'</value>
  </data>
  <data name="Object_initialization_can_be_simplified" xml:space="preserve">
    <value>Object initialization can be simplified</value>
  </data>
  <data name="Use_throw_expression" xml:space="preserve">
    <value>Use 'throw' expression</value>
  </data>
  <data name="project_space" xml:space="preserve">
    <value>project </value>
  </data>
  <data name="type_space" xml:space="preserve">
    <value>type </value>
  </data>
  <data name="Inline_variable_declaration" xml:space="preserve">
    <value>Inline variable declaration</value>
  </data>
  <data name="Use_pattern_matching" xml:space="preserve">
    <value>Use pattern matching</value>
  </data>
  <data name="Use_expression_body_for_methods" xml:space="preserve">
    <value>Use expression body for methods</value>
  </data>
  <data name="Use_block_body_for_methods" xml:space="preserve">
    <value>Use block body for methods</value>
  </data>
  <data name="Use_block_body_for_accessors" xml:space="preserve">
    <value>Use block body for accessors</value>
  </data>
  <data name="Use_block_body_for_constructors" xml:space="preserve">
    <value>Use block body for constructors</value>
  </data>
  <data name="Use_block_body_for_indexers" xml:space="preserve">
    <value>Use block body for indexers</value>
  </data>
  <data name="Use_block_body_for_operators" xml:space="preserve">
    <value>Use block body for operators</value>
  </data>
  <data name="Use_block_body_for_properties" xml:space="preserve">
    <value>Use block body for properties</value>
  </data>
  <data name="Use_expression_body_for_accessors" xml:space="preserve">
    <value>Use expression body for accessors</value>
  </data>
  <data name="Use_expression_body_for_constructors" xml:space="preserve">
    <value>Use expression body for constructors</value>
  </data>
  <data name="Use_expression_body_for_indexers" xml:space="preserve">
    <value>Use expression body for indexers</value>
  </data>
  <data name="Use_expression_body_for_operators" xml:space="preserve">
    <value>Use expression body for operators</value>
  </data>
  <data name="Use_expression_body_for_properties" xml:space="preserve">
    <value>Use expression body for properties</value>
  </data>
  <data name="Spell_check_0" xml:space="preserve">
    <value>Spell check '{0}'</value>
  </data>
  <data name="Fully_qualify_0" xml:space="preserve">
    <value>Fully qualify '{0}'</value>
  </data>
  <data name="Remove_reference_to_0" xml:space="preserve">
    <value>Remove reference to '{0}'.</value>
  </data>
  <data name="Keywords" xml:space="preserve">
    <value>Keywords</value>
  </data>
  <data name="Snippets" xml:space="preserve">
    <value>Snippets</value>
  </data>
  <data name="All_lowercase" xml:space="preserve">
    <value>All lowercase</value>
  </data>
  <data name="All_uppercase" xml:space="preserve">
    <value>All uppercase</value>
  </data>
  <data name="First_word_capitalized" xml:space="preserve">
    <value>First word capitalized</value>
  </data>
  <data name="Pascal_Case" xml:space="preserve">
    <value>Pascal Case</value>
  </data>
  <data name="Collection_initialization_can_be_simplified" xml:space="preserve">
    <value>Collection initialization can be simplified</value>
  </data>
  <data name="Use_coalesce_expression" xml:space="preserve">
    <value>Use coalesce expression</value>
  </data>
  <data name="Use_null_propagation" xml:space="preserve">
    <value>Use null propagation</value>
  </data>
  <data name="Variable_declaration_can_be_inlined" xml:space="preserve">
    <value>Variable declaration can be inlined</value>
  </data>
  <data name="Null_check_can_be_simplified" xml:space="preserve">
    <value>Null check can be simplified</value>
  </data>
  <data name="Simplify_collection_initialization" xml:space="preserve">
    <value>Simplify collection initialization</value>
  </data>
  <data name="Simplify_object_initialization" xml:space="preserve">
    <value>Simplify object initialization</value>
  </data>
  <data name="Prefer_explicitly_provided_tuple_element_name" xml:space="preserve">
    <value>Prefer explicitly provided tuple element name</value>
  </data>
  <data name="Use_explicitly_provided_tuple_name" xml:space="preserve">
    <value>Use explicitly provided tuple name</value>
  </data>
  <data name="Remove_document_0" xml:space="preserve">
    <value>Remove document '{0}'</value>
  </data>
  <data name="Add_document_0" xml:space="preserve">
    <value>Add document '{0}'</value>
  </data>
  <data name="Add_argument_name_0" xml:space="preserve">
    <value>Add argument name '{0}'</value>
  </data>
  <data name="Remove_unused_variable" xml:space="preserve">
    <value>Remove unused variable</value>
  </data>
  <data name="Convert_to_binary" xml:space="preserve">
    <value>Convert to binary</value>
  </data>
  <data name="Convert_to_decimal" xml:space="preserve">
    <value>Convert to decimal</value>
  </data>
  <data name="Convert_to_hex" xml:space="preserve">
    <value>Convert to hex</value>
  </data>
  <data name="Separate_thousands" xml:space="preserve">
    <value>Separate thousands</value>
  </data>
  <data name="Separate_words" xml:space="preserve">
    <value>Separate words</value>
  </data>
  <data name="Separate_nibbles" xml:space="preserve">
    <value>Separate nibbles</value>
  </data>
  <data name="Remove_separators" xml:space="preserve">
    <value>Remove separators</value>
  </data>
  <data name="Generate_constructor" xml:space="preserve">
    <value>Generate constructor...</value>
  </data>
  <data name="Pick_members_to_be_used_as_constructor_parameters" xml:space="preserve">
    <value>Pick members to be used as constructor parameters</value>
  </data>
<<<<<<< HEAD
  <data name="Pick_members_to_be_used_in_Equals_GetHashCode" xml:space="preserve">
    <value>Pick members to be used in Equals/GetHashCode</value>
=======
  <data name="Changes_to_expression_trees_may_result_in_behavior_changes_at_runtime" xml:space="preserve">
    <value>Changes to expression trees may result in behavior changes at runtime</value>
>>>>>>> 1abafe1b
  </data>
</root><|MERGE_RESOLUTION|>--- conflicted
+++ resolved
@@ -1184,12 +1184,10 @@
   <data name="Pick_members_to_be_used_as_constructor_parameters" xml:space="preserve">
     <value>Pick members to be used as constructor parameters</value>
   </data>
-<<<<<<< HEAD
   <data name="Pick_members_to_be_used_in_Equals_GetHashCode" xml:space="preserve">
     <value>Pick members to be used in Equals/GetHashCode</value>
-=======
+  </data>
   <data name="Changes_to_expression_trees_may_result_in_behavior_changes_at_runtime" xml:space="preserve">
     <value>Changes to expression trees may result in behavior changes at runtime</value>
->>>>>>> 1abafe1b
   </data>
 </root>