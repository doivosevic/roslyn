--- conflicted
+++ resolved
@@ -2914,12 +2914,10 @@
   <data name="Selection_not_contained_inside_a_type" xml:space="preserve">
     <value>Selection not contained inside a type.</value>
   </data>
-<<<<<<< HEAD
   <data name="Invalid_selection" xml:space="preserve">
     <value>Invalid selection.</value>
-=======
+  </data>
   <data name="Renaming_0_requires_restarting_the_application_because_it_is_not_supported_by_the_runtime" xml:space="preserve">
     <value>Renaming {0} requires restarting the application because it is not supported by the runtime.</value>
->>>>>>> ba75cb8c
   </data>
 </root>