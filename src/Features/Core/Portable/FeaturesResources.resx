--- conflicted
+++ resolved
@@ -1623,15 +1623,13 @@
   <data name="Target_type_matches" xml:space="preserve">
     <value>Target type matches</value>
   </data>
-<<<<<<< HEAD
   <data name="Generate_parameter_0" xml:space="preserve">
     <value>Generate parameter '{0}'</value>
   </data>
   <data name="Generate_parameter_0_and_overrides_implementations" xml:space="preserve">
     <value>Generate parameter '{0}' (and overrides/implementations)</value>
-=======
+  </data>
   <data name="in_Source_attribute" xml:space="preserve">
     <value>in Source (attribute)</value>
->>>>>>> 0637fb6a
   </data>
 </root>