﻿// Copyright (c) Microsoft.  All Rights Reserved.  Licensed under the Apache License, Version 2.0.  See License.txt in the project root for license information.

using System;
using System.Collections.Generic;
using System.Collections.Immutable;
using System.Linq;
using System.Threading;
using System.Threading.Tasks;
using Microsoft.CodeAnalysis.CodeActions;
using Microsoft.CodeAnalysis.CodeGeneration;
using Microsoft.CodeAnalysis.Editing;
using Microsoft.CodeAnalysis.LanguageServices;
using Microsoft.CodeAnalysis.Shared.Extensions;
using Microsoft.CodeAnalysis.Text;

namespace Microsoft.CodeAnalysis.GenerateEqualsAndGetHashCodeFromMembers
{
    internal partial class GenerateEqualsAndGetHashCodeFromMembersCodeRefactoringProvider
    {
        private partial class GenerateEqualsAndGetHashCodeAction : CodeAction
        {
            private readonly bool _generateEquals;
            private readonly bool _generateGetHashCode;
            private readonly bool _implementIEquatable;
            private readonly bool _generateOperators;
            private readonly Document _document;
            private readonly INamedTypeSymbol _containingType;
            private readonly ImmutableArray<ISymbol> _selectedMembers;
            private readonly TextSpan _textSpan;

            public GenerateEqualsAndGetHashCodeAction(
                Document document,
                TextSpan textSpan,
                INamedTypeSymbol containingType,
                ImmutableArray<ISymbol> selectedMembers,
                bool generateEquals,
                bool generateGetHashCode,
                bool implementIEquatable,
                bool generateOperators)
            {
                _document = document;
                _containingType = containingType;
                _selectedMembers = selectedMembers;
                _textSpan = textSpan;
                _generateEquals = generateEquals;
                _generateGetHashCode = generateGetHashCode;
                _implementIEquatable = implementIEquatable;
                _generateOperators = generateOperators;
            }

            protected override async Task<Document> GetChangedDocumentAsync(CancellationToken cancellationToken)
            {
                var methods = new List<IMethodSymbol>();

                if (_generateEquals)
                {
                    methods.Add(await CreateEqualsMethodAsync(cancellationToken).ConfigureAwait(false));
                }

                if (_implementIEquatable)
                {
                    methods.Add(await CreateIEquatableEqualsMethodAsync(cancellationToken).ConfigureAwait((bool)false));
                }

                if (_generateGetHashCode)
                {
                    methods.Add(await CreateGetHashCodeMethodAsync(cancellationToken).ConfigureAwait(false));
                }

                if (_generateOperators)
                {
                    await AddOperatorsAsync(methods, cancellationToken).ConfigureAwait(false);
                }

                var (oldType, newType) = await AddMethodsAsync(methods, cancellationToken).ConfigureAwait(false);

                if (_implementIEquatable)
                {
                    var compilation = await _document.Project.GetCompilationAsync(cancellationToken).ConfigureAwait(false);
                    var equatableType = compilation.GetTypeByMetadataName(typeof(IEquatable<>).FullName);
                    var constructed = equatableType.Construct(_containingType);

                    var generator = _document.GetLanguageService<SyntaxGenerator>();

                    newType = generator.AddInterfaceType(newType,
                        generator.TypeExpression(constructed));
                }

                var newDocument = await UpdateDocumentAndAddImportsAsync(
                    oldType, newType, cancellationToken).ConfigureAwait(false);

                var service = _document.GetLanguageService<IGenerateEqualsAndGetHashCodeService>();
                var formattedDocument = await service.FormatDocumentAsync(
                    newDocument, cancellationToken).ConfigureAwait(false);

                return formattedDocument;
            }

            private async Task<Document> UpdateDocumentAndAddImportsAsync(SyntaxNode oldType, SyntaxNode newType, CancellationToken cancellationToken)
            {
                var oldRoot = await _document.GetSyntaxRootAsync(cancellationToken).ConfigureAwait(false);
                var newDocument = _document.WithSyntaxRoot(
                    oldRoot.ReplaceNode(oldType, newType));

                var options = await _document.GetOptionsAsync(cancellationToken).ConfigureAwait(false);
                var placeSystemNamespaceFirst = options.GetOption(GenerationOptions.PlaceSystemNamespaceFirst);

                var codeGenService = _document.GetLanguageService<ICodeGenerationService>();
                newDocument = await codeGenService.AddImportsAsync(
                    newDocument,
                    new CodeGenerationOptions(placeSystemNamespaceFirst: placeSystemNamespaceFirst),
                    cancellationToken).ConfigureAwait(false);
                return newDocument;
            }

            private async Task<(SyntaxNode oldType, SyntaxNode newType)> AddMethodsAsync(
                IList<IMethodSymbol> methods,
                CancellationToken cancellationToken)
            {
                var workspace = _document.Project.Solution.Workspace;
                var syntaxTree = await _document.GetSyntaxTreeAsync(cancellationToken).ConfigureAwait(false);

                var declarationService = _document.GetLanguageService<ISymbolDeclarationService>();
                var typeDeclaration = declarationService.GetDeclarations(_containingType)
                                                        .Select(r => r.GetSyntax(cancellationToken))
                                                        .First(s => s.FullSpan.IntersectsWith(_textSpan.Start));

                var newTypeDeclaration = CodeGenerator.AddMemberDeclarations(
                    typeDeclaration, methods, workspace,
                    new CodeGenerationOptions(contextLocation: syntaxTree.GetLocation(_textSpan)));

                return (typeDeclaration, newTypeDeclaration);
            }

            private async Task AddOperatorsAsync(List<IMethodSymbol> members, CancellationToken cancellationToken)
            {
                var compilation = await _document.Project.GetCompilationAsync(cancellationToken).ConfigureAwait(false);

                var generator = _document.GetLanguageService<SyntaxGenerator>();

                var localName = _containingType.GetLocalName();
                var left = localName + "1";
                var right = localName + "2";

                var parameters = ImmutableArray.Create(
                    CodeGenerationSymbolFactory.CreateParameterSymbol(_containingType, left),
                    CodeGenerationSymbolFactory.CreateParameterSymbol(_containingType, right));

                members.Add(CreateEqualityOperator(compilation, generator, left, right, parameters));
                members.Add(CreateInequalityOperator(compilation, generator, left, right, parameters));
            }

            private IMethodSymbol CreateEqualityOperator(Compilation compilation, SyntaxGenerator generator, string left, string right, ImmutableArray<IParameterSymbol> parameters)
            {
                var expression = _containingType.IsValueType
                    ? generator.InvocationExpression(
                        generator.MemberAccessExpression(
                            generator.IdentifierName(left),
                            generator.IdentifierName(EqualsName)),
                        generator.IdentifierName(right))
                    : generator.InvocationExpression(
                        generator.MemberAccessExpression(
                            generator.GetDefaultEqualityComparer(compilation, _containingType),
                            generator.IdentifierName(EqualsName)),
                        generator.IdentifierName(left),
                        generator.IdentifierName(right));

                return CodeGenerationSymbolFactory.CreateOperatorSymbol(
                    default,
                    Accessibility.Public,
                    new DeclarationModifiers(isStatic: true),
                    compilation.GetSpecialType(SpecialType.System_Boolean),
                    CodeGenerationOperatorKind.Equality,
                    parameters,
                    ImmutableArray.Create(generator.ReturnStatement(expression)));
            }

            private IMethodSymbol CreateInequalityOperator(Compilation compilation, SyntaxGenerator generator, string left, string right, ImmutableArray<IParameterSymbol> parameters)
            {
                var expression = generator.LogicalNotExpression(
                    generator.ValueEqualsExpression(
                        generator.IdentifierName(left),
                        generator.IdentifierName(right)));

                return CodeGenerationSymbolFactory.CreateOperatorSymbol(
                    default,
                    Accessibility.Public,
                    new DeclarationModifiers(isStatic: true),
                    compilation.GetSpecialType(SpecialType.System_Boolean),
                    CodeGenerationOperatorKind.Inequality,
                    parameters,
                    ImmutableArray.Create(generator.ReturnStatement(expression)));
            }

            private Task<IMethodSymbol> CreateGetHashCodeMethodAsync(CancellationToken cancellationToken)
            {
                var service = _document.GetLanguageService<IGenerateEqualsAndGetHashCodeService>();
                return service.GenerateGetHashCodeMethodAsync(_document, _containingType, _selectedMembers, cancellationToken);
            }

            private Task<IMethodSymbol> CreateEqualsMethodAsync(CancellationToken cancellationToken)
            {
<<<<<<< HEAD
                // If we have access to System.HashCode, then just use that.
                var hashCodeType = compilation.GetTypeByMetadataName("System.HashCode");

                var components = factory.GetGetHashCodeComponents(
                    compilation, _containingType, _selectedMembers,
                    justMemberReference: true, cancellationToken);

                if (components.Length > 0 && hashCodeType != null)
                {
                    return CreateGetHashCodeStatementsUsingSystemHashCode(
                        factory, compilation, hashCodeType, components, cancellationToken);
                }

                // Otherwise, try to just spit out a reasonable hash code for these members.
                var statements = factory.CreateGetHashCodeMethodStatements(
                    compilation, _containingType, _selectedMembers, useInt64: false, cancellationToken);

                // Unfortunately, our 'reasonable' hash code may overflow in checked contexts.
                // C# can handle this by adding 'checked{}' around the code, VB has to jump
                // through more hoops.
                if (!compilation.Options.CheckOverflow)
                {
                    return statements;
                }

                if (compilation.Language == LanguageNames.CSharp)
                {
                    return _service.WrapWithUnchecked(statements);
                }

                // If tuples are available, use (a, b, c).GetHashCode to simply generate the tuple.
                var valueTupleType = compilation.GetTypeByMetadataName(typeof(ValueTuple).FullName);
                if (components.Length >= 2 && valueTupleType != null)
                {
                    return ImmutableArray.Create(factory.ReturnStatement(
                        factory.InvocationExpression(
                            factory.MemberAccessExpression(
                                factory.TupleExpression(components),
                                GetHashCodeName))));
                }

                // Otherwise, use 64bit math to compute the hash.  Importantly, if we always clamp
                // the hash to be 32 bits or less, then the following cannot ever overflow in 64
                // bits: hashCode = hashCode * -1521134295 + j.GetHashCode()
                //
                // So we'll generate lines like: hashCode = (hashCode * -1521134295 + j.GetHashCode()) & 0x7FFFFFFF
                //
                // This does mean all hashcodes will be positive.  But it will avoid the overflow problem.
                return factory.CreateGetHashCodeMethodStatements(
                    compilation, _containingType, _selectedMembers, useInt64: true, cancellationToken);
            }

            private ImmutableArray<SyntaxNode> CreateGetHashCodeStatementsUsingSystemHashCode(
                SyntaxGenerator factory, Compilation compilation, INamedTypeSymbol hashCodeType,
                ImmutableArray<SyntaxNode> memberReferences, CancellationToken cancellationToken)
            {
                if (memberReferences.Length <= 8)
                {
                    var statement = factory.ReturnStatement(
                        factory.InvocationExpression(
                            factory.MemberAccessExpression(factory.TypeExpression(hashCodeType), "Combine"),
                            memberReferences));
                    return ImmutableArray.Create(statement);
                }

                const string hashName = "hash";
                var statements = ArrayBuilder<SyntaxNode>.GetInstance();
                statements.Add(factory.LocalDeclarationStatement(hashName,
                    factory.ObjectCreationExpression(hashCodeType)));

                var localReference = factory.IdentifierName(hashName);
                foreach (var member in memberReferences)
                {
                    statements.Add(factory.ExpressionStatement(
                        factory.InvocationExpression(
                            factory.MemberAccessExpression(localReference, "Add"),
                            member)));
                }

                statements.Add(factory.ReturnStatement(
                    factory.InvocationExpression(
                        factory.MemberAccessExpression(localReference, "ToHashCode"))));

                return statements.ToImmutableAndFree();
            }

            private async Task<IMethodSymbol> CreateEqualsMethodAsync(CancellationToken cancellationToken)
            {
                if (_implementIEquatable)
                {
                    return await ImplementEqualsThroughIEqutableEqualsAsync(cancellationToken).ConfigureAwait(false);
                }
                else
                {
                    var compilation = await _document.Project.GetCompilationAsync(cancellationToken).ConfigureAwait(false);
                    var tree = await _document.GetSyntaxTreeAsync(cancellationToken).ConfigureAwait(false);

                    return _document.GetLanguageService<SyntaxGenerator>().CreateEqualsMethod(
                        compilation, tree.Options, _containingType, _selectedMembers,
                        s_specializedFormattingAnnotation, cancellationToken);
                }
=======
                var service = _document.GetLanguageService<IGenerateEqualsAndGetHashCodeService>();
                return _implementIEquatable
                    ? service.GenerateEqualsMethodThroughIEquatableEqualsAsync(_document, _containingType, cancellationToken)
                    : service.GenerateEqualsMethodAsync(_document, _containingType, _selectedMembers, cancellationToken);
>>>>>>> e0a9cd22
            }

            private async Task<IMethodSymbol> CreateIEquatableEqualsMethodAsync(CancellationToken cancellationToken)
            {
<<<<<<< HEAD
                var compilation = await _document.Project.GetCompilationAsync(cancellationToken).ConfigureAwait(false);
                return _document.GetLanguageService<SyntaxGenerator>().CreateIEqutableEqualsMethod(
                    compilation, _containingType, _selectedMembers,
                    s_specializedFormattingAnnotation, cancellationToken);
            }

            private async Task<IMethodSymbol> ImplementEqualsThroughIEqutableEqualsAsync(CancellationToken cancellationToken)
            {
                var compilation = await _document.Project.GetCompilationAsync(cancellationToken).ConfigureAwait(false);
                var tree = await _document.GetSyntaxTreeAsync(cancellationToken).ConfigureAwait(false);
                var generator = _document.GetLanguageService<SyntaxGenerator>();

                var expressions = ArrayBuilder<SyntaxNode>.GetInstance();
                var objName = generator.IdentifierName("obj");

                if (_containingType.IsValueType)
                {
                    if (generator.SupportsPatterns(tree.Options))
                    {
                        // return obj is T t && this.Equals(t);
                        var localName = ICodeDefinitionFactoryExtensions.GetLocalName(_containingType);

                        expressions.Add(
                            generator.IsPatternExpression(objName,
                                generator.DeclarationPattern(_containingType, localName)));
                        expressions.Add(
                            generator.InvocationExpression(
                                generator.MemberAccessExpression(
                                    generator.ThisExpression(),
                                    generator.IdentifierName(nameof(Equals))),
                                generator.IdentifierName(localName)));
                    }
                    else
                    {
                        // return obj is T && this.Equals((T)obj);
                        expressions.Add(generator.IsTypeExpression(objName, _containingType));
                        expressions.Add(
                            generator.InvocationExpression(
                                generator.MemberAccessExpression(
                                    generator.ThisExpression(),
                                    generator.IdentifierName(nameof(Equals))),
                                generator.CastExpression(_containingType, objName)));
                    }
                }
                else
                {
                    // return this.Equals(obj as T);
                    expressions.Add(
                        generator.InvocationExpression(
                            generator.MemberAccessExpression(
                                generator.ThisExpression(),
                                generator.IdentifierName(nameof(Equals))),
                            generator.TryCastExpression(objName, _containingType)));
                }

                var statement = generator.ReturnStatement(
                    expressions.Aggregate(generator.LogicalAndExpression));

                expressions.Free();
                return compilation.CreateEqualsMethod(ImmutableArray.Create(statement));
            }

            private async Task<IMethodSymbol> CreateIEqutableEqualsMethodAsync(CancellationToken cancellationToken)
            {
                var compilation = await _document.Project.GetCompilationAsync(cancellationToken).ConfigureAwait(false);
                return _document.GetLanguageService<SyntaxGenerator>().CreateIEqutableEqualsMethod(
                    compilation, _containingType, _selectedMembers,
                    s_specializedFormattingAnnotation, cancellationToken);
=======
                var service = _document.GetLanguageService<IGenerateEqualsAndGetHashCodeService>();
                return await service.GenerateIEquatableEqualsMethodAsync(
                    _document, _containingType, _selectedMembers, cancellationToken).ConfigureAwait(false);
>>>>>>> e0a9cd22
            }

            public override string Title
                => GetTitle(_generateEquals, _generateGetHashCode);

            internal static string GetTitle(bool generateEquals, bool generateGetHashCode)
                => generateEquals
                    ? generateGetHashCode
                        ? FeaturesResources.Generate_Equals_and_GetHashCode
                        : FeaturesResources.Generate_Equals_object
                    : FeaturesResources.Generate_GetHashCode;
        }
    }
}<|MERGE_RESOLUTION|>--- conflicted
+++ resolved
@@ -200,57 +200,10 @@
 
             private Task<IMethodSymbol> CreateEqualsMethodAsync(CancellationToken cancellationToken)
             {
-<<<<<<< HEAD
-                // If we have access to System.HashCode, then just use that.
-                var hashCodeType = compilation.GetTypeByMetadataName("System.HashCode");
-
-                var components = factory.GetGetHashCodeComponents(
-                    compilation, _containingType, _selectedMembers,
-                    justMemberReference: true, cancellationToken);
-
-                if (components.Length > 0 && hashCodeType != null)
-                {
-                    return CreateGetHashCodeStatementsUsingSystemHashCode(
-                        factory, compilation, hashCodeType, components, cancellationToken);
-                }
-
-                // Otherwise, try to just spit out a reasonable hash code for these members.
-                var statements = factory.CreateGetHashCodeMethodStatements(
-                    compilation, _containingType, _selectedMembers, useInt64: false, cancellationToken);
-
-                // Unfortunately, our 'reasonable' hash code may overflow in checked contexts.
-                // C# can handle this by adding 'checked{}' around the code, VB has to jump
-                // through more hoops.
-                if (!compilation.Options.CheckOverflow)
-                {
-                    return statements;
-                }
-
-                if (compilation.Language == LanguageNames.CSharp)
-                {
-                    return _service.WrapWithUnchecked(statements);
-                }
-
-                // If tuples are available, use (a, b, c).GetHashCode to simply generate the tuple.
-                var valueTupleType = compilation.GetTypeByMetadataName(typeof(ValueTuple).FullName);
-                if (components.Length >= 2 && valueTupleType != null)
-                {
-                    return ImmutableArray.Create(factory.ReturnStatement(
-                        factory.InvocationExpression(
-                            factory.MemberAccessExpression(
-                                factory.TupleExpression(components),
-                                GetHashCodeName))));
-                }
-
-                // Otherwise, use 64bit math to compute the hash.  Importantly, if we always clamp
-                // the hash to be 32 bits or less, then the following cannot ever overflow in 64
-                // bits: hashCode = hashCode * -1521134295 + j.GetHashCode()
-                //
-                // So we'll generate lines like: hashCode = (hashCode * -1521134295 + j.GetHashCode()) & 0x7FFFFFFF
-                //
-                // This does mean all hashcodes will be positive.  But it will avoid the overflow problem.
-                return factory.CreateGetHashCodeMethodStatements(
-                    compilation, _containingType, _selectedMembers, useInt64: true, cancellationToken);
+                var service = _document.GetLanguageService<IGenerateEqualsAndGetHashCodeService>();
+                return _implementIEquatable
+                    ? service.GenerateEqualsMethodThroughIEquatableEqualsAsync(_document, _containingType, cancellationToken)
+                    : service.GenerateEqualsMethodAsync(_document, _containingType, _selectedMembers, cancellationToken);
             }
 
             private ImmutableArray<SyntaxNode> CreateGetHashCodeStatementsUsingSystemHashCode(
@@ -296,23 +249,14 @@
                 else
                 {
                     var compilation = await _document.Project.GetCompilationAsync(cancellationToken).ConfigureAwait(false);
-                    var tree = await _document.GetSyntaxTreeAsync(cancellationToken).ConfigureAwait(false);
-
                     return _document.GetLanguageService<SyntaxGenerator>().CreateEqualsMethod(
-                        compilation, tree.Options, _containingType, _selectedMembers,
+                        compilation, _containingType, _selectedMembers,
                         s_specializedFormattingAnnotation, cancellationToken);
                 }
-=======
-                var service = _document.GetLanguageService<IGenerateEqualsAndGetHashCodeService>();
-                return _implementIEquatable
-                    ? service.GenerateEqualsMethodThroughIEquatableEqualsAsync(_document, _containingType, cancellationToken)
-                    : service.GenerateEqualsMethodAsync(_document, _containingType, _selectedMembers, cancellationToken);
->>>>>>> e0a9cd22
             }
 
             private async Task<IMethodSymbol> CreateIEquatableEqualsMethodAsync(CancellationToken cancellationToken)
             {
-<<<<<<< HEAD
                 var compilation = await _document.Project.GetCompilationAsync(cancellationToken).ConfigureAwait(false);
                 return _document.GetLanguageService<SyntaxGenerator>().CreateIEqutableEqualsMethod(
                     compilation, _containingType, _selectedMembers,
@@ -381,11 +325,6 @@
                 return _document.GetLanguageService<SyntaxGenerator>().CreateIEqutableEqualsMethod(
                     compilation, _containingType, _selectedMembers,
                     s_specializedFormattingAnnotation, cancellationToken);
-=======
-                var service = _document.GetLanguageService<IGenerateEqualsAndGetHashCodeService>();
-                return await service.GenerateIEquatableEqualsMethodAsync(
-                    _document, _containingType, _selectedMembers, cancellationToken).ConfigureAwait(false);
->>>>>>> e0a9cd22
             }
 
             public override string Title
