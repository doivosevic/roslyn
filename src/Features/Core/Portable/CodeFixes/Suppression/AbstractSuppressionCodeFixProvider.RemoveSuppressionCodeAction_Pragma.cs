﻿// Licensed to the .NET Foundation under one or more agreements.
// The .NET Foundation licenses this file to you under the MIT license.
// See the LICENSE file in the project root for more information.

using System;
using System.Linq;
using System.Threading;
using System.Threading.Tasks;
using Microsoft.CodeAnalysis.Diagnostics;
using Microsoft.CodeAnalysis.Formatting;
using Microsoft.CodeAnalysis.Text;
using Roslyn.Utilities;

namespace Microsoft.CodeAnalysis.CodeFixes.Suppression
{
    internal abstract partial class AbstractSuppressionCodeFixProvider : IConfigurationFixProvider
    {
        internal abstract partial class RemoveSuppressionCodeAction
        {
            /// <summary>
            /// Code action to edit/remove/add the pragma directives for removing diagnostic suppression.
            /// </summary>
            private class PragmaRemoveAction : RemoveSuppressionCodeAction, IPragmaBasedCodeAction
            {
                private readonly Document _document;
                private readonly SuppressionTargetInfo _suppressionTargetInfo;

                public static PragmaRemoveAction Create(
                    SuppressionTargetInfo suppressionTargetInfo,
                    Document document,
                    Diagnostic diagnostic,
                    AbstractSuppressionCodeFixProvider fixer)
                {
                    // We need to normalize the leading trivia on start token to account for
                    // the trailing trivia on its previous token (and similarly normalize trailing trivia for end token).
                    PragmaHelpers.NormalizeTriviaOnTokens(fixer, ref document, ref suppressionTargetInfo);

                    return new PragmaRemoveAction(suppressionTargetInfo, document, diagnostic, fixer);
                }

                private PragmaRemoveAction(
                    SuppressionTargetInfo suppressionTargetInfo,
                    Document document,
                    Diagnostic diagnostic,
                    AbstractSuppressionCodeFixProvider fixer,
                    bool forFixMultipleContext = false)
                    : base(diagnostic, fixer, forFixMultipleContext)
                {
                    _document = document;
                    _suppressionTargetInfo = suppressionTargetInfo;
                }

                public override RemoveSuppressionCodeAction CloneForFixMultipleContext()
                {
                    return new PragmaRemoveAction(_suppressionTargetInfo, _document, _diagnostic, Fixer, forFixMultipleContext: true);
                }

                public override SyntaxTree SyntaxTreeToModify => _suppressionTargetInfo.StartToken.SyntaxTree;

                protected async override Task<Document> GetChangedDocumentAsync(CancellationToken cancellationToken)
                {
                    return await GetChangedDocumentAsync(includeStartTokenChange: true, includeEndTokenChange: true, cancellationToken: cancellationToken).ConfigureAwait(false);
                }

                public async Task<Document> GetChangedDocumentAsync(bool includeStartTokenChange, bool includeEndTokenChange, CancellationToken cancellationToken)
                {
                    var add = false;
                    var toggle = false;

                    int indexOfLeadingPragmaDisableToRemove = -1, indexOfTrailingPragmaEnableToRemove = -1;
                    if (CanRemovePragmaTrivia(_suppressionTargetInfo.StartToken, _diagnostic, Fixer, isStartToken: true, indexOfTriviaToRemove: out indexOfLeadingPragmaDisableToRemove) &&
                        CanRemovePragmaTrivia(_suppressionTargetInfo.EndToken, _diagnostic, Fixer, isStartToken: false, indexOfTriviaToRemove: out indexOfTrailingPragmaEnableToRemove))
                    {
                        // Verify if there is no other trivia before the start token would again cause this diagnostic to be suppressed.
                        // If invalidated, then we just toggle existing pragma enable and disable directives before and start of the line.
                        // If not, then we just remove the existing pragma trivia surrounding the line.
                        toggle = await IsDiagnosticSuppressedBeforeLeadingPragmaAsync(indexOfLeadingPragmaDisableToRemove, cancellationToken).ConfigureAwait(false);
                    }
                    else
                    {
                        // Otherwise, just add a pragma enable before the start token and a pragma restore after it.
                        add = true;
                    }

                    SyntaxToken getNewStartToken(SyntaxToken startToken, TextSpan currentDiagnosticSpan) => includeStartTokenChange
                        ? GetNewTokenWithModifiedPragma(startToken, currentDiagnosticSpan, add, toggle, indexOfLeadingPragmaDisableToRemove, isStartToken: true)
                        : startToken;

                    SyntaxToken getNewEndToken(SyntaxToken endToken, TextSpan currentDiagnosticSpan) => includeEndTokenChange
                        ? GetNewTokenWithModifiedPragma(endToken, currentDiagnosticSpan, add, toggle, indexOfTrailingPragmaEnableToRemove, isStartToken: false)
                        : endToken;

                    return await PragmaHelpers.GetChangeDocumentWithPragmaAdjustedAsync(
                        _document,
                        _diagnostic.Location.SourceSpan,
                        _suppressionTargetInfo,
                        getNewStartToken,
                        getNewEndToken,
                        cancellationToken).ConfigureAwait(false);
                }

                private static SyntaxTriviaList GetTriviaListForSuppression(SyntaxToken token, bool isStartToken, AbstractSuppressionCodeFixProvider fixer)
                {
                    return isStartToken || fixer.IsEndOfFileToken(token) ?
                        token.LeadingTrivia :
                        token.TrailingTrivia;
                }

                private static SyntaxToken UpdateTriviaList(SyntaxToken token, bool isStartToken, SyntaxTriviaList triviaList, AbstractSuppressionCodeFixProvider fixer)
                {
                    return isStartToken || fixer.IsEndOfFileToken(token)
                        ? token.WithLeadingTrivia(triviaList)
                        : token.WithTrailingTrivia(triviaList);
                }

                private static bool CanRemovePragmaTrivia(SyntaxToken token, Diagnostic diagnostic, AbstractSuppressionCodeFixProvider fixer, bool isStartToken, out int indexOfTriviaToRemove)
                {
                    indexOfTriviaToRemove = -1;

                    var triviaList = GetTriviaListForSuppression(token, isStartToken, fixer);

                    var diagnosticSpan = diagnostic.Location.SourceSpan;
                    bool shouldIncludeTrivia(SyntaxTrivia t) => isStartToken ? t.FullSpan.End <= diagnosticSpan.Start : t.FullSpan.Start >= diagnosticSpan.End;
                    var filteredTriviaList = triviaList.Where(shouldIncludeTrivia);
                    if (isStartToken)
                    {
                        // Walk bottom up for leading trivia.
                        filteredTriviaList = filteredTriviaList.Reverse();
                    }

                    foreach (var trivia in filteredTriviaList)
                    {
                        if (fixer.IsAnyPragmaDirectiveForId(trivia, diagnostic.Id, out var isEnableDirective, out var hasMultipleIds))
                        {
                            if (hasMultipleIds)
                            {
                                // Handle only simple cases where we have a single pragma directive with single ID matching ours in the trivia.
                                return false;
                            }

                            // We want to look for leading disable directive and trailing enable directive.
                            if ((isStartToken && !isEnableDirective) ||
                                (!isStartToken && isEnableDirective))
                            {
                                indexOfTriviaToRemove = triviaList.IndexOf(trivia);
                                return true;
                            }

                            return false;
                        }
                    }

                    return false;
                }

                private SyntaxToken GetNewTokenWithModifiedPragma(SyntaxToken token, TextSpan currentDiagnosticSpan, bool add, bool toggle, int indexOfTriviaToRemoveOrToggle, bool isStartToken)
                {
                    return add
                        ? GetNewTokenWithAddedPragma(token, currentDiagnosticSpan, isStartToken)
                        : GetNewTokenWithRemovedOrToggledPragma(token, indexOfTriviaToRemoveOrToggle, isStartToken, toggle);
                }

                private SyntaxToken GetNewTokenWithAddedPragma(SyntaxToken token, TextSpan currentDiagnosticSpan, bool isStartToken)
                {
                    if (isStartToken)
                    {
<<<<<<< HEAD
                        return PragmaHelpers.GetNewStartTokenWithAddedPragmaAsync(token, currentDiagnosticSpan, _diagnostic, Fixer, FormatNodeAsync, isRemoveSuppression: true);
                    }
                    else
                    {
                        return PragmaHelpers.GetNewEndTokenWithAddedPragmaAsync(token, currentDiagnosticSpan, _diagnostic, Fixer, FormatNodeAsync, isRemoveSuppression: true);
=======
                        return PragmaHelpers.GetNewStartTokenWithAddedPragma(token, currentDiagnosticSpan, _diagnostic, Fixer, FormatNode, isRemoveSuppression: true);
                    }
                    else
                    {
                        return PragmaHelpers.GetNewEndTokenWithAddedPragma(token, currentDiagnosticSpan, _diagnostic, Fixer, FormatNode, isRemoveSuppression: true);
>>>>>>> e0567782
                    }
                }

                private SyntaxToken GetNewTokenWithRemovedOrToggledPragma(SyntaxToken token, int indexOfTriviaToRemoveOrToggle, bool isStartToken, bool toggle)
                {
                    return GetNewTokenWithPragmaUnsuppress(token, indexOfTriviaToRemoveOrToggle, _diagnostic, Fixer, isStartToken, toggle);
                }

                private static SyntaxToken GetNewTokenWithPragmaUnsuppress(SyntaxToken token, int indexOfTriviaToRemoveOrToggle, Diagnostic diagnostic, AbstractSuppressionCodeFixProvider fixer, bool isStartToken, bool toggle)
                {
                    Contract.ThrowIfFalse(indexOfTriviaToRemoveOrToggle >= 0);

                    var triviaList = GetTriviaListForSuppression(token, isStartToken, fixer);

                    if (toggle)
                    {
                        var triviaToToggle = triviaList.ElementAt(indexOfTriviaToRemoveOrToggle);
                        Contract.ThrowIfFalse(triviaToToggle != default);
                        var toggledTrivia = fixer.TogglePragmaDirective(triviaToToggle);
                        triviaList = triviaList.Replace(triviaToToggle, toggledTrivia);
                    }
                    else
                    {
                        triviaList = triviaList.RemoveAt(indexOfTriviaToRemoveOrToggle);
                    }

                    return UpdateTriviaList(token, isStartToken, triviaList, fixer);
                }

                private async Task<bool> IsDiagnosticSuppressedBeforeLeadingPragmaAsync(int indexOfPragma, CancellationToken cancellationToken)
                {
                    var model = await _document.GetSemanticModelAsync(cancellationToken).ConfigureAwait(false);
                    var tree = model.SyntaxTree;

                    // get the warning state of this diagnostic ID at the start of the pragma
                    var trivia = _suppressionTargetInfo.StartToken.LeadingTrivia.ElementAt(indexOfPragma);
                    var spanToCheck = new TextSpan(
                        start: Math.Max(0, trivia.Span.Start - 1),
                        length: 1);
                    var locationToCheck = Location.Create(tree, spanToCheck);
                    var dummyDiagnosticWithLocationToCheck = Diagnostic.Create(_diagnostic.Descriptor, locationToCheck);
                    var effectiveDiagnostic = CompilationWithAnalyzers.GetEffectiveDiagnostics(new[] { dummyDiagnosticWithLocationToCheck }, model.Compilation).FirstOrDefault();
                    return effectiveDiagnostic == null || effectiveDiagnostic.IsSuppressed;
                }

                public SyntaxToken StartToken_TestOnly => _suppressionTargetInfo.StartToken;
                public SyntaxToken EndToken_TestOnly => _suppressionTargetInfo.EndToken;

<<<<<<< HEAD
                private Task<SyntaxNode> FormatNodeAsync(SyntaxNode node)
=======
                private SyntaxNode FormatNode(SyntaxNode node)
>>>>>>> e0567782
                {
                    return Formatter.Format(node, _document.Project.Solution.Workspace);
                }
            }
        }
    }
}<|MERGE_RESOLUTION|>--- conflicted
+++ resolved
@@ -164,19 +164,11 @@
                 {
                     if (isStartToken)
                     {
-<<<<<<< HEAD
-                        return PragmaHelpers.GetNewStartTokenWithAddedPragmaAsync(token, currentDiagnosticSpan, _diagnostic, Fixer, FormatNodeAsync, isRemoveSuppression: true);
+                        return PragmaHelpers.GetNewStartTokenWithAddedPragma(token, currentDiagnosticSpan, _diagnostic, Fixer, FormatNode, isRemoveSuppression: true);
                     }
                     else
                     {
-                        return PragmaHelpers.GetNewEndTokenWithAddedPragmaAsync(token, currentDiagnosticSpan, _diagnostic, Fixer, FormatNodeAsync, isRemoveSuppression: true);
-=======
-                        return PragmaHelpers.GetNewStartTokenWithAddedPragma(token, currentDiagnosticSpan, _diagnostic, Fixer, FormatNode, isRemoveSuppression: true);
-                    }
-                    else
-                    {
                         return PragmaHelpers.GetNewEndTokenWithAddedPragma(token, currentDiagnosticSpan, _diagnostic, Fixer, FormatNode, isRemoveSuppression: true);
->>>>>>> e0567782
                     }
                 }
 
@@ -225,11 +217,7 @@
                 public SyntaxToken StartToken_TestOnly => _suppressionTargetInfo.StartToken;
                 public SyntaxToken EndToken_TestOnly => _suppressionTargetInfo.EndToken;
 
-<<<<<<< HEAD
-                private Task<SyntaxNode> FormatNodeAsync(SyntaxNode node)
-=======
                 private SyntaxNode FormatNode(SyntaxNode node)
->>>>>>> e0567782
                 {
                     return Formatter.Format(node, _document.Project.Solution.Workspace);
                 }
