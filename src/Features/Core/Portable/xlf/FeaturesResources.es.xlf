<?xml version="1.0" encoding="utf-8"?>
<xliff xmlns="urn:oasis:names:tc:xliff:document:1.2" xmlns:xsi="http://www.w3.org/2001/XMLSchema-instance" version="1.2" xsi:schemaLocation="urn:oasis:names:tc:xliff:document:1.2 xliff-core-1.2-transitional.xsd">
  <file datatype="xml" source-language="en" target-language="es" original="../FeaturesResources.resx">
    <body>
      <trans-unit id="AM_PM_abbreviated">
        <source>AM/PM (abbreviated)</source>
        <target state="translated">a.m./p.m. (abreviado)</target>
        <note />
      </trans-unit>
      <trans-unit id="AM_PM_abbreviated_description">
        <source>The "t" custom format specifier represents the first character of the AM/PM designator. The appropriate localized designator is retrieved from the DateTimeFormatInfo.AMDesignator or DateTimeFormatInfo.PMDesignator property of the current or specific culture. The AM designator is used for all times from 0:00:00 (midnight) to 11:59:59.999. The PM designator is used for all times from 12:00:00 (noon) to 23:59:59.999.

If the "t" format specifier is used without other custom format specifiers, it's interpreted as the "t" standard date and time format specifier.</source>
        <target state="translated">El especificador de formato personalizado "t" representa el primer carácter del designador AM/PM. Se recupera el designador adaptado apropiado de la propiedad DateTimeFormatInfo.AMDesignator o DateTimeFormatInfo.PMDesignator de la referencia cultural actual o específica. El designador AM se usa para todas las horas de 0:00:00 (medianoche) a 11:59:59.999. El designador PM se usa para todas las horas de 12:00:00 (mediodía) a 23:59:59.999.

Si el especificador de formato "t" se usa sin otros especificadores de formato personalizado, se interpreta como el especificador de formato de fecha y hora estándar "t".</target>
        <note />
      </trans-unit>
      <trans-unit id="AM_PM_full">
        <source>AM/PM (full)</source>
        <target state="translated">a.m./p.m. (completo)</target>
        <note />
      </trans-unit>
      <trans-unit id="AM_PM_full_description">
        <source>The "tt" custom format specifier (plus any number of additional "t" specifiers) represents the entire AM/PM designator. The appropriate localized designator is retrieved from the DateTimeFormatInfo.AMDesignator or DateTimeFormatInfo.PMDesignator property of the current or specific culture. The AM designator is used for all times from 0:00:00 (midnight) to 11:59:59.999. The PM designator is used for all times from 12:00:00 (noon) to 23:59:59.999.

Make sure to use the "tt" specifier for languages for which it's necessary to maintain the distinction between AM and PM. An example is Japanese, for which the AM and PM designators differ in the second character instead of the first character.</source>
        <target state="translated">El especificador de formato personalizado "tt" (más cualquier número de especificadores "t" adicionales) representa el designador AM/PM completo. Se recupera el designador adaptado apropiado de la propiedad DateTimeFormatInfo.AMDesignator o DateTimeFormatInfo.PMDesignator de la referencia cultural actual o específica. El designador AM se usa para todas las horas de 0:00:00 (medianoche) a 11:59:59.999. El designador PM se usa para todas las horas de 12:00:00 (mediodía) a 23:59:59.999.

Asegúrese de usar el especificador "tt" para los idiomas para los que es necesario mantener la distinción entre AM y PM. Un ejemplo es el japonés, para el que los designadores AM y PM difieren en el segundo carácter en lugar de en el primer carácter.</target>
        <note />
      </trans-unit>
      <trans-unit id="A_subtraction_must_be_the_last_element_in_a_character_class">
        <source>A subtraction must be the last element in a character class</source>
        <target state="translated">Una sustracción debe ser el último elemento de una clase de caracteres</target>
        <note>This is an error message shown to the user when they write an invalid Regular Expression. Example: [a-[b]-c]</note>
      </trans-unit>
      <trans-unit id="Add_DebuggerDisplay_attribute">
        <source>Add 'DebuggerDisplay' attribute</source>
        <target state="translated">Agregar atributo de "DebuggerDisplay"</target>
        <note>{Locked="DebuggerDisplay"} "DebuggerDisplay" is a BCL class and should not be localized.</note>
      </trans-unit>
      <trans-unit id="Add_explicit_cast">
        <source>Add explicit cast</source>
        <target state="translated">Agregar conversión explícita</target>
        <note />
      </trans-unit>
      <trans-unit id="Add_member_name">
        <source>Add member name</source>
        <target state="translated">Agregar nombre de miembro</target>
        <note />
      </trans-unit>
      <trans-unit id="Add_null_checks_for_all_parameters">
        <source>Add null checks for all parameters</source>
        <target state="translated">Agregar comprobaciones de valores NULL para todos los parámetros</target>
        <note />
      </trans-unit>
      <trans-unit id="Add_optional_parameter_to_constructor">
        <source>Add optional parameter to constructor</source>
        <target state="translated">Agregar parámetro opcional al constructor</target>
        <note />
      </trans-unit>
      <trans-unit id="Add_parameter_to_0_and_overrides_implementations">
        <source>Add parameter to '{0}' (and overrides/implementations)</source>
        <target state="translated">Agregar un parámetro a “{0}” (y reemplazos/implementaciones)</target>
        <note />
      </trans-unit>
      <trans-unit id="Add_parameter_to_constructor">
        <source>Add parameter to constructor</source>
        <target state="translated">Agregar parámetro al constructor</target>
        <note />
      </trans-unit>
      <trans-unit id="Add_project_reference_to_0">
        <source>Add project reference to '{0}'.</source>
        <target state="translated">Agregue referencia de proyecto a '{0}'.</target>
        <note />
      </trans-unit>
      <trans-unit id="Add_reference_to_0">
        <source>Add reference to '{0}'.</source>
        <target state="translated">Agregue referencia a '{0}'.</target>
        <note />
      </trans-unit>
      <trans-unit id="Actions_can_not_be_empty">
        <source>Actions can not be empty.</source>
        <target state="translated">Las acciones no pueden estar vacías.</target>
        <note />
      </trans-unit>
      <trans-unit id="Add_tuple_element_name_0">
        <source>Add tuple element name '{0}'</source>
        <target state="translated">Agregar el nombre del elemento de tupla "{0}"</target>
        <note />
      </trans-unit>
      <trans-unit id="Adding_0_into_a_generic_type_will_prevent_the_debug_session_from_continuing">
        <source>Adding '{0}' into a generic type will prevent the debug session from continuing.</source>
        <target state="translated">Agregar "{0}" a un tipo genérico impedirá que continúe la sesión de depuración.</target>
        <note />
      </trans-unit>
      <trans-unit id="Adding_0_into_an_interface_method_will_prevent_the_debug_session_from_continuing">
        <source>Adding '{0}' into an interface method will prevent the debug session from continuing.</source>
        <target state="translated">Agregar "{0}" a un método de interfaz impedirá que continúe la sesión de depuración.</target>
        <note />
      </trans-unit>
      <trans-unit id="Adding_0_into_an_interface_will_prevent_the_debug_session_from_continuing">
        <source>Adding '{0}' into an interface will prevent the debug session from continuing.</source>
        <target state="translated">Agregar '{0}' en una interfaz impedirá que continúe la sesión de depuración.</target>
        <note />
      </trans-unit>
      <trans-unit id="Adding_a_positional_parameter_to_a_record_will_prevent_the_debug_session_from_continuing">
        <source>Adding a positional parameter to a record will prevent the debug session from continuing.</source>
        <target state="translated">Al agregar un parámetro posicional a un registro impedirá que continúe la sesión de depuración.</target>
        <note />
      </trans-unit>
      <trans-unit id="Adding_method_with_explicit_interface_specifier_will_prevernt_the_debug_session_from_continuing">
        <source>Adding a method with an explicit interface specifier will prevent the debug session from continuing.</source>
        <target state="translated">Agregar un método con un especificador de interfaz explícita evitará que la sesión de depuración continúe.</target>
        <note />
      </trans-unit>
      <trans-unit id="Align_wrapped_arguments">
        <source>Align wrapped arguments</source>
        <target state="translated">Alinear argumentos ajustados</target>
        <note />
      </trans-unit>
      <trans-unit id="Align_wrapped_parameters">
        <source>Align wrapped parameters</source>
        <target state="translated">Alinear parámetros ajustados</target>
        <note />
      </trans-unit>
      <trans-unit id="Alternation_conditions_cannot_be_comments">
        <source>Alternation conditions cannot be comments</source>
        <target state="translated">Las condiciones de alternancia no pueden ser comentarios</target>
        <note>This is an error message shown to the user when they write an invalid Regular Expression. Example: a|(?#b)</note>
      </trans-unit>
      <trans-unit id="Alternation_conditions_do_not_capture_and_cannot_be_named">
        <source>Alternation conditions do not capture and cannot be named</source>
        <target state="translated">Las condiciones de alternancia no se captan y se les puede poner un nombre</target>
        <note>This is an error message shown to the user when they write an invalid Regular Expression. Example: (?(?'x'))</note>
      </trans-unit>
      <trans-unit id="Apply_file_header_preferences">
        <source>Apply file header preferences</source>
        <target state="translated">Aplicar preferencias de encabezado de archivo</target>
        <note />
      </trans-unit>
      <trans-unit id="Apply_object_collection_initialization_preferences">
        <source>Apply object/collection initialization preferences</source>
        <target state="translated">Aplicar preferencias de inicialización de objetos o colecciones</target>
        <note />
      </trans-unit>
      <trans-unit id="An_active_statement_has_been_removed_from_its_original_method_You_must_revert_your_changes_to_continue_or_restart_the_debugging_session">
        <source>An active statement has been removed from its original method. You must revert your changes to continue or restart the debugging session.</source>
        <target state="translated">Se quitó una instrucción activa de su método original. Debe revertir los cambios para continuar o reiniciar la sesión de depuración.</target>
        <note />
      </trans-unit>
      <trans-unit id="Awaited_task_returns_0">
        <source>Awaited task returns '{0}'</source>
        <target state="translated">La tarea esperada devuelve "{0}".</target>
        <note />
      </trans-unit>
      <trans-unit id="Awaited_task_returns_no_value">
        <source>Awaited task returns no value</source>
        <target state="translated">La tarea esperada no devuelve ningún valor.</target>
        <note />
      </trans-unit>
      <trans-unit id="Base_classes_contain_inaccessible_unimplemented_members">
        <source>Base classes contain inaccessible unimplemented members</source>
        <target state="translated">Las clases base contienen miembros no implementados que son inaccesibles.</target>
        <note />
      </trans-unit>
      <trans-unit id="CannotApplyChangesUnexpectedError">
        <source>Cannot apply changes -- unexpected error: '{0}'</source>
        <target state="translated">No se pueden aplicar los cambios. Error inesperado: "{0}"</target>
        <note />
      </trans-unit>
      <trans-unit id="Cannot_include_class_0_in_character_range">
        <source>Cannot include class \{0} in character range</source>
        <target state="translated">No se incluye la clase \{0} en el intervalo de caracteres</target>
        <note>This is an error message shown to the user when they write an invalid Regular Expression. Example: [a-\w]. {0} is the invalid class (\w here)</note>
      </trans-unit>
      <trans-unit id="Capture_group_numbers_must_be_less_than_or_equal_to_Int32_MaxValue">
        <source>Capture group numbers must be less than or equal to Int32.MaxValue</source>
        <target state="translated">La captura de números de grupo deben ser menor o igual a Int32.MaxValue</target>
        <note>This is an error message shown to the user when they write an invalid Regular Expression. Example: a{2147483648}</note>
      </trans-unit>
      <trans-unit id="Capture_number_cannot_be_zero">
        <source>Capture number cannot be zero</source>
        <target state="translated">La captura de número no puede ser cero</target>
        <note>This is an error message shown to the user when they write an invalid Regular Expression. Example: (?&lt;0&gt;a)</note>
      </trans-unit>
      <trans-unit id="ChangeSignature_NewParameterInferValue">
        <source>&lt;infer&gt;</source>
        <target state="translated">&lt;inferir&gt;</target>
        <note />
      </trans-unit>
      <trans-unit id="ChangeSignature_NewParameterIntroduceTODOVariable">
        <source>TODO</source>
        <target state="new">TODO</target>
        <note>"TODO" is an indication that there is work still to be done.</note>
      </trans-unit>
      <trans-unit id="ChangeSignature_NewParameterOmitValue">
        <source>&lt;omit&gt;</source>
        <target state="translated">&lt;omitir&gt;</target>
        <note />
      </trans-unit>
      <trans-unit id="Change_namespace_to_0">
        <source>Change namespace to '{0}'</source>
        <target state="translated">Cambiar el espacio de nombres "{0}"</target>
        <note />
      </trans-unit>
      <trans-unit id="Change_to_global_namespace">
        <source>Change to global namespace</source>
        <target state="translated">Cambiar al espacio de nombres global</target>
        <note />
      </trans-unit>
      <trans-unit id="ChangesDisallowedWhileStoppedAtException">
        <source>Changes are not allowed while stopped at exception</source>
        <target state="translated">No se permiten cambios durante una parada por una excepción</target>
        <note />
      </trans-unit>
      <trans-unit id="ChangesNotAppliedWhileRunning">
        <source>Changes made in project '{0}' will not be applied while the application is running</source>
        <target state="translated">Los cambios realizados en el proyecto "{0}" no se aplicarán mientras se esté ejecutando la aplicación</target>
        <note />
      </trans-unit>
      <trans-unit id="Changing_0_from_asynchronous_to_synchronous_will_prevent_the_debug_session_from_continuing">
        <source>Changing '{0}' from asynchronous to synchronous will prevent the debug session from continuing.</source>
        <target state="translated">Si se cambia "{0}" del modo asincrónico al modo sincrónico, la sesión de depuración no podrá continuar.</target>
        <note />
      </trans-unit>
      <trans-unit id="Changing_0_to_1_will_prevent_the_debug_session_from_continuing_because_it_changes_the_shape_of_the_state_machine">
        <source>Changing '{0}' to '{1}' will prevent the debug session from continuing because it changes the shape of the state machine.</source>
        <target state="translated">Si se cambia "{0}" a "{1}", la sesión de depuración no podrá continuar porque cambia la forma de la máquina de estados.</target>
        <note />
      </trans-unit>
      <trans-unit id="Changing_visibility_of_0_will_prevent_the_debug_session_from_continuing">
        <source>Changing visibility of {0} will prevent the debug session from continuing.</source>
        <target state="translated">Si se cambia la visibilidad de {0}, la sesión de depuración no podrá continuar.</target>
        <note />
      </trans-unit>
      <trans-unit id="Configure_0_code_style">
        <source>Configure {0} code style</source>
        <target state="translated">Configurar el estilo de código de {0}</target>
        <note />
      </trans-unit>
      <trans-unit id="Configure_0_severity">
        <source>Configure {0} severity</source>
        <target state="translated">Configurar la gravedad de {0}</target>
        <note />
      </trans-unit>
      <trans-unit id="Configure_severity_for_all_0_analyzers">
        <source>Configure severity for all '{0}' analyzers</source>
        <target state="translated">Configurar la gravedad de todos los analizadores ("{0}")</target>
        <note />
      </trans-unit>
      <trans-unit id="Configure_severity_for_all_analyzers">
        <source>Configure severity for all analyzers</source>
        <target state="translated">Configurar la gravedad de todos los analizadores</target>
        <note />
      </trans-unit>
      <trans-unit id="Convert_to_linq">
        <source>Convert to LINQ</source>
        <target state="translated">Convertir a LINQ</target>
        <note />
      </trans-unit>
      <trans-unit id="Add_to_0">
        <source>Add to '{0}'</source>
        <target state="translated">Agregar a “{0}”</target>
        <note />
      </trans-unit>
      <trans-unit id="Convert_to_class">
        <source>Convert to class</source>
        <target state="translated">Convertir a la clase</target>
        <note />
      </trans-unit>
      <trans-unit id="Convert_to_linq_call_form">
        <source>Convert to LINQ (call form)</source>
        <target state="translated">Convertir a LINQ (formulario de llamada)</target>
        <note />
      </trans-unit>
      <trans-unit id="Convert_to_record">
        <source>Convert to record</source>
        <target state="translated">Convertir en registro</target>
        <note />
      </trans-unit>
      <trans-unit id="Convert_to_record_struct">
        <source>Convert to record struct</source>
        <target state="new">Convert to record struct</target>
        <note />
      </trans-unit>
      <trans-unit id="Convert_to_struct">
        <source>Convert to struct</source>
        <target state="translated">Convertir a struct</target>
        <note />
      </trans-unit>
      <trans-unit id="Convert_type_to_0">
        <source>Convert type to '{0}'</source>
        <target state="translated">Convertir tipo en "{0}"</target>
        <note />
      </trans-unit>
      <trans-unit id="Create_and_assign_field_0">
        <source>Create and assign field '{0}'</source>
        <target state="translated">Crear y asignar campo "{0}"</target>
        <note />
      </trans-unit>
      <trans-unit id="Create_and_assign_property_0">
        <source>Create and assign property '{0}'</source>
        <target state="translated">Crear y asignar propiedad "{0}"</target>
        <note />
      </trans-unit>
      <trans-unit id="Create_and_assign_remaining_as_fields">
        <source>Create and assign remaining as fields</source>
        <target state="translated">Crear y asignar el resto como campos</target>
        <note />
      </trans-unit>
      <trans-unit id="Create_and_assign_remaining_as_properties">
        <source>Create and assign remaining as properties</source>
        <target state="translated">Crear y asignar el resto como propiedades</target>
        <note />
      </trans-unit>
      <trans-unit id="Deleting_a_positional_parameter_from_a_record_will_prevent_the_debug_session_from_continuing">
        <source>Deleting a positional parameter from a record will prevent the debug session from continuing.</source>
        <target state="translated">Eliminar un parámetro posicional desde un registro impedirá que continúe la sesión de depuración.</target>
        <note />
      </trans-unit>
      <trans-unit id="Do_not_change_this_code_Put_cleanup_code_in_0_method">
        <source>Do not change this code. Put cleanup code in '{0}' method</source>
        <target state="translated">No cambie este código. Coloque el código de limpieza en el método "{0}".</target>
        <note />
      </trans-unit>
      <trans-unit id="DocumentIsOutOfSyncWithDebuggee">
        <source>The current content of source file '{0}' does not match the built source. Any changes made to this file while debugging won't be applied until its content matches the built source.</source>
        <target state="translated">El contenido actual del archivo de código fuente "{0}" no coincide con el del código fuente compilado, así que los cambios realizados en este archivo durante la depuración no se aplicarán hasta que coincida.</target>
        <note />
      </trans-unit>
      <trans-unit id="Document_must_be_contained_in_the_workspace_that_created_this_service">
        <source>Document must be contained in the workspace that created this service</source>
        <target state="translated">El documento debe estar contenido en el área de trabajo que creó este servicio</target>
        <note />
      </trans-unit>
      <trans-unit id="EditAndContinue">
        <source>Edit and Continue</source>
        <target state="translated">Editar y continuar</target>
        <note />
      </trans-unit>
      <trans-unit id="EditAndContinueDisallowedByModule">
        <source>Edit and Continue disallowed by module</source>
        <target state="translated">El módulo no permite editar y continuar</target>
        <note />
      </trans-unit>
      <trans-unit id="EditAndContinueDisallowedByProject">
        <source>Changes made in project '{0}' will prevent the debug session from continuing: {1}</source>
        <target state="translated">Los cambios realizados en el proyecto "{0}" impedirán que continúe la sesión de depuración: {1}</target>
        <note />
      </trans-unit>
      <trans-unit id="Edit_and_continue_is_not_supported_by_the_runtime">
        <source>Edit and continue is not supported by the runtime.</source>
        <target state="translated">El runtime no admite editar y continuar.</target>
        <note />
      </trans-unit>
      <trans-unit id="ErrorReadingFile">
        <source>Error while reading file '{0}': {1}</source>
        <target state="translated">Error al leer el archivo "{0}": {1}</target>
        <note />
      </trans-unit>
      <trans-unit id="Error_creating_instance_of_CodeFixProvider">
        <source>Error creating instance of CodeFixProvider</source>
        <target state="translated">Error al crear la instancia de CodeFixProvider</target>
        <note />
      </trans-unit>
      <trans-unit id="Error_creating_instance_of_CodeFixProvider_0">
        <source>Error creating instance of CodeFixProvider '{0}'</source>
        <target state="translated">Error al crear la instancia de CodeFixProvider "{0}"</target>
        <note />
      </trans-unit>
      <trans-unit id="Example">
        <source>Example:</source>
        <target state="translated">Ejemplo:</target>
        <note>Singular form when we want to show an example, but only have one to show.</note>
      </trans-unit>
      <trans-unit id="Examples">
        <source>Examples:</source>
        <target state="translated">Ejemplos:</target>
        <note>Plural form when we have multiple examples to show.</note>
      </trans-unit>
      <trans-unit id="Explicitly_implemented_methods_of_records_must_have_parameter_names_that_match_the_compiler_generated_equivalent_0">
        <source>Explicitly implemented methods of records must have parameter names that match the compiler generated equivalent '{0}'</source>
        <target state="translated">Los métodos de registros implementados explícitamente deben tener nombres de parámetro que coincidan con el equivalente generado por el programa "{0}"</target>
        <note />
      </trans-unit>
      <trans-unit id="Extract_base_class">
        <source>Extract base class...</source>
        <target state="translated">Extraer clase base...</target>
        <note />
      </trans-unit>
      <trans-unit id="Extract_interface">
        <source>Extract interface...</source>
        <target state="translated">Extraer interfaz...</target>
        <note />
      </trans-unit>
      <trans-unit id="Extract_local_function">
        <source>Extract local function</source>
        <target state="translated">Extraer función local</target>
        <note />
      </trans-unit>
      <trans-unit id="Extract_method">
        <source>Extract method</source>
        <target state="translated">Extraer método</target>
        <note />
      </trans-unit>
      <trans-unit id="Failed_to_analyze_data_flow_for_0">
        <source>Failed to analyze data-flow for: {0}</source>
        <target state="translated">No se pudo analizar el flujo de datos para: {0}.</target>
        <note />
      </trans-unit>
      <trans-unit id="Fix_formatting">
        <source>Fix formatting</source>
        <target state="translated">Fijar formato</target>
        <note />
      </trans-unit>
      <trans-unit id="Fix_typo_0">
        <source>Fix typo '{0}'</source>
        <target state="translated">Corregir error de escritura "{0}"</target>
        <note />
      </trans-unit>
      <trans-unit id="Format_document">
        <source>Format document</source>
        <target state="translated">Dar formato al documento</target>
        <note />
      </trans-unit>
      <trans-unit id="Formatting_document">
        <source>Formatting document</source>
        <target state="translated">Aplicando formato al documento</target>
        <note />
      </trans-unit>
      <trans-unit id="Generate_comparison_operators">
        <source>Generate comparison operators</source>
        <target state="translated">Generar operadores de comparación</target>
        <note />
      </trans-unit>
      <trans-unit id="Generate_constructor_in_0_with_fields">
        <source>Generate constructor in '{0}' (with fields)</source>
        <target state="translated">Generar un constructor en "{0}" (con campos)</target>
        <note />
      </trans-unit>
      <trans-unit id="Generate_constructor_in_0_with_properties">
        <source>Generate constructor in '{0}' (with properties)</source>
        <target state="translated">Generar un constructor en "{0}" (con propiedades)</target>
        <note />
      </trans-unit>
      <trans-unit id="Generate_for_0">
        <source>Generate for '{0}'</source>
        <target state="translated">Generar para "{0}"</target>
        <note />
      </trans-unit>
      <trans-unit id="Generate_parameter_0">
        <source>Generate parameter '{0}'</source>
        <target state="translated">Generar el parámetro "{0}"</target>
        <note />
      </trans-unit>
      <trans-unit id="Generate_parameter_0_and_overrides_implementations">
        <source>Generate parameter '{0}' (and overrides/implementations)</source>
        <target state="translated">Generar el parámetro "{0}" (y reemplazos/implementaciones)</target>
        <note />
      </trans-unit>
      <trans-unit id="Illegal_backslash_at_end_of_pattern">
        <source>Illegal \ at end of pattern</source>
        <target state="translated">\ no válido al final del modelo</target>
        <note>This is an error message shown to the user when they write an invalid Regular Expression. Example: \</note>
      </trans-unit>
      <trans-unit id="Illegal_x_y_with_x_less_than_y">
        <source>Illegal {x,y} with x &gt; y</source>
        <target state="translated">Ilegales {x, y} con x &gt; y</target>
        <note>This is an error message shown to the user when they write an invalid Regular Expression. Example: a{1,0}</note>
      </trans-unit>
      <trans-unit id="Implement_0_explicitly">
        <source>Implement '{0}' explicitly</source>
        <target state="translated">Implementar "{0}" de forma explícita</target>
        <note />
      </trans-unit>
      <trans-unit id="Implement_0_implicitly">
        <source>Implement '{0}' implicitly</source>
        <target state="translated">Implementar "{0}" de forma implícita</target>
        <note />
      </trans-unit>
      <trans-unit id="Implement_abstract_class">
        <source>Implement abstract class</source>
        <target state="translated">Implementar clase abstracta</target>
        <note />
      </trans-unit>
      <trans-unit id="Implement_all_interfaces_explicitly">
        <source>Implement all interfaces explicitly</source>
        <target state="translated">Implementar todas las interfaces de forma explícita</target>
        <note />
      </trans-unit>
      <trans-unit id="Implement_all_interfaces_implicitly">
        <source>Implement all interfaces implicitly</source>
        <target state="translated">Implementar todas las interfaces de forma implícita</target>
        <note />
      </trans-unit>
      <trans-unit id="Implement_all_members_explicitly">
        <source>Implement all members explicitly</source>
        <target state="translated">Implementar todos los miembros de forma explícita</target>
        <note />
      </trans-unit>
      <trans-unit id="Implement_explicitly">
        <source>Implement explicitly</source>
        <target state="translated">Implementar de forma explícita</target>
        <note />
      </trans-unit>
      <trans-unit id="Implement_implicitly">
        <source>Implement implicitly</source>
        <target state="translated">Implementar de forma implícita</target>
        <note />
      </trans-unit>
      <trans-unit id="Implement_remaining_members_explicitly">
        <source>Implement remaining members explicitly</source>
        <target state="translated">Implementar los miembros restantes de forma explícita</target>
        <note />
      </trans-unit>
      <trans-unit id="Implement_through_0">
        <source>Implement through '{0}'</source>
        <target state="translated">Implementar a través de "{0}"</target>
        <note />
      </trans-unit>
      <trans-unit id="Implementing_a_record_positional_parameter_0_as_read_only_will_prevent_the_debug_session_from_continuing">
        <source>Implementing a record positional parameter '{0}' as read only will prevent the debug session from continuing,</source>
        <target state="translated">Al implementar un parámetro posicional de registro "{0}" como de solo lectura impedirá que continúe la sesión de depuración,</target>
        <note />
      </trans-unit>
      <trans-unit id="Implementing_a_record_positional_parameter_0_with_a_set_accessor_will_prevent_the_debug_session_from_continuing">
        <source>Implementing a record positional parameter '{0}' with a set accessor will prevent the debug session from continuing.</source>
        <target state="translated">Al implementar un parámetro posicional de registro "{0}" con un accessor de conjunto impedirá que continúe la sesión de depuración.</target>
        <note />
      </trans-unit>
      <trans-unit id="Incomplete_character_escape">
        <source>Incomplete \p{X} character escape</source>
        <target state="translated">Escape de carácter incompleto \p{X}</target>
        <note>This is an error message shown to the user when they write an invalid Regular Expression. Example: \p{ Cc }</note>
      </trans-unit>
      <trans-unit id="Indent_all_arguments">
        <source>Indent all arguments</source>
        <target state="translated">Aplicar sangría a todos los argumentos</target>
        <note />
      </trans-unit>
      <trans-unit id="Indent_all_parameters">
        <source>Indent all parameters</source>
        <target state="translated">Aplicar sangría a todos los parámetros</target>
        <note />
      </trans-unit>
      <trans-unit id="Indent_wrapped_arguments">
        <source>Indent wrapped arguments</source>
        <target state="translated">Argumentos con la sangría ajustada</target>
        <note />
      </trans-unit>
      <trans-unit id="Indent_wrapped_parameters">
        <source>Indent wrapped parameters</source>
        <target state="translated">Parámetros con la sangría ajustada</target>
        <note />
      </trans-unit>
      <trans-unit id="Inline_0">
        <source>Inline '{0}'</source>
        <target state="translated">En línea "{0}"</target>
        <note />
      </trans-unit>
      <trans-unit id="Inline_and_keep_0">
        <source>Inline and keep '{0}'</source>
        <target state="translated">Alinear y mantener "{0}"</target>
        <note />
      </trans-unit>
      <trans-unit id="Insufficient_hexadecimal_digits">
        <source>Insufficient hexadecimal digits</source>
        <target state="translated">Insuficientes dígitos hexadecimales</target>
        <note>This is an error message shown to the user when they write an invalid Regular Expression. Example: \x</note>
      </trans-unit>
      <trans-unit id="Introduce_constant">
        <source>Introduce constant</source>
        <target state="translated">Introducir la sangría</target>
        <note />
      </trans-unit>
      <trans-unit id="Introduce_field">
        <source>Introduce field</source>
        <target state="translated">Introducir campo</target>
        <note />
      </trans-unit>
      <trans-unit id="Introduce_local">
        <source>Introduce local</source>
        <target state="translated">Introducir local</target>
        <note />
      </trans-unit>
      <trans-unit id="Introduce_parameter">
        <source>Introduce parameter</source>
        <target state="new">Introduce parameter</target>
        <note />
      </trans-unit>
      <trans-unit id="Introduce_parameter_for_0">
        <source>Introduce parameter for '{0}'</source>
        <target state="new">Introduce parameter for '{0}'</target>
        <note />
      </trans-unit>
      <trans-unit id="Introduce_parameter_for_all_occurrences_of_0">
        <source>Introduce parameter for all occurrences of '{0}'</source>
        <target state="new">Introduce parameter for all occurrences of '{0}'</target>
        <note />
      </trans-unit>
      <trans-unit id="Introduce_query_variable">
        <source>Introduce query variable</source>
        <target state="translated">Introducir la variable de consulta</target>
        <note />
      </trans-unit>
      <trans-unit id="Invalid_group_name_Group_names_must_begin_with_a_word_character">
        <source>Invalid group name: Group names must begin with a word character</source>
        <target state="translated">Nombre de grupo no válido: nombres de grupo deben comenzar con un carácter de palabra</target>
        <note>This is an error message shown to the user when they write an invalid Regular Expression. Example: (?&lt;a &gt;a)</note>
      </trans-unit>
      <trans-unit id="Make_class_abstract">
        <source>Make class 'abstract'</source>
        <target state="translated">Convertir la clase en "abstract"</target>
        <note />
      </trans-unit>
      <trans-unit id="Make_member_static">
        <source>Make static</source>
        <target state="translated">Hacer estático</target>
        <note />
      </trans-unit>
      <trans-unit id="Invert_conditional">
        <source>Invert conditional</source>
        <target state="translated">Invertir condicional</target>
        <note />
      </trans-unit>
      <trans-unit id="Making_a_method_an_iterator_will_prevent_the_debug_session_from_continuing">
        <source>Making a method an iterator will prevent the debug session from continuing.</source>
        <target state="translated">Convertir un método en un iterador impedirá que continúe la sesión de depuración.</target>
        <note />
      </trans-unit>
      <trans-unit id="Making_a_method_async_will_prevent_the_debug_session_from_continuing">
        <source>Making a method 'async' will prevent the debug session from continuing.</source>
        <target state="translated">Convertir un método en "asincrónico" impedirá que continúe la sesión de depuración.</target>
        <note />
      </trans-unit>
      <trans-unit id="Malformed">
        <source>malformed</source>
        <target state="translated">con formato incorrecto</target>
        <note>This is an error message shown to the user when they write an invalid Regular Expression. Example: (?(0</note>
      </trans-unit>
      <trans-unit id="Malformed_character_escape">
        <source>Malformed \p{X} character escape</source>
        <target state="translated">Escape de carácter incorrecto \p{X}</target>
        <note>This is an error message shown to the user when they write an invalid Regular Expression. Example: \p {Cc}</note>
      </trans-unit>
      <trans-unit id="Malformed_named_back_reference">
        <source>Malformed \k&lt;...&gt; named back reference</source>
        <target state="translated">Referencia atrás con nombre \k&lt;...&gt; mal formado</target>
        <note>This is an error message shown to the user when they write an invalid Regular Expression. Example: \k'</note>
      </trans-unit>
      <trans-unit id="Merge_with_nested_0_statement">
        <source>Merge with nested '{0}' statement</source>
        <target state="translated">Combinar con la instrucción "{0}" anidada</target>
        <note />
      </trans-unit>
      <trans-unit id="Merge_with_next_0_statement">
        <source>Merge with next '{0}' statement</source>
        <target state="translated">Combinar con la instrucción "{0}" siguiente</target>
        <note />
      </trans-unit>
      <trans-unit id="Merge_with_outer_0_statement">
        <source>Merge with outer '{0}' statement</source>
        <target state="translated">Combinar con la instrucción "{0}" externa</target>
        <note />
      </trans-unit>
      <trans-unit id="Merge_with_previous_0_statement">
        <source>Merge with previous '{0}' statement</source>
        <target state="translated">Combinar con la instrucción "{0}" anterior</target>
        <note />
      </trans-unit>
      <trans-unit id="MethodMustReturnStreamThatSupportsReadAndSeek">
        <source>{0} must return a stream that supports read and seek operations.</source>
        <target state="translated">{0} debe devolver una secuencia que admita operaciones de lectura y búsqueda.</target>
        <note />
      </trans-unit>
      <trans-unit id="Missing_control_character">
        <source>Missing control character</source>
        <target state="translated">Falta de carácter de control</target>
        <note>This is an error message shown to the user when they write an invalid Regular Expression. Example: \c</note>
      </trans-unit>
      <trans-unit id="Modifying_body_of_member_will_prevent_the_debug_session_from_continuing_because_the_body_has_too_many_statements">
        <source>Modifying the body of '{0}' will prevent the debug session from continuing because the body has too many statements.</source>
        <target state="translated">Si se modifica el cuerpo de "{0}", se impedirá que continúe la sesión de depuración porque el cuerpo tiene demasiadas instrucciones.</target>
        <note />
      </trans-unit>
      <trans-unit id="Modifying_body_of_member_will_prevent_the_debug_session_from_continuing_due_to_internal_error">
        <source>Modifying the body of '{0}' will prevent the debug session from continuing due to internal error: {1}</source>
        <target state="translated">Si se modifica el cuerpo de "{0}", se impedirá que continúe la sesión de depuración debido a un error interno: {1}</target>
        <note>{1} is a multi-line exception message including a stacktrace. Place it at the end of the message and don’t add any punctation after or around {1}</note>
      </trans-unit>
      <trans-unit id="Modifying_source_file_will_prevent_the_debug_session_from_continuing_because_the_file_is_too_big">
        <source>Modifying source file '{0}' will prevent the debug session from continuing because the file is too big.</source>
        <target state="translated">La modificación del archivo de código fuente "{0}" impedirá que continúe la sesión de depuración porque el archivo es demasiado grande.</target>
        <note />
      </trans-unit>
      <trans-unit id="Move_contents_to_namespace">
        <source>Move contents to namespace...</source>
        <target state="translated">Mover contenido al espacio de nombres...</target>
        <note />
      </trans-unit>
      <trans-unit id="Move_file_to_0">
        <source>Move file to '{0}'</source>
        <target state="translated">Mover el archivo a "{0}"</target>
        <note />
      </trans-unit>
      <trans-unit id="Move_file_to_project_root_folder">
        <source>Move file to project root folder</source>
        <target state="translated">Mover el archivo a la carpeta raíz del proyecto</target>
        <note />
      </trans-unit>
      <trans-unit id="Move_to_namespace">
        <source>Move to namespace...</source>
        <target state="translated">Mover a espacio de nombres...</target>
        <note />
      </trans-unit>
      <trans-unit id="Modifying_source_file_will_prevent_the_debug_session_from_continuing_due_to_internal_error">
        <source>Modifying source file '{0}' will prevent the debug session from continuing due to internal error: {1}</source>
        <target state="translated">Si se modifica el archivo de código fuente "{0}", se impedirá que continúe la sesión de depuración debido a un error interno: {1}</target>
        <note>{1} is a multi-line exception message including a stacktrace. Place it at the end of the message and don’t add any punctation after or around {1}</note>
      </trans-unit>
      <trans-unit id="Nested_quantifier_0">
        <source>Nested quantifier {0}</source>
        <target state="translated">Cuantificador anidado {0}</target>
        <note>This is an error message shown to the user when they write an invalid Regular Expression. Example: a**. In this case {0} will be '*', the extra unnecessary quantifier.</note>
      </trans-unit>
      <trans-unit id="No_valid_location_to_insert_method_call">
        <source>No valid location to insert method call.</source>
        <target state="translated">No hay ninguna ubicación válida para insertar una llamada de método.</target>
        <note />
      </trans-unit>
      <trans-unit id="Not_enough_close_parens">
        <source>Not enough )'s</source>
        <target state="translated">No hay suficientes )</target>
        <note>This is an error message shown to the user when they write an invalid Regular Expression. Example: (a</note>
      </trans-unit>
      <trans-unit id="Operators">
        <source>Operators</source>
        <target state="translated">Operadores</target>
        <note />
      </trans-unit>
      <trans-unit id="Property_reference_cannot_be_updated">
        <source>Property reference cannot be updated</source>
        <target state="translated">No se puede actualizar la referencia de propiedad</target>
        <note />
      </trans-unit>
      <trans-unit id="Pull_0_up">
        <source>Pull '{0}' up</source>
        <target state="translated">Extraer "{0}"</target>
        <note />
      </trans-unit>
      <trans-unit id="Pull_0_up_to_1">
        <source>Pull '{0}' up to '{1}'</source>
        <target state="translated">Extraer "{0}" hasta "{1}"</target>
        <note />
      </trans-unit>
      <trans-unit id="Pull_members_up_to_base_type">
        <source>Pull members up to base type...</source>
        <target state="translated">Extraer miembros hasta el tipo de base...</target>
        <note />
      </trans-unit>
      <trans-unit id="Pull_members_up_to_new_base_class">
        <source>Pull member(s) up to new base class...</source>
        <target state="translated">Extraer miembros a una nueva clase base...</target>
        <note />
      </trans-unit>
      <trans-unit id="Quantifier_x_y_following_nothing">
        <source>Quantifier {x,y} following nothing</source>
        <target state="translated">Cuantificador {x, y} después de nada</target>
        <note>This is an error message shown to the user when they write an invalid Regular Expression. Example: *</note>
      </trans-unit>
      <trans-unit id="Reference_to_undefined_group">
        <source>reference to undefined group</source>
        <target state="translated">referencia al grupo no definido</target>
        <note>This is an error message shown to the user when they write an invalid Regular Expression. Example: (?(1))</note>
      </trans-unit>
      <trans-unit id="Reference_to_undefined_group_name_0">
        <source>Reference to undefined group name {0}</source>
        <target state="translated">Referencia a nombre de grupo no definido {0}</target>
        <note>This is an error message shown to the user when they write an invalid Regular Expression. Example: \k&lt;a&gt;. Here, {0} will be the name of the undefined group ('a')</note>
      </trans-unit>
      <trans-unit id="Reference_to_undefined_group_number_0">
        <source>Reference to undefined group number {0}</source>
        <target state="translated">Referencia al número de grupo indefinido {0}</target>
        <note>This is an error message shown to the user when they write an invalid Regular Expression. Example: (?&lt;-1&gt;). Here, {0} will be the number of the undefined group ('1')</note>
      </trans-unit>
      <trans-unit id="Regex_all_control_characters_long">
        <source>All control characters. This includes the Cc, Cf, Cs, Co, and Cn categories.</source>
        <target state="translated">Todos los caracteres de control. Esto incluye las categorías Cc, Cf, Cs, Co y Cn.</target>
        <note />
      </trans-unit>
      <trans-unit id="Regex_all_control_characters_short">
        <source>all control characters</source>
        <target state="translated">todos los caracteres de control</target>
        <note />
      </trans-unit>
      <trans-unit id="Regex_all_diacritic_marks_long">
        <source>All diacritic marks. This includes the Mn, Mc, and Me categories.</source>
        <target state="translated">Todas las marcas diacríticas. Esto incluye las categorías Mn, Mc y Me.</target>
        <note />
      </trans-unit>
      <trans-unit id="Regex_all_diacritic_marks_short">
        <source>all diacritic marks</source>
        <target state="translated">todas las marcas diacríticas</target>
        <note />
      </trans-unit>
      <trans-unit id="Regex_all_letter_characters_long">
        <source>All letter characters. This includes the Lu, Ll, Lt, Lm, and Lo characters.</source>
        <target state="translated">Todos los caracteres de letra. Esto incluye los caracteres Lu, Ll, Lt, Lm y Lo.</target>
        <note />
      </trans-unit>
      <trans-unit id="Regex_all_letter_characters_short">
        <source>all letter characters</source>
        <target state="translated">todos los caracteres de letra</target>
        <note />
      </trans-unit>
      <trans-unit id="Regex_all_numbers_long">
        <source>All numbers. This includes the Nd, Nl, and No categories.</source>
        <target state="translated">Todos los números. Esto incluye las categorías Nd, Nl y No.</target>
        <note />
      </trans-unit>
      <trans-unit id="Regex_all_numbers_short">
        <source>all numbers</source>
        <target state="translated">todos los números</target>
        <note />
      </trans-unit>
      <trans-unit id="Regex_all_punctuation_characters_long">
        <source>All punctuation characters. This includes the Pc, Pd, Ps, Pe, Pi, Pf, and Po categories.</source>
        <target state="translated">Todos los caracteres de puntuación. Esto incluye las categorías Pc, Pd, Ps, Pe, Pi, Pf y Po.</target>
        <note />
      </trans-unit>
      <trans-unit id="Regex_all_punctuation_characters_short">
        <source>all punctuation characters</source>
        <target state="translated">todos los caracteres de puntuación</target>
        <note />
      </trans-unit>
      <trans-unit id="Regex_all_separator_characters_long">
        <source>All separator characters. This includes the Zs, Zl, and Zp categories.</source>
        <target state="translated">Todos los caracteres separadores. Esto incluye las categorías Zs, Zl y Zp.</target>
        <note />
      </trans-unit>
      <trans-unit id="Regex_all_separator_characters_short">
        <source>all separator characters</source>
        <target state="translated">todos los caracteres separadores</target>
        <note />
      </trans-unit>
      <trans-unit id="Regex_all_symbols_long">
        <source>All symbols. This includes the Sm, Sc, Sk, and So categories.</source>
        <target state="translated">Todos los símbolos. Esto incluye las categorías Sm, Sc, Sk y So.</target>
        <note />
      </trans-unit>
      <trans-unit id="Regex_all_symbols_short">
        <source>all symbols</source>
        <target state="translated">todos los símbolos</target>
        <note />
      </trans-unit>
      <trans-unit id="Regex_alternation_long">
        <source>You can use the vertical bar (|) character to match any one of a series of patterns, where the | character separates each pattern.</source>
        <target state="translated">Puede usar el carácter de barra vertical (|) para hacerlo coincidir con algún patrón de una serie, donde el carácter | el carácter separa cada patrón.</target>
        <note />
      </trans-unit>
      <trans-unit id="Regex_alternation_short">
        <source>alternation</source>
        <target state="translated">alternación</target>
        <note />
      </trans-unit>
      <trans-unit id="Regex_any_character_group_long">
        <source>The period character (.) matches any character except \n (the newline character, \u000A).  If a regular expression pattern is modified by the RegexOptions.Singleline option, or if the portion of the pattern that contains the . character class is modified by the 's' option, . matches any character.</source>
        <target state="translated">El carácter de punto (.) coincide con cualquier carácter excepto \n (el carácter de nueva línea, \u000A).  Si la opción RegexOptions.SingleLine modifica un patrón de expresión regular o si la parte del patrón que contiene el carácter . se modifica mediante la opción "s", . coincide con cualquier carácter.</target>
        <note />
      </trans-unit>
      <trans-unit id="Regex_any_character_group_short">
        <source>any character</source>
        <target state="translated">cualquier carácter</target>
        <note />
      </trans-unit>
      <trans-unit id="Regex_atomic_group_long">
        <source>Atomic groups (known in some other regular expression engines as a nonbacktracking subexpression, an atomic subexpression, or a once-only subexpression) disable backtracking. The regular expression engine will match as many characters in the input string as it can. When no further match is possible, it will not backtrack to attempt alternate pattern matches. (That is, the subexpression matches only strings that would be matched by the subexpression alone; it does not attempt to match a string based on the subexpression and any subexpressions that follow it.)

This option is recommended if you know that backtracking will not succeed. Preventing the regular expression engine from performing unnecessary searching improves performance.</source>
        <target state="translated">Los grupos atómicos (conocidos en algunos otros motores de expresiones regulares como subexpresión sin vuelta atrás, subexpresión atómica o subexpresión de una sola vez) deshabilitan la vuelta atrás. El motor de expresiones regulares coincidirá con tantos caracteres de la cadena de entrada como pueda. Cuando no sean posibles más coincidencias, no volverá atrás para intentar coincidencias de patrones alternativas. (Es decir, la subexpresión coincide únicamente con las cadenas que coincidan solo con la subexpresión; no intenta buscar coincidencias con una cadena en función de la subexpresión y de todas las subexpresiones que la sigan).

Se recomienda esta opción si sabe que la vuelta atrás no será correcta. Evitar que el motor de expresiones regulares realice búsquedas innecesarias mejora el rendimiento.</target>
        <note />
      </trans-unit>
      <trans-unit id="Regex_atomic_group_short">
        <source>atomic group</source>
        <target state="translated">grupo atómico</target>
        <note />
      </trans-unit>
      <trans-unit id="Regex_backspace_character_long">
        <source>Matches a backspace character, \u0008</source>
        <target state="translated">Coincide con un carácter de retroceso, \u0008</target>
        <note />
      </trans-unit>
      <trans-unit id="Regex_backspace_character_short">
        <source>backspace character</source>
        <target state="translated">carácter de retroceso</target>
        <note />
      </trans-unit>
      <trans-unit id="Regex_balancing_group_long">
        <source>A balancing group definition deletes the definition of a previously defined group and stores, in the current group, the interval between the previously defined group and the current group.
    
'name1' is the current group (optional), 'name2' is a previously defined group, and 'subexpression' is any valid regular expression pattern. The balancing group definition deletes the definition of name2 and stores the interval between name2 and name1 in name1. If no name2 group is defined, the match backtracks. Because deleting the last definition of name2 reveals the previous definition of name2, this construct lets you use the stack of captures for group name2 as a counter for keeping track of nested constructs such as parentheses or opening and closing brackets.

The balancing group definition uses 'name2' as a stack. The beginning character of each nested construct is placed in the group and in its Group.Captures collection. When the closing character is matched, its corresponding opening character is removed from the group, and the Captures collection is decreased by one. After the opening and closing characters of all nested constructs have been matched, 'name1' is empty.</source>
        <target state="translated">Una definición de grupo de equilibrio elimina la definición de un grupo definido anteriormente y almacena, en el grupo actual, el intervalo entre el grupo definido anteriormente y el grupo actual.
    
"name1" es el grupo actual (opcional), "name2" es un grupo definido anteriormente y "subexpression" es cualquier patrón de expresión regular válido. La definición del grupo de equilibrio elimina la definición de name2 y almacena el intervalo entre name2 y name1 en name1. Si no se define un grupo de name2, la coincidencia se busca con retroceso. Como la eliminación de la última definición de name2 revela la definición anterior de name2, esta construcción permite usar la pila de capturas para el grupo name2 como contador para realizar el seguimiento de las construcciones anidadas, como los paréntesis o los corchetes de apertura y cierre.

La definición del grupo de equilibrio usa "name2" como una pila. El carácter inicial de cada construcción anidada se coloca en el grupo y en su colección Group.Captures. Cuando coincide el carácter de cierre, se quita el carácter de apertura correspondiente del grupo y se quita uno de la colección Captures. Una vez que se han encontrado coincidencias de los caracteres de apertura y cierre de todas las construcciones anidadas, "name1" se queda vacío.</target>
        <note />
      </trans-unit>
      <trans-unit id="Regex_balancing_group_short">
        <source>balancing group</source>
        <target state="translated">grupo de equilibrio</target>
        <note />
      </trans-unit>
      <trans-unit id="Regex_base_group">
        <source>base-group</source>
        <target state="translated">grupo base</target>
        <note />
      </trans-unit>
      <trans-unit id="Regex_bell_character_long">
        <source>Matches a bell (alarm) character, \u0007</source>
        <target state="translated">Coincide con un carácter de campana (alarma), \u0007</target>
        <note />
      </trans-unit>
      <trans-unit id="Regex_bell_character_short">
        <source>bell character</source>
        <target state="translated">carácter de campana</target>
        <note />
      </trans-unit>
      <trans-unit id="Regex_carriage_return_character_long">
        <source>Matches a carriage-return character, \u000D.  Note that \r is not equivalent to the newline character, \n.</source>
        <target state="translated">Coincide con un carácter de retorno de carro, \u000D.  Tenga en cuenta que \r no equivale al carácter de nueva línea, \n.</target>
        <note />
      </trans-unit>
      <trans-unit id="Regex_carriage_return_character_short">
        <source>carriage-return character</source>
        <target state="translated">carácter de retorno de carro</target>
        <note />
      </trans-unit>
      <trans-unit id="Regex_character_class_subtraction_long">
        <source>Character class subtraction yields a set of characters that is the result of excluding the characters in one character class from another character class.

'base_group' is a positive or negative character group or range. The 'excluded_group' component is another positive or negative character group, or another character class subtraction expression (that is, you can nest character class subtraction expressions).</source>
        <target state="translated">La sustracción de la clase de caracteres produce un conjunto de caracteres que es el resultado de excluir los caracteres en una clase de caracteres de otra clase de caracteres.

"base_group" es un grupo o intervalo de caracteres positivos o negativos. El componente "excluded_group" es otro grupo de caracteres positivos o negativos, u otra expresión de sustracción de clases de caracteres (es decir, puede anidar expresiones de sustracción de clases de caracteres).</target>
        <note />
      </trans-unit>
      <trans-unit id="Regex_character_class_subtraction_short">
        <source>character class subtraction</source>
        <target state="translated">sustracción de clase de caracteres</target>
        <note />
      </trans-unit>
      <trans-unit id="Regex_character_group">
        <source>character-group</source>
        <target state="translated">grupo de caracteres</target>
        <note />
      </trans-unit>
      <trans-unit id="Regex_comment">
        <source>comment</source>
        <target state="translated">comentario</target>
        <note />
      </trans-unit>
      <trans-unit id="Regex_conditional_expression_match_long">
        <source>This language element attempts to match one of two patterns depending on whether it can match an initial pattern.

'expression' is the initial pattern to match, 'yes' is the pattern to match if expression is matched, and 'no' is the optional pattern to match if expression is not matched.</source>
        <target state="translated">Este elemento del lenguaje intenta coincidir con uno de dos patrones en función de si puede coincidir con un patrón inicial.

"expression" es el patrón inicial que debe coincidir, "yes" es el patrón que debe coincidir si la expresión coincide y "no" es el patrón opcional que debe coincidir si la expresión no coincide.</target>
        <note />
      </trans-unit>
      <trans-unit id="Regex_conditional_expression_match_short">
        <source>conditional expression match</source>
        <target state="translated">coincidencia de expresión condicional</target>
        <note />
      </trans-unit>
      <trans-unit id="Regex_conditional_group_match_long">
        <source>This language element attempts to match one of two patterns depending on whether it has matched a specified capturing group.

'name' is the name (or number) of a capturing group, 'yes' is the expression to match if 'name' (or 'number') has a match, and 'no' is the optional expression to match if it does not.</source>
        <target state="translated">Este elemento del lenguaje intenta coincidir con uno de dos patrones en función de si coincide con un grupo de captura especificado.

"name" es el nombre (o número) de un grupo de capturas, "yes" es la expresión que debe coincidir si "name" (o "number") tiene una coincidencia y "no" es la expresión opcional para la coincidencia si no la tiene.</target>
        <note />
      </trans-unit>
      <trans-unit id="Regex_conditional_group_match_short">
        <source>conditional group match</source>
        <target state="translated">coincidencia de grupo condicional</target>
        <note />
      </trans-unit>
      <trans-unit id="Regex_contiguous_matches_long">
        <source>The \G anchor specifies that a match must occur at the point where the previous match ended. When you use this anchor with the Regex.Matches or Match.NextMatch method, it ensures that all matches are contiguous.</source>
        <target state="translated">El delimitador \G especifica que se debe producir una coincidencia en el punto en el que finalizó la coincidencia anterior. Cuando se usa este delimitador con el método Regex.Matches o Match.NextMatch, se garantiza que todas las coincidencias sean contiguas.</target>
        <note />
      </trans-unit>
      <trans-unit id="Regex_contiguous_matches_short">
        <source>contiguous matches</source>
        <target state="translated">coincidencias contiguas</target>
        <note />
      </trans-unit>
      <trans-unit id="Regex_control_character_long">
        <source>Matches an ASCII control character, where X is the letter of the control character. For example, \cC is CTRL-C.</source>
        <target state="translated">Coincide con un carácter de control ASCII, donde X es la letra del carácter de control. Por ejemplo, \cC es CTRL-C.</target>
        <note />
      </trans-unit>
      <trans-unit id="Regex_control_character_short">
        <source>control character</source>
        <target state="translated">carácter de control</target>
        <note />
      </trans-unit>
      <trans-unit id="Regex_decimal_digit_character_long">
        <source>\d matches any decimal digit. It is equivalent to the \p{Nd} regular expression pattern, which includes the standard decimal digits 0-9 as well as the decimal digits of a number of other character sets.

If ECMAScript-compliant behavior is specified, \d is equivalent to [0-9]</source>
        <target state="translated">\d corresponde a cualquier dígito decimal. Equivale al patrón de expresión regular \P{Nd}, que incluye los dígitos decimales estándar 0-9, así como los dígitos decimales de otros conjuntos de caracteres.

Si se especifica un comportamiento compatible con ECMAScript, \d equivale a [0-9]</target>
        <note />
      </trans-unit>
      <trans-unit id="Regex_decimal_digit_character_short">
        <source>decimal-digit character</source>
        <target state="translated">carácter de dígito decimal</target>
        <note />
      </trans-unit>
      <trans-unit id="Regex_end_of_line_comment_long">
        <source>A number sign (#) marks an x-mode comment, which starts at the unescaped # character at the end of the regular expression pattern and continues until the end of the line. To use this construct, you must either enable the x option (through inline options) or supply the RegexOptions.IgnorePatternWhitespace value to the option parameter when instantiating the Regex object or calling a static Regex method.</source>
        <target state="translated">Un signo de número (#) marca un comentario en modo x, que comienza en el carácter # sin escape al final del patrón de expresión regular y continúa hasta el final de la línea. Para usar esta construcción, debe habilitar la opción x (mediante opciones en línea) o proporcionar el valor RegexOptions.IgnorePatternWhitespace al parámetro option al crear una instancia del objeto Regex o llamar a un método estático Regex.</target>
        <note />
      </trans-unit>
      <trans-unit id="Regex_end_of_line_comment_short">
        <source>end-of-line comment</source>
        <target state="translated">comentario de fin de línea</target>
        <note />
      </trans-unit>
      <trans-unit id="Regex_end_of_string_only_long">
        <source>The \z anchor specifies that a match must occur at the end of the input string. Like the $ language element, \z ignores the RegexOptions.Multiline option. Unlike the \Z language element, \z does not match a \n character at the end of a string. Therefore, it can only match the last line of the input string.</source>
        <target state="translated">El delimitador \Z especifica que debe producirse una coincidencia al final de la cadena de entrada. Al igual que el elemento de lenguaje $, \z omite la opción RegexOptions.Multiline. A diferencia del elemento de lenguaje \Z, \z no coincide con un carácter \n al final de una cadena. Por lo tanto, solo puede coincidir con la última línea de la cadena de entrada.</target>
        <note />
      </trans-unit>
      <trans-unit id="Regex_end_of_string_only_short">
        <source>end of string only</source>
        <target state="translated">solo el fin de la cadena</target>
        <note />
      </trans-unit>
      <trans-unit id="Regex_end_of_string_or_before_ending_newline_long">
        <source>The \Z anchor specifies that a match must occur at the end of the input string, or before \n at the end of the input string. It is identical to the $ anchor, except that \Z ignores the RegexOptions.Multiline option. Therefore, in a multiline string, it can only match the end of the last line, or the last line before \n.

The \Z anchor matches \n but does not match \r\n (the CR/LF character combination). To match CR/LF, include \r?\Z in the regular expression pattern.</source>
        <target state="translated">El delimitador \Z especifica que debe producirse una coincidencia al final de la cadena de entrada o antes de \n al final de la cadena de entrada. Es idéntico al delimitador $, excepto que \Z omite la opción RegexOptions.Multiline. Por lo tanto, en una cadena de varias líneas, solo puede coincidir con el final de la última línea o con la última línea antes de \n.

El delimitador \Z coincide con \n, pero no con \r\n (la combinación de caracteres CR/LF). Para hacerlo coincidir con CR/LF, incluya \r?\Z en el patrón de expresión regular.</target>
        <note />
      </trans-unit>
      <trans-unit id="Regex_end_of_string_or_before_ending_newline_short">
        <source>end of string or before ending newline</source>
        <target state="translated">fin de cadena o antes de terminar la línea nueva</target>
        <note />
      </trans-unit>
      <trans-unit id="Regex_end_of_string_or_line_long">
        <source>The $ anchor specifies that the preceding pattern must occur at the end of the input string, or before \n at the end of the input string. If you use $ with the RegexOptions.Multiline option, the match can also occur at the end of a line.

The $ anchor matches \n but does not match \r\n (the combination of carriage return and newline characters, or CR/LF). To match the CR/LF character combination, include \r?$ in the regular expression pattern.</source>
        <target state="translated">El delimitador $ especifica que el patrón anterior debe aparecer al final de la cadena de entrada, o antes de \n al final de la cadena de entrada. Si usa $ con la opción RegexOptions.Multiline, la coincidencia también puede producirse al final de una línea.

El limitador $ coincide con \n pero no coincide con \r\n (la combinación de retorno de carro y caracteres de nueva línea, o CR/LF). Para hacer coincidir la combinación de caracteres CR/LF, incluya \r?$ en el patrón de expresión regular.</target>
        <note />
      </trans-unit>
      <trans-unit id="Regex_end_of_string_or_line_short">
        <source>end of string or line</source>
        <target state="translated">fin de cadena o línea</target>
        <note />
      </trans-unit>
      <trans-unit id="Regex_escape_character_long">
        <source>Matches an escape character, \u001B</source>
        <target state="translated">Coincide con un carácter de escape, \u001B</target>
        <note />
      </trans-unit>
      <trans-unit id="Regex_escape_character_short">
        <source>escape character</source>
        <target state="translated">carácter de escape</target>
        <note />
      </trans-unit>
      <trans-unit id="Regex_excluded_group">
        <source>excluded-group</source>
        <target state="translated">grupo excluido</target>
        <note />
      </trans-unit>
      <trans-unit id="Regex_expression">
        <source>expression</source>
        <target state="translated">expresión</target>
        <note />
      </trans-unit>
      <trans-unit id="Regex_form_feed_character_long">
        <source>Matches a form-feed character, \u000C</source>
        <target state="translated">Coincide con un carácter de avance de página, \u000C</target>
        <note />
      </trans-unit>
      <trans-unit id="Regex_form_feed_character_short">
        <source>form-feed character</source>
        <target state="translated">carácter de avance de página</target>
        <note />
      </trans-unit>
      <trans-unit id="Regex_group_options_long">
        <source>This grouping construct applies or disables the specified options within a subexpression. The options to enable are specified after the question mark, and the options to disable after the minus sign. The allowed options are:

    i	Use case-insensitive matching.
    m	Use multiline mode, where ^ and $ match the beginning and end of each line
	(instead of the beginning and end of the input string).
    s	Use single-line mode, where the period (.) matches every character
	(instead of every character except \n).
    n	Do not capture unnamed groups. The only valid captures are explicitly
	named or numbered groups of the form (?&lt;name&gt; subexpression).
    x	Exclude unescaped white space from the pattern, and enable comments
	after a number sign (#).</source>
        <target state="translated">Esta construcción de agrupación aplica o deshabilita las opciones especificadas dentro de una subexpresión. Las opciones de habilitación se especifican después del signo de interrogación y las opciones de deshabilitación después del signo menos. Las opciones permitidas son:\:

    i	Usar la coincidencia sin distinción de mayúsculas y minúsculas.
    m	Usar el modo de varias líneas, donde ^ y $ coinciden con el principio y el final de cada línea
	(en lugar del principio y del final de la cadena de entrada).
    s	Usar el modo de una sola línea, donde el punto (.) coincide con todos los caracteres
	(en lugar de todos los caracteres excepto \n).
    n	No capturar grupos sin nombre. Las únicas capturas válidas son explícitamente
	grupos con nombre o numerados con el formato (? &lt;name&gt; subexpresión).
    x	Excluir el espacio en blanco sin escape del patrón y habilitar los comentarios
	después de un signo de número (#).</target>
        <note />
      </trans-unit>
      <trans-unit id="Regex_group_options_short">
        <source>group options</source>
        <target state="translated">opciones de grupo</target>
        <note />
      </trans-unit>
      <trans-unit id="Regex_hexadecimal_escape_long">
        <source>Matches an ASCII character, where ## is a two-digit hexadecimal character code.</source>
        <target state="translated">Coincide con un carácter ASCII, donde ## es un código de carácter hexadecimal de dos dígitos.</target>
        <note />
      </trans-unit>
      <trans-unit id="Regex_hexadecimal_escape_short">
        <source>hexadecimal escape</source>
        <target state="translated">escape hexadecimal</target>
        <note />
      </trans-unit>
      <trans-unit id="Regex_inline_comment_long">
        <source>The (?# comment) construct lets you include an inline comment in a regular expression. The regular expression engine does not use any part of the comment in pattern matching, although the comment is included in the string that is returned by the Regex.ToString method. The comment ends at the first closing parenthesis.</source>
        <target state="translated">La construcción (comentario ?#) permite incluir un comentario alineado en una expresión regular. El motor de expresiones regulares no usa ninguna parte del comentario en la coincidencia de patrones, aunque el comentario está incluido en la cadena devuelta por el método Regex.ToString. El comentario termina en el primer paréntesis de cierre.</target>
        <note />
      </trans-unit>
      <trans-unit id="Regex_inline_comment_short">
        <source>inline comment</source>
        <target state="translated">comentario insertado</target>
        <note />
      </trans-unit>
      <trans-unit id="Regex_inline_options_long">
        <source>Enables or disables specific pattern matching options for the remainder of a regular expression. The options to enable are specified after the question mark, and the options to disable after the minus sign. The allowed options are:

    i	Use case-insensitive matching.
    m	Use multiline mode, where ^ and $ match the beginning and end of each line
	(instead of the beginning and end of the input string).
    s	Use single-line mode, where the period (.) matches every character
	(instead of every character except \n).
    n	Do not capture unnamed groups. The only valid captures are explicitly named
	or numbered groups of the form (?&lt;name&gt; subexpression).
    x	Exclude unescaped white space from the pattern, and enable comments
	after a number sign (#).</source>
        <target state="translated">Habilita o deshabilita las opciones de coincidencia de patrones específicas para el resto de una expresión regular. Las opciones de habilitación se especifican después del signo de interrogación y las opciones de deshabilitación después del signo menos. Las opciones permitidas son:

    i	Usar la coincidencia sin distinción de mayúsculas y minúsculas.
    m	Usar el modo de varias líneas, donde ^ y $ coinciden con el principio y el final de cada línea
	(en lugar del principio y del final de la cadena de entrada).
    s	Usar el modo de una sola línea, donde el punto (.) coincide con todos los caracteres
	(en lugar de todos los caracteres excepto \n).
    n	No capturar grupos sin nombre. Las únicas capturas válidas son explícitamente
	o grupos con nombre o número con el formato (? &lt;name&gt; subexpresión).
    x	Excluir el espacio en blanco sin escape del patrón y habilitar los comentarios
	después de un signo de número (#).</target>
        <note />
      </trans-unit>
      <trans-unit id="Regex_inline_options_short">
        <source>inline options</source>
        <target state="translated">opciones insertadas</target>
        <note />
      </trans-unit>
      <trans-unit id="Regex_issue_0">
        <source>Regex issue: {0}</source>
        <target state="translated">Problema de Regex: {0}</target>
        <note>This is an error message shown to the user when they write an invalid Regular Expression. {0} will be the actual text of one of the above Regular Expression errors.</note>
      </trans-unit>
      <trans-unit id="Regex_letter_lowercase">
        <source>letter, lowercase</source>
        <target state="translated">letra, minúscula</target>
        <note />
      </trans-unit>
      <trans-unit id="Regex_letter_modifier">
        <source>letter, modifier</source>
        <target state="translated">letra, modificador</target>
        <note />
      </trans-unit>
      <trans-unit id="Regex_letter_other">
        <source>letter, other</source>
        <target state="translated">letra, otro</target>
        <note />
      </trans-unit>
      <trans-unit id="Regex_letter_titlecase">
        <source>letter, titlecase</source>
        <target state="translated">letra, tipo título</target>
        <note />
      </trans-unit>
      <trans-unit id="Regex_letter_uppercase">
        <source>letter, uppercase</source>
        <target state="translated">letra, mayúscula</target>
        <note />
      </trans-unit>
      <trans-unit id="Regex_mark_enclosing">
        <source>mark, enclosing</source>
        <target state="translated">marca, de cierre</target>
        <note />
      </trans-unit>
      <trans-unit id="Regex_mark_nonspacing">
        <source>mark, nonspacing</source>
        <target state="translated">marca, sin espaciado</target>
        <note />
      </trans-unit>
      <trans-unit id="Regex_mark_spacing_combining">
        <source>mark, spacing combining</source>
        <target state="translated">marca, espaciado combinable</target>
        <note />
      </trans-unit>
      <trans-unit id="Regex_match_at_least_n_times_lazy_long">
        <source>The {n,}? quantifier matches the preceding element at least n times, where n is any integer, but as few times as possible. It is the lazy counterpart of the greedy quantifier {n,}</source>
        <target state="translated">El cuantificador {n,}? coincide con el elemento anterior al menos n veces, donde n es cualquier entero, pero el menor número de veces que sea posible. Es el homólogo diferido del cuantificador expansivo {n,}</target>
        <note />
      </trans-unit>
      <trans-unit id="Regex_match_at_least_n_times_lazy_short">
        <source>match at least 'n' times (lazy)</source>
        <target state="translated">coincidir al menos "n" veces (diferido)</target>
        <note />
      </trans-unit>
      <trans-unit id="Regex_match_at_least_n_times_long">
        <source>The {n,} quantifier matches the preceding element at least n times, where n is any integer. {n,} is a greedy quantifier whose lazy equivalent is {n,}?</source>
        <target state="translated">El cuantificador {n,} coincide con el elemento anterior al menos n veces, donde n es un entero. {n,} es un cuantificador expansivo cuyo equivalente diferido es {n,}?</target>
        <note />
      </trans-unit>
      <trans-unit id="Regex_match_at_least_n_times_short">
        <source>match at least 'n' times</source>
        <target state="translated">coincidir al menos "n" veces</target>
        <note />
      </trans-unit>
      <trans-unit id="Regex_match_between_m_and_n_times_lazy_long">
        <source>The {n,m}? quantifier matches the preceding element between n and m times, where n and m are integers, but as few times as possible. It is the lazy counterpart of the greedy quantifier {n,m}</source>
        <target state="translated">El cuantificador {n,m}? coincide con el elemento anterior entre n y m veces, donde n y m son enteros, pero el menor número de veces que sea posible. Es el homólogo diferido del cuantificador expansivo {n,m}</target>
        <note />
      </trans-unit>
      <trans-unit id="Regex_match_between_m_and_n_times_lazy_short">
        <source>match at least 'n' times (lazy)</source>
        <target state="translated">coincidir al menos "n" veces (diferido)</target>
        <note />
      </trans-unit>
      <trans-unit id="Regex_match_between_m_and_n_times_long">
        <source>The {n,m} quantifier matches the preceding element at least n times, but no more than m times, where n and m are integers. {n,m} is a greedy quantifier whose lazy equivalent is {n,m}?</source>
        <target state="translated">El cuantificador {n, m} coincide con el elemento anterior n veces como mínimo, pero no más de m veces, donde n y m son enteros. {n,m} es un cuantificador expansivo cuyo equivalente diferido es {n,m}?</target>
        <note />
      </trans-unit>
      <trans-unit id="Regex_match_between_m_and_n_times_short">
        <source>match between 'm' and 'n' times</source>
        <target state="translated">coincidir entre "m" y "n" veces</target>
        <note />
      </trans-unit>
      <trans-unit id="Regex_match_exactly_n_times_lazy_long">
        <source>The {n}? quantifier matches the preceding element exactly n times, where n is any integer. It is the lazy counterpart of the greedy quantifier {n}+</source>
        <target state="translated">El cuantificador {n}? coincide exactamente n veces con el elemento anterior, donde n es un entero. Es el equivalente diferido del cuantificador expansivo {n}+</target>
        <note />
      </trans-unit>
      <trans-unit id="Regex_match_exactly_n_times_lazy_short">
        <source>match exactly 'n' times (lazy)</source>
        <target state="translated">coincidir exactamente "n" veces (diferido)</target>
        <note />
      </trans-unit>
      <trans-unit id="Regex_match_exactly_n_times_long">
        <source>The {n} quantifier matches the preceding element exactly n times, where n is any integer. {n} is a greedy quantifier whose lazy equivalent is {n}?</source>
        <target state="translated">El cuantificador {n} coincide exactamente n veces con el elemento anterior, donde n es un entero. {n} es un cuantificador expansivo cuyo equivalente diferido es {n}?</target>
        <note />
      </trans-unit>
      <trans-unit id="Regex_match_exactly_n_times_short">
        <source>match exactly 'n' times</source>
        <target state="translated">coincidir exactamente "n" veces</target>
        <note />
      </trans-unit>
      <trans-unit id="Regex_match_one_or_more_times_lazy_long">
        <source>The +? quantifier matches the preceding element one or more times, but as few times as possible. It is the lazy counterpart of the greedy quantifier +</source>
        <target state="translated">El cuantificador +? coincide con el elemento anterior cero o más veces, pero el menor número de veces que sea posible. Es el homólogo diferido del cuantificador expansivo +</target>
        <note />
      </trans-unit>
      <trans-unit id="Regex_match_one_or_more_times_lazy_short">
        <source>match one or more times (lazy)</source>
        <target state="translated">coincidir una o varias veces (diferido)</target>
        <note />
      </trans-unit>
      <trans-unit id="Regex_match_one_or_more_times_long">
        <source>The + quantifier matches the preceding element one or more times. It is equivalent to the {1,} quantifier. + is a greedy quantifier whose lazy equivalent is +?.</source>
        <target state="translated">El cuantificador + coincide con el elemento anterior una o más veces. Es equivalente al cuantificador {1,}. + es un cuantificador expansivo cuyo equivalente diferido es +?.</target>
        <note />
      </trans-unit>
      <trans-unit id="Regex_match_one_or_more_times_short">
        <source>match one or more times</source>
        <target state="translated">coincidir una o varias veces</target>
        <note />
      </trans-unit>
      <trans-unit id="Regex_match_zero_or_more_times_lazy_long">
        <source>The *? quantifier matches the preceding element zero or more times, but as few times as possible. It is the lazy counterpart of the greedy quantifier *</source>
        <target state="translated">El cuantificador *? coincide con el elemento anterior cero o más veces, pero el menor número de veces que sea posible. Es el homólogo diferido del cuantificador expansivo *</target>
        <note />
      </trans-unit>
      <trans-unit id="Regex_match_zero_or_more_times_lazy_short">
        <source>match zero or more times (lazy)</source>
        <target state="translated">coincidir cero o más veces (diferido)</target>
        <note />
      </trans-unit>
      <trans-unit id="Regex_match_zero_or_more_times_long">
        <source>The * quantifier matches the preceding element zero or more times. It is equivalent to the {0,} quantifier. * is a greedy quantifier whose lazy equivalent is *?.</source>
        <target state="translated">El cuantificador * coincide con el elemento anterior cero o más veces. Es equivalente al cuantificador {0,}. * es un cuantificador expansivo cuyo equivalente diferido es *?.</target>
        <note />
      </trans-unit>
      <trans-unit id="Regex_match_zero_or_more_times_short">
        <source>match zero or more times</source>
        <target state="translated">coincidir cero o más veces</target>
        <note />
      </trans-unit>
      <trans-unit id="Regex_match_zero_or_one_time_lazy_long">
        <source>The ?? quantifier matches the preceding element zero or one time, but as few times as possible. It is the lazy counterpart of the greedy quantifier ?</source>
        <target state="translated">El cuantificador ?? coincide con el elemento anterior cero veces o una, pero el menor número de veces que sea posible. Es el homólogo diferido del cuantificador expansivo ?</target>
        <note />
      </trans-unit>
      <trans-unit id="Regex_match_zero_or_one_time_lazy_short">
        <source>match zero or one time (lazy)</source>
        <target state="translated">coincidir cero veces o una vez (diferido)</target>
        <note />
      </trans-unit>
      <trans-unit id="Regex_match_zero_or_one_time_long">
        <source>The ? quantifier matches the preceding element zero or one time. It is equivalent to the {0,1} quantifier. ? is a greedy quantifier whose lazy equivalent is ??.</source>
        <target state="translated">El cuantificador ? coincide con el elemento anterior cero veces o una. Es equivalente al cuantificador {0,1}. ? es un cuantificador expansivo cuyo equivalente diferido es ??.</target>
        <note />
      </trans-unit>
      <trans-unit id="Regex_match_zero_or_one_time_short">
        <source>match zero or one time</source>
        <target state="translated">coincidir cero veces o una vez</target>
        <note />
      </trans-unit>
      <trans-unit id="Regex_matched_subexpression_long">
        <source>This grouping construct captures a matched 'subexpression', where 'subexpression' is any valid regular expression pattern. Captures that use parentheses are numbered automatically from left to right based on the order of the opening parentheses in the regular expression, starting from one. The capture that is numbered zero is the text matched by the entire regular expression pattern.</source>
        <target state="translated">Esta construcción de agrupación captura una "subexpresión" coincidente, donde "subexpresión" es cualquier patrón de expresión regular válido. Las capturas que usan paréntesis se numeran automáticamente de izquierda a derecha según el orden de los paréntesis de apertura en la expresión regular, a partir de uno. La captura con número cero es el texto coincidente con el patrón de expresión regular completo.</target>
        <note />
      </trans-unit>
      <trans-unit id="Regex_matched_subexpression_short">
        <source>matched subexpression</source>
        <target state="translated">subexpresión coincidente</target>
        <note />
      </trans-unit>
      <trans-unit id="Regex_name">
        <source>name</source>
        <target state="translated">nombre</target>
        <note />
      </trans-unit>
      <trans-unit id="Regex_name1">
        <source>name1</source>
        <target state="translated">name1</target>
        <note />
      </trans-unit>
      <trans-unit id="Regex_name2">
        <source>name2</source>
        <target state="translated">name2</target>
        <note />
      </trans-unit>
      <trans-unit id="Regex_name_or_number">
        <source>name-or-number</source>
        <target state="translated">nombre o número</target>
        <note />
      </trans-unit>
      <trans-unit id="Regex_named_backreference_long">
        <source>A named or numbered backreference.

'name' is the name of a capturing group defined in the regular expression pattern.</source>
        <target state="translated">Una referencia inversa con nombre o numerada.

"name" es el nombre de un grupo de captura definido en el patrón de expresión regular.</target>
        <note />
      </trans-unit>
      <trans-unit id="Regex_named_backreference_short">
        <source>named backreference</source>
        <target state="translated">referencia inversa con nombre</target>
        <note />
      </trans-unit>
      <trans-unit id="Regex_named_matched_subexpression_long">
        <source>Captures a matched subexpression and lets you access it by name or by number.

'name' is a valid group name, and 'subexpression' is any valid regular expression pattern. 'name' must not contain any punctuation characters and cannot begin with a number.

If the RegexOptions parameter of a regular expression pattern matching method includes the RegexOptions.ExplicitCapture flag, or if the n option is applied to this subexpression, the only way to capture a subexpression is to explicitly name capturing groups.</source>
        <target state="translated">Captura una subexpresión coincidente y le permite acceder a ella por el nombre o el número.

"name" es un nombre de grupo válido y "subexpression" es cualquier patrón de expresión regular válido. "name" no debe contener ningún carácter de puntuación y no puede comenzar con un número.

Si el parámetro RegexOptions de un método de coincidencia de patrones de expresión regular incluye la marca RegexOptions.ExplicitCapture, o si la opción n se aplica a esta subexpresión, la única forma de capturar una subexpresión consiste en asignar un nombre explícito a los grupos de captura.</target>
        <note />
      </trans-unit>
      <trans-unit id="Regex_named_matched_subexpression_short">
        <source>named matched subexpression</source>
        <target state="translated">subexpresión coincidente con nombre</target>
        <note />
      </trans-unit>
      <trans-unit id="Regex_negative_character_group_long">
        <source>A negative character group specifies a list of characters that must not appear in an input string for a match to occur. The list of characters are specified individually.

Two or more character ranges can be concatenated. For example, to specify the range of decimal digits from "0" through "9", the range of lowercase letters from "a" through "f", and the range of uppercase letters from "A" through "F", use [0-9a-fA-F].</source>
        <target state="translated">Un grupo de caracteres negativos especifica una lista de caracteres que no deben aparecer en una cadena de entrada para que se produzca una correspondencia. La lista de caracteres se especifica individualmente.

Se pueden concatenar dos o más intervalos de caracteres. Por ejemplo, para especificar el intervalo de dígitos decimales de "0" a "9", el intervalo de letras minúsculas de "a" a "f" y el intervalo de letras mayúsculas de "A" a "F", utilice [0-9a-fA-F].</target>
        <note />
      </trans-unit>
      <trans-unit id="Regex_negative_character_group_short">
        <source>negative character group</source>
        <target state="translated">grupo de caracteres negativos</target>
        <note />
      </trans-unit>
      <trans-unit id="Regex_negative_character_range_long">
        <source>A negative character range specifies a list of characters that must not appear in an input string for a match to occur. 'firstCharacter' is the character that begins the range, and 'lastCharacter' is the character that ends the range.

Two or more character ranges can be concatenated. For example, to specify the range of decimal digits from "0" through "9", the range of lowercase letters from "a" through "f", and the range of uppercase letters from "A" through "F", use [0-9a-fA-F].</source>
        <target state="translated">Un intervalo de caracteres negativos especifica una lista de caracteres que no deben aparecer en una cadena de entrada para que se produzca una correspondencia. "firstCharacter" es el carácter con el que comienza el intervalo y "lastCharacter" es el carácter con el que finaliza el intervalo.

Se pueden concatenar dos o más intervalos de caracteres. Por ejemplo, para especificar el intervalo de dígitos decimales de "0" a "9", el intervalo de letras minúsculas de "a" a "f" y el intervalo de letras mayúsculas de "A" a "F", utilice [0-9a-fA-F].</target>
        <note />
      </trans-unit>
      <trans-unit id="Regex_negative_character_range_short">
        <source>negative character range</source>
        <target state="translated">intervalo de caracteres negativos</target>
        <note />
      </trans-unit>
      <trans-unit id="Regex_negative_unicode_category_long">
        <source>The regular expression construct \P{ name } matches any character that does not belong to a Unicode general category or named block, where name is the category abbreviation or named block name.</source>
        <target state="translated">La construcción de expresión regular \P{ name } coincide con cualquier carácter que no pertenezca a una categoría general o bloque con nombre de Unicode, donde el nombre es la abreviatura de la categoría o el nombre del bloque con nombre.</target>
        <note />
      </trans-unit>
      <trans-unit id="Regex_negative_unicode_category_short">
        <source>negative unicode category</source>
        <target state="translated">categoría de Unicode negativa</target>
        <note />
      </trans-unit>
      <trans-unit id="Regex_new_line_character_long">
        <source>Matches a new-line character, \u000A</source>
        <target state="translated">Coincide con un carácter de nueva línea, \u000A</target>
        <note />
      </trans-unit>
      <trans-unit id="Regex_new_line_character_short">
        <source>new-line character</source>
        <target state="translated">carácter de nueva línea</target>
        <note />
      </trans-unit>
      <trans-unit id="Regex_no">
        <source>no</source>
        <target state="translated">no</target>
        <note />
      </trans-unit>
      <trans-unit id="Regex_non_digit_character_long">
        <source>\D matches any non-digit character. It is equivalent to the \P{Nd} regular expression pattern.

If ECMAScript-compliant behavior is specified, \D is equivalent to [^0-9]</source>
        <target state="translated">\D coincide con cualquier carácter que no sea un dígito. Equivalente al patrón de expresión regular \P{Nd}.

Si se especifica un comportamiento compatible con ECMAScript, \D equivale a [^0-9]</target>
        <note />
      </trans-unit>
      <trans-unit id="Regex_non_digit_character_short">
        <source>non-digit character</source>
        <target state="translated">carácter que no es un dígito</target>
        <note />
      </trans-unit>
      <trans-unit id="Regex_non_white_space_character_long">
        <source>\S matches any non-white-space character. It is equivalent to the [^\f\n\r\t\v\x85\p{Z}] regular expression pattern, or the opposite of the regular expression pattern that is equivalent to \s, which matches white-space characters.

If ECMAScript-compliant behavior is specified, \S is equivalent to [^ \f\n\r\t\v]</source>
        <target state="translated">\S coincide con cualquier carácter que no sea un espacio en blanco. Equivalente al patrón de expresión regular [^\f\n\r\t\v\x85\p{Z}], o el contrario del modelo de expresión regular equivalente a \s, que corresponde a los caracteres de espacio en blanco.

Si se especifica un comportamiento compatible con ECMAScript, \S equivale a [^ \f\n\r\t\v]</target>
        <note />
      </trans-unit>
      <trans-unit id="Regex_non_white_space_character_short">
        <source>non-white-space character</source>
        <target state="translated">carácter que no es un espacio en blanco</target>
        <note />
      </trans-unit>
      <trans-unit id="Regex_non_word_boundary_long">
        <source>The \B anchor specifies that the match must not occur on a word boundary. It is the opposite of the \b anchor.</source>
        <target state="translated">El delimitador \B especifica que la coincidencia no se debe producir en un límite de palabras. Es el opuesto del delimitador \b.</target>
        <note />
      </trans-unit>
      <trans-unit id="Regex_non_word_boundary_short">
        <source>non-word boundary</source>
        <target state="translated">límite que no es una palabra</target>
        <note />
      </trans-unit>
      <trans-unit id="Regex_non_word_character_long">
        <source>\W matches any non-word character. It matches any character except for those in the following Unicode categories:

    Ll	Letter, Lowercase
    Lu	Letter, Uppercase
    Lt	Letter, Titlecase
    Lo	Letter, Other
    Lm	Letter, Modifier
    Mn	Mark, Nonspacing
    Nd	Number, Decimal Digit
    Pc	Punctuation, Connector

If ECMAScript-compliant behavior is specified, \W is equivalent to [^a-zA-Z_0-9]</source>
        <target state="translated">\W coincide con cualquier carácter que no sea una palabra. Coincide con cualquier carácter excepto los de las siguientes categorías Unicode:

    Ll	Letra, minúscula
    Lu	Letra, mayúscula
    Lt	Letra, tipo título
    Lo	Letra, otros
    Lm	Letra, modificador
    Mn	Marca, no espaciado
    Nd	Número, dígito decimal
    Pc	Puntuación, conector

Si se especifica un comportamiento compatible con ECMAScript, \W equivale a [^a-zA-Z_0-9]</target>
        <note>Note: Ll, Lu, Lt, Lo, Lm, Mn, Nd, and Pc are all things that should not be localized. </note>
      </trans-unit>
      <trans-unit id="Regex_non_word_character_short">
        <source>non-word character</source>
        <target state="translated">carácter que no es una palabra</target>
        <note />
      </trans-unit>
      <trans-unit id="Regex_noncapturing_group_long">
        <source>This construct does not capture the substring that is matched by a subexpression:

The noncapturing group construct is typically used when a quantifier is applied to a group, but the substrings captured by the group are of no interest.

If a regular expression includes nested grouping constructs, an outer noncapturing group construct does not apply to the inner nested group constructs.</source>
        <target state="translated">Esta construcción no captura la subcadena que coincide con una subexpresión:

La construcción de grupo que no captura se usa normalmente cuando un cuantificador se aplica a un grupo, pero las subcadenas capturadas por el grupo no tienen ningún interés.

Si una expresión regular incluye construcciones de agrupación anidadas, una construcción de grupo que no captura externa no se aplica a las construcciones de grupo anidadas internas.</target>
        <note />
      </trans-unit>
      <trans-unit id="Regex_noncapturing_group_short">
        <source>noncapturing group</source>
        <target state="translated">Grupo que no captura</target>
        <note />
      </trans-unit>
      <trans-unit id="Regex_number_decimal_digit">
        <source>number, decimal digit</source>
        <target state="translated">número, dígito decimal</target>
        <note />
      </trans-unit>
      <trans-unit id="Regex_number_letter">
        <source>number, letter</source>
        <target state="translated">número, letra</target>
        <note />
      </trans-unit>
      <trans-unit id="Regex_number_other">
        <source>number, other</source>
        <target state="translated">número, otro</target>
        <note />
      </trans-unit>
      <trans-unit id="Regex_numbered_backreference_long">
        <source>A numbered backreference, where 'number' is the ordinal position of the capturing group in the regular expression. For example, \4 matches the contents of the fourth capturing group.

There is an ambiguity between octal escape codes (such as \16) and \number backreferences that use the same notation. If the ambiguity is a problem, you can use the \k&lt;name&gt; notation, which is unambiguous and cannot be confused with octal character codes. Similarly, hexadecimal codes such as \xdd are unambiguous and cannot be confused with backreferences.</source>
        <target state="translated">Una referencia inversa numerada, donde "number" es la posición ordinal del grupo de captura en la expresión regular. Por ejemplo, \4 coincide con el contenido del cuarto grupo de captura.

Existe una ambigüedad entre los códigos de escape octales (como \16) y las referencias inversas de \number que usan la misma notación. Si la ambigüedad es un problema, puede utilizar la notación \k&lt;name&gt;, que no es ambigua y no se puede confundir con códigos de caracteres octales. Del mismo modo, los códigos hexadecimales como \xdd son inequívocos y no se pueden confundir con referencias inversas.</target>
        <note />
      </trans-unit>
      <trans-unit id="Regex_numbered_backreference_short">
        <source>numbered backreference</source>
        <target state="translated">referencia inversa numerada</target>
        <note />
      </trans-unit>
      <trans-unit id="Regex_other_control">
        <source>other, control</source>
        <target state="translated">otro, control</target>
        <note />
      </trans-unit>
      <trans-unit id="Regex_other_format">
        <source>other, format</source>
        <target state="translated">otro, formato</target>
        <note />
      </trans-unit>
      <trans-unit id="Regex_other_not_assigned">
        <source>other, not assigned</source>
        <target state="translated">otro, no asignado</target>
        <note />
      </trans-unit>
      <trans-unit id="Regex_other_private_use">
        <source>other, private use</source>
        <target state="translated">otro, uso privado</target>
        <note />
      </trans-unit>
      <trans-unit id="Regex_other_surrogate">
        <source>other, surrogate</source>
        <target state="translated">otro, suplente</target>
        <note />
      </trans-unit>
      <trans-unit id="Regex_positive_character_group_long">
        <source>A positive character group specifies a list of characters, any one of which may appear in an input string for a match to occur.</source>
        <target state="translated">Un grupo de caracteres positivos especifica una lista de caracteres, cualquiera de los cuales puede aparecer en una cadena de entrada para que se produzca una coincidencia.</target>
        <note />
      </trans-unit>
      <trans-unit id="Regex_positive_character_group_short">
        <source>positive character group</source>
        <target state="translated">grupo de caracteres positivos</target>
        <note />
      </trans-unit>
      <trans-unit id="Regex_positive_character_range_long">
        <source>A positive character range specifies a range of characters, any one of which may appear in an input string for a match to occur.  'firstCharacter' is the character that begins the range and 'lastCharacter' is the character that ends the range. </source>
        <target state="translated">Un intervalo de caracteres positivo especifica un intervalo de caracteres, cualquiera de los cuales puede aparecer en una cadena de entrada para que se produzca una coincidencia.  "firstCharacter" es el carácter con el que comienza el intervalo y "lastCharacter" es el carácter cpm el que finaliza el intervalo. </target>
        <note />
      </trans-unit>
      <trans-unit id="Regex_positive_character_range_short">
        <source>positive character range</source>
        <target state="translated">intervalo de caracteres positivos</target>
        <note />
      </trans-unit>
      <trans-unit id="Regex_punctuation_close">
        <source>punctuation, close</source>
        <target state="translated">puntuación, cerrar</target>
        <note />
      </trans-unit>
      <trans-unit id="Regex_punctuation_connector">
        <source>punctuation, connector</source>
        <target state="translated">puntuación, conector</target>
        <note />
      </trans-unit>
      <trans-unit id="Regex_punctuation_dash">
        <source>punctuation, dash</source>
        <target state="translated">puntuación, guion</target>
        <note />
      </trans-unit>
      <trans-unit id="Regex_punctuation_final_quote">
        <source>punctuation, final quote</source>
        <target state="translated">puntuación, comilla final</target>
        <note />
      </trans-unit>
      <trans-unit id="Regex_punctuation_initial_quote">
        <source>punctuation, initial quote</source>
        <target state="translated">puntuación, comilla inicial</target>
        <note />
      </trans-unit>
      <trans-unit id="Regex_punctuation_open">
        <source>punctuation, open</source>
        <target state="translated">puntuación, abrir</target>
        <note />
      </trans-unit>
      <trans-unit id="Regex_punctuation_other">
        <source>punctuation, other</source>
        <target state="translated">puntuación, otro</target>
        <note />
      </trans-unit>
      <trans-unit id="Regex_separator_line">
        <source>separator, line</source>
        <target state="translated">separador, línea</target>
        <note />
      </trans-unit>
      <trans-unit id="Regex_separator_paragraph">
        <source>separator, paragraph</source>
        <target state="translated">separador, párrafo</target>
        <note />
      </trans-unit>
      <trans-unit id="Regex_separator_space">
        <source>separator, space</source>
        <target state="translated">separador, espacio</target>
        <note />
      </trans-unit>
      <trans-unit id="Regex_start_of_string_only_long">
        <source>The \A anchor specifies that a match must occur at the beginning of the input string. It is identical to the ^ anchor, except that \A ignores the RegexOptions.Multiline option. Therefore, it can only match the start of the first line in a multiline input string.</source>
        <target state="translated">El delimitador \A especifica que debe producirse una coincidencia al principio de la cadena de entrada. Es idéntico al delimitador ^, excepto que \A omite la opción RegexOptions.Multiline. Por lo tanto, solo puede coincidir con el inicio de la primera línea en una cadena de entrada de varias líneas.</target>
        <note />
      </trans-unit>
      <trans-unit id="Regex_start_of_string_only_short">
        <source>start of string only</source>
        <target state="translated">solo el inicio de la cadena</target>
        <note />
      </trans-unit>
      <trans-unit id="Regex_start_of_string_or_line_long">
        <source>The ^ anchor specifies that the following pattern must begin at the first character position of the string. If you use ^ with the RegexOptions.Multiline option, the match must occur at the beginning of each line.</source>
        <target state="translated">El delimitador ^ especifica que el siguiente patrón debe comenzar en la primera posición de carácter de la cadena. Si usa ^ con la opción RegexOptions.Multiline, la coincidencia debe producirse al principio de cada línea.</target>
        <note />
      </trans-unit>
      <trans-unit id="Regex_start_of_string_or_line_short">
        <source>start of string or line</source>
        <target state="translated">Inicio de cadena o línea</target>
        <note />
      </trans-unit>
      <trans-unit id="Regex_subexpression">
        <source>subexpression</source>
        <target state="translated">subexpresión</target>
        <note />
      </trans-unit>
      <trans-unit id="Regex_symbol_currency">
        <source>symbol, currency</source>
        <target state="translated">símbolo, moneda</target>
        <note />
      </trans-unit>
      <trans-unit id="Regex_symbol_math">
        <source>symbol, math</source>
        <target state="translated">símbolo, matemático</target>
        <note />
      </trans-unit>
      <trans-unit id="Regex_symbol_modifier">
        <source>symbol, modifier</source>
        <target state="translated">símbolo, modificador</target>
        <note />
      </trans-unit>
      <trans-unit id="Regex_symbol_other">
        <source>symbol, other</source>
        <target state="translated">símbolo, otro</target>
        <note />
      </trans-unit>
      <trans-unit id="Regex_tab_character_long">
        <source>Matches a tab character, \u0009</source>
        <target state="translated">Coincide con un carácter de tabulación, \u0009</target>
        <note />
      </trans-unit>
      <trans-unit id="Regex_tab_character_short">
        <source>tab character</source>
        <target state="translated">carácter de tabulación</target>
        <note />
      </trans-unit>
      <trans-unit id="Regex_unicode_category_long">
        <source>The regular expression construct \p{ name } matches any character that belongs to a Unicode general category or named block, where name is the category abbreviation or named block name.</source>
        <target state="translated">El constructor de expresión regular \p{ name } coincide con cualquier carácter que pertenezca a una categoría general o bloque con nombre de Unicode, donde el nombre es la abreviatura de la categoría o el nombre del bloque con nombre.</target>
        <note />
      </trans-unit>
      <trans-unit id="Regex_unicode_category_short">
        <source>unicode category</source>
        <target state="translated">categoría unicode</target>
        <note />
      </trans-unit>
      <trans-unit id="Regex_unicode_escape_long">
        <source>Matches a UTF-16 code unit whose value is #### hexadecimal.</source>
        <target state="translated">Coincide con una unidad de código UTF-16 cuyo valor es #### hexadecimal.</target>
        <note />
      </trans-unit>
      <trans-unit id="Regex_unicode_escape_short">
        <source>unicode escape</source>
        <target state="translated">escape unicode</target>
        <note />
      </trans-unit>
      <trans-unit id="Regex_unicode_general_category_0">
        <source>Unicode General Category: {0}</source>
        <target state="translated">Categoría General de Unicode: {0}</target>
        <note />
      </trans-unit>
      <trans-unit id="Regex_vertical_tab_character_long">
        <source>Matches a vertical-tab character, \u000B</source>
        <target state="translated">Coincide con un carácter de tabulación vertical, \u000B</target>
        <note />
      </trans-unit>
      <trans-unit id="Regex_vertical_tab_character_short">
        <source>vertical-tab character</source>
        <target state="translated">carácter de tabulación vertical</target>
        <note />
      </trans-unit>
      <trans-unit id="Regex_white_space_character_long">
        <source>\s matches any white-space character. It is equivalent to the following escape sequences and Unicode categories:

    \f	The form feed character, \u000C
    \n	The newline character, \u000A
    \r	The carriage return character, \u000D
    \t	The tab character, \u0009
    \v	The vertical tab character, \u000B
    \x85	The ellipsis or NEXT LINE (NEL) character (…), \u0085
    \p{Z}	Matches any separator character

If ECMAScript-compliant behavior is specified, \s is equivalent to [ \f\n\r\t\v]</source>
        <target state="translated">\s coincide con cualquier carácter de espacio en blanco. Equivale a las siguientes secuencias de escape y categorías Unicode:

    \f	El carácter de avance de página, \u000C
    \n	El carácter de nueva línea, \u000A
    \r	El carácter de retorno de carro, \u000D
    \t	El carácter de tabulación, \u0009
    \v	El carácter de tabulación vertical, \u000B
    \x85	El carácter de puntos suspensivos o NEXT LINE (NEL) (...), \u0085
    \p{Z}	Corresponde a cualquier carácter separador

Si se especifica un comportamiento compatible con ECMAScript, \s equivale a [ \f\n\r\t\v]</target>
        <note />
      </trans-unit>
      <trans-unit id="Regex_white_space_character_short">
        <source>white-space character</source>
        <target state="translated">carácter de espacio en blanco</target>
        <note />
      </trans-unit>
      <trans-unit id="Regex_word_boundary_long">
        <source>The \b anchor specifies that the match must occur on a boundary between a word character (the \w language element) and a non-word character (the \W language element). Word characters consist of alphanumeric characters and underscores; a non-word character is any character that is not alphanumeric or an underscore. The match may also occur on a word boundary at the beginning or end of the string.

The \b anchor is frequently used to ensure that a subexpression matches an entire word instead of just the beginning or end of a word.</source>
        <target state="translated">El delimitador \b especifica que la coincidencia debe producirse en un límite entre un carácter de palabra (el elemento de lenguaje \w) y un carácter que no sea de palabra (el elemento del lenguaje \W). Los caracteres de palabra se componen de caracteres alfanuméricos y de subrayado; un carácter que no es de palabra es cualquier carácter que no sea alfanumérico o de subrayado. La coincidencia también puede producirse en un límite de palabra al principio o al final de la cadena.

El delimitador \b se usa con frecuencia para garantizar que una subexpresión coincide con una palabra completa en lugar de solo con el principio o el final de una palabra.</target>
        <note />
      </trans-unit>
      <trans-unit id="Regex_word_boundary_short">
        <source>word boundary</source>
        <target state="translated">límite de palabra</target>
        <note />
      </trans-unit>
      <trans-unit id="Regex_word_character_long">
        <source>\w matches any word character. A word character is a member of any of the following Unicode categories:

    Ll	Letter, Lowercase
    Lu	Letter, Uppercase
    Lt	Letter, Titlecase
    Lo	Letter, Other
    Lm	Letter, Modifier
    Mn	Mark, Nonspacing
    Nd	Number, Decimal Digit
    Pc	Punctuation, Connector

If ECMAScript-compliant behavior is specified, \w is equivalent to [a-zA-Z_0-9]</source>
        <target state="translated">\w coincide con cualquier carácter de palabra. Un carácter de palabra forma parte de cualquiera de las siguientes categorías Unicode:

    Ll	Letra, minúscula
    Lu	Letra, mayúscula
    Lt	Letra, tipo título
    Lo	Letra, otros
    Lm	Letra, modificador
    Mn	Marca, no espaciado
    Nd	Número, dígito decimal
    Pc	Puntuación, conector

Si se especifica un comportamiento compatible con ECMAScript, \w equivale a [a-zA-Z_0-9]</target>
        <note>Note: Ll, Lu, Lt, Lo, Lm, Mn, Nd, and Pc are all things that should not be localized.</note>
      </trans-unit>
      <trans-unit id="Regex_word_character_short">
        <source>word character</source>
        <target state="translated">carácter de palabra</target>
        <note />
      </trans-unit>
      <trans-unit id="Regex_yes">
        <source>yes</source>
        <target state="translated">sí</target>
        <note />
      </trans-unit>
      <trans-unit id="Regex_zero_width_negative_lookahead_assertion_long">
        <source>A zero-width negative lookahead assertion, where for the match to be successful, the input string must not match the regular expression pattern in subexpression. The matched string is not included in the match result.

A zero-width negative lookahead assertion is typically used either at the beginning or at the end of a regular expression. At the beginning of a regular expression, it can define a specific pattern that should not be matched when the beginning of the regular expression defines a similar but more general pattern to be matched. In this case, it is often used to limit backtracking. At the end of a regular expression, it can define a subexpression that cannot occur at the end of a match.</source>
        <target state="translated">Una aserción de búsqueda anticipada (lookahead) negativa de ancho cero, donde para que la coincidencia sea correcta, la cadena de entrada no debe coincidir con el patrón de expresión regular en la subexpresión. La cadena coincidente no se incluye en el resultado de la coincidencia.

Una aserción de búsqueda anticipada (lookahead) negativa de ancho cero se utiliza normalmente al principio o al final de una expresión regular. Al comienzo de una expresión regular, puede definir un patrón específico que no debe coincidir cuando el comienzo de la expresión regular define un patrón similar pero más general para la coincidencia. En este caso, se suele usar para limitar el seguimiento con retroceso. Al final de una expresión regular, puede definir una subexpresión que no se puede producir al final de una coincidencia.</target>
        <note />
      </trans-unit>
      <trans-unit id="Regex_zero_width_negative_lookahead_assertion_short">
        <source>zero-width negative lookahead assertion</source>
        <target state="translated">aserción de búsqueda anticipada (lookahead) negativa de ancho cero</target>
        <note />
      </trans-unit>
      <trans-unit id="Regex_zero_width_negative_lookbehind_assertion_long">
        <source>A zero-width negative lookbehind assertion, where for a match to be successful, 'subexpression' must not occur at the input string to the left of the current position. Any substring that does not match 'subexpression' is not included in the match result.

Zero-width negative lookbehind assertions are typically used at the beginning of regular expressions. The pattern that they define precludes a match in the string that follows. They are also used to limit backtracking when the last character or characters in a captured group must not be one or more of the characters that match that group's regular expression pattern.</source>
        <target state="translated">Una aserción de búsqueda retrasada (lookbehind) negativa de ancho cero, donde para que una coincidencia sea correcta, "subexpresión" no se debe producir en la cadena de entrada a la izquierda de la posición actual. Cualquier subcadena que no coincida con "subexpresión" no se incluye en el resultado de la coincidencia.

Las aserciones de búsqueda retrasada (lookbehind) negativas de ancho cero se usan normalmente al principio de las expresiones regulares. El patrón que definen excluye una coincidencia en la cadena que aparece a continuación. También se usan para limitar el seguimiento con retroceso cuando el último o los últimos caracteres de un grupo capturado no deban ser uno o varios de los caracteres que coinciden con el patrón de expresión regular de ese grupo.</target>
        <note />
      </trans-unit>
      <trans-unit id="Regex_zero_width_negative_lookbehind_assertion_short">
        <source>zero-width negative lookbehind assertion</source>
        <target state="translated">aserción de búsqueda retrasada (lookbehind) negativa de ancho cero</target>
        <note />
      </trans-unit>
      <trans-unit id="Regex_zero_width_positive_lookahead_assertion_long">
        <source>A zero-width positive lookahead assertion, where for a match to be successful, the input string must match the regular expression pattern in 'subexpression'. The matched substring is not included in the match result. A zero-width positive lookahead assertion does not backtrack.

Typically, a zero-width positive lookahead assertion is found at the end of a regular expression pattern. It defines a substring that must be found at the end of a string for a match to occur but that should not be included in the match. It is also useful for preventing excessive backtracking. You can use a zero-width positive lookahead assertion to ensure that a particular captured group begins with text that matches a subset of the pattern defined for that captured group.</source>
        <target state="translated">Una aserción de búsqueda anticipada (lookahead) positiva de ancho cero, donde para que una coincidencia sea correcta, la cadena de entrada debe coincidir con el modelo de expresión regular en "subexpresión". La subcadena coincidente no está incluida en el resultado de la coincidencia. Una aserción de búsqueda anticipada (lookahead) positiva de ancho cero no tiene seguimiento con retroceso.

Normalmente, una aserción de búsqueda anticipada (lookahead) positiva de ancho cero se encuentra al final de un patrón de expresión regular. Define una subcadena que debe encontrarse al final de una cadena para que se produzca una coincidencia, pero que no debe incluirse en la coincidencia. También resulta útil para evitar un seguimiento con retroceso excesivo. Puede usar una aserción de búsqueda anticipada (lookahead) positiva de ancho cero para asegurarse de que un grupo capturado en particular empiece con texto que coincida con un subconjunto del patrón definido para ese grupo capturado.</target>
        <note />
      </trans-unit>
      <trans-unit id="Regex_zero_width_positive_lookahead_assertion_short">
        <source>zero-width positive lookahead assertion</source>
        <target state="translated">aserción de búsqueda anticipada (lookahead) positiva de ancho cero</target>
        <note />
      </trans-unit>
      <trans-unit id="Regex_zero_width_positive_lookbehind_assertion_long">
        <source>A zero-width positive lookbehind assertion, where for a match to be successful, 'subexpression' must occur at the input string to the left of the current position. 'subexpression' is not included in the match result. A zero-width positive lookbehind assertion does not backtrack.

Zero-width positive lookbehind assertions are typically used at the beginning of regular expressions. The pattern that they define is a precondition for a match, although it is not a part of the match result.</source>
        <target state="translated">Una aserción de búsqueda retrasada (lookbehind) positiva de ancho cero, donde para que una coincidencia sea correcta, "subexpresión" debe aparecer en la cadena de entrada a la izquierda de la posición actual. "subexpresión" no se incluye en el resultado de la coincidencia. Una aserción de búsqueda retrasada (lookbehind) positiva de ancho cero no tiene seguimiento con retroceso.

Las aserciones de búsqueda retrasada (lookbehind) positivas de ancho cero se usan normalmente al principio de las expresiones regulares. El patrón que definen es una condición previa para una coincidencia, aunque no forma parte del resultado de la coincidencia.</target>
        <note />
      </trans-unit>
      <trans-unit id="Regex_zero_width_positive_lookbehind_assertion_short">
        <source>zero-width positive lookbehind assertion</source>
        <target state="translated">aserción de búsqueda retrasada (lookbehind) positiva de ancho cero</target>
        <note />
      </trans-unit>
      <trans-unit id="Related_method_signatures_found_in_metadata_will_not_be_updated">
        <source>Related method signatures found in metadata will not be updated.</source>
        <target state="translated">Las signaturas de método relacionadas encontradas en los metadatos no se actualizarán.</target>
        <note />
      </trans-unit>
      <trans-unit id="Removal_of_document_not_supported">
        <source>Removal of document not supported</source>
        <target state="translated">No se admite la eliminación del documento</target>
        <note />
      </trans-unit>
      <trans-unit id="Remove_async_modifier">
        <source>Remove 'async' modifier</source>
        <target state="translated">Quitar el modificador "async"</target>
        <note />
      </trans-unit>
      <trans-unit id="Remove_unnecessary_casts">
        <source>Remove unnecessary casts</source>
        <target state="translated">Quitar conversiones innecesarias</target>
        <note />
      </trans-unit>
      <trans-unit id="Remove_unused_variables">
        <source>Remove unused variables</source>
        <target state="translated">Quitar variables no utilizadas</target>
        <note />
      </trans-unit>
      <trans-unit id="Replace_0_with_1">
        <source>Replace '{0}' with '{1}' </source>
        <target state="translated">Reemplazar "{0}" por "{1}"</target>
        <note />
      </trans-unit>
      <trans-unit id="Resolve_conflict_markers">
        <source>Resolve conflict markers</source>
        <target state="translated">Resolver los marcadores de conflicto</target>
        <note />
      </trans-unit>
      <trans-unit id="RudeEdit">
        <source>Rude edit</source>
        <target state="translated">Edición superficial</target>
        <note />
      </trans-unit>
      <trans-unit id="Sort_accessibility_modifiers">
        <source>Sort accessibility modifiers</source>
        <target state="translated">Ordenar modificadores de accesibilidad</target>
        <note />
      </trans-unit>
      <trans-unit id="Split_into_consecutive_0_statements">
        <source>Split into consecutive '{0}' statements</source>
        <target state="translated">Dividir en instrucciones "{0}" consecutivas</target>
        <note />
      </trans-unit>
      <trans-unit id="Split_into_nested_0_statements">
        <source>Split into nested '{0}' statements</source>
        <target state="translated">Dividir en instrucciones "{0}" anidadas</target>
        <note />
      </trans-unit>
      <trans-unit id="StreamMustSupportReadAndSeek">
        <source>Stream must support read and seek operations.</source>
        <target state="translated">La secuencia debe admitir las operaciones de lectura y búsqueda.</target>
        <note />
      </trans-unit>
      <trans-unit id="Suppress_0">
        <source>Suppress {0}</source>
        <target state="translated">Suprimir {0}</target>
        <note />
      </trans-unit>
      <trans-unit id="TODO_colon_free_unmanaged_resources_unmanaged_objects_and_override_finalizer">
        <source>TODO: free unmanaged resources (unmanaged objects) and override finalizer</source>
        <target state="translated">TODO: liberar los recursos no administrados (objetos no administrados) y reemplazar el finalizador</target>
        <note />
      </trans-unit>
      <trans-unit id="TODO_colon_override_finalizer_only_if_0_has_code_to_free_unmanaged_resources">
        <source>TODO: override finalizer only if '{0}' has code to free unmanaged resources</source>
        <target state="translated">TODO: reemplazar el finalizador solo si "{0}" tiene código para liberar los recursos no administrados</target>
        <note />
      </trans-unit>
      <trans-unit id="Target_type_matches">
        <source>Target type matches</source>
        <target state="translated">El tipo de destino coincide con</target>
        <note />
      </trans-unit>
      <trans-unit id="The_assembly_0_containing_type_1_references_NET_Framework">
        <source>The assembly '{0}' containing type '{1}' references .NET Framework, which is not supported.</source>
        <target state="translated">El ensamblado "{0}" que contiene el tipo "{1}" hace referencia a .NET Framework, lo cual no se admite.</target>
        <note />
      </trans-unit>
      <trans-unit id="The_selection_contains_a_local_function_call_without_its_declaration">
        <source>The selection contains a local function call without its declaration.</source>
        <target state="translated">La selección contiene una llamada a una función local sin la declaración correspondiente.</target>
        <note />
      </trans-unit>
      <trans-unit id="Too_many_bars_in_conditional_grouping">
        <source>Too many | in (?()|)</source>
        <target state="translated">Demasiados | en (?()|)</target>
        <note>This is an error message shown to the user when they write an invalid Regular Expression. Example: (?(0)a|b|)</note>
      </trans-unit>
      <trans-unit id="Too_many_close_parens">
        <source>Too many )'s</source>
        <target state="translated">Demasiados )</target>
        <note>This is an error message shown to the user when they write an invalid Regular Expression. Example: )</note>
      </trans-unit>
      <trans-unit id="UnableToReadSourceFileOrPdb">
        <source>Unable to read source file '{0}' or the PDB built for the containing project. Any changes made to this file while debugging won't be applied until its content matches the built source.</source>
        <target state="translated">No se puede leer el archivo de código fuente "{0}" o el PDB compilado para el proyecto que lo contiene. Los cambios realizados en este archivo durante la depuración no se aplicarán hasta que su contenido coincida con el del código fuente compilado.</target>
        <note />
      </trans-unit>
      <trans-unit id="Unknown_property">
        <source>Unknown property</source>
        <target state="translated">Propiedad desconocida</target>
        <note>This is an error message shown to the user when they write an invalid Regular Expression. Example: \p{}</note>
      </trans-unit>
      <trans-unit id="Unknown_property_0">
        <source>Unknown property '{0}'</source>
        <target state="translated">Propiedad desconocida '{0}'</target>
        <note>This is an error message shown to the user when they write an invalid Regular Expression. Example: \p{xxx}. Here, {0} will be the name of the unknown property ('xxx')</note>
      </trans-unit>
      <trans-unit id="Unrecognized_control_character">
        <source>Unrecognized control character</source>
        <target state="translated">Carácter de control desconocido</target>
        <note>This is an error message shown to the user when they write an invalid Regular Expression. Example: [\c]</note>
      </trans-unit>
      <trans-unit id="Unrecognized_escape_sequence_0">
        <source>Unrecognized escape sequence \{0}</source>
        <target state="translated">Secuencia de escape no reconocida \{0}</target>
        <note>This is an error message shown to the user when they write an invalid Regular Expression. Example: \m. Here, {0} will be the unrecognized character ('m')</note>
      </trans-unit>
      <trans-unit id="Unrecognized_grouping_construct">
        <source>Unrecognized grouping construct</source>
        <target state="translated">Construcción de agrupación no reconocida</target>
        <note>This is an error message shown to the user when they write an invalid Regular Expression. Example: (?&lt;</note>
      </trans-unit>
      <trans-unit id="Unterminated_character_class_set">
        <source>Unterminated [] set</source>
        <target state="translated">Conjunto [] sin terminar</target>
        <note>This is an error message shown to the user when they write an invalid Regular Expression. Example: [</note>
      </trans-unit>
      <trans-unit id="Unterminated_regex_comment">
        <source>Unterminated (?#...) comment</source>
        <target state="translated">Comentario (?#...) sin terminar</target>
        <note>This is an error message shown to the user when they write an invalid Regular Expression. Example: (?#</note>
      </trans-unit>
      <trans-unit id="Unwrap_all_arguments">
        <source>Unwrap all arguments</source>
        <target state="translated">Desajustar todos los argumentos</target>
        <note />
      </trans-unit>
      <trans-unit id="Unwrap_all_parameters">
        <source>Unwrap all parameters</source>
        <target state="translated">Desajustar todos los parámetros</target>
        <note />
      </trans-unit>
      <trans-unit id="Unwrap_and_indent_all_arguments">
        <source>Unwrap and indent all arguments</source>
        <target state="translated">Desajustar todos los argumentos y aplicarles sangría</target>
        <note />
      </trans-unit>
      <trans-unit id="Unwrap_and_indent_all_parameters">
        <source>Unwrap and indent all parameters</source>
        <target state="translated">Desajustar todos los parámetros y aplicarles sangría</target>
        <note />
      </trans-unit>
      <trans-unit id="Unwrap_argument_list">
        <source>Unwrap argument list</source>
        <target state="translated">Desajustar la lista de argumentos</target>
        <note />
      </trans-unit>
      <trans-unit id="Unwrap_call_chain">
        <source>Unwrap call chain</source>
        <target state="translated">Desencapsular la cadena de llamadas</target>
        <note />
      </trans-unit>
      <trans-unit id="Unwrap_expression">
        <source>Unwrap expression</source>
        <target state="translated">Desajustar la expresión</target>
        <note />
      </trans-unit>
      <trans-unit id="Unwrap_parameter_list">
        <source>Unwrap parameter list</source>
        <target state="translated">Desajustar la lista de parámetros</target>
        <note />
      </trans-unit>
      <trans-unit id="Updating_a_0_around_an_active_statement_will_prevent_the_debug_session_from_continuing">
        <source>Updating a '{0}' around an active statement will prevent the debug session from continuing.</source>
        <target state="translated">Si se actualiza un "{0}" en torno a una instrucción activa, la sesión de depuración no podrá continuar.</target>
        <note />
      </trans-unit>
      <trans-unit id="Use_block_body_for_lambda_expressions">
        <source>Use block body for lambda expressions</source>
        <target state="translated">Usar cuerpo del bloque para las expresiones lambda</target>
        <note />
      </trans-unit>
      <trans-unit id="Use_expression_body_for_lambda_expressions">
        <source>Use expression body for lambda expressions</source>
        <target state="translated">Usar órgano de expresión para expresiones lambda</target>
        <note />
      </trans-unit>
      <trans-unit id="Use_interpolated_verbatim_string">
        <source>Use interpolated verbatim string</source>
        <target state="translated">Utilizar cadenas verbatim interpoladas</target>
        <note />
      </trans-unit>
      <trans-unit id="Value_colon">
        <source>Value:</source>
        <target state="translated">Valor:</target>
        <note />
      </trans-unit>
      <trans-unit id="Warning_colon_changing_namespace_may_produce_invalid_code_and_change_code_meaning">
        <source>Warning: Changing namespace may produce invalid code and change code meaning.</source>
        <target state="translated">Advertencia: si cambia Cambiar el espacio de nombres puede producir código inválido y cambiar el significado del código.</target>
        <note />
      </trans-unit>
      <trans-unit id="Warning_colon_semantics_may_change_when_converting_statement">
        <source>Warning: Semantics may change when converting statement.</source>
        <target state="translated">Advertencia: La semántica puede cambiar al convertir la instrucción.</target>
        <note />
      </trans-unit>
      <trans-unit id="Wrap_and_align_call_chain">
        <source>Wrap and align call chain</source>
        <target state="translated">Encapsular y alinear la cadena de llamadas</target>
        <note />
      </trans-unit>
      <trans-unit id="Wrap_and_align_expression">
        <source>Wrap and align expression</source>
        <target state="translated">Expresión de encapsulado y alineación</target>
        <note />
      </trans-unit>
      <trans-unit id="Wrap_and_align_long_call_chain">
        <source>Wrap and align long call chain</source>
        <target state="translated">Encapsular y alinear la cadena de llamadas larga</target>
        <note />
      </trans-unit>
      <trans-unit id="Wrap_call_chain">
        <source>Wrap call chain</source>
        <target state="translated">Encapsular la cadena de llamadas</target>
        <note />
      </trans-unit>
      <trans-unit id="Wrap_every_argument">
        <source>Wrap every argument</source>
        <target state="translated">Ajustar todos los argumentos</target>
        <note />
      </trans-unit>
      <trans-unit id="Wrap_every_parameter">
        <source>Wrap every parameter</source>
        <target state="translated">Ajustar todos los parámetros</target>
        <note />
      </trans-unit>
      <trans-unit id="Wrap_expression">
        <source>Wrap expression</source>
        <target state="translated">Ajustar la expresión</target>
        <note />
      </trans-unit>
      <trans-unit id="Wrap_long_argument_list">
        <source>Wrap long argument list</source>
        <target state="translated">Desajustar la lista larga de argumentos</target>
        <note />
      </trans-unit>
      <trans-unit id="Wrap_long_call_chain">
        <source>Wrap long call chain</source>
        <target state="translated">Encapsular la cadena de llamadas larga</target>
        <note />
      </trans-unit>
      <trans-unit id="Wrap_long_parameter_list">
        <source>Wrap long parameter list</source>
        <target state="translated">Ajustar la lista larga de parámetros</target>
        <note />
      </trans-unit>
      <trans-unit id="Wrapping">
        <source>Wrapping</source>
        <target state="translated">Ajuste</target>
        <note />
      </trans-unit>
      <trans-unit id="You_can_use_the_navigation_bar_to_switch_contexts">
        <source>You can use the navigation bar to switch contexts.</source>
        <target state="translated">Puede usar la barra de navegación para cambiar contextos.</target>
        <note />
      </trans-unit>
      <trans-unit id="_0_cannot_be_null_or_empty">
        <source>'{0}' cannot be null or empty.</source>
        <target state="translated">'{0}' no puede ser nulo ni estar vacío.</target>
        <note />
      </trans-unit>
      <trans-unit id="_0_cannot_be_null_or_whitespace">
        <source>'{0}' cannot be null or whitespace.</source>
        <target state="translated">"{0}" no puede ser NULL ni un espacio en blanco.</target>
        <note />
      </trans-unit>
      <trans-unit id="_0_dash_1">
        <source>{0} - {1}</source>
        <target state="translated">{0} - {1}</target>
        <note />
      </trans-unit>
      <trans-unit id="_0_is_not_null_here">
        <source>'{0}' is not null here.</source>
        <target state="translated">"{0}" no es NULL aquí.</target>
        <note />
      </trans-unit>
      <trans-unit id="_0_may_be_null_here">
        <source>'{0}' may be null here.</source>
        <target state="translated">"{0}" puede ser NULL aquí.</target>
        <note />
      </trans-unit>
      <trans-unit id="_10000000ths_of_a_second">
        <source>10,000,000ths of a second</source>
        <target state="translated">La diezmillonésima parte de un segundo</target>
        <note />
      </trans-unit>
      <trans-unit id="_10000000ths_of_a_second_description">
        <source>The "fffffff" custom format specifier represents the seven most significant digits of the seconds fraction; that is, it represents the ten millionths of a second in a date and time value.

Although it's possible to display the ten millionths of a second component of a time value, that value may not be meaningful. The precision of date and time values depends on the resolution of the system clock. On the Windows NT 3.5 (and later) and Windows Vista operating systems, the clock's resolution is approximately 10-15 milliseconds.</source>
        <target state="translated">El especificador de formato personalizado "fffffff" representa los siete dígitos más significativos de la fracción de segundos, es decir, las diez millonésimas de segundo de un valor de fecha y hora.

Aunque es posible mostrar las diez millonésimas de un componente de segundos de un valor de hora, puede que ese valor no sea significativo. La precisión de los valores de fecha y hora depende de la resolución del reloj del sistema. En los sistemas operativos Windows NT 3.5 (y posterior) y Windows Vista, la resolución del reloj es aproximadamente de 10-15 milisegundos.</target>
        <note />
      </trans-unit>
      <trans-unit id="_10000000ths_of_a_second_non_zero">
        <source>10,000,000ths of a second (non-zero)</source>
        <target state="translated">La diezmillonésima parte de un segundo (no cero)</target>
        <note />
      </trans-unit>
      <trans-unit id="_10000000ths_of_a_second_non_zero_description">
        <source>The "FFFFFFF" custom format specifier represents the seven most significant digits of the seconds fraction; that is, it represents the ten millionths of a second in a date and time value. However, trailing zeros or seven zero digits aren't displayed.

Although it's possible to display the ten millionths of a second component of a time value, that value may not be meaningful. The precision of date and time values depends on the resolution of the system clock. On the Windows NT 3.5 (and later) and Windows Vista operating systems, the clock's resolution is approximately 10-15 milliseconds.</source>
        <target state="translated">El especificador de formato personalizado "FFFFFFF" representa los siete dígitos más significativos de la fracción de segundos, es decir, las diez millonésimas de segundo de un valor de fecha y hora. Sin embargo, no se muestran los ceros finales ni los dígitos de siete ceros.

Aunque es posible mostrar las diez millonésimas de un componente de segundos de un valor de hora, puede que ese valor no sea significativo. La precisión de los valores de fecha y hora depende de la resolución del reloj del sistema. En los sistemas operativos Windows NT 3.5 (y posterior) y Windows Vista, la resolución del reloj es aproximadamente de 10-15 milisegundos.</target>
        <note />
      </trans-unit>
      <trans-unit id="_1000000ths_of_a_second">
        <source>1,000,000ths of a second</source>
        <target state="translated">1 millonésima parte de un segundo</target>
        <note />
      </trans-unit>
      <trans-unit id="_1000000ths_of_a_second_description">
        <source>The "ffffff" custom format specifier represents the six most significant digits of the seconds fraction; that is, it represents the millionths of a second in a date and time value.

Although it's possible to display the millionths of a second component of a time value, that value may not be meaningful. The precision of date and time values depends on the resolution of the system clock. On the Windows NT 3.5 (and later) and Windows Vista operating systems, the clock's resolution is approximately 10-15 milliseconds.</source>
        <target state="translated">El especificador de formato personalizado "ffffff" representa los seis dígitos más significativos de la fracción de segundos, es decir, las millonésimas de segundo de un valor de fecha y hora.

Aunque es posible mostrar las millonésimas de un componente de segundos de un valor de hora, puede que ese valor no sea significativo. La precisión de los valores de fecha y hora depende de la resolución del reloj del sistema. En los sistemas operativos Windows NT 3.5 (y posterior) y Windows Vista, la resolución del reloj es aproximadamente de 10-15 milisegundos.</target>
        <note />
      </trans-unit>
      <trans-unit id="_1000000ths_of_a_second_non_zero">
        <source>1,000,000ths of a second (non-zero)</source>
        <target state="translated">1 millonésima parte de un segundo (no cero)</target>
        <note />
      </trans-unit>
      <trans-unit id="_1000000ths_of_a_second_non_zero_description">
        <source>The "FFFFFF" custom format specifier represents the six most significant digits of the seconds fraction; that is, it represents the millionths of a second in a date and time value. However, trailing zeros or six zero digits aren't displayed.

Although it's possible to display the millionths of a second component of a time value, that value may not be meaningful. The precision of date and time values depends on the resolution of the system clock. On the Windows NT 3.5 (and later) and Windows Vista operating systems, the clock's resolution is approximately 10-15 milliseconds.</source>
        <target state="translated">El especificador de formato personalizado "FFFFFF" representa los seis dígitos más significativos de la fracción de segundos, es decir, las millonésimas de segundo de un valor de fecha y hora. Sin embargo, no se muestran los ceros finales ni los dígitos de seis ceros.

Aunque es posible mostrar las millonésimas de un componente de segundos de un valor de hora, puede que ese valor no sea significativo. La precisión de los valores de fecha y hora depende de la resolución del reloj del sistema. En los sistemas operativos Windows NT 3.5 (y posterior) y Windows Vista, la resolución del reloj es aproximadamente de 10-15 milisegundos.</target>
        <note />
      </trans-unit>
      <trans-unit id="_100000ths_of_a_second">
        <source>100,000ths of a second</source>
        <target state="translated">1 cienmilésima parte de un segundo</target>
        <note />
      </trans-unit>
      <trans-unit id="_100000ths_of_a_second_description">
        <source>The "fffff" custom format specifier represents the five most significant digits of the seconds fraction; that is, it represents the hundred thousandths of a second in a date and time value.

Although it's possible to display the hundred thousandths of a second component of a time value, that value may not be meaningful. The precision of date and time values depends on the resolution of the system clock. On the Windows NT 3.5 (and later) and Windows Vista operating systems, the clock's resolution is approximately 10-15 milliseconds.</source>
        <target state="translated">El especificador de formato personalizado "fffff" representa los cinco dígitos más significativos de la fracción de segundos, es decir, las cienmilésimas de segundo de un valor de fecha y hora.

Aunque se pueden mostrar las cienmilésimas de un componente de segundos de un valor de hora, es posible que ese valor no sea significativo. La precisión de los valores de fecha y hora depende de la resolución del reloj del sistema. En los sistemas operativos Windows NT 3.5 (y posterior) y Windows Vista, la resolución del reloj es aproximadamente de 10-15 milisegundos.</target>
        <note />
      </trans-unit>
      <trans-unit id="_100000ths_of_a_second_non_zero">
        <source>100,000ths of a second (non-zero)</source>
        <target state="translated">1 cienmilésima parte de un segundo (no cero)</target>
        <note />
      </trans-unit>
      <trans-unit id="_100000ths_of_a_second_non_zero_description">
        <source>The "FFFFF" custom format specifier represents the five most significant digits of the seconds fraction; that is, it represents the hundred thousandths of a second in a date and time value. However, trailing zeros or five zero digits aren't displayed.

Although it's possible to display the hundred thousandths of a second component of a time value, that value may not be meaningful. The precision of date and time values depends on the resolution of the system clock. On the Windows NT 3.5 (and later) and Windows Vista operating systems, the clock's resolution is approximately 10-15 milliseconds.</source>
        <target state="translated">El especificador de formato personalizado "FFFFF" representa los cinco dígitos más significativos de la fracción de segundos, es decir, las cienmilésimas de segundo de un valor de fecha y hora. Sin embargo, no se muestran los ceros finales ni los dígitos de cinco ceros.

Aunque se pueden mostrar las cienmilésimas de un componente de segundos de un valor de hora, es posible que ese valor no sea significativo. La precisión de los valores de fecha y hora depende de la resolución del reloj del sistema. En los sistemas operativos Windows NT 3.5 (y posterior) y Windows Vista, la resolución del reloj es aproximadamente de 10-15 milisegundos.</target>
        <note />
      </trans-unit>
      <trans-unit id="_10000ths_of_a_second">
        <source>10,000ths of a second</source>
        <target state="translated">1 diezmilésima parte de un segundo</target>
        <note />
      </trans-unit>
      <trans-unit id="_10000ths_of_a_second_description">
        <source>The "ffff" custom format specifier represents the four most significant digits of the seconds fraction; that is, it represents the ten thousandths of a second in a date and time value.

Although it's possible to display the ten thousandths of a second component of a time value, that value may not be meaningful. The precision of date and time values depends on the resolution of the system clock. On the Windows NT version 3.5 (and later) and Windows Vista operating systems, the clock's resolution is approximately 10-15 milliseconds.</source>
        <target state="translated">El especificador de formato personalizado "ffff" representa los cuatro dígitos más significativos de la fracción de segundos, es decir, las diezmilésimas de segundo de un valor de fecha y hora.

Aunque es posible mostrar las diezmilésimas de un componente de segundo de un valor de hora, puede que ese valor no sea significativo. La precisión de los valores de fecha y hora depende de la resolución del reloj del sistema. En los sistemas operativos Windows NT versión 3.5 (y posterior) y Windows Vista, la resolución del reloj es aproximadamente de 10-15 milisegundos.</target>
        <note />
      </trans-unit>
      <trans-unit id="_10000ths_of_a_second_non_zero">
        <source>10,000ths of a second (non-zero)</source>
        <target state="translated">1 diezmilésima parte de un segundo (no cero)</target>
        <note />
      </trans-unit>
      <trans-unit id="_10000ths_of_a_second_non_zero_description">
        <source>The "FFFF" custom format specifier represents the four most significant digits of the seconds fraction; that is, it represents the ten thousandths of a second in a date and time value. However, trailing zeros or four zero digits aren't displayed.

Although it's possible to display the ten thousandths of a second component of a time value, that value may not be meaningful. The precision of date and time values depends on the resolution of the system clock. On the Windows NT 3.5 (and later) and Windows Vista operating systems, the clock's resolution is approximately 10-15 milliseconds.</source>
        <target state="translated">El especificador de formato personalizado "FFFF" representa los cuatro dígitos más significativos de la fracción de segundos, es decir, las diezmilésimas de segundo de un valor de fecha y hora. Sin embargo, no se muestran los ceros finales ni los dígitos de cuatro ceros.

Aunque es posible mostrar la diezmilésima parte de un segundo de un valor de hora, puede que ese valor no sea significativo. La precisión de los valores de fecha y hora depende de la resolución del reloj del sistema. En los sistemas operativos Windows NT 3.5 (y posterior) y Windows Vista, la resolución del reloj es aproximadamente de 10-15 milisegundos.</target>
        <note />
      </trans-unit>
      <trans-unit id="_1000ths_of_a_second">
        <source>1,000ths of a second</source>
        <target state="translated">1 milésima parte de un segundo</target>
        <note />
      </trans-unit>
      <trans-unit id="_1000ths_of_a_second_description">
        <source>The "fff" custom format specifier represents the three most significant digits of the seconds fraction; that is, it represents the milliseconds in a date and time value.</source>
        <target state="translated">El especificador de formato personalizado "fff" representa los tres dígitos más significativos de la fracción de segundos, es decir, los milisegundos de un valor de fecha y hora.</target>
        <note />
      </trans-unit>
      <trans-unit id="_1000ths_of_a_second_non_zero">
        <source>1,000ths of a second (non-zero)</source>
        <target state="translated">1 milésima parte de un segundo (no cero)</target>
        <note />
      </trans-unit>
      <trans-unit id="_1000ths_of_a_second_non_zero_description">
        <source>The "FFF" custom format specifier represents the three most significant digits of the seconds fraction; that is, it represents the milliseconds in a date and time value. However, trailing zeros or three zero digits aren't displayed.</source>
        <target state="translated">El especificador de formato personalizado "FFF" representa los tres dígitos más significativos de la fracción de segundos, es decir, los milisegundos de un valor de fecha y hora. Sin embargo, no se muestran los ceros finales ni los dígitos de tres ceros.</target>
        <note />
      </trans-unit>
      <trans-unit id="_100ths_of_a_second">
        <source>100ths of a second</source>
        <target state="translated">1 cienmilésima parte de un segundo</target>
        <note />
      </trans-unit>
      <trans-unit id="_100ths_of_a_second_description">
        <source>The "ff" custom format specifier represents the two most significant digits of the seconds fraction; that is, it represents the hundredths of a second in a date and time value.</source>
        <target state="translated">El especificador de formato personalizado "ff" representa los dos dígitos más significativos de la fracción de segundos, es decir, la centésima parte de segundo de un valor de fecha y hora.</target>
        <note />
      </trans-unit>
      <trans-unit id="_100ths_of_a_second_non_zero">
        <source>100ths of a second (non-zero)</source>
        <target state="translated">1 cienmilésima parte de un segundo (no cero)</target>
        <note />
      </trans-unit>
      <trans-unit id="_100ths_of_a_second_non_zero_description">
        <source>The "FF" custom format specifier represents the two most significant digits of the seconds fraction; that is, it represents the hundredths of a second in a date and time value. However, trailing zeros or two zero digits aren't displayed.</source>
        <target state="translated">El especificador de formato personalizado "FF" representa los dos dígitos más significativos de la fracción de segundos, es decir, la centésima parte de un segundo de un valor de fecha y hora. Sin embargo, no se muestran los ceros finales ni los dígitos de dos ceros.</target>
        <note />
      </trans-unit>
      <trans-unit id="_10ths_of_a_second">
        <source>10ths of a second</source>
        <target state="translated">1 diezmilésima parte de un segundo</target>
        <note />
      </trans-unit>
      <trans-unit id="_10ths_of_a_second_description">
        <source>The "f" custom format specifier represents the most significant digit of the seconds fraction; that is, it represents the tenths of a second in a date and time value.

If the "f" format specifier is used without other format specifiers, it's interpreted as the "f" standard date and time format specifier.

When you use "f" format specifiers as part of a format string supplied to the ParseExact or TryParseExact method, the number of "f" format specifiers indicates the number of most significant digits of the seconds fraction that must be present to successfully parse the string.</source>
        <target state="new">The "f" custom format specifier represents the most significant digit of the seconds fraction; that is, it represents the tenths of a second in a date and time value.

If the "f" format specifier is used without other format specifiers, it's interpreted as the "f" standard date and time format specifier.

<<<<<<< HEAD
Cuando se usan especificadores de formato "f" como parte de una cadena de formato proporcionada al método ParseExact, TryParseExact, ParseExact o TryParseExact, el número de especificadores de formato "f" indica el número de dígitos más significativos de la fracción de segundos que deben estar presentes para analizar correctamente la cadena.</target>
=======
When you use "f" format specifiers as part of a format string supplied to the ParseExact or TryParseExact method, the number of "f" format specifiers indicates the number of most significant digits of the seconds fraction that must be present to successfully parse the string.</target>
>>>>>>> a2d38a0b
        <note>{Locked="ParseExact"}{Locked="TryParseExact"}{Locked=""f""}</note>
      </trans-unit>
      <trans-unit id="_10ths_of_a_second_non_zero">
        <source>10ths of a second (non-zero)</source>
        <target state="translated">1 diezmilésima parte de un segundo (no cero)</target>
        <note />
      </trans-unit>
      <trans-unit id="_10ths_of_a_second_non_zero_description">
        <source>The "F" custom format specifier represents the most significant digit of the seconds fraction; that is, it represents the tenths of a second in a date and time value. Nothing is displayed if the digit is zero.

If the "F" format specifier is used without other format specifiers, it's interpreted as the "F" standard date and time format specifier.

The number of "F" format specifiers used with the ParseExact, TryParseExact, ParseExact, or TryParseExact method indicates the maximum number of most significant digits of the seconds fraction that can be present to successfully parse the string.</source>
        <target state="translated">El especificador de formato personalizado "F" representa el dígito más significativo de la fracción de segundos, es decir, representa las décimas de segundo en un valor de fecha y hora. Si el dígito es cero, no se muestra nada.

Si el especificador de formato "F" se usa sin otros especificadores de formato, se interpreta como el especificador de formato de fecha y hora estándar "F".

El número de especificadores de formato "F" que se usan con los métodos ParseExact, TryParseExact, ParseExact o TryParseExact indica el número máximo de dígitos más significativos de la fracción de segundos que puede haber para analizar correctamente la cadena.</target>
        <note />
      </trans-unit>
      <trans-unit id="_12_hour_clock_1_2_digits">
        <source>12 hour clock (1-2 digits)</source>
        <target state="translated">Reloj de 12 horas (1-2 dígitos)</target>
        <note />
      </trans-unit>
      <trans-unit id="_12_hour_clock_1_2_digits_description">
        <source>The "h" custom format specifier represents the hour as a number from 1 through 12; that is, the hour is represented by a 12-hour clock that counts the whole hours since midnight or noon. A particular hour after midnight is indistinguishable from the same hour after noon. The hour is not rounded, and a single-digit hour is formatted without a leading zero. For example, given a time of 5:43 in the morning or afternoon, this custom format specifier displays "5".

If the "h" format specifier is used without other custom format specifiers, it's interpreted as a standard date and time format specifier and throws a FormatException.</source>
        <target state="translated">El especificador de formato personalizado "h" representa la hora como un número del 1 al 12, es decir, mediante un reloj de 12 horas que cuenta las horas enteras desde la medianoche o el mediodía. Una hora determinada después de la medianoche no se distingue de la misma hora después del mediodía. La hora no se redondea y el formato de una hora de un solo dígito es sin un cero inicial. Por ejemplo, a las 5:43 de la mañana o de la tarde, este especificador de formato personalizado muestra "5".

Si el especificador de formato "h" se usa sin otros especificadores de formato personalizado, se interpreta como un especificador de formato de fecha y hora estándar y produce una excepción FormatException.</target>
        <note />
      </trans-unit>
      <trans-unit id="_12_hour_clock_2_digits">
        <source>12 hour clock (2 digits)</source>
        <target state="translated">Reloj de 12 horas (2 dígitos)</target>
        <note />
      </trans-unit>
      <trans-unit id="_12_hour_clock_2_digits_description">
        <source>The "hh" custom format specifier (plus any number of additional "h" specifiers) represents the hour as a number from 01 through 12; that is, the hour is represented by a 12-hour clock that counts the whole hours since midnight or noon. A particular hour after midnight is indistinguishable from the same hour after noon. The hour is not rounded, and a single-digit hour is formatted with a leading zero. For example, given a time of 5:43 in the morning or afternoon, this format specifier displays "05".</source>
        <target state="translated">El especificador de formato personalizado "hh" (más cualquier número de especificadores "h" adicionales) representa la hora como un número de 01 al 12, es decir, mediante un reloj de 12 horas que cuenta las horas enteras desde la medianoche o el mediodía. Una hora determinada después de la medianoche no se distingue de la misma hora después del mediodía. La hora no se redondea y el formato de una hora de un solo dígito es con un cero inicial. Por ejemplo, a las 5:43 de la mañana o de la tarde, este especificador de formato muestra "05".</target>
        <note />
      </trans-unit>
      <trans-unit id="_24_hour_clock_1_2_digits">
        <source>24 hour clock (1-2 digits)</source>
        <target state="translated">Reloj de 24 horas (1-2 dígitos)</target>
        <note />
      </trans-unit>
      <trans-unit id="_24_hour_clock_1_2_digits_description">
        <source>The "H" custom format specifier represents the hour as a number from 0 through 23; that is, the hour is represented by a zero-based 24-hour clock that counts the hours since midnight. A single-digit hour is formatted without a leading zero.

If the "H" format specifier is used without other custom format specifiers, it's interpreted as a standard date and time format specifier and throws a FormatException.</source>
        <target state="translated">El especificador de formato personalizado "H" representa la hora como un número del 0 al 23; es decir, la hora se representa mediante un reloj de 24 horas de base cero que cuenta las horas desde la medianoche. Una hora con un solo dígito tiene un formato sin un cero inicial.

Si el especificador de formato "H" se usa sin otros especificadores de formato personalizado, se interpreta como un especificador de formato de fecha y hora estándar y produce una excepción FormatException.</target>
        <note />
      </trans-unit>
      <trans-unit id="_24_hour_clock_2_digits">
        <source>24 hour clock (2 digits)</source>
        <target state="translated">Reloj de 24 horas (2 dígitos)</target>
        <note />
      </trans-unit>
      <trans-unit id="_24_hour_clock_2_digits_description">
        <source>The "HH" custom format specifier (plus any number of additional "H" specifiers) represents the hour as a number from 00 through 23; that is, the hour is represented by a zero-based 24-hour clock that counts the hours since midnight. A single-digit hour is formatted with a leading zero.</source>
        <target state="translated">El especificador de formato personalizado "HH" (más cualquier número de especificadores "H" adicionales) representa la hora como un número de 00 a 23, es decir, mediante un reloj de 24 horas de base cero que cuenta las horas desde la medianoche. El formato de una hora de un solo dígito es con un cero inicial.</target>
        <note />
      </trans-unit>
      <trans-unit id="and_update_call_sites_directly">
        <source>and update call sites directly</source>
        <target state="new">and update call sites directly</target>
        <note />
      </trans-unit>
      <trans-unit id="code">
        <source>code</source>
        <target state="translated">código</target>
        <note />
      </trans-unit>
      <trans-unit id="date_separator">
        <source>date separator</source>
        <target state="translated">separador de fecha</target>
        <note />
      </trans-unit>
      <trans-unit id="date_separator_description">
        <source>The "/" custom format specifier represents the date separator, which is used to differentiate years, months, and days. The appropriate localized date separator is retrieved from the DateTimeFormatInfo.DateSeparator property of the current or specified culture.

Note: To change the date separator for a particular date and time string, specify the separator character within a literal string delimiter. For example, the custom format string mm'/'dd'/'yyyy produces a result string in which "/" is always used as the date separator. To change the date separator for all dates for a culture, either change the value of the DateTimeFormatInfo.DateSeparator property of the current culture, or instantiate a DateTimeFormatInfo object, assign the character to its DateSeparator property, and call an overload of the formatting method that includes an IFormatProvider parameter.

If the "/" format specifier is used without other custom format specifiers, it's interpreted as a standard date and time format specifier and throws a FormatException.</source>
        <target state="translated">El especificador de formato personalizado "/" representa el separador de fecha, que se usa para diferenciar los años, los meses y los días. El separador de fecha localizado apropiado se recupera de la propiedad DateTimeFormatInfo.DateSeparator de la referencia cultural actual o especificada.

Nota: Para cambiar el separador de fecha de una cadena de fecha y hora determinada, especifique el carácter separador dentro de un delimitador de cadena literal. Por ejemplo, la cadena de formato personalizado mm'/'dd'/'aaaa genera una cadena de resultado en la que "/" se usa siempre como el separador de fecha. Para cambiar el separador de fecha de todas las fechas de una referencia cultural, cambie el valor de la propiedad DateTimeFormatInfo.DateSeparator de la referencia cultural actual, o bien cree una instancia de un objeto DateTimeFormatInfo, asigne el carácter a su propiedad DateSeparator y llame a una sobrecarga del método de formato que incluye un parámetro IFormatProvider.

Si el especificador de formato "/" se usa sin otros especificadores de formato personalizado, se interpreta como un especificador de formato de fecha y hora estándar y produce una excepción FormatException.</target>
        <note />
      </trans-unit>
      <trans-unit id="day_of_the_month_1_2_digits">
        <source>day of the month (1-2 digits)</source>
        <target state="translated">día del mes (1-2 dígitos)</target>
        <note />
      </trans-unit>
      <trans-unit id="day_of_the_month_1_2_digits_description">
        <source>The "d" custom format specifier represents the day of the month as a number from 1 through 31. A single-digit day is formatted without a leading zero.

If the "d" format specifier is used without other custom format specifiers, it's interpreted as the "d" standard date and time format specifier.</source>
        <target state="translated">El especificador de formato personalizado "d" representa el día del mes como un número del 1 al 31. Un día con un solo dígito tiene un formato sin un cero inicial.

Si el especificador de formato "d" se usa sin otros especificadores de formato personalizados, se interpreta como el especificador de formato de fecha y hora estándar "d".</target>
        <note />
      </trans-unit>
      <trans-unit id="day_of_the_month_2_digits">
        <source>day of the month (2 digits)</source>
        <target state="translated">día del mes (2 dígitos)</target>
        <note />
      </trans-unit>
      <trans-unit id="day_of_the_month_2_digits_description">
        <source>The "dd" custom format string represents the day of the month as a number from 01 through 31. A single-digit day is formatted with a leading zero.</source>
        <target state="translated">La cadena de formato personalizado "dd" representa el día del mes como un número del 01 al 31. Un día con un solo dígito tiene un formato con un cero inicial.</target>
        <note />
      </trans-unit>
      <trans-unit id="day_of_the_week_abbreviated">
        <source>day of the week (abbreviated)</source>
        <target state="translated">día de la semana (abreviado)</target>
        <note />
      </trans-unit>
      <trans-unit id="day_of_the_week_abbreviated_description">
        <source>The "ddd" custom format specifier represents the abbreviated name of the day of the week. The localized abbreviated name of the day of the week is retrieved from the DateTimeFormatInfo.AbbreviatedDayNames property of the current or specified culture.</source>
        <target state="translated">El especificador de formato personalizado "ddd" representa el nombre abreviado del día de la semana. El nombre abreviado localizado del día de la semana se recupera de la propiedad DateTimeFormatInfo.AbbreviatedDayNames de la referencia cultural actual o especificada.</target>
        <note />
      </trans-unit>
      <trans-unit id="day_of_the_week_full">
        <source>day of the week (full)</source>
        <target state="translated">día de la semana (completo)</target>
        <note />
      </trans-unit>
      <trans-unit id="day_of_the_week_full_description">
        <source>The "dddd" custom format specifier (plus any number of additional "d" specifiers) represents the full name of the day of the week. The localized name of the day of the week is retrieved from the DateTimeFormatInfo.DayNames property of the current or specified culture.</source>
        <target state="translated">El especificador de formato personalizado "dddd" (más cualquier número de especificadores "d" adicionales) representa el nombre completo del día de la semana. El nombre localizado del día de la semana se recupera de la propiedad DateTimeFormatInfo.DayNames de la referencia cultural actual o especificada.</target>
        <note />
      </trans-unit>
      <trans-unit id="discard">
        <source>discard</source>
        <target state="translated">descartar</target>
        <note />
      </trans-unit>
      <trans-unit id="from_metadata">
        <source>from metadata</source>
        <target state="translated">de metadatos</target>
        <note />
      </trans-unit>
      <trans-unit id="full_long_date_time">
        <source>full long date/time</source>
        <target state="translated">fecha/hora completa en formato largo</target>
        <note />
      </trans-unit>
      <trans-unit id="full_long_date_time_description">
        <source>The "F" standard format specifier represents a custom date and time format string that is defined by the current DateTimeFormatInfo.FullDateTimePattern property. For example, the custom format string for the invariant culture is "dddd, dd MMMM yyyy HH:mm:ss".</source>
        <target state="translated">El especificador de formato estándar "F" representa una cadena de formato de fecha y hora personalizado que está definida por la propiedad DateTimeFormatInfo.FullDateTimePattern actual. Por ejemplo, la cadena de formato personalizado para la referencia cultural invariable es "dddd, dd MMMM aaaa HH:mm:ss".</target>
        <note />
      </trans-unit>
      <trans-unit id="full_short_date_time">
        <source>full short date/time</source>
        <target state="translated">fecha/hora completa en formato corto</target>
        <note />
      </trans-unit>
      <trans-unit id="full_short_date_time_description">
        <source>The Full Date Short Time ("f") Format Specifier

The "f" standard format specifier represents a combination of the long date ("D") and short time ("t") patterns, separated by a space.</source>
        <target state="translated">Especificador de formato de fecha completa y hora corta ("f")

El especificador de formato estándar "f" representa una combinación de los patrones de fecha larga ("D") y hora corta ("t"), separados por un espacio.</target>
        <note />
      </trans-unit>
      <trans-unit id="general_long_date_time">
        <source>general long date/time</source>
        <target state="translated">fecha y hora general en formato largo</target>
        <note />
      </trans-unit>
      <trans-unit id="general_long_date_time_description">
        <source>The "G" standard format specifier represents a combination of the short date ("d") and long time ("T") patterns, separated by a space.</source>
        <target state="translated">El especificador de formato estándar "G" representa una combinación de los patrones de fecha corta ("d") y hora larga ("T"), separados por un espacio.</target>
        <note />
      </trans-unit>
      <trans-unit id="general_short_date_time">
        <source>general short date/time</source>
        <target state="translated">fecha y hora general en formato corto</target>
        <note />
      </trans-unit>
      <trans-unit id="general_short_date_time_description">
        <source>The "g" standard format specifier represents a combination of the short date ("d") and short time ("t") patterns, separated by a space.</source>
        <target state="translated">El especificador de formato estándar "g" representa una combinación de los patrones de fecha corta ("d") y hora corta ("t"), separados por un espacio.</target>
        <note />
      </trans-unit>
      <trans-unit id="generic_overload">
        <source>generic overload</source>
        <target state="translated">sobrecarga genérica</target>
        <note />
      </trans-unit>
      <trans-unit id="generic_overloads">
        <source>generic overloads</source>
        <target state="translated">sobrecargas genéricas</target>
        <note />
      </trans-unit>
      <trans-unit id="in_0_1_2">
        <source>in {0} ({1} - {2})</source>
        <target state="translated">en {0} ({1} - {2})</target>
        <note />
      </trans-unit>
      <trans-unit id="in_Source_attribute">
        <source>in Source (attribute)</source>
        <target state="translated">en el origen (atributo)</target>
        <note />
      </trans-unit>
      <trans-unit id="into_extracted_method_to_invoke_at_call_sites">
        <source>into extracted method to invoke at call sites</source>
        <target state="new">into extracted method to invoke at call sites</target>
        <note />
      </trans-unit>
      <trans-unit id="into_new_overload">
        <source>into new overload</source>
        <target state="new">into new overload</target>
        <note />
      </trans-unit>
      <trans-unit id="long_date">
        <source>long date</source>
        <target state="translated">fecha larga</target>
        <note />
      </trans-unit>
      <trans-unit id="long_date_description">
        <source>The "D" standard format specifier represents a custom date and time format string that is defined by the current DateTimeFormatInfo.LongDatePattern property. For example, the custom format string for the invariant culture is "dddd, dd MMMM yyyy".</source>
        <target state="translated">El especificador de formato estándar "D" representa una cadena de formato de fecha y hora personalizado que está definida por la propiedad DateTimeFormatInfo.LongDatePattern actual. Por ejemplo, la cadena de formato personalizado para la referencia cultural invariable es "dddd, dd MMMM aaaa".</target>
        <note />
      </trans-unit>
      <trans-unit id="long_time">
        <source>long time</source>
        <target state="translated">hora larga</target>
        <note />
      </trans-unit>
      <trans-unit id="long_time_description">
        <source>The "T" standard format specifier represents a custom date and time format string that is defined by a specific culture's DateTimeFormatInfo.LongTimePattern property. For example, the custom format string for the invariant culture is "HH:mm:ss".</source>
        <target state="translated">El especificador de formato estándar "T" representa una cadena de formato de fecha y hora personalizado que está definida por la propiedad DateTimeFormatInfo.LongTimePattern de una referencia cultural específica. Por ejemplo, la cadena de formato personalizado para la referencia cultural invariable es "HH:mm:ss".</target>
        <note />
      </trans-unit>
      <trans-unit id="member_kind_and_name">
        <source>{0} '{1}'</source>
        <target state="translated">{0} "{1}"</target>
        <note>e.g. "method 'M'"</note>
      </trans-unit>
      <trans-unit id="minute_1_2_digits">
        <source>minute (1-2 digits)</source>
        <target state="translated">minuto (1-2 dígitos)</target>
        <note />
      </trans-unit>
      <trans-unit id="minute_1_2_digits_description">
        <source>The "m" custom format specifier represents the minute as a number from 0 through 59. The minute represents whole minutes that have passed since the last hour. A single-digit minute is formatted without a leading zero.

If the "m" format specifier is used without other custom format specifiers, it's interpreted as the "m" standard date and time format specifier.</source>
        <target state="translated">El especificador de formato personalizado "m" representa el minuto como un número del 0 al 59. El minuto representa los minutos enteros que han transcurrido desde la última hora. El formato de un minuto con un solo dígito se representa sin cero inicial.

Si el especificador de formato "m" se usa sin otros especificadores de formato personalizado, se interpreta como el especificador de formato de fecha y hora estándar "m".</target>
        <note />
      </trans-unit>
      <trans-unit id="minute_2_digits">
        <source>minute (2 digits)</source>
        <target state="translated">minuto (2 dígitos)</target>
        <note />
      </trans-unit>
      <trans-unit id="minute_2_digits_description">
        <source>The "mm" custom format specifier (plus any number of additional "m" specifiers) represents the minute as a number from 00 through 59. The minute represents whole minutes that have passed since the last hour. A single-digit minute is formatted with a leading zero.</source>
        <target state="translated">El especificador de formato personalizado "mm" (más cualquier número de especificadores "m" adicionales) representa el minuto como un número del 00 al 59. El minuto representa los minutos enteros que han transcurrido desde la última hora. El formato de un minuto con un solo dígito se representa sin cero inicial.</target>
        <note />
      </trans-unit>
      <trans-unit id="month_1_2_digits">
        <source>month (1-2 digits)</source>
        <target state="translated">mes (1-2 dígitos)</target>
        <note />
      </trans-unit>
      <trans-unit id="month_1_2_digits_description">
        <source>The "M" custom format specifier represents the month as a number from 1 through 12 (or from 1 through 13 for calendars that have 13 months). A single-digit month is formatted without a leading zero.

If the "M" format specifier is used without other custom format specifiers, it's interpreted as the "M" standard date and time format specifier.</source>
        <target state="translated">El especificador de formato personalizado "M" representa el mes como un número del 1 al 12 (o de 1 a 13 para los calendarios con 13 meses). El formato de un mes con un solo dígito se representa sin cero inicial.

Si el especificador de formato "M" se usa sin otros especificadores de formato personalizado, se interpreta como el especificador de formato de fecha y hora estándar "M".</target>
        <note />
      </trans-unit>
      <trans-unit id="month_2_digits">
        <source>month (2 digits)</source>
        <target state="translated">mes (2 dígitos)</target>
        <note />
      </trans-unit>
      <trans-unit id="month_2_digits_description">
        <source>The "MM" custom format specifier represents the month as a number from 01 through 12 (or from 1 through 13 for calendars that have 13 months). A single-digit month is formatted with a leading zero.</source>
        <target state="translated">El especificador de formato personalizado "MM" representa el mes como un número del 01 al 12 (o de 1 a 13 para los calendarios con 13 meses). El formato de un mes con un solo dígito se representa sin cero inicial.</target>
        <note />
      </trans-unit>
      <trans-unit id="month_abbreviated">
        <source>month (abbreviated)</source>
        <target state="translated">mes (abreviado)</target>
        <note />
      </trans-unit>
      <trans-unit id="month_abbreviated_description">
        <source>The "MMM" custom format specifier represents the abbreviated name of the month. The localized abbreviated name of the month is retrieved from the DateTimeFormatInfo.AbbreviatedMonthNames property of the current or specified culture.</source>
        <target state="translated">El especificador de formato personalizado "MMM" representa el nombre abreviado del mes. El nombre abreviado adaptado del mes se recupera de la propiedad DateTimeFormatInfo.AbbreviatedMonthNames de la referencia cultural actual o especificada.</target>
        <note />
      </trans-unit>
      <trans-unit id="month_day">
        <source>month day</source>
        <target state="translated">día del mes</target>
        <note />
      </trans-unit>
      <trans-unit id="month_day_description">
        <source>The "M" or "m" standard format specifier represents a custom date and time format string that is defined by the current DateTimeFormatInfo.MonthDayPattern property. For example, the custom format string for the invariant culture is "MMMM dd".</source>
        <target state="translated">El especificador de formato estándar "M" o "m" representa una cadena de formato de fecha y hora personalizado que está definida por la propiedad DateTimeFormatInfo.MonthDayPattern actual. Por ejemplo, la cadena de formato personalizado para la referencia cultural invariable es "MMMM dd".</target>
        <note />
      </trans-unit>
      <trans-unit id="month_full">
        <source>month (full)</source>
        <target state="translated">mes (completo)</target>
        <note />
      </trans-unit>
      <trans-unit id="month_full_description">
        <source>The "MMMM" custom format specifier represents the full name of the month. The localized name of the month is retrieved from the DateTimeFormatInfo.MonthNames property of the current or specified culture.</source>
        <target state="translated">El especificador de formato personalizado "MMMM" representa el nombre completo del mes. El nombre adaptado del mes se recupera de la propiedad DateTimeFormatInfo.AbbreviatedMonthNames de la referencia cultural actual o especificada.</target>
        <note />
      </trans-unit>
      <trans-unit id="overload">
        <source>overload</source>
        <target state="translated">sobrecarga</target>
        <note />
      </trans-unit>
      <trans-unit id="overloads_">
        <source>overloads</source>
        <target state="translated">sobrecargas</target>
        <note />
      </trans-unit>
      <trans-unit id="_0_Keyword">
        <source>{0} Keyword</source>
        <target state="translated">{0} Palabra clave</target>
        <note />
      </trans-unit>
      <trans-unit id="Encapsulate_field_colon_0_and_use_property">
        <source>Encapsulate field: '{0}' (and use property)</source>
        <target state="translated">Encapsular campo: '{0}' (y usar propiedad)</target>
        <note />
      </trans-unit>
      <trans-unit id="Encapsulate_field_colon_0_but_still_use_field">
        <source>Encapsulate field: '{0}' (but still use field)</source>
        <target state="translated">Encapsular campo: '{0}' (pero seguir usándolo)</target>
        <note />
      </trans-unit>
      <trans-unit id="Encapsulate_fields_and_use_property">
        <source>Encapsulate fields (and use property)</source>
        <target state="translated">Encapsular campos (y usar propiedad)</target>
        <note />
      </trans-unit>
      <trans-unit id="Encapsulate_fields_but_still_use_field">
        <source>Encapsulate fields (but still use field)</source>
        <target state="translated">Encapsular campos (pero seguir usando el campo)</target>
        <note />
      </trans-unit>
      <trans-unit id="Could_not_extract_interface_colon_The_selection_is_not_inside_a_class_interface_struct">
        <source>Could not extract interface: The selection is not inside a class/interface/struct.</source>
        <target state="translated">No se pudo extraer la interfaz: la selección no está dentro de una clase/interfaz/estructura.</target>
        <note />
      </trans-unit>
      <trans-unit id="Could_not_extract_interface_colon_The_type_does_not_contain_any_member_that_can_be_extracted_to_an_interface">
        <source>Could not extract interface: The type does not contain any member that can be extracted to an interface.</source>
        <target state="translated">No se pudo extraer la interfaz: el tipo no contiene ningún miembro que se pueda extraer a una interfaz.</target>
        <note />
      </trans-unit>
      <trans-unit id="can_t_not_construct_final_tree">
        <source>can't not construct final tree</source>
        <target state="translated">no se puede construir el árbol final</target>
        <note />
      </trans-unit>
      <trans-unit id="Parameters_type_or_return_type_cannot_be_an_anonymous_type_colon_bracket_0_bracket">
        <source>Parameters' type or return type cannot be an anonymous type : [{0}]</source>
        <target state="translated">El tipo de los parámetros o el tipo de valor devuelto no puede ser un tipo anónimo: [{0}]</target>
        <note />
      </trans-unit>
      <trans-unit id="The_selection_contains_no_active_statement">
        <source>The selection contains no active statement.</source>
        <target state="translated">La selección no contiene instrucciones activas.</target>
        <note />
      </trans-unit>
      <trans-unit id="The_selection_contains_an_error_or_unknown_type">
        <source>The selection contains an error or unknown type.</source>
        <target state="translated">La selección contiene un error o un tipo desconocido.</target>
        <note />
      </trans-unit>
      <trans-unit id="Type_parameter_0_is_hidden_by_another_type_parameter_1">
        <source>Type parameter '{0}' is hidden by another type parameter '{1}'.</source>
        <target state="translated">El parámetro de tipo '{0}' está oculto por otro parámetro de tipo '{1}'.</target>
        <note />
      </trans-unit>
      <trans-unit id="The_address_of_a_variable_is_used_inside_the_selected_code">
        <source>The address of a variable is used inside the selected code.</source>
        <target state="translated">La dirección de una variable se usa dentro del código seleccionado.</target>
        <note />
      </trans-unit>
      <trans-unit id="Assigning_to_readonly_fields_must_be_done_in_a_constructor_colon_bracket_0_bracket">
        <source>Assigning to readonly fields must be done in a constructor : [{0}].</source>
        <target state="translated">La asignación a campos de solo lectura se debe hacer en un constructor: [{0}].</target>
        <note />
      </trans-unit>
      <trans-unit id="generated_code_is_overlapping_with_hidden_portion_of_the_code">
        <source>generated code is overlapping with hidden portion of the code</source>
        <target state="translated">el código generado se superpone con la parte oculta del código</target>
        <note />
      </trans-unit>
      <trans-unit id="Add_optional_parameters_to_0">
        <source>Add optional parameters to '{0}'</source>
        <target state="translated">Agregar parámetros opcionales a "{0}"</target>
        <note />
      </trans-unit>
      <trans-unit id="Add_parameters_to_0">
        <source>Add parameters to '{0}'</source>
        <target state="translated">Agregar parámetros a "{0}"</target>
        <note />
      </trans-unit>
      <trans-unit id="Generate_delegating_constructor_0_1">
        <source>Generate delegating constructor '{0}({1})'</source>
        <target state="translated">Generar el constructor delegado '{0}({1})'</target>
        <note />
      </trans-unit>
      <trans-unit id="Generate_constructor_0_1">
        <source>Generate constructor '{0}({1})'</source>
        <target state="translated">Generar el constructor '{0}({1})'</target>
        <note />
      </trans-unit>
      <trans-unit id="Generate_field_assigning_constructor_0_1">
        <source>Generate field assigning constructor '{0}({1})'</source>
        <target state="translated">Generar campo asignando constructor '{0}({1})'</target>
        <note />
      </trans-unit>
      <trans-unit id="Generate_Equals_and_GetHashCode">
        <source>Generate Equals and GetHashCode</source>
        <target state="translated">Generar Equals y GetHashCode</target>
        <note />
      </trans-unit>
      <trans-unit id="Generate_Equals_object">
        <source>Generate Equals(object)</source>
        <target state="translated">Generar "Equals(object)"</target>
        <note />
      </trans-unit>
      <trans-unit id="Generate_GetHashCode">
        <source>Generate GetHashCode()</source>
        <target state="translated">Generar "GetHashCode()"</target>
        <note />
      </trans-unit>
      <trans-unit id="Generate_constructor_in_0">
        <source>Generate constructor in '{0}'</source>
        <target state="translated">Generar constructor en '{0}'</target>
        <note />
      </trans-unit>
      <trans-unit id="Generate_all">
        <source>Generate all</source>
        <target state="translated">Generar todo</target>
        <note />
      </trans-unit>
      <trans-unit id="Generate_enum_member_1_0">
        <source>Generate enum member '{1}.{0}'</source>
        <target state="translated">Generar miembro de enumeración "{1}.{0}"</target>
        <note />
      </trans-unit>
      <trans-unit id="Generate_constant_1_0">
        <source>Generate constant '{1}.{0}'</source>
        <target state="translated">Generar constante "{1}.{0}"</target>
        <note />
      </trans-unit>
      <trans-unit id="Generate_read_only_property_1_0">
        <source>Generate read-only property '{1}.{0}'</source>
        <target state="translated">Generar la propiedad de solo lectura '{1}.{0}'</target>
        <note />
      </trans-unit>
      <trans-unit id="Generate_property_1_0">
        <source>Generate property '{1}.{0}'</source>
        <target state="translated">Generar la propiedad '{1}.{0}'</target>
        <note />
      </trans-unit>
      <trans-unit id="Generate_read_only_field_1_0">
        <source>Generate read-only field '{1}.{0}'</source>
        <target state="translated">Generar el campo de solo lectura '{1}.{0}'</target>
        <note />
      </trans-unit>
      <trans-unit id="Generate_field_1_0">
        <source>Generate field '{1}.{0}'</source>
        <target state="translated">Generar campo "{1}.{0}"</target>
        <note />
      </trans-unit>
      <trans-unit id="Generate_local_0">
        <source>Generate local '{0}'</source>
        <target state="translated">Generar la variable local '{0}'</target>
        <note />
      </trans-unit>
      <trans-unit id="Generate_0_1_in_new_file">
        <source>Generate {0} '{1}' in new file</source>
        <target state="translated">Generar {0} '{1}' en archivo nuevo</target>
        <note />
      </trans-unit>
      <trans-unit id="Generate_nested_0_1">
        <source>Generate nested {0} '{1}'</source>
        <target state="translated">Generar {0} anidado '{1}'</target>
        <note />
      </trans-unit>
      <trans-unit id="Global_Namespace">
        <source>Global Namespace</source>
        <target state="translated">Espacio de nombres global</target>
        <note />
      </trans-unit>
      <trans-unit id="Implement_interface_abstractly">
        <source>Implement interface abstractly</source>
        <target state="translated">Implementar interfaz de forma abstracta</target>
        <note />
      </trans-unit>
      <trans-unit id="Implement_interface_through_0">
        <source>Implement interface through '{0}'</source>
        <target state="translated">Implementar interfaz a través de '{0}'</target>
        <note />
      </trans-unit>
      <trans-unit id="Implement_interface">
        <source>Implement interface</source>
        <target state="translated">Implementar interfaz</target>
        <note />
      </trans-unit>
      <trans-unit id="Introduce_field_for_0">
        <source>Introduce field for '{0}'</source>
        <target state="translated">Introducir el campo de '{0}'</target>
        <note />
      </trans-unit>
      <trans-unit id="Introduce_local_for_0">
        <source>Introduce local for '{0}'</source>
        <target state="translated">Introducir la variable local de '{0}'</target>
        <note />
      </trans-unit>
      <trans-unit id="Introduce_constant_for_0">
        <source>Introduce constant for '{0}'</source>
        <target state="translated">Introducir la constante de '{0}'</target>
        <note />
      </trans-unit>
      <trans-unit id="Introduce_local_constant_for_0">
        <source>Introduce local constant for '{0}'</source>
        <target state="translated">Introducir la constante local de '{0}'</target>
        <note />
      </trans-unit>
      <trans-unit id="Introduce_field_for_all_occurrences_of_0">
        <source>Introduce field for all occurrences of '{0}'</source>
        <target state="translated">Introducir el campo para todas las repeticiones de '{0}'</target>
        <note />
      </trans-unit>
      <trans-unit id="Introduce_local_for_all_occurrences_of_0">
        <source>Introduce local for all occurrences of '{0}'</source>
        <target state="translated">Introducir la variable local para todas las repeticiones de '{0}'</target>
        <note />
      </trans-unit>
      <trans-unit id="Introduce_constant_for_all_occurrences_of_0">
        <source>Introduce constant for all occurrences of '{0}'</source>
        <target state="translated">Introducir la constante para todas las repeticiones de '{0}'</target>
        <note />
      </trans-unit>
      <trans-unit id="Introduce_local_constant_for_all_occurrences_of_0">
        <source>Introduce local constant for all occurrences of '{0}'</source>
        <target state="translated">Introducir la constante local para todas las repeticiones de '{0}'</target>
        <note />
      </trans-unit>
      <trans-unit id="Introduce_query_variable_for_all_occurrences_of_0">
        <source>Introduce query variable for all occurrences of '{0}'</source>
        <target state="translated">Introducir la variable de consulta para todas las repeticiones de '{0}'</target>
        <note />
      </trans-unit>
      <trans-unit id="Introduce_query_variable_for_0">
        <source>Introduce query variable for '{0}'</source>
        <target state="translated">Introducir la variable de consulta de '{0}'</target>
        <note />
      </trans-unit>
      <trans-unit id="Anonymous_Types_colon">
        <source>Anonymous Types:</source>
        <target state="translated">Tipos anónimos:</target>
        <note />
      </trans-unit>
      <trans-unit id="is_">
        <source>is</source>
        <target state="translated">es</target>
        <note />
      </trans-unit>
      <trans-unit id="Represents_an_object_whose_operations_will_be_resolved_at_runtime">
        <source>Represents an object whose operations will be resolved at runtime.</source>
        <target state="translated">Representa un objeto cuyas operaciones se resolverán en tiempo de ejecución.</target>
        <note />
      </trans-unit>
      <trans-unit id="constant">
        <source>constant</source>
        <target state="translated">constante</target>
        <note />
      </trans-unit>
      <trans-unit id="field">
        <source>field</source>
        <target state="translated">Campo</target>
        <note />
      </trans-unit>
      <trans-unit id="local_constant">
        <source>local constant</source>
        <target state="translated">constante local</target>
        <note />
      </trans-unit>
      <trans-unit id="local_variable">
        <source>local variable</source>
        <target state="translated">variable local</target>
        <note />
      </trans-unit>
      <trans-unit id="label">
        <source>label</source>
        <target state="translated">Etiqueta</target>
        <note />
      </trans-unit>
      <trans-unit id="period_era">
        <source>period/era</source>
        <target state="translated">período o era</target>
        <note />
      </trans-unit>
      <trans-unit id="period_era_description">
        <source>The "g" or "gg" custom format specifiers (plus any number of additional "g" specifiers) represents the period or era, such as A.D. The formatting operation ignores this specifier if the date to be formatted doesn't have an associated period or era string.

If the "g" format specifier is used without other custom format specifiers, it's interpreted as the "g" standard date and time format specifier.</source>
        <target state="translated">Los especificadores de formato personalizado "g" o "gg" (más cualquier número de especificadores "g" adicionales) representan el período o la era, como D.C. La operación de formato omite este especificador si la fecha a la que se va a dar formato no tiene una cadena de período o era asociada.

Si el especificador de formato "g" se usa sin otros especificadores de formato personalizado, se interpreta como el especificador de formato de fecha y hora estándar "g".</target>
        <note />
      </trans-unit>
      <trans-unit id="range_variable">
        <source>range variable</source>
        <target state="translated">variable de rango</target>
        <note />
      </trans-unit>
      <trans-unit id="parameter">
        <source>parameter</source>
        <target state="translated">parámetro</target>
        <note />
      </trans-unit>
      <trans-unit id="in_">
        <source>in</source>
        <target state="translated">en</target>
        <note />
      </trans-unit>
      <trans-unit id="Summary_colon">
        <source>Summary:</source>
        <target state="translated">Resumen:</target>
        <note />
      </trans-unit>
      <trans-unit id="Locals_and_parameters">
        <source>Locals and parameters</source>
        <target state="translated">Variables locales y parámetros</target>
        <note />
      </trans-unit>
      <trans-unit id="Type_parameters_colon">
        <source>Type parameters:</source>
        <target state="translated">Parámetros de tipo:</target>
        <note />
      </trans-unit>
      <trans-unit id="Returns_colon">
        <source>Returns:</source>
        <target state="translated">Devuelve:</target>
        <note />
      </trans-unit>
      <trans-unit id="Exceptions_colon">
        <source>Exceptions:</source>
        <target state="translated">Excepciones:</target>
        <note />
      </trans-unit>
      <trans-unit id="Remarks_colon">
        <source>Remarks:</source>
        <target state="translated">Comentarios:</target>
        <note />
      </trans-unit>
      <trans-unit id="generating_source_for_symbols_of_this_type_is_not_supported">
        <source>generating source for symbols of this type is not supported</source>
        <target state="translated">no está permitido generar código fuente para símbolos de este tipo</target>
        <note />
      </trans-unit>
      <trans-unit id="Assembly">
        <source>Assembly</source>
        <target state="translated">ensamblado</target>
        <note />
      </trans-unit>
      <trans-unit id="location_unknown">
        <source>location unknown</source>
        <target state="translated">ubicación desconocida</target>
        <note />
      </trans-unit>
      <trans-unit id="Updating_0_will_prevent_the_debug_session_from_continuing">
        <source>Updating '{0}' will prevent the debug session from continuing.</source>
        <target state="translated">Actualizar '{0}' impedirá que continúe la sesión de depuración.</target>
        <note />
      </trans-unit>
      <trans-unit id="Updating_a_complex_statement_containing_an_await_expression_will_prevent_the_debug_session_from_continuing">
        <source>Updating a complex statement containing an await expression will prevent the debug session from continuing.</source>
        <target state="translated">Si se actualiza una instrucción compleja que contiene una expresión await, la sesión de depuración no podrá continuar.</target>
        <note />
      </trans-unit>
      <trans-unit id="Capturing_variable_0_that_hasn_t_been_captured_before_will_prevent_the_debug_session_from_continuing">
        <source>Capturing variable '{0}' that hasn't been captured before will prevent the debug session from continuing.</source>
        <target state="translated">La captura de una variable "{0}" que no se había capturado antes impedirá que continúe la sesión de depuración.</target>
        <note />
      </trans-unit>
      <trans-unit id="Ceasing_to_capture_variable_0_will_prevent_the_debug_session_from_continuing">
        <source>Ceasing to capture variable '{0}' will prevent the debug session from continuing.</source>
        <target state="translated">Si se deja de capturar la variable "{0}", la sesión de depuración no podrá continuar.</target>
        <note />
      </trans-unit>
      <trans-unit id="Deleting_captured_variable_0_will_prevent_the_debug_session_from_continuing">
        <source>Deleting captured variable '{0}' will prevent the debug session from continuing.</source>
        <target state="translated">La eliminación de la variable capturada "{0}" impedirá que continúe la sesión de depuración.</target>
        <note />
      </trans-unit>
      <trans-unit id="Changing_the_type_of_a_captured_variable_0_previously_of_type_1_will_prevent_the_debug_session_from_continuing">
        <source>Changing the type of a captured variable '{0}' previously of type '{1}' will prevent the debug session from continuing.</source>
        <target state="translated">El cambio de tipo de una variable capturada "{0}" que antes era de tipo "{1}" impedirá que continúe la sesión de depuración.</target>
        <note />
      </trans-unit>
      <trans-unit id="Changing_the_parameters_of_0_will_prevent_the_debug_session_from_continuing">
        <source>Changing the parameters of '{0}' will prevent the debug session from continuing.</source>
        <target state="translated">El cambio de los parámetros de '{0}' evitará que continúe la sesión de depuración.</target>
        <note />
      </trans-unit>
      <trans-unit id="Changing_the_return_type_of_0_will_prevent_the_debug_session_from_continuing">
        <source>Changing the return type of '{0}' will prevent the debug session from continuing.</source>
        <target state="translated">El cambio del tipo de retorno de '{0}' evitará que continúe la sesión de depuración.</target>
        <note />
      </trans-unit>
      <trans-unit id="Changing_the_type_of_0_will_prevent_the_debug_session_from_continuing">
        <source>Changing the type of '{0}' will prevent the debug session from continuing.</source>
        <target state="translated">El cambio del tipo de '{0}' evitará que continúe la sesión de depuración.</target>
        <note />
      </trans-unit>
      <trans-unit id="Changing_the_declaration_scope_of_a_captured_variable_0_will_prevent_the_debug_session_from_continuing">
        <source>Changing the declaration scope of a captured variable '{0}' will prevent the debug session from continuing.</source>
        <target state="translated">El cambio del ámbito de declaración de una variable "{0}" capturada impedirá que continúe la sesión de depuración.</target>
        <note />
      </trans-unit>
      <trans-unit id="Accessing_captured_variable_0_that_hasn_t_been_accessed_before_in_1_will_prevent_the_debug_session_from_continuing">
        <source>Accessing captured variable '{0}' that hasn't been accessed before in {1} will prevent the debug session from continuing.</source>
        <target state="translated">El acceso a una variable capturada "{0}" a la que no se había accedido antes en {1} impedirá que continúe la sesión de depuración.</target>
        <note />
      </trans-unit>
      <trans-unit id="Ceasing_to_access_captured_variable_0_in_1_will_prevent_the_debug_session_from_continuing">
        <source>Ceasing to access captured variable '{0}' in {1} will prevent the debug session from continuing.</source>
        <target state="translated">Si se deja de obtener acceso a la variable capturada "{0}" de {1}, la sesión de depuración no podrá continuar.</target>
        <note />
      </trans-unit>
      <trans-unit id="Adding_0_that_accesses_captured_variables_1_and_2_declared_in_different_scopes_will_prevent_the_debug_session_from_continuing">
        <source>Adding '{0}' that accesses captured variables '{1}' and '{2}' declared in different scopes will prevent the debug session from continuing.</source>
        <target state="translated">La adición de "{0}", que obtiene acceso a las variables capturadas "{1}" y "{2}" declaradas en distintos ámbitos, impedirá que continúe la sesión de depuración.</target>
        <note />
      </trans-unit>
      <trans-unit id="Removing_0_that_accessed_captured_variables_1_and_2_declared_in_different_scopes_will_prevent_the_debug_session_from_continuing">
        <source>Removing '{0}' that accessed captured variables '{1}' and '{2}' declared in different scopes will prevent the debug session from continuing.</source>
        <target state="translated">La eliminación del elemento "{0}", que obtuvo acceso a las variables capturadas "{1}" y "{2}" declaradas en distintos ámbitos, impedirá que continúe la sesión de depuración.</target>
        <note />
      </trans-unit>
      <trans-unit id="Adding_0_into_a_1_will_prevent_the_debug_session_from_continuing">
        <source>Adding '{0}' into a '{1}' will prevent the debug session from continuing.</source>
        <target state="translated">Agregar '{0}' en un '{1}' impedirá que continúe la sesión de depuración.</target>
        <note />
      </trans-unit>
      <trans-unit id="Adding_0_into_a_class_with_explicit_or_sequential_layout_will_prevent_the_debug_session_from_continuing">
        <source>Adding '{0}' into a class with explicit or sequential layout will prevent the debug session from continuing.</source>
        <target state="translated">Agregar '{0}' en una clase con un diseño explícito o secuencial impedirá que continúe la sesión de depuración.</target>
        <note />
      </trans-unit>
      <trans-unit id="Updating_the_modifiers_of_0_will_prevent_the_debug_session_from_continuing">
        <source>Updating the modifiers of '{0}' will prevent the debug session from continuing.</source>
        <target state="translated">Actualizar los modificadores de '{0}' impedirá que continúe la sesión de depuración.</target>
        <note />
      </trans-unit>
      <trans-unit id="Updating_the_Handles_clause_of_0_will_prevent_the_debug_session_from_continuing">
        <source>Updating the Handles clause of '{0}' will prevent the debug session from continuing.</source>
        <target state="translated">Actualizar la cláusula Handles de '{0}' impedirá que continúe la sesión de depuración.</target>
        <note />
      </trans-unit>
      <trans-unit id="Adding_0_with_the_Handles_clause_will_prevent_the_debug_session_from_continuing">
        <source>Adding '{0}' with the Handles clause will prevent the debug session from continuing.</source>
        <target state="translated">Agregar '{0}' con la cláusula Handles impedirá que la sesión de depuración continúe.</target>
        <note />
      </trans-unit>
      <trans-unit id="Updating_the_Implements_clause_of_a_0_will_prevent_the_debug_session_from_continuing">
        <source>Updating the Implements clause of a '{0}' will prevent the debug session from continuing.</source>
        <target state="translated">Actualizar la cláusula Implements de un '{0}' impedirá que continúe la sesión de depuración.</target>
        <note />
      </trans-unit>
      <trans-unit id="Changing_the_constraint_from_0_to_1_will_prevent_the_debug_session_from_continuing">
        <source>Changing the constraint from '{0}' to '{1}' will prevent the debug session from continuing.</source>
        <target state="translated">Cambiar la restricción de '{0}' a '{1}' impedirá que continúe la sesión de depuración.</target>
        <note />
      </trans-unit>
      <trans-unit id="Updating_the_variance_of_0_will_prevent_the_debug_session_from_continuing">
        <source>Updating the variance of '{0}' will prevent the debug session from continuing.</source>
        <target state="translated">Actualizar la varianza de '{0}' impedirá que continúe la sesión de depuración.</target>
        <note />
      </trans-unit>
      <trans-unit id="Updating_the_type_of_0_will_prevent_the_debug_session_from_continuing">
        <source>Updating the type of '{0}' will prevent the debug session from continuing.</source>
        <target state="translated">Actualizar el tipo de '{0}' impedirá que continúe la sesión de depuración.</target>
        <note />
      </trans-unit>
      <trans-unit id="Updating_the_initializer_of_0_will_prevent_the_debug_session_from_continuing">
        <source>Updating the initializer of '{0}' will prevent the debug session from continuing.</source>
        <target state="translated">Actualizar el inicializador de '{0}' impedirá que continúe la sesión de depuración.</target>
        <note />
      </trans-unit>
      <trans-unit id="Updating_the_size_of_a_0_will_prevent_the_debug_session_from_continuing">
        <source>Updating the size of a '{0}' will prevent the debug session from continuing.</source>
        <target state="translated">Actualizar el tamaño de un '{0}' impedirá que continúe la sesión de depuración.</target>
        <note />
      </trans-unit>
      <trans-unit id="Updating_the_underlying_type_of_0_will_prevent_the_debug_session_from_continuing">
        <source>Updating the underlying type of '{0}' will prevent the debug session from continuing.</source>
        <target state="translated">Actualizar el tipo subyacente de '{0}' impedirá que continúe la sesión de depuración.</target>
        <note />
      </trans-unit>
      <trans-unit id="Updating_the_base_class_and_or_base_interface_s_of_0_will_prevent_the_debug_session_from_continuing">
        <source>Updating the base class and/or base interface(s) of '{0}' will prevent the debug session from continuing.</source>
        <target state="translated">Actualizar la clase base y/o la(s) interfaz (interfaces) de '{0}' impedirá que continúe la sesión de depuración.</target>
        <note />
      </trans-unit>
      <trans-unit id="Updating_a_field_to_an_event_or_vice_versa_will_prevent_the_debug_session_from_continuing">
        <source>Updating a field to an event or vice versa will prevent the debug session from continuing.</source>
        <target state="translated">Actualizar un campo a un evento o viceversa impedirá que continúe la sesión de depuración.</target>
        <note />
      </trans-unit>
      <trans-unit id="Updating_the_kind_of_a_type_will_prevent_the_debug_session_from_continuing">
        <source>Updating the kind of a type will prevent the debug session from continuing.</source>
        <target state="translated">Actualizar el tipo de un tipo impedirá que continúe la sesión de depuración.</target>
        <note />
      </trans-unit>
      <trans-unit id="Updating_the_kind_of_an_property_event_accessor_will_prevent_the_debug_session_from_continuing">
        <source>Updating the kind of an property/event accessor will prevent the debug session from continuing.</source>
        <target state="translated">Actualizar el tipo de un descriptor de acceso de propiedad/evento impedirá que continúe la sesión de depuración.</target>
        <note />
      </trans-unit>
      <trans-unit id="Updating_the_kind_of_a_method_Sub_Function_will_prevent_the_debug_session_from_continuing">
        <source>Updating the kind of a method (Sub/Function) will prevent the debug session from continuing.</source>
        <target state="translated">Actualizar el tipo de un método (Sub/Function) impedirá que continúe la sesión de depuración.</target>
        <note />
      </trans-unit>
      <trans-unit id="Updating_the_library_name_of_Declare_Statement_will_prevent_the_debug_session_from_continuing">
        <source>Updating the library name of Declare Statement will prevent the debug session from continuing.</source>
        <target state="translated">Actualizar el nombre de biblioteca de Declarar instrucción impedirá que continúe la sesión de depuración.</target>
        <note />
      </trans-unit>
      <trans-unit id="Updating_the_alias_of_Declare_Statement_will_prevent_the_debug_session_from_continuing">
        <source>Updating the alias of Declare Statement will prevent the debug session from continuing.</source>
        <target state="translated">Actualizar el alias de Declarar instrucción impedirá que continúe la sesión de depuración.</target>
        <note />
      </trans-unit>
      <trans-unit id="Renaming_0_will_prevent_the_debug_session_from_continuing">
        <source>Renaming '{0}' will prevent the debug session from continuing.</source>
        <target state="translated">Cambiar el nombre de '{0}' impedirá que continúe la sesión de depuración.</target>
        <note />
      </trans-unit>
      <trans-unit id="Adding_0_will_prevent_the_debug_session_from_continuing">
        <source>Adding '{0}' will prevent the debug session from continuing.</source>
        <target state="translated">Agregar '{0}' impedirá que continúe la sesión de depuración.</target>
        <note />
      </trans-unit>
      <trans-unit id="Adding_an_abstract_0_or_overriding_an_inherited_0_will_prevent_the_debug_session_from_continuing">
        <source>Adding an abstract '{0}' or overriding an inherited '{0}' will prevent the debug session from continuing.</source>
        <target state="translated">Si se agrega un '{0}' abstracto o se invalida un '{0}' heredado, la sesión de depuración no podrá continuar.</target>
        <note />
      </trans-unit>
      <trans-unit id="Adding_a_MustOverride_0_or_overriding_an_inherited_0_will_prevent_the_debug_session_from_continuing">
        <source>Adding a MustOverride '{0}' or overriding an inherited '{0}' will prevent the debug session from continuing.</source>
        <target state="translated">Si se agrega un '{0}' MustOverride o se invalida un '{0}' heredado, la sesión de depuración no podrá continuar.</target>
        <note />
      </trans-unit>
      <trans-unit id="Adding_an_extern_0_will_prevent_the_debug_session_from_continuing">
        <source>Adding an extern '{0}' will prevent the debug session from continuing.</source>
        <target state="translated">Agregar un '{0}' externo impedirá que continúe la sesión de depuración.</target>
        <note />
      </trans-unit>
      <trans-unit id="Adding_an_imported_method_will_prevent_the_debug_session_from_continuing">
        <source>Adding an imported method will prevent the debug session from continuing.</source>
        <target state="translated">Agregar un método importado impedirá que continúe la sesión de depuración.</target>
        <note />
      </trans-unit>
      <trans-unit id="Adding_a_user_defined_0_will_prevent_the_debug_session_from_continuing">
        <source>Adding a user defined '{0}' will prevent the debug session from continuing.</source>
        <target state="translated">Agregar un '{0}' definido por el usuario impedirá que continúe la sesión de depuración.</target>
        <note />
      </trans-unit>
      <trans-unit id="Adding_a_generic_0_will_prevent_the_debug_session_from_continuing">
        <source>Adding a generic '{0}' will prevent the debug session from continuing.</source>
        <target state="translated">Agregar un '{0}' genérico impedirá que continúe la sesión de depuración,</target>
        <note />
      </trans-unit>
      <trans-unit id="Adding_0_around_an_active_statement_will_prevent_the_debug_session_from_continuing">
        <source>Adding '{0}' around an active statement will prevent the debug session from continuing.</source>
        <target state="translated">Agregar '{0}' en una instrucción activa impedirá que continúe la sesión de depuración.</target>
        <note />
      </trans-unit>
      <trans-unit id="Moving_0_will_prevent_the_debug_session_from_continuing">
        <source>Moving '{0}' will prevent the debug session from continuing.</source>
        <target state="translated">Mover '{0}' impedirá que continúe la sesión de depuración.</target>
        <note />
      </trans-unit>
      <trans-unit id="Deleting_0_will_prevent_the_debug_session_from_continuing">
        <source>Deleting {0} will prevent the debug session from continuing.</source>
        <target state="translated">Eliminar "{0}" impedirá que continúe la sesión de depuración.</target>
        <note />
      </trans-unit>
      <trans-unit id="Deleting_0_around_an_active_statement_will_prevent_the_debug_session_from_continuing">
        <source>Deleting '{0}' around an active statement will prevent the debug session from continuing.</source>
        <target state="translated">Eliminar '{0}' en una instrucción activa impedirá que continúe la sesión de depuración.</target>
        <note />
      </trans-unit>
      <trans-unit id="Adding_a_method_body_will_prevent_the_debug_session_from_continuing">
        <source>Adding a method body will prevent the debug session from continuing.</source>
        <target state="translated">Agregar un cuerpo de método impedirá que continúe la sesión de depuración.</target>
        <note />
      </trans-unit>
      <trans-unit id="Deleting_a_method_body_will_prevent_the_debug_session_from_continuing">
        <source>Deleting a method body will prevent the debug session from continuing.</source>
        <target state="translated">Eliminar un cuerpo de método impedirá que continúe la sesión de depuración.</target>
        <note />
      </trans-unit>
      <trans-unit id="Updating_async_or_iterator_modifier_around_an_active_statement_will_prevent_the_debug_session_from_continuing">
        <source>Updating async or iterator modifier around an active statement will prevent the debug session from continuing.</source>
        <target state="translated">La actualización del modificador async o iterator en una instrucción activa impedirá que la sesión de depuración continúe.</target>
        <note>{Locked="async"}{Locked="iterator"} "async" and "iterator" are C#/VB keywords and should not be localized.</note>
      </trans-unit>
      <trans-unit id="Modifying_a_generic_method_will_prevent_the_debug_session_from_continuing">
        <source>Modifying a generic method will prevent the debug session from continuing.</source>
        <target state="translated">Modificar un método genérico impedirá que continúe la sesión de depuración.</target>
        <note />
      </trans-unit>
      <trans-unit id="Modifying_whitespace_or_comments_in_a_generic_0_will_prevent_the_debug_session_from_continuing">
        <source>Modifying whitespace or comments in a generic '{0}' will prevent the debug session from continuing.</source>
        <target state="translated">Modificar espacios en blanco o comentarios en un '{0}' genérico impedirá que continúe la sesión de depuración.</target>
        <note />
      </trans-unit>
      <trans-unit id="Modifying_a_method_inside_the_context_of_a_generic_type_will_prevent_the_debug_session_from_continuing">
        <source>Modifying a method inside the context of a generic type will prevent the debug session from continuing.</source>
        <target state="translated">Modificar un método dentro del contexto de un tipo genérico impedirá que continúe la sesión de depuración.</target>
        <note />
      </trans-unit>
      <trans-unit id="Modifying_whitespace_or_comments_in_0_inside_the_context_of_a_generic_type_will_prevent_the_debug_session_from_continuing">
        <source>Modifying whitespace or comments in '{0}' inside the context of a generic type will prevent the debug session from continuing.</source>
        <target state="translated">Modificar espacios en blanco o comentarios en '{0}' dentro del contexto de un tipo genérico impedirá que continúe la sesión de depuración.</target>
        <note />
      </trans-unit>
      <trans-unit id="Modifying_the_initializer_of_0_in_a_generic_type_will_prevent_the_debug_session_from_continuing">
        <source>Modifying the initializer of '{0}' in a generic type will prevent the debug session from continuing.</source>
        <target state="translated">Modificar el inicializador de '{0}' en un tipo genérico impedirá que continúe la sesión de depuración.</target>
        <note />
      </trans-unit>
      <trans-unit id="Adding_a_constructor_to_a_type_with_a_field_or_property_initializer_that_contains_an_anonymous_function_will_prevent_the_debug_session_from_continuing">
        <source>Adding a constructor to a type with a field or property initializer that contains an anonymous function will prevent the debug session from continuing.</source>
        <target state="translated">Añadir un constructor a un tipo con un inicializador de campo o propiedad que contiene una función anónima detendrá la sesión de depuración.</target>
        <note />
      </trans-unit>
      <trans-unit id="Renaming_a_captured_variable_from_0_to_1_will_prevent_the_debug_session_from_continuing">
        <source>Renaming a captured variable, from '{0}' to '{1}' will prevent the debug session from continuing.</source>
        <target state="translated">Si cambia el nombre de una variable capturada de "{1}" a "{0}", la sesión de depuración no podrà continuar.</target>
        <note />
      </trans-unit>
      <trans-unit id="Modifying_a_catch_finally_handler_with_an_active_statement_in_the_try_block_will_prevent_the_debug_session_from_continuing">
        <source>Modifying a catch/finally handler with an active statement in the try block will prevent the debug session from continuing.</source>
        <target state="translated">Modificar un controlador catch/finally con una instrucción activa en el bloque try impedirá que continúe la sesión de depuración.</target>
        <note />
      </trans-unit>
      <trans-unit id="Modifying_a_try_catch_finally_statement_when_the_finally_block_is_active_will_prevent_the_debug_session_from_continuing">
        <source>Modifying a try/catch/finally statement when the finally block is active will prevent the debug session from continuing.</source>
        <target state="translated">Modificar una instrucción try/catch/finally cuando el bloque finally esté activo impedirá que continúe la sesión de depuración.</target>
        <note />
      </trans-unit>
      <trans-unit id="Modifying_a_catch_handler_around_an_active_statement_will_prevent_the_debug_session_from_continuing">
        <source>Modifying a catch handler around an active statement will prevent the debug session from continuing.</source>
        <target state="translated">Modificar un controlador catch en una instrucción activa impedirá que continúe la sesión de depuración.</target>
        <note />
      </trans-unit>
      <trans-unit id="Modifying_0_which_contains_the_stackalloc_operator_will_prevent_the_debug_session_from_continuing">
        <source>Modifying '{0}' which contains the 'stackalloc' operator will prevent the debug session from continuing.</source>
        <target state="translated">Modificar '{0}' que contenga el operador 'stackalloc' impedirá que continúe la sesión de depuración.</target>
        <note />
      </trans-unit>
      <trans-unit id="Modifying_an_active_0_which_contains_On_Error_or_Resume_statements_will_prevent_the_debug_session_from_continuing">
        <source>Modifying an active '{0}' which contains 'On Error' or 'Resume' statements will prevent the debug session from continuing.</source>
        <target state="translated">Modificar una '{0}' activa que contenga las instrucciones 'On Error' o 'Resume' impedirá que continúe la sesión de depuración.</target>
        <note />
      </trans-unit>
      <trans-unit id="Modifying_0_which_contains_an_Aggregate_Group_By_or_Join_query_clauses_will_prevent_the_debug_session_from_continuing">
        <source>Modifying '{0}' which contains an Aggregate, Group By, or Join query clauses will prevent the debug session from continuing.</source>
        <target state="translated">La modificación de '{0}', que contiene las cláusulas de consulta Aggregate, Group By o Join, evitará que continúe la sesión de depuración.</target>
        <note />
      </trans-unit>
      <trans-unit id="Modifying_source_with_experimental_language_features_enabled_will_prevent_the_debug_session_from_continuing">
        <source>Modifying source with experimental language features enabled will prevent the debug session from continuing.</source>
        <target state="translated">Modificar código fuente con funcionalidades experimentales de idioma habilitadas impedirá que continúe la sesión de depuración.</target>
        <note />
      </trans-unit>
      <trans-unit id="Updating_an_active_statement_will_prevent_the_debug_session_from_continuing">
        <source>Updating an active statement will prevent the debug session from continuing.</source>
        <target state="translated">Actualizar una instrucción activa impedirá que continúe la sesión de depuración.</target>
        <note />
      </trans-unit>
      <trans-unit id="Removing_0_that_contains_an_active_statement_will_prevent_the_debug_session_from_continuing">
        <source>Removing {0} that contains an active statement will prevent the debug session from continuing.</source>
        <target state="translated">Quitar "{0}", que contiene una instrucción activa, impedirá que continúe la sesión de depuración.</target>
        <note />
      </trans-unit>
      <trans-unit id="Adding_a_new_file_will_prevent_the_debug_session_from_continuing">
        <source>Adding a new file will prevent the debug session from continuing.</source>
        <target state="translated">Agregar un nuevo archivo impedirá que la sesión de depuración continúe.</target>
        <note />
      </trans-unit>
      <trans-unit id="Attribute_0_is_missing_Updating_an_async_method_or_an_iterator_will_prevent_the_debug_session_from_continuing">
        <source>Attribute '{0}' is missing. Updating an async method or an iterator will prevent the debug session from continuing.</source>
        <target state="translated">Falta el atributo '{0}'. Si se actualiza un método asincrónico o un iterador, no podrá continuar la sesión de depuración.</target>
        <note />
      </trans-unit>
      <trans-unit id="Unexpected_interface_member_kind_colon_0">
        <source>Unexpected interface member kind: {0}</source>
        <target state="translated">Tipo de miembro de interfaz inesperado: {0}</target>
        <note />
      </trans-unit>
      <trans-unit id="Unknown_symbol_kind">
        <source>Unknown symbol kind</source>
        <target state="translated">Tipo de símbolo desconocido</target>
        <note />
      </trans-unit>
      <trans-unit id="Generate_abstract_property_1_0">
        <source>Generate abstract property '{1}.{0}'</source>
        <target state="translated">Generar propiedad abstracta "{1}.{0}"</target>
        <note />
      </trans-unit>
      <trans-unit id="Generate_abstract_method_1_0">
        <source>Generate abstract method '{1}.{0}'</source>
        <target state="translated">Generar método abstracto "{1}.{0}"</target>
        <note />
      </trans-unit>
      <trans-unit id="Generate_method_1_0">
        <source>Generate method '{1}.{0}'</source>
        <target state="translated">Generar el método '{1}.{0}'</target>
        <note />
      </trans-unit>
      <trans-unit id="Requested_assembly_already_loaded_from_0">
        <source>Requested assembly already loaded from '{0}'.</source>
        <target state="translated">El ensamblado solicitado ya se ha cargado desde '{0}'.</target>
        <note />
      </trans-unit>
      <trans-unit id="The_symbol_does_not_have_an_icon">
        <source>The symbol does not have an icon.</source>
        <target state="translated">El símbolo no tiene un icono.</target>
        <note />
      </trans-unit>
      <trans-unit id="Asynchronous_method_cannot_have_ref_out_parameters_colon_bracket_0_bracket">
        <source>Asynchronous method cannot have ref/out parameters : [{0}]</source>
        <target state="translated">El método asincrónico no puede tener parámetros ref/out: [{0}]</target>
        <note />
      </trans-unit>
      <trans-unit id="The_member_is_defined_in_metadata">
        <source>The member is defined in metadata.</source>
        <target state="translated">El miembro está definido en metadatos.</target>
        <note />
      </trans-unit>
      <trans-unit id="You_can_only_change_the_signature_of_a_constructor_indexer_method_or_delegate">
        <source>You can only change the signature of a constructor, indexer, method or delegate.</source>
        <target state="translated">Solo se puede cambiar la firma de un constructor, indizador, método o delegado.</target>
        <note />
      </trans-unit>
      <trans-unit id="This_symbol_has_related_definitions_or_references_in_metadata_Changing_its_signature_may_result_in_build_errors_Do_you_want_to_continue">
        <source>This symbol has related definitions or references in metadata. Changing its signature may result in build errors.

Do you want to continue?</source>
        <target state="translated">Este símbolo tiene definiciones o referencias relacionadas en metadatos. Cambiar la firma puede provocar errores de compilación.

¿Quiere continuar?</target>
        <note />
      </trans-unit>
      <trans-unit id="Change_signature">
        <source>Change signature...</source>
        <target state="translated">Cambiar firma...</target>
        <note />
      </trans-unit>
      <trans-unit id="Generate_new_type">
        <source>Generate new type...</source>
        <target state="translated">Generar nuevo tipo...</target>
        <note />
      </trans-unit>
      <trans-unit id="User_Diagnostic_Analyzer_Failure">
        <source>User Diagnostic Analyzer Failure.</source>
        <target state="translated">Error del analizador de diagnóstico de usuario.</target>
        <note />
      </trans-unit>
      <trans-unit id="Analyzer_0_threw_an_exception_of_type_1_with_message_2">
        <source>Analyzer '{0}' threw an exception of type '{1}' with message '{2}'.</source>
        <target state="translated">El analizador '{0}' produjo una excepción de tipo '{1}' con el mensaje '{2}'.</target>
        <note />
      </trans-unit>
      <trans-unit id="Analyzer_0_threw_the_following_exception_colon_1">
        <source>Analyzer '{0}' threw the following exception:
'{1}'.</source>
        <target state="translated">El analizador '{0}' inició la siguiente excepción:
'{1}'.</target>
        <note />
      </trans-unit>
      <trans-unit id="Simplify_Names">
        <source>Simplify Names</source>
        <target state="translated">Simplificar nombres</target>
        <note />
      </trans-unit>
      <trans-unit id="Simplify_Member_Access">
        <source>Simplify Member Access</source>
        <target state="translated">Simplificar acceso de miembros</target>
        <note />
      </trans-unit>
      <trans-unit id="Remove_qualification">
        <source>Remove qualification</source>
        <target state="translated">Quitar cualificación</target>
        <note />
      </trans-unit>
      <trans-unit id="Unknown_error_occurred">
        <source>Unknown error occurred</source>
        <target state="translated">Se ha producido un error desconocido</target>
        <note />
      </trans-unit>
      <trans-unit id="Available">
        <source>Available</source>
        <target state="translated">Disponible</target>
        <note />
      </trans-unit>
      <trans-unit id="Not_Available">
        <source>Not Available ⚠</source>
        <target state="translated">No disponible ⚠</target>
        <note />
      </trans-unit>
      <trans-unit id="_0_1">
        <source>    {0} - {1}</source>
        <target state="translated">    {0} - {1}</target>
        <note />
      </trans-unit>
      <trans-unit id="in_Source">
        <source>in Source</source>
        <target state="translated">En origen</target>
        <note />
      </trans-unit>
      <trans-unit id="in_Suppression_File">
        <source>in Suppression File</source>
        <target state="translated">En&amp; archivo de supresión</target>
        <note />
      </trans-unit>
      <trans-unit id="Remove_Suppression_0">
        <source>Remove Suppression {0}</source>
        <target state="translated">Quitar supresión {0}</target>
        <note />
      </trans-unit>
      <trans-unit id="Remove_Suppression">
        <source>Remove Suppression</source>
        <target state="translated">Quitar supresión</target>
        <note />
      </trans-unit>
      <trans-unit id="Pending">
        <source>&lt;Pending&gt;</source>
        <target state="translated">&lt;pendiente&gt;</target>
        <note />
      </trans-unit>
      <trans-unit id="Note_colon_Tab_twice_to_insert_the_0_snippet">
        <source>Note: Tab twice to insert the '{0}' snippet.</source>
        <target state="translated">Nota: Presione dos veces la tecla Tab para insertar el fragmento de código '{0}'.</target>
        <note />
      </trans-unit>
      <trans-unit id="Implement_interface_explicitly_with_Dispose_pattern">
        <source>Implement interface explicitly with Dispose pattern</source>
        <target state="translated">Implementar la interfaz de forma explícita con el patrón de Dispose</target>
        <note />
      </trans-unit>
      <trans-unit id="Implement_interface_with_Dispose_pattern">
        <source>Implement interface with Dispose pattern</source>
        <target state="translated">Implementar la interfaz con el patrón de Dispose</target>
        <note />
      </trans-unit>
      <trans-unit id="Re_triage_0_currently_1">
        <source>Re-triage {0}(currently '{1}')</source>
        <target state="translated">Volver a evaluar prioridades de {0}(valor actual: '{1}')</target>
        <note />
      </trans-unit>
      <trans-unit id="Argument_cannot_have_a_null_element">
        <source>Argument cannot have a null element.</source>
        <target state="translated">El argumento no puede tener un elemento nulo.</target>
        <note />
      </trans-unit>
      <trans-unit id="Argument_cannot_be_empty">
        <source>Argument cannot be empty.</source>
        <target state="translated">El argumento no puede estar vacío.</target>
        <note />
      </trans-unit>
      <trans-unit id="Reported_diagnostic_with_ID_0_is_not_supported_by_the_analyzer">
        <source>Reported diagnostic with ID '{0}' is not supported by the analyzer.</source>
        <target state="translated">El analizador no admite el diagnóstico notificado con identificador '{0}'.</target>
        <note />
      </trans-unit>
      <trans-unit id="Computing_fix_all_occurrences_code_fix">
        <source>Computing fix all occurrences code fix...</source>
        <target state="translated">Calculando corrección de todas las repeticiones de corrección de código...</target>
        <note />
      </trans-unit>
      <trans-unit id="Fix_all_occurrences">
        <source>Fix all occurrences</source>
        <target state="translated">Corregir todas las repeticiones</target>
        <note />
      </trans-unit>
      <trans-unit id="Document">
        <source>Document</source>
        <target state="translated">Documento</target>
        <note />
      </trans-unit>
      <trans-unit id="Project">
        <source>Project</source>
        <target state="translated">Proyecto</target>
        <note />
      </trans-unit>
      <trans-unit id="Solution">
        <source>Solution</source>
        <target state="translated">Solución</target>
        <note />
      </trans-unit>
      <trans-unit id="TODO_colon_dispose_managed_state_managed_objects">
        <source>TODO: dispose managed state (managed objects)</source>
        <target state="translated">TODO: eliminar el estado administrado (objetos administrados)</target>
        <note />
      </trans-unit>
      <trans-unit id="TODO_colon_set_large_fields_to_null">
        <source>TODO: set large fields to null</source>
        <target state="translated">TODO: establecer los campos grandes como NULL</target>
        <note />
      </trans-unit>
      <trans-unit id="Modifying_0_which_contains_a_static_variable_will_prevent_the_debug_session_from_continuing">
        <source>Modifying '{0}' which contains a static variable will prevent the debug session from continuing.</source>
        <target state="translated">La modificación de '{0}', que contiene una variable estática, evitará que continúe la sesión de depuración.</target>
        <note />
      </trans-unit>
      <trans-unit id="Compiler2">
        <source>Compiler</source>
        <target state="translated">Compilador</target>
        <note />
      </trans-unit>
      <trans-unit id="Live">
        <source>Live</source>
        <target state="translated">Activo</target>
        <note />
      </trans-unit>
      <trans-unit id="enum_value">
        <source>enum value</source>
        <target state="translated">valor de enumeración</target>
        <note>{Locked="enum"} "enum" is a C#/VB keyword and should not be localized.</note>
      </trans-unit>
      <trans-unit id="const_field">
        <source>const field</source>
        <target state="translated">campo const</target>
        <note>{Locked="const"} "const" is a C#/VB keyword and should not be localized.</note>
      </trans-unit>
      <trans-unit id="method">
        <source>method</source>
        <target state="translated">método</target>
        <note />
      </trans-unit>
      <trans-unit id="operator_">
        <source>operator</source>
        <target state="translated">Operador</target>
        <note />
      </trans-unit>
      <trans-unit id="constructor">
        <source>constructor</source>
        <target state="translated">constructor</target>
        <note />
      </trans-unit>
      <trans-unit id="auto_property">
        <source>auto-property</source>
        <target state="translated">propiedad automática</target>
        <note />
      </trans-unit>
      <trans-unit id="property_">
        <source>property</source>
        <target state="translated">Propiedad</target>
        <note />
      </trans-unit>
      <trans-unit id="event_accessor">
        <source>event accessor</source>
        <target state="translated">descriptor de acceso de eventos</target>
        <note />
      </trans-unit>
      <trans-unit id="rfc1123_date_time">
        <source>rfc1123 date/time</source>
        <target state="translated">fecha y hora de rfc1123</target>
        <note />
      </trans-unit>
      <trans-unit id="rfc1123_date_time_description">
        <source>The "R" or "r" standard format specifier represents a custom date and time format string that is defined by the DateTimeFormatInfo.RFC1123Pattern property. The pattern reflects a defined standard, and the property is read-only. Therefore, it is always the same, regardless of the culture used or the format provider supplied. The custom format string is "ddd, dd MMM yyyy HH':'mm':'ss 'GMT'". When this standard format specifier is used, the formatting or parsing operation always uses the invariant culture.</source>
        <target state="translated">El especificador de formato estándar "R" o "r" representa una cadena de formato de fecha y hora personalizado que está definida por la propiedad DateTimeFormatInfo.RFC1123Pattern. El patrón refleja un estándar definido y la propiedad es de solo lectura. Por lo tanto, siempre es el mismo, independientemente de la referencia cultural utilizada o del proveedor de formato proporcionado. La cadena de formato personalizado es "ddd, dd MMM yyyy HH':'mm':'ss 'GMT'". Cuando se usa este especificador de formato estándar, la operación de formato o análisis utiliza siempre la referencia cultural invariable.</target>
        <note />
      </trans-unit>
      <trans-unit id="round_trip_date_time">
        <source>round-trip date/time</source>
        <target state="translated">fecha y hora de recorrido de ida y vuelta</target>
        <note />
      </trans-unit>
      <trans-unit id="round_trip_date_time_description">
        <source>The "O" or "o" standard format specifier represents a custom date and time format string using a pattern that preserves time zone information and emits a result string that complies with ISO 8601. For DateTime values, this format specifier is designed to preserve date and time values along with the DateTime.Kind property in text. The formatted string can be parsed back by using the DateTime.Parse(String, IFormatProvider, DateTimeStyles) or DateTime.ParseExact method if the styles parameter is set to DateTimeStyles.RoundtripKind.

The "O" or "o" standard format specifier corresponds to the "yyyy'-'MM'-'dd'T'HH':'mm':'ss'.'fffffffK" custom format string for DateTime values and to the "yyyy'-'MM'-'dd'T'HH':'mm':'ss'.'fffffffzzz" custom format string for DateTimeOffset values. In this string, the pairs of single quotation marks that delimit individual characters, such as the hyphens, the colons, and the letter "T", indicate that the individual character is a literal that cannot be changed. The apostrophes do not appear in the output string.

The "O" or "o" standard format specifier (and the "yyyy'-'MM'-'dd'T'HH':'mm':'ss'.'fffffffK" custom format string) takes advantage of the three ways that ISO 8601 represents time zone information to preserve the Kind property of DateTime values:

    The time zone component of DateTimeKind.Local date and time values is an offset from UTC (for example, +01:00, -07:00). All DateTimeOffset values are also represented in this format.

    The time zone component of DateTimeKind.Utc date and time values uses "Z" (which stands for zero offset) to represent UTC.

    DateTimeKind.Unspecified date and time values have no time zone information.

Because the "O" or "o" standard format specifier conforms to an international standard, the formatting or parsing operation that uses the specifier always uses the invariant culture and the Gregorian calendar.

Strings that are passed to the Parse, TryParse, ParseExact, and TryParseExact methods of DateTime and DateTimeOffset can be parsed by using the "O" or "o" format specifier if they are in one of these formats. In the case of DateTime objects, the parsing overload that you call should also include a styles parameter with a value of DateTimeStyles.RoundtripKind. Note that if you call a parsing method with the custom format string that corresponds to the "O" or "o" format specifier, you won't get the same results as "O" or "o". This is because parsing methods that use a custom format string can't parse the string representation of date and time values that lack a time zone component or use "Z" to indicate UTC.</source>
        <target state="translated">El especificador de formato estándar "O" o bien "o" representa una cadena de formato de fecha y hora personalizado con un patrón que conserva la información de la zona horaria y emite una cadena de resultado que se ajusta a la norma ISO 8601. Para valores de fecha y hora, este especificador de formato está diseñado para conservar los valores de fecha y hora junto con la propiedad DateTime.Kind en el texto. La cadena con formato se puede analizar de nuevo con el método DateTime.Parse (String, IFormatProvider, DateTimeStyles) o DateTime.ParseExact si el parámetro Styles se establece en DateTimeStyles.RoundtripKind.

El especificador de formato estándar "O" o bien "o" se corresponde con la cadena de formato personalizado "yyyy'-'MM'-'dd'T'HH':'mm':'ss'.'fffffffK" para valores de DateTime y con la cadena de formato personalizado "yyyy'-'MM'-'dd'T'HH':'mm':'ss'.'fffffffzzz" para valores de DateTimeOffset. En esta cadena, los pares de comillas simples que delimitan los caracteres individuales, como los guiones, los dos puntos y la letra "T", indican que el carácter individual es un literal que no se puede cambiar. Los apóstrofos no aparecen en la cadena de salida.

El especificador de formato estándar "O" o bien "o" (y la cadena de formato personalizado "yyyy'-'MM'-'dd'T'HH':'mm':'ss'.'fffffffK" aprovecha las tres formas en que ISO 8601 representa la información de la zona horaria para conservar la propiedad Kind de los valores de DateTime:

    El componente de zona horaria de los valores de fecha y hora de DateTimeKind.Local tiene una diferencia respecto a la hora UTC (por ejemplo, +01:00,-07:00). Todos los valores de DateTimeOffset también se representan con este formato.

    El componente de zona horaria de los valores de fecha y hora de DateTimeKind.Utc utilizan "Z" (que significa que la diferencia es cero) para representar la hora UTC.

    Los valores de fecha y hora de DateTimeKind.Unspecified no tienen información de zona horaria.

Dado que el especificador de formato estándar "O" o bien "o" se ajusta a un estándar internacional, la operación de formato o análisis que usa el especificador siempre utiliza la referencia cultural invariable y el calendario gregoriano.

Las cadenas que se pasan a los métodos Parse, TryParse, ParseExact y TryParseExact de DateTime y DateTimeOffset se pueden analizar usando el especificador de formato "O" o bien "o" si se encuentran en uno de estos formatos. En el caso de los objetos DateTime, la sobrecarga de análisis a la que llama debe incluir también un parámetro Styles con un valor de DateTimeStyles.RoundtripKind. Tenga en cuenta que si se llama a un método de análisis con la cadena de formato personalizada que corresponde al especificador de formato "O" o bien "o", no se obtendrán los mismos resultados que "O" o bien "o". Esto se debe a que los métodos de análisis que usan una cadena de formato personalizado no pueden analizar la representación de cadena de valores de fecha y hora que carecen de un componente de zona horaria o utilizan "Z" para indicar la hora UTC.</target>
        <note />
      </trans-unit>
      <trans-unit id="second_1_2_digits">
        <source>second (1-2 digits)</source>
        <target state="translated">segundo (1-2 dígitos)</target>
        <note />
      </trans-unit>
      <trans-unit id="second_1_2_digits_description">
        <source>The "s" custom format specifier represents the seconds as a number from 0 through 59. The result represents whole seconds that have passed since the last minute. A single-digit second is formatted without a leading zero.

If the "s" format specifier is used without other custom format specifiers, it's interpreted as the "s" standard date and time format specifier.</source>
        <target state="translated">El especificador de formato personalizado "s" representa los segundos como un número del 0 al 59. El resultado representa los segundos enteros que han transcurrido desde el último minuto. El formato de un segundo con un solo dígito se representa sin cero inicial.

Si el especificador de formato "s" se usa sin otros especificadores de formato personalizado, se interpreta como el especificador de formato de fecha y hora estándar "s".</target>
        <note />
      </trans-unit>
      <trans-unit id="second_2_digits">
        <source>second (2 digits)</source>
        <target state="translated">segundo (2 dígitos)</target>
        <note />
      </trans-unit>
      <trans-unit id="second_2_digits_description">
        <source>The "ss" custom format specifier (plus any number of additional "s" specifiers) represents the seconds as a number from 00 through 59. The result represents whole seconds that have passed since the last minute. A single-digit second is formatted with a leading zero.</source>
        <target state="translated">El especificador de formato personalizado "ss" (más cualquier número de especificadores "s" adicionales) representa los segundos como un número del 00 al 59. El resultado representa los segundos enteros que han transcurrido desde el último minuto. El formato de un segundo con un solo dígito se representa sin un cero inicial.</target>
        <note />
      </trans-unit>
      <trans-unit id="short_date">
        <source>short date</source>
        <target state="translated">fecha corta</target>
        <note />
      </trans-unit>
      <trans-unit id="short_date_description">
        <source>The "d" standard format specifier represents a custom date and time format string that is defined by a specific culture's DateTimeFormatInfo.ShortDatePattern property. For example, the custom format string that is returned by the ShortDatePattern property of the invariant culture is "MM/dd/yyyy".</source>
        <target state="translated">El especificador de formato estándar "d" representa una cadena de formato de fecha y hora personalizado definida por una propiedad DateTimeFormatInfo.ShortDatePattern de una referencia cultural específica. Por ejemplo, la cadena de formato personalizado devuelta por la propiedad ShortDatePattern de la referencia cultural invariable es "MM/DD/AAAA".</target>
        <note />
      </trans-unit>
      <trans-unit id="short_time">
        <source>short time</source>
        <target state="translated">hora corta</target>
        <note />
      </trans-unit>
      <trans-unit id="short_time_description">
        <source>The "t" standard format specifier represents a custom date and time format string that is defined by the current DateTimeFormatInfo.ShortTimePattern property. For example, the custom format string for the invariant culture is "HH:mm".</source>
        <target state="translated">El especificador de formato estándar "t" representa una cadena de formato de fecha y hora personalizado que está definida por la propiedad DateTimeFormatInfo.ShortTimePattern actual. Por ejemplo, la cadena de formato personalizado para la referencia cultural invariable es "HH:mm".</target>
        <note />
      </trans-unit>
      <trans-unit id="sortable_date_time">
        <source>sortable date/time</source>
        <target state="translated">fecha y hora ordenable</target>
        <note />
      </trans-unit>
      <trans-unit id="sortable_date_time_description">
        <source>The "s" standard format specifier represents a custom date and time format string that is defined by the DateTimeFormatInfo.SortableDateTimePattern property. The pattern reflects a defined standard (ISO 8601), and the property is read-only. Therefore, it is always the same, regardless of the culture used or the format provider supplied. The custom format string is "yyyy'-'MM'-'dd'T'HH':'mm':'ss".

The purpose of the "s" format specifier is to produce result strings that sort consistently in ascending or descending order based on date and time values. As a result, although the "s" standard format specifier represents a date and time value in a consistent format, the formatting operation does not modify the value of the date and time object that is being formatted to reflect its DateTime.Kind property or its DateTimeOffset.Offset value. For example, the result strings produced by formatting the date and time values 2014-11-15T18:32:17+00:00 and 2014-11-15T18:32:17+08:00 are identical.

When this standard format specifier is used, the formatting or parsing operation always uses the invariant culture.</source>
        <target state="translated">El especificador de formato estándar "s" representa una cadena de formato de fecha y hora personalizado que está definida por la propiedad DateTimeFormatInfo.SortableDateTimePattern. El patrón refleja un estándar definido (ISO 8601) y la propiedad es de solo lectura. Por lo tanto, siempre es el mismo, independientemente de la referencia cultural utilizada o del proveedor de formato proporcionado. La cadena de formato personalizado es "yyyy'-'MM'-'dd'T'HH':'mm':'ss".

La finalidad del especificador de formato "s" es producir cadenas de resultados que se ordenen coherentemente de forma ascendente o descendente según los valores de fecha y hora. Como resultado, aunque el especificador de formato estándar "s" representa un valor de fecha y hora en un formato coherente, la operación de formato no modifica el valor del objeto de fecha y hora al que se está dando formato para reflejar su propiedad DateTime.Kind o DateTimeOffset.Offset. Por ejemplo, las cadenas de resultados generadas por el formato de los valores de fecha y hora 2014-11-15T18:32:17+00:00 y 2014-11-15T18:32:17+08:00 son idénticas.

Cuando se usa este especificador de formato estándar, la operación de formato o análisis utiliza siempre la referencia cultural invariable.</target>
        <note />
      </trans-unit>
      <trans-unit id="static_constructor">
        <source>static constructor</source>
        <target state="translated">constructor estático</target>
        <note />
      </trans-unit>
      <trans-unit id="symbol_cannot_be_a_namespace">
        <source>'symbol' cannot be a namespace.</source>
        <target state="translated">'símbolo' no puede ser un espacio de nombres.</target>
        <note />
      </trans-unit>
      <trans-unit id="time_separator">
        <source>time separator</source>
        <target state="translated">separador de la hora</target>
        <note />
      </trans-unit>
      <trans-unit id="time_separator_description">
        <source>The ":" custom format specifier represents the time separator, which is used to differentiate hours, minutes, and seconds. The appropriate localized time separator is retrieved from the DateTimeFormatInfo.TimeSeparator property of the current or specified culture.

Note: To change the time separator for a particular date and time string, specify the separator character within a literal string delimiter. For example, the custom format string hh'_'dd'_'ss produces a result string in which "_" (an underscore) is always used as the time separator. To change the time separator for all dates for a culture, either change the value of the DateTimeFormatInfo.TimeSeparator property of the current culture, or instantiate a DateTimeFormatInfo object, assign the character to its TimeSeparator property, and call an overload of the formatting method that includes an IFormatProvider parameter.

If the ":" format specifier is used without other custom format specifiers, it's interpreted as a standard date and time format specifier and throws a FormatException.</source>
        <target state="translated">El especificador de formato personalizado ":" representa el separador de hora, que se usa para diferenciar las horas, los minutos y los segundos. El separador de hora localizado apropiado se recupera de la propiedad DateTimeFormatInfo.TimeSeparator de la referencia cultural actual o especificada.

Nota: Para cambiar el separador de hora de una cadena de fecha y hora determinada, especifique el carácter separador dentro de un delimitador de cadena literal. Por ejemplo, la cadena de formato personalizado hh'_'dd'_'ss genera una cadena de resultado en la que "_" (un carácter de subrayado) siempre se usa como separador de hora. Para cambiar el separador de hora de todas las fechas de una referencia cultural, cambie el valor de la propiedad DateTimeFormatInfo.TimeSeparator de la referencia cultural actual, o bien cree una instancia del objeto DateTimeFormatInfo, asigne el carácter a su propiedad TimeSeparator y llame a una sobrecarga del método de formato que incluye un parámetro IFormatProvider.

Si el especificador de formato ":" se usa sin otros especificadores de formato personalizados, se interpreta como un especificador de formato de fecha y hora estándar y produce una excepción FormatException.</target>
        <note />
      </trans-unit>
      <trans-unit id="time_zone">
        <source>time zone</source>
        <target state="translated">zona horaria</target>
        <note />
      </trans-unit>
      <trans-unit id="time_zone_description">
        <source>The "K" custom format specifier represents the time zone information of a date and time value. When this format specifier is used with DateTime values, the result string is defined by the value of the DateTime.Kind property:

    For the local time zone (a DateTime.Kind property value of DateTimeKind.Local), this specifier is equivalent to the "zzz" specifier and produces a result string containing the local offset from Coordinated Universal Time (UTC); for example, "-07:00".

    For a UTC time (a DateTime.Kind property value of DateTimeKind.Utc), the result string includes a "Z" character to represent a UTC date.

    For a time from an unspecified time zone (a time whose DateTime.Kind property equals DateTimeKind.Unspecified), the result is equivalent to String.Empty.

For DateTimeOffset values, the "K" format specifier is equivalent to the "zzz" format specifier, and produces a result string containing the DateTimeOffset value's offset from UTC.

If the "K" format specifier is used without other custom format specifiers, it's interpreted as a standard date and time format specifier and throws a FormatException.</source>
        <target state="translated">El especificador de formato personalizado "K" representa la información de zona horaria de un valor de fecha y hora. Cuando se usa este especificador de formato con valores DateTime, la cadena de resultado se define por el valor de la propiedad DateTime.Kind:

En el caso de la zona horaria local (valor de la propiedad DateTime.Kind de DateTimeKind.Local), este especificador es equivalente al especificador "zzz" y genera una cadena de resultado que contiene el desplazamiento local de la hora universal coordinada (UTC); por ejemplo, "-07:00".

Para una hora UTC (un valor de propiedad DateTime. Kind de DateTimeKind. UTC), la cadena de resultado incluye un carácter "Z" para representar una fecha UTC.

Para una hora de una zona horaria no especificada (una hora cuya propiedad DateTime. Kind igual a DateTimeKind. no especificada), el resultado es equivalente a String. Empty.

Para los valores de DateTimeOffset, el especificador de formato "K" es equivalente al especificador de formato "Zzz" y genera una cadena de resultado que contiene el desplazamiento del valor DateTimeOffset con respecto a la hora UTC.

Si el especificador de formato "K" se usa sin otros especificadores de formato personalizado, se interpreta como un especificador de formato de fecha y hora estándar y produce una FormatException.</target>
        <note />
      </trans-unit>
      <trans-unit id="type_constraint">
        <source>type constraint</source>
        <target state="translated">restricción de tipo</target>
        <note />
      </trans-unit>
      <trans-unit id="type_parameter">
        <source>type parameter</source>
        <target state="translated">parámetro de tipo</target>
        <note />
      </trans-unit>
      <trans-unit id="attribute">
        <source>attribute</source>
        <target state="translated">atributo</target>
        <note />
      </trans-unit>
      <trans-unit id="Replace_0_and_1_with_property">
        <source>Replace '{0}' and '{1}' with property</source>
        <target state="translated">Reemplazar '{0}' y '{1}' por la propiedad</target>
        <note />
      </trans-unit>
      <trans-unit id="Replace_0_with_property">
        <source>Replace '{0}' with property</source>
        <target state="translated">Reemplazar '{0}' por la propiedad</target>
        <note />
      </trans-unit>
      <trans-unit id="Method_referenced_implicitly">
        <source>Method referenced implicitly</source>
        <target state="translated">Método al que se hace referencia implícita</target>
        <note />
      </trans-unit>
      <trans-unit id="Generate_type_0">
        <source>Generate type '{0}'</source>
        <target state="translated">Generar tipo '{0}'</target>
        <note />
      </trans-unit>
      <trans-unit id="Generate_0_1">
        <source>Generate {0} '{1}'</source>
        <target state="translated">Generar {0} '{1}'</target>
        <note />
      </trans-unit>
      <trans-unit id="Change_0_to_1">
        <source>Change '{0}' to '{1}'.</source>
        <target state="translated">Cambie '{0}' a '{1}'.</target>
        <note />
      </trans-unit>
      <trans-unit id="Non_invoked_method_cannot_be_replaced_with_property">
        <source>Non-invoked method cannot be replaced with property.</source>
        <target state="translated">El método no invocado no se puede reemplazar por la propiedad.</target>
        <note />
      </trans-unit>
      <trans-unit id="Only_methods_with_a_single_argument_which_is_not_an_out_variable_declaration_can_be_replaced_with_a_property">
        <source>Only methods with a single argument, which is not an out variable declaration, can be replaced with a property.</source>
        <target state="translated">Solo los métodos que tienen un solo argumento, que no es una declaración de variable out, se pueden reemplazar por una propiedad.</target>
        <note />
      </trans-unit>
      <trans-unit id="Roslyn_HostError">
        <source>Roslyn.HostError</source>
        <target state="translated">Roslyn.HostError</target>
        <note />
      </trans-unit>
      <trans-unit id="An_instance_of_analyzer_0_cannot_be_created_from_1_colon_2">
        <source>An instance of analyzer {0} cannot be created from {1}: {2}.</source>
        <target state="translated">No se puede crear una instancia de analizador {0} desde {1}: {2}.</target>
        <note />
      </trans-unit>
      <trans-unit id="The_assembly_0_does_not_contain_any_analyzers">
        <source>The assembly {0} does not contain any analyzers.</source>
        <target state="translated">El ensamblado {0} no contiene ningún analizador.</target>
        <note />
      </trans-unit>
      <trans-unit id="Unable_to_load_Analyzer_assembly_0_colon_1">
        <source>Unable to load Analyzer assembly {0}: {1}</source>
        <target state="translated">No se puede cargar el ensamblado del analizador {0}: {1}</target>
        <note />
      </trans-unit>
      <trans-unit id="Make_method_synchronous">
        <source>Make method synchronous</source>
        <target state="translated">Convertir el método en sincrónico</target>
        <note />
      </trans-unit>
      <trans-unit id="from_0">
        <source>from {0}</source>
        <target state="translated">desde {0}</target>
        <note />
      </trans-unit>
      <trans-unit id="Find_and_install_latest_version">
        <source>Find and install latest version</source>
        <target state="translated">Buscar e instalar la última versión</target>
        <note />
      </trans-unit>
      <trans-unit id="Use_local_version_0">
        <source>Use local version '{0}'</source>
        <target state="translated">Usar la versión local '{0}'</target>
        <note />
      </trans-unit>
      <trans-unit id="Use_locally_installed_0_version_1_This_version_used_in_colon_2">
        <source>Use locally installed '{0}' version '{1}'
This version used in: {2}</source>
        <target state="translated">Usar la versión '{0}' instalada localmente '{1}'
Esta versión se utiliza en: {2}</target>
        <note />
      </trans-unit>
      <trans-unit id="Find_and_install_latest_version_of_0">
        <source>Find and install latest version of '{0}'</source>
        <target state="translated">Buscar e instalar la última versión de '{0}'</target>
        <note />
      </trans-unit>
      <trans-unit id="Install_with_package_manager">
        <source>Install with package manager...</source>
        <target state="translated">Instalar con el Administrador de paquetes...</target>
        <note />
      </trans-unit>
      <trans-unit id="Install_0_1">
        <source>Install '{0} {1}'</source>
        <target state="translated">Instalar '{0} {1}'</target>
        <note />
      </trans-unit>
      <trans-unit id="Install_version_0">
        <source>Install version '{0}'</source>
        <target state="translated">Instalar la versión '{0}'</target>
        <note />
      </trans-unit>
      <trans-unit id="Generate_variable_0">
        <source>Generate variable '{0}'</source>
        <target state="translated">Generar variable '{0}'</target>
        <note />
      </trans-unit>
      <trans-unit id="Classes">
        <source>Classes</source>
        <target state="translated">Clases</target>
        <note />
      </trans-unit>
      <trans-unit id="Constants">
        <source>Constants</source>
        <target state="translated">Constantes</target>
        <note />
      </trans-unit>
      <trans-unit id="Delegates">
        <source>Delegates</source>
        <target state="translated">Delegados</target>
        <note />
      </trans-unit>
      <trans-unit id="Enums">
        <source>Enums</source>
        <target state="translated">Enumeraciones</target>
        <note />
      </trans-unit>
      <trans-unit id="Events">
        <source>Events</source>
        <target state="translated">Eventos</target>
        <note />
      </trans-unit>
      <trans-unit id="Extension_methods">
        <source>Extension methods</source>
        <target state="translated">Métodos de extensión</target>
        <note />
      </trans-unit>
      <trans-unit id="Fields">
        <source>Fields</source>
        <target state="translated">Campos</target>
        <note />
      </trans-unit>
      <trans-unit id="Interfaces">
        <source>Interfaces</source>
        <target state="translated">Interfaces</target>
        <note />
      </trans-unit>
      <trans-unit id="Locals">
        <source>Locals</source>
        <target state="translated">Variables locales</target>
        <note />
      </trans-unit>
      <trans-unit id="Methods">
        <source>Methods</source>
        <target state="translated">Métodos</target>
        <note />
      </trans-unit>
      <trans-unit id="Modules">
        <source>Modules</source>
        <target state="translated">Módulos</target>
        <note />
      </trans-unit>
      <trans-unit id="Namespaces">
        <source>Namespaces</source>
        <target state="translated">Espacios de nombres</target>
        <note />
      </trans-unit>
      <trans-unit id="Properties">
        <source>Properties</source>
        <target state="translated">Propiedades</target>
        <note />
      </trans-unit>
      <trans-unit id="Structures">
        <source>Structures</source>
        <target state="translated">Estructuras</target>
        <note />
      </trans-unit>
      <trans-unit id="Parameters_colon">
        <source>Parameters:</source>
        <target state="translated">Parámetros:</target>
        <note />
      </trans-unit>
      <trans-unit id="Variadic_SignatureHelpItem_must_have_at_least_one_parameter">
        <source>Variadic SignatureHelpItem must have at least one parameter.</source>
        <target state="translated">El elemento variádico SignatureHelpItem debe tener al menos un parámetro.</target>
        <note />
      </trans-unit>
      <trans-unit id="Replace_0_with_method">
        <source>Replace '{0}' with method</source>
        <target state="translated">Reemplazar '{0}' por un método</target>
        <note />
      </trans-unit>
      <trans-unit id="Replace_0_with_methods">
        <source>Replace '{0}' with methods</source>
        <target state="translated">Reemplazar '{0}' por métodos</target>
        <note />
      </trans-unit>
      <trans-unit id="Property_referenced_implicitly">
        <source>Property referenced implicitly</source>
        <target state="translated">Propiedad a la que se hace referencia de forma implícita</target>
        <note />
      </trans-unit>
      <trans-unit id="Property_cannot_safely_be_replaced_with_a_method_call">
        <source>Property cannot safely be replaced with a method call</source>
        <target state="translated">La propiedad no se puede reemplazar por una llamada a un método de forma segura</target>
        <note />
      </trans-unit>
      <trans-unit id="Convert_to_interpolated_string">
        <source>Convert to interpolated string</source>
        <target state="translated">Convertir a cadena interpolada</target>
        <note />
      </trans-unit>
      <trans-unit id="Move_type_to_0">
        <source>Move type to {0}</source>
        <target state="translated">Mover tipo a {0}</target>
        <note />
      </trans-unit>
      <trans-unit id="Rename_file_to_0">
        <source>Rename file to {0}</source>
        <target state="translated">Cambiar nombre de archivo por {0}</target>
        <note />
      </trans-unit>
      <trans-unit id="Rename_type_to_0">
        <source>Rename type to {0}</source>
        <target state="translated">Cambiar nombre de tipo por {0}</target>
        <note />
      </trans-unit>
      <trans-unit id="Remove_tag">
        <source>Remove tag</source>
        <target state="translated">Quitar etiqueta</target>
        <note />
      </trans-unit>
      <trans-unit id="Add_missing_param_nodes">
        <source>Add missing param nodes</source>
        <target state="translated">Agregar nodos de parámetros que faltan</target>
        <note />
      </trans-unit>
      <trans-unit id="Make_containing_scope_async">
        <source>Make containing scope async</source>
        <target state="translated">Convertir el ámbito contenedor en asincrónico</target>
        <note />
      </trans-unit>
      <trans-unit id="Make_containing_scope_async_return_Task">
        <source>Make containing scope async (return Task)</source>
        <target state="translated">Convertir el ámbito contenedor en asincrónico (devolver Task)</target>
        <note />
      </trans-unit>
      <trans-unit id="paren_Unknown_paren">
        <source>(Unknown)</source>
        <target state="translated">(Desconocido)</target>
        <note />
      </trans-unit>
      <trans-unit id="Use_framework_type">
        <source>Use framework type</source>
        <target state="translated">Usar tipo de marco de trabajo</target>
        <note />
      </trans-unit>
      <trans-unit id="Install_package_0">
        <source>Install package '{0}'</source>
        <target state="translated">Instalar paquete '{0}'</target>
        <note />
      </trans-unit>
      <trans-unit id="project_0">
        <source>project {0}</source>
        <target state="translated">proyecto {0}</target>
        <note />
      </trans-unit>
      <trans-unit id="Fully_qualify_0">
        <source>Fully qualify '{0}'</source>
        <target state="translated">'{0}' completo</target>
        <note />
      </trans-unit>
      <trans-unit id="Remove_reference_to_0">
        <source>Remove reference to '{0}'.</source>
        <target state="translated">Quitar referencia a '{0}'.</target>
        <note />
      </trans-unit>
      <trans-unit id="Keywords">
        <source>Keywords</source>
        <target state="translated">Palabras clave</target>
        <note />
      </trans-unit>
      <trans-unit id="Snippets">
        <source>Snippets</source>
        <target state="translated">Fragmentos de código</target>
        <note />
      </trans-unit>
      <trans-unit id="All_lowercase">
        <source>All lowercase</source>
        <target state="translated">Todo minúsculas</target>
        <note />
      </trans-unit>
      <trans-unit id="All_uppercase">
        <source>All uppercase</source>
        <target state="translated">Todo mayúsculas</target>
        <note />
      </trans-unit>
      <trans-unit id="First_word_capitalized">
        <source>First word capitalized</source>
        <target state="translated">Primera palabra en mayúsculas</target>
        <note />
      </trans-unit>
      <trans-unit id="Pascal_Case">
        <source>Pascal Case</source>
        <target state="translated">Pascal Case</target>
        <note />
      </trans-unit>
      <trans-unit id="Remove_document_0">
        <source>Remove document '{0}'</source>
        <target state="translated">Quitar documento "{0}"</target>
        <note />
      </trans-unit>
      <trans-unit id="Add_document_0">
        <source>Add document '{0}'</source>
        <target state="translated">Agregar documento "{0}"</target>
        <note />
      </trans-unit>
      <trans-unit id="Add_argument_name_0">
        <source>Add argument name '{0}'</source>
        <target state="translated">Agregar nombre de argumento "{0}"</target>
        <note />
      </trans-unit>
      <trans-unit id="Take_0">
        <source>Take '{0}'</source>
        <target state="translated">Tomar "{0}"</target>
        <note />
      </trans-unit>
      <trans-unit id="Take_both">
        <source>Take both</source>
        <target state="translated">Tomar ambas</target>
        <note />
      </trans-unit>
      <trans-unit id="Take_bottom">
        <source>Take bottom</source>
        <target state="translated">Tomar parte inferior</target>
        <note />
      </trans-unit>
      <trans-unit id="Take_top">
        <source>Take top</source>
        <target state="translated">Tomar parte superior</target>
        <note />
      </trans-unit>
      <trans-unit id="Remove_unused_variable">
        <source>Remove unused variable</source>
        <target state="translated">Quitar variable no utilizada</target>
        <note />
      </trans-unit>
      <trans-unit id="Convert_to_binary">
        <source>Convert to binary</source>
        <target state="translated">Convertir a binario</target>
        <note />
      </trans-unit>
      <trans-unit id="Convert_to_decimal">
        <source>Convert to decimal</source>
        <target state="translated">Convertir a decimal</target>
        <note />
      </trans-unit>
      <trans-unit id="Convert_to_hex">
        <source>Convert to hex</source>
        <target state="translated">Convertir a hexadecimal</target>
        <note />
      </trans-unit>
      <trans-unit id="Separate_thousands">
        <source>Separate thousands</source>
        <target state="translated">Separar miles</target>
        <note />
      </trans-unit>
      <trans-unit id="Separate_words">
        <source>Separate words</source>
        <target state="translated">Separar palabras</target>
        <note />
      </trans-unit>
      <trans-unit id="Separate_nibbles">
        <source>Separate nibbles</source>
        <target state="translated">Separar cuartetos</target>
        <note />
      </trans-unit>
      <trans-unit id="Remove_separators">
        <source>Remove separators</source>
        <target state="translated">Quitar separadores</target>
        <note />
      </trans-unit>
      <trans-unit id="Add_parameter_to_0">
        <source>Add parameter to '{0}'</source>
        <target state="translated">Agregar parámetro a "{0}"</target>
        <note />
      </trans-unit>
      <trans-unit id="Generate_constructor">
        <source>Generate constructor...</source>
        <target state="translated">Generar constructor...</target>
        <note />
      </trans-unit>
      <trans-unit id="Pick_members_to_be_used_as_constructor_parameters">
        <source>Pick members to be used as constructor parameters</source>
        <target state="translated">Seleccionar miembros para usarlos como parámetros del constructor</target>
        <note />
      </trans-unit>
      <trans-unit id="Pick_members_to_be_used_in_Equals_GetHashCode">
        <source>Pick members to be used in Equals/GetHashCode</source>
        <target state="translated">Seleccionar miembros para usar en Equals/GetHashCode</target>
        <note />
      </trans-unit>
      <trans-unit id="Generate_overrides">
        <source>Generate overrides...</source>
        <target state="translated">Generar invalidaciones...</target>
        <note />
      </trans-unit>
      <trans-unit id="Pick_members_to_override">
        <source>Pick members to override</source>
        <target state="translated">Seleccionar miembros para invalidar</target>
        <note />
      </trans-unit>
      <trans-unit id="Add_null_check">
        <source>Add null check</source>
        <target state="translated">Agregar comprobación de valores null</target>
        <note />
      </trans-unit>
      <trans-unit id="Add_string_IsNullOrEmpty_check">
        <source>Add 'string.IsNullOrEmpty' check</source>
        <target state="translated">Agregar comprobación de "string.IsNullOrEmpty"</target>
        <note />
      </trans-unit>
      <trans-unit id="Add_string_IsNullOrWhiteSpace_check">
        <source>Add 'string.IsNullOrWhiteSpace' check</source>
        <target state="translated">Agregar comprobación de "string.IsNullOrWhiteSpace"</target>
        <note />
      </trans-unit>
      <trans-unit id="Initialize_field_0">
        <source>Initialize field '{0}'</source>
        <target state="translated">Inicializar campo "{0}"</target>
        <note />
      </trans-unit>
      <trans-unit id="Initialize_property_0">
        <source>Initialize property '{0}'</source>
        <target state="translated">Inicializar propiedad "{0}"</target>
        <note />
      </trans-unit>
      <trans-unit id="Add_null_checks">
        <source>Add null checks</source>
        <target state="translated">Agregar comprobaciones de valores null</target>
        <note />
      </trans-unit>
      <trans-unit id="Generate_operators">
        <source>Generate operators</source>
        <target state="translated">Generar operadores</target>
        <note />
      </trans-unit>
      <trans-unit id="Implement_0">
        <source>Implement {0}</source>
        <target state="translated">Implementar {0}</target>
        <note />
      </trans-unit>
      <trans-unit id="Reported_diagnostic_0_has_a_source_location_in_file_1_which_is_not_part_of_the_compilation_being_analyzed">
        <source>Reported diagnostic '{0}' has a source location in file '{1}', which is not part of the compilation being analyzed.</source>
        <target state="translated">El diagnóstico notificado "{0}" tiene una ubicación de origen en el archivo "{1}", que no forma parte de la compilación que se está analizando.</target>
        <note />
      </trans-unit>
      <trans-unit id="Reported_diagnostic_0_has_a_source_location_1_in_file_2_which_is_outside_of_the_given_file">
        <source>Reported diagnostic '{0}' has a source location '{1}' in file '{2}', which is outside of the given file.</source>
        <target state="translated">El diagnóstico notificado "{0}" tiene una ubicación de origen "{1}" en el archivo "{2}", que está fuera del archivo dado.</target>
        <note />
      </trans-unit>
      <trans-unit id="in_0_project_1">
        <source>in {0} (project {1})</source>
        <target state="translated">en {0} (proyecto {1})</target>
        <note />
      </trans-unit>
      <trans-unit id="Add_accessibility_modifiers">
        <source>Add accessibility modifiers</source>
        <target state="translated">Agregar modificadores de accesibilidad</target>
        <note />
      </trans-unit>
      <trans-unit id="Move_declaration_near_reference">
        <source>Move declaration near reference</source>
        <target state="translated">Mover la declaración cerca de la referencia</target>
        <note />
      </trans-unit>
      <trans-unit id="Convert_to_full_property">
        <source>Convert to full property</source>
        <target state="translated">Convertir en propiedad completa</target>
        <note />
      </trans-unit>
      <trans-unit id="Warning_Method_overrides_symbol_from_metadata">
        <source>Warning: Method overrides symbol from metadata</source>
        <target state="translated">Advertencia: El método reemplaza el símbolo de los metadatos.</target>
        <note />
      </trans-unit>
      <trans-unit id="Use_0">
        <source>Use {0}</source>
        <target state="translated">Usar {0}</target>
        <note />
      </trans-unit>
      <trans-unit id="Switching_between_lambda_and_local_function_will_prevent_the_debug_session_from_continuing">
        <source>Switching between a lambda and a local function will prevent the debug session from continuing.</source>
        <target state="translated">Al cambiar entre una expresión lambda y una función local, se impedirá que continúe la sesión de depuración.</target>
        <note />
      </trans-unit>
      <trans-unit id="Add_argument_name_0_including_trailing_arguments">
        <source>Add argument name '{0}' (including trailing arguments)</source>
        <target state="translated">Agregar el nombre de argumento "{0}" (incluidos los argumentos finales)</target>
        <note />
      </trans-unit>
      <trans-unit id="local_function">
        <source>local function</source>
        <target state="translated">función local</target>
        <note />
      </trans-unit>
      <trans-unit id="indexer_">
        <source>indexer</source>
        <target state="translated">indizador</target>
        <note />
      </trans-unit>
      <trans-unit id="Alias_ambiguous_type_0">
        <source>Alias ambiguous type '{0}'</source>
        <target state="translated">Tipo de alias ambiguo "{0}"</target>
        <note />
      </trans-unit>
      <trans-unit id="Warning_colon_Collection_was_modified_during_iteration">
        <source>Warning: Collection was modified during iteration.</source>
        <target state="translated">Advertencia: la colección se modificó durante la iteración.</target>
        <note />
      </trans-unit>
      <trans-unit id="Warning_colon_Iteration_variable_crossed_function_boundary">
        <source>Warning: Iteration variable crossed function boundary.</source>
        <target state="translated">Advertencia: límite de función cruzada de variable de iteración.</target>
        <note />
      </trans-unit>
      <trans-unit id="Warning_colon_Collection_may_be_modified_during_iteration">
        <source>Warning: Collection may be modified during iteration.</source>
        <target state="translated">Advertencia: es posible que la colección se modifique durante la iteración.</target>
        <note />
      </trans-unit>
      <trans-unit id="universal_full_date_time">
        <source>universal full date/time</source>
        <target state="translated">fecha/hora completa universal</target>
        <note />
      </trans-unit>
      <trans-unit id="universal_full_date_time_description">
        <source>The "U" standard format specifier represents a custom date and time format string that is defined by a specified culture's DateTimeFormatInfo.FullDateTimePattern property. The pattern is the same as the "F" pattern. However, the DateTime value is automatically converted to UTC before it is formatted.</source>
        <target state="translated">El especificador de formato estándar "U" representa una cadena de formato de fecha y hora personalizada que está definida por una propiedad DateTimeFormatInfo.FullDateTimePattern de una referencia cultural especificada. El patrón es igual que el patrón "F", pero el valor de DateTime se cambia automáticamente a UTC antes de darle formato.</target>
        <note />
      </trans-unit>
      <trans-unit id="universal_sortable_date_time">
        <source>universal sortable date/time</source>
        <target state="translated">fecha/hora universal que se puede ordenar</target>
        <note />
      </trans-unit>
      <trans-unit id="universal_sortable_date_time_description">
        <source>The "u" standard format specifier represents a custom date and time format string that is defined by the DateTimeFormatInfo.UniversalSortableDateTimePattern property. The pattern reflects a defined standard, and the property is read-only. Therefore, it is always the same, regardless of the culture used or the format provider supplied. The custom format string is "yyyy'-'MM'-'dd HH':'mm':'ss'Z'". When this standard format specifier is used, the formatting or parsing operation always uses the invariant culture.

Although the result string should express a time as Coordinated Universal Time (UTC), no conversion of the original DateTime value is performed during the formatting operation. Therefore, you must convert a DateTime value to UTC by calling the DateTime.ToUniversalTime method before formatting it.</source>
        <target state="translated">El especificador de formato estándar "u" representa una cadena de formato de fecha y hora personalizado que está definida por la propiedad DateTimeFormatInfo.UniversalSortableDateTimePattern. El patrón refleja un estándar definido y la propiedad es de solo lectura. Por lo tanto, siempre es el mismo, independientemente de la referencia cultural utilizada o del proveedor de formato proporcionado. La cadena de formato personalizado es "yyyy'-'MM'-'dd HH':'mm':'ss'Z'". Cuando se usa este especificador de formato estándar, la operación de formato o análisis utiliza siempre la referencia cultural invariable.

Aunque la cadena de resultado debe expresar una hora como hora universal coordinada (UTC), no se realizará ninguna conversión del valor DateTime original durante la operación de formato. Por lo tanto, debe convertir un valor DateTime a UTC llamando al método DateTime.ToUniversalTime antes de aplicarle formato.</target>
        <note />
      </trans-unit>
      <trans-unit id="updating_usages_in_containing_member">
        <source>updating usages in containing member</source>
        <target state="translated">actualización de los usos en el miembro contenedor</target>
        <note />
      </trans-unit>
      <trans-unit id="updating_usages_in_containing_project">
        <source>updating usages in containing project</source>
        <target state="translated">actualización de usos en el proyecto contenedor</target>
        <note />
      </trans-unit>
      <trans-unit id="updating_usages_in_containing_type">
        <source>updating usages in containing type</source>
        <target state="translated">actualización de los usos en el tipo contenedor</target>
        <note />
      </trans-unit>
      <trans-unit id="updating_usages_in_dependent_projects">
        <source>updating usages in dependent projects</source>
        <target state="translated">actualización de usos en proyectos dependientes</target>
        <note />
      </trans-unit>
      <trans-unit id="utc_hour_and_minute_offset">
        <source>utc hour and minute offset</source>
        <target state="translated">desfase en horas y minutos respecto a UTC</target>
        <note />
      </trans-unit>
      <trans-unit id="utc_hour_and_minute_offset_description">
        <source>With DateTime values, the "zzz" custom format specifier represents the signed offset of the local operating system's time zone from UTC, measured in hours and minutes. It doesn't reflect the value of an instance's DateTime.Kind property. For this reason, the "zzz" format specifier is not recommended for use with DateTime values.

With DateTimeOffset values, this format specifier represents the DateTimeOffset value's offset from UTC in hours and minutes.

The offset is always displayed with a leading sign. A plus sign (+) indicates hours ahead of UTC, and a minus sign (-) indicates hours behind UTC. A single-digit offset is formatted with a leading zero.</source>
        <target state="translated">Con los valores de DateTime, el especificador de formato personalizado "zzz" representa el desfase con signo de la zona horaria del sistema operativo local respecto a la hora UTC, medido en horas y minutos. No refleja el valor de la propiedad DateTime.Kind de una instancia. Por este motivo, no se recomienda usar el especificador de formato "zzz" con valores de DateTime.

Con valores de DateTimeOffset, este especificador de formato representa el desfase del valor de DateTimeOffset con respecto a la hora UTC en horas y minutos.

El desfase se muestra siempre con un signo delante. Un signo más (+) indica las horas de adelanto respecto a la hora UTC y un signo menos (-) indica las horas de retraso respecto a la hora UTC. Cuando el desfase es de un solo dígito, se le pone un cero delante.</target>
        <note />
      </trans-unit>
      <trans-unit id="utc_hour_offset_1_2_digits">
        <source>utc hour offset (1-2 digits)</source>
        <target state="translated">desfase respecto a la hora UTC (1-2 dígitos)</target>
        <note />
      </trans-unit>
      <trans-unit id="utc_hour_offset_1_2_digits_description">
        <source>With DateTime values, the "z" custom format specifier represents the signed offset of the local operating system's time zone from Coordinated Universal Time (UTC), measured in hours. It doesn't reflect the value of an instance's DateTime.Kind property. For this reason, the "z" format specifier is not recommended for use with DateTime values.

With DateTimeOffset values, this format specifier represents the DateTimeOffset value's offset from UTC in hours.

The offset is always displayed with a leading sign. A plus sign (+) indicates hours ahead of UTC, and a minus sign (-) indicates hours behind UTC. A single-digit offset is formatted without a leading zero.

If the "z" format specifier is used without other custom format specifiers, it's interpreted as a standard date and time format specifier and throws a FormatException.</source>
        <target state="translated">Con los valores de DateTime, el especificador de formato personalizado "z" representa el desfase con signo de la zona horaria del sistema operativo local respecto a la hora UTC (hora universal coordinada), medido en horas y minutos. No refleja el valor de la propiedad DateTime.Kind de una instancia. Por este motivo, no se recomienda usar el especificador de formato "z" con valores de DateTime.

Con valores de DateTimeOffset, este especificador de formato representa el desfase del valor de DateTimeOffset con respecto a la hora UTC en horas.

El desfase se muestra siempre con un signo delante. Un signo más (+) indica las horas de adelanto respecto a la hora UTC y un signo menos (-) indica las horas de retraso respecto a la hora UTC. Cuando el desfase es de un solo dígito, se le pone un cero delante.

Si el especificador de formato "z" se usa sin otros especificadores de formato personalizados, se interpreta como un especificador de formato de fecha y hora estándar y produce una excepción de formato (FormatException).</target>
        <note />
      </trans-unit>
      <trans-unit id="utc_hour_offset_2_digits">
        <source>utc hour offset (2 digits)</source>
        <target state="translated">desfase respecto a la hora UTC (2 dígitos)</target>
        <note />
      </trans-unit>
      <trans-unit id="utc_hour_offset_2_digits_description">
        <source>With DateTime values, the "zz" custom format specifier represents the signed offset of the local operating system's time zone from UTC, measured in hours. It doesn't reflect the value of an instance's DateTime.Kind property. For this reason, the "zz" format specifier is not recommended for use with DateTime values.

With DateTimeOffset values, this format specifier represents the DateTimeOffset value's offset from UTC in hours.

The offset is always displayed with a leading sign. A plus sign (+) indicates hours ahead of UTC, and a minus sign (-) indicates hours behind UTC. A single-digit offset is formatted with a leading zero.</source>
        <target state="translated">Con valores de DateTime, el especificador de formato personalizado "zz" representa el desfase con signo de la zona horaria del sistema operativo local respecto a la hora UTC, medido en horas. No refleja el valor de la propiedad DateTime.Kind de una instancia. Por este motivo, no se recomienda usar el especificador de formato "zz" con valores de DateTime.

Con valores de DateTimeOffset, este especificador de formato representa el desfase del valor DateTimeOffset con respecto a la hora UTC en horas.

El desfase se muestra siempre con un signo delante. Un signo más (+) indica las horas de adelanto respecto a la hora UTC y un signo menos (-) indica las horas de retraso respecto a la hora UTC. Cuando el desfase es de un solo dígito, se le pone un cero delante.</target>
        <note />
      </trans-unit>
      <trans-unit id="x_y_range_in_reverse_order">
        <source>[x-y] range in reverse order</source>
        <target state="translated">rango [x-y] en orden inverso</target>
        <note>This is an error message shown to the user when they write an invalid Regular Expression. Example: [b-a]</note>
      </trans-unit>
      <trans-unit id="year_1_2_digits">
        <source>year (1-2 digits)</source>
        <target state="translated">año (1-2 dígitos)</target>
        <note />
      </trans-unit>
      <trans-unit id="year_1_2_digits_description">
        <source>The "y" custom format specifier represents the year as a one-digit or two-digit number. If the year has more than two digits, only the two low-order digits appear in the result. If the first digit of a two-digit year begins with a zero (for example, 2008), the number is formatted without a leading zero.

If the "y" format specifier is used without other custom format specifiers, it's interpreted as the "y" standard date and time format specifier.</source>
        <target state="translated">El especificador de formato personalizado "y" representa el año como un número de uno o dos dígitos. Si el año tiene más de dos dígitos, en el resultado solo aparecen los dos dígitos de orden inferior. Si el primer dígito de un año de dos dígitos es un cero (por ejemplo, 2008), no se le pone un cero delante al número.

Si el especificador de formato "y" se usa sin otros especificadores de formato personalizados, se interpreta como el especificador de formato de fecha y hora estándar "y".</target>
        <note />
      </trans-unit>
      <trans-unit id="year_2_digits">
        <source>year (2 digits)</source>
        <target state="translated">año (2 dígitos)</target>
        <note />
      </trans-unit>
      <trans-unit id="year_2_digits_description">
        <source>The "yy" custom format specifier represents the year as a two-digit number. If the year has more than two digits, only the two low-order digits appear in the result. If the two-digit year has fewer than two significant digits, the number is padded with leading zeros to produce two digits.

In a parsing operation, a two-digit year that is parsed using the "yy" custom format specifier is interpreted based on the Calendar.TwoDigitYearMax property of the format provider's current calendar. The following example parses the string representation of a date that has a two-digit year by using the default Gregorian calendar of the en-US culture, which, in this case, is the current culture. It then changes the current culture's CultureInfo object to use a GregorianCalendar object whose TwoDigitYearMax property has been modified.</source>
        <target state="translated">El especificador de formato personalizado "yy" representa el año como un número de dos dígitos. Si el año tiene más de dos dígitos, en el resultado solo aparecen los dos dígitos de orden inferior. Si el año de dos dígitos tiene menos de dos dígitos significativos, se le pone un cero delante al número para tener dos dígitos.

En una operación de análisis, un año de dos dígitos que se analiza con el especificador de formato personalizado "yy" se interpreta en función de la propiedad Calendar.TwoDigitYearMax del calendario actual del proveedor de formato. En el ejemplo siguiente se analiza la representación de cadena de una fecha que tiene un año de dos dígitos con el calendario gregoriano predeterminado de la referencia cultural en-US, que, en este caso, es la referencia cultural actual. Después, se cambia el objeto CultureInfo de la referencia cultural actual para que use un objeto GregorianCalendar cuya propiedad TwoDigitYearMax se ha modificado.</target>
        <note />
      </trans-unit>
      <trans-unit id="year_3_4_digits">
        <source>year (3-4 digits)</source>
        <target state="translated">año (3-4 dígitos)</target>
        <note />
      </trans-unit>
      <trans-unit id="year_3_4_digits_description">
        <source>The "yyy" custom format specifier represents the year with a minimum of three digits. If the year has more than three significant digits, they are included in the result string. If the year has fewer than three digits, the number is padded with leading zeros to produce three digits.</source>
        <target state="translated">El especificador de formato personalizado "yyy" representa el año con un mínimo de tres dígitos. Si el año tiene más de tres dígitos significativos, se incluyen en la cadena de resultado. Si el año tiene menos de tres dígitos, se le ponen ceros delante al número hasta tener tres dígitos.</target>
        <note />
      </trans-unit>
      <trans-unit id="year_4_digits">
        <source>year (4 digits)</source>
        <target state="translated">año (4 dígitos)</target>
        <note />
      </trans-unit>
      <trans-unit id="year_4_digits_description">
        <source>The "yyyy" custom format specifier represents the year with a minimum of four digits. If the year has more than four significant digits, they are included in the result string. If the year has fewer than four digits, the number is padded with leading zeros to produce four digits.</source>
        <target state="translated">El especificador de formato personalizado "yyyy" representa el año con un mínimo de cuatro dígitos. Si el año tiene más de cuatro dígitos significativos, se incluyen en la cadena de resultado. Si el año tiene menos de cuatro dígitos, se le ponen ceros delante al número hasta tener cuatro dígitos.</target>
        <note />
      </trans-unit>
      <trans-unit id="year_5_digits">
        <source>year (5 digits)</source>
        <target state="translated">año (5 dígitos)</target>
        <note />
      </trans-unit>
      <trans-unit id="year_5_digits_description">
        <source>The "yyyyy" custom format specifier (plus any number of additional "y" specifiers) represents the year with a minimum of five digits. If the year has more than five significant digits, they are included in the result string. If the year has fewer than five digits, the number is padded with leading zeros to produce five digits.

If there are additional "y" specifiers, the number is padded with as many leading zeros as necessary to produce the number of "y" specifiers.</source>
        <target state="translated">El especificador de formato personalizado "yyyyy" (más cualquier número de especificadores "y" adicionales) representa el año con un mínimo de cinco dígitos. Si el año tiene más de cinco dígitos significativos, se incluyen en la cadena de resultado. Si el año tiene menos de cinco dígitos, se le ponen ceros delante al número hasta tener cinco dígitos.

Si hay especificadores "y" adicionales, al número se le ponen delante tantos ceros como sean necesarios para tener el número de especificadores "y".</target>
        <note />
      </trans-unit>
      <trans-unit id="year_month">
        <source>year month</source>
        <target state="translated">mes del año</target>
        <note />
      </trans-unit>
      <trans-unit id="year_month_description">
        <source>The "Y" or "y" standard format specifier represents a custom date and time format string that is defined by the DateTimeFormatInfo.YearMonthPattern property of a specified culture. For example, the custom format string for the invariant culture is "yyyy MMMM".</source>
        <target state="translated">El especificador de formato estándar "Y" o "y" representa una cadena de formato de fecha y hora personalizado definida por la propiedad DateTimeFormatInfo.YearMonthPattern de una referencia cultural especificada. Por ejemplo, la cadena de formato personalizado para la referencia cultural invariable es "yyyy MMMM".</target>
        <note />
      </trans-unit>
    </body>
  </file>
</xliff><|MERGE_RESOLUTION|>--- conflicted
+++ resolved
@@ -2372,11 +2372,7 @@
 
 If the "f" format specifier is used without other format specifiers, it's interpreted as the "f" standard date and time format specifier.
 
-<<<<<<< HEAD
-Cuando se usan especificadores de formato "f" como parte de una cadena de formato proporcionada al método ParseExact, TryParseExact, ParseExact o TryParseExact, el número de especificadores de formato "f" indica el número de dígitos más significativos de la fracción de segundos que deben estar presentes para analizar correctamente la cadena.</target>
-=======
 When you use "f" format specifiers as part of a format string supplied to the ParseExact or TryParseExact method, the number of "f" format specifiers indicates the number of most significant digits of the seconds fraction that must be present to successfully parse the string.</target>
->>>>>>> a2d38a0b
         <note>{Locked="ParseExact"}{Locked="TryParseExact"}{Locked=""f""}</note>
       </trans-unit>
       <trans-unit id="_10ths_of_a_second_non_zero">
