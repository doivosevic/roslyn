--- conflicted
+++ resolved
@@ -173,11 +173,7 @@
 
             public virtual async Task<Document> GetUpdatedDocumentAsync(
                 Document document,
-<<<<<<< HEAD
                 ImmutableArray<(INamedTypeSymbol type, ImmutableArray<ISymbol> members)> unimplementedMembers,
-=======
-                IList<Tuple<INamedTypeSymbol, IList<ISymbol>>> unimplementedMembers,
->>>>>>> 2763f99b
                 INamedTypeSymbol classOrStructType,
                 SyntaxNode classOrStructDecl,
                 CancellationToken cancellationToken)
@@ -191,17 +187,13 @@
                     unimplementedMembers,
                     cancellationToken);
 
-<<<<<<< HEAD
                 // Only group the members in the destination if the user wants that *and* 
                 // it's not a ComImport interface.  Member ordering in ComImport interfaces 
                 // matters, so we don't want to much with them.
                 var options = await document.GetOptionsAsync(cancellationToken).ConfigureAwait(false);
-                var groupMembers = !isComImport && options.GetOption(ImplementTypeOptions.Keep_properties_events_and_methods_grouped_when_implementing_types);
-=======
-                var options = await document.GetOptionsAsync(cancellationToken).ConfigureAwait(false);
                 var insertionBehavior = options.GetOption(ImplementTypeOptions.InsertionBehavior);
-                var groupMembers = insertionBehavior == ImplementTypeInsertionBehavior.WithOtherMembersOfTheSameKind;
->>>>>>> 2763f99b
+                var groupMembers = !isComImport &&
+                    insertionBehavior == ImplementTypeInsertionBehavior.WithOtherMembersOfTheSameKind;
 
                 result = await CodeGenerator.AddMemberDeclarationsAsync(
                     result.Project.Solution, classOrStructType, memberDefinitions,
