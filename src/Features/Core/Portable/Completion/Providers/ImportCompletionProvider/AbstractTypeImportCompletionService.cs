--- conflicted
+++ resolved
@@ -389,11 +389,7 @@
                 => (_properties & ItemPropertyKind.IsEditorBrowsableStateAdvanced) != 0;
 
             public TypeImportCompletionItemInfo WithItem(CompletionItem item)
-<<<<<<< HEAD
-                => new(item, IsPublic, IsGeneric, IsAttribute);
-=======
-                => new TypeImportCompletionItemInfo(item, IsPublic, IsGeneric, IsAttribute, IsEditorBrowsableStateAdvanced);
->>>>>>> f8806144
+                => new(item, IsPublic, IsGeneric, IsAttribute, IsEditorBrowsableStateAdvanced);
 
             [Flags]
             private enum ItemPropertyKind : byte
