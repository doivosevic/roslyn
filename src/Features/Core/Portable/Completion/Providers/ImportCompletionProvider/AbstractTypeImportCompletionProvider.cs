--- conflicted
+++ resolved
@@ -36,13 +36,11 @@
             SemanticModel semanticModel,
             CancellationToken cancellationToken);
 
-<<<<<<< HEAD
         internal override bool IsExpandItemProvider => true;
-=======
+        
         // Telemetry shows that the average processing time with cache warmed up for 99th percentile is ~700ms.
         // Therefore we set the timeout to 1s to ensure it only applies to the case that cache is cold.
         internal int TimeoutInMilliseconds => 1000;
->>>>>>> 3136330c
 
         public override async Task ProvideCompletionsAsync(CompletionContext completionContext)
         {
