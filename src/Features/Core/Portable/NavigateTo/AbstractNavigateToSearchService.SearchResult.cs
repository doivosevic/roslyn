--- conflicted
+++ resolved
@@ -43,10 +43,6 @@
                 IsCaseSensitive = isCaseSensitive;
                 NavigableItem = navigableItem;
                 NameMatchSpans = nameMatchSpans;
-<<<<<<< HEAD
-=======
-                SecondarySort = ConstructSecondarySortString(document, declaredSymbolInfo);
->>>>>>> 885d60d5
 
                 _lazyAdditionalInfo = new Lazy<string>(() =>
                 {
