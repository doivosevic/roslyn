--- conflicted
+++ resolved
@@ -26,14 +26,6 @@
             Return IsDefaultTriggerCharacterOrParen(text, characterPosition, options)
         End Function
 
-<<<<<<< HEAD
-        Friend Overrides ReadOnly Property TriggerCharacters As ImmutableHashSet(Of Char) = CommonTriggerCharsAndParen
-=======
         Public Overrides ReadOnly Property TriggerCharacters As ImmutableHashSet(Of Char) = CommonTriggerCharsAndParen
-
-        Protected Overrides Async Function CreateContextAsync(Workspace As Workspace, semanticModel As SemanticModel, position As Integer, cancellationToken As CancellationToken) As Task(Of SyntaxContext)
-            Return Await VisualBasicSyntaxContext.CreateContextAsync(Workspace, semanticModel, position, cancellationToken).ConfigureAwait(False)
-        End Function
->>>>>>> 25a18942
     End Class
 End Namespace