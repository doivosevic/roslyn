﻿<?xml version="1.0" encoding="utf-8"?>
<xliff xmlns="urn:oasis:names:tc:xliff:document:1.2" xmlns:xsi="http://www.w3.org/2001/XMLSchema-instance" version="1.2" xsi:schemaLocation="urn:oasis:names:tc:xliff:document:1.2 xliff-core-1.2-transitional.xsd">
  <file datatype="xml" source-language="en" target-language="ko" original="../VBFeaturesResources.resx">
    <body>
      <trans-unit id="Add_Await">
        <source>Add Await</source>
        <target state="translated">Await 추가</target>
        <note />
      </trans-unit>
      <trans-unit id="Add_Await_and_ConfigureAwaitFalse">
        <source>Add Await and 'ConfigureAwait(false)'</source>
        <target state="translated">Await 및 'ConfigureAwait(false)' 추가</target>
        <note />
      </trans-unit>
      <trans-unit id="Add_Obsolete">
        <source>Add &lt;Obsolete&gt;</source>
        <target state="translated">&lt;Obsolete&gt; 추가</target>
        <note />
      </trans-unit>
      <trans-unit id="Add_missing_Imports">
        <source>Add missing Imports</source>
        <target state="translated">누락된 Imports 추가</target>
        <note>{Locked="Import"} "Import" is a VB keyword and should not be localized.</note>
      </trans-unit>
      <trans-unit id="Add_Shadows">
        <source>Add 'Shadows'</source>
        <target state="translated">'Shadows' 추가</target>
        <note>{Locked="Shadows"} "Shadows" is a VB keyword and should not be localized.</note>
      </trans-unit>
      <trans-unit id="If_statement_can_be_simplified">
        <source>'If' statement can be simplified</source>
        <target state="translated">'if' 문을 간단하게 줄일 수 있습니다.</target>
        <note />
      </trans-unit>
      <trans-unit id="Insert_0">
        <source>Insert '{0}'.</source>
        <target state="translated">{0}'을(를) 삽입합니다.</target>
        <note />
      </trans-unit>
      <trans-unit id="Delete_the_0_statement1">
        <source>Delete the '{0}' statement.</source>
        <target state="translated">{0}' 문을 삭제합니다.</target>
        <note />
      </trans-unit>
      <trans-unit id="Create_event_0_in_1">
        <source>Create event {0} in {1}</source>
        <target state="translated">{1}에서 {0} 이벤트를 만들기</target>
        <note />
      </trans-unit>
      <trans-unit id="Insert_the_missing_End_Property_statement">
        <source>Insert the missing 'End Property' statement.</source>
        <target state="translated">없는 'End Property' 문을 삽입합니다.</target>
        <note />
      </trans-unit>
      <trans-unit id="Insert_the_missing_0">
        <source>Insert the missing '{0}'.</source>
        <target state="translated">누락된 '{0}'을(를) 삽입합니다.</target>
        <note />
      </trans-unit>
      <trans-unit id="Inline_temporary_variable">
        <source>Inline temporary variable</source>
        <target state="translated">인라인 임시 변수</target>
        <note />
      </trans-unit>
      <trans-unit id="Conflict_s_detected">
        <source>Conflict(s) detected.</source>
        <target state="translated">충돌이 감지되었습니다.</target>
        <note />
      </trans-unit>
      <trans-unit id="Introduce_Using_statement">
        <source>Introduce 'Using' statement</source>
        <target state="translated">'Using' 문 지정</target>
        <note>{Locked="Using"} "Using" is a VB keyword and should not be localized.</note>
      </trans-unit>
      <trans-unit id="Make_0_inheritable">
        <source>Make '{0}' inheritable</source>
<<<<<<< HEAD
        <target state="needs-review-translation">'{0}'을(를) 상속 가능으로 지정</target>
=======
        <target state="translated">'{0}'을(를) 상속 가능으로 지정</target>
>>>>>>> 02fdd7af
        <note />
      </trans-unit>
      <trans-unit id="Move_the_0_statement_to_line_1">
        <source>Move the '{0}' statement to line {1}.</source>
        <target state="translated">{0}' 문을 {1} 줄로 이동합니다.</target>
        <note />
      </trans-unit>
      <trans-unit id="Delete_the_0_statement2">
        <source>Delete the '{0}' statement.</source>
        <target state="translated">{0}' 문을 삭제합니다.</target>
        <note />
      </trans-unit>
      <trans-unit id="Multiple_Types">
        <source>&lt;Multiple Types&gt;</source>
        <target state="translated">&lt;여러 형식&gt;</target>
        <note />
      </trans-unit>
      <trans-unit id="Remove_Unnecessary_Imports">
        <source>Remove Unnecessary Imports</source>
        <target state="translated">불필요한 Imports 제거</target>
        <note />
      </trans-unit>
      <trans-unit id="Sort_Imports">
        <source>&amp;Sort Imports</source>
        <target state="translated">가져오기 정렬(&amp;S)</target>
        <note />
      </trans-unit>
      <trans-unit id="Type_a_name_here_to_declare_a_new_field">
        <source>Type a name here to declare a new field.</source>
        <target state="translated">여기에 이름을 입력하여 새 필드를 선언하세요.</target>
        <note />
      </trans-unit>
      <trans-unit id="Note_colon_Space_completion_is_disabled_to_avoid_potential_interference_To_insert_a_name_from_the_list_use_tab">
        <source>Note: Space completion is disabled to avoid potential interference. To insert a name from the list, use tab.</source>
        <target state="translated">참고: 입력을 방해하지 않으려면 공백 완성 기능을 사용하지 않도록 설정합니다. 목록에서 이름을 삽입하려면 탭을 사용하세요.</target>
        <note />
      </trans-unit>
      <trans-unit id="new_field">
        <source>&lt;new field&gt;</source>
        <target state="translated">&lt;새 필드&gt;</target>
        <note />
      </trans-unit>
      <trans-unit id="Type_a_name_here_to_declare_a_parameter_If_no_preceding_keyword_is_used_ByVal_will_be_assumed_and_the_argument_will_be_passed_by_value">
        <source>Type a name here to declare a parameter. If no preceding keyword is used; 'ByVal' will be assumed and the argument will be passed by value.</source>
        <target state="translated">여기에 이름을 입력하여 매개 변수를 선언하세요. 선행 키워드를 사용하지 않으면 'ByVal'이 가정되고 인수가 값으로 전달됩니다.</target>
        <note />
      </trans-unit>
      <trans-unit id="parameter_name">
        <source>&lt;parameter name&gt;</source>
        <target state="translated">&lt;매개 변수 이름&gt;</target>
        <note />
      </trans-unit>
      <trans-unit id="Type_a_new_name_for_the_column_followed_by_Otherwise_the_original_column_name_with_be_used">
        <source>Type a new name for the column, followed by '='. Otherwise, the original column name with be used.</source>
        <target state="translated">열의 새 이름을 입력하고 뒤에 '='를 입력하세요. 그렇게 하지 않으면 원래 열 이름이 사용됩니다.</target>
        <note />
      </trans-unit>
      <trans-unit id="Note_colon_Use_tab_for_automatic_completion_space_completion_is_disabled_to_avoid_interfering_with_a_new_name">
        <source>Note: Use tab for automatic completion; space completion is disabled to avoid interfering with a new name.</source>
        <target state="translated">참고: 자동으로 완성되게 하려면 탭을 사용하세요. 새 이름의 입력을 방해하지 않으려면 공백 완성 기능을 사용하지 않도록 설정합니다.</target>
        <note />
      </trans-unit>
      <trans-unit id="result_alias">
        <source>&lt;result alias&gt;</source>
        <target state="translated">&lt;결과 별칭&gt;</target>
        <note />
      </trans-unit>
      <trans-unit id="Type_a_new_variable_name">
        <source>Type a new variable name</source>
        <target state="translated">새 변수 이름 입력</target>
        <note />
      </trans-unit>
      <trans-unit id="Note_colon_Space_and_completion_are_disabled_to_avoid_potential_interference_To_insert_a_name_from_the_list_use_tab">
        <source>Note: Space and '=' completion are disabled to avoid potential interference. To insert a name from the list, use tab.</source>
        <target state="translated">참고: 입력을 방해하지 않으려면 공백 및 '=' 완성 기능을 사용하지 않도록 설정합니다. 목록에서 이름을 삽입하려면 탭을 사용하세요.</target>
        <note />
      </trans-unit>
      <trans-unit id="new_resource">
        <source>&lt;new resource&gt;</source>
        <target state="translated">&lt;새 리소스&gt;</target>
        <note />
      </trans-unit>
      <trans-unit id="AddHandler_statement">
        <source>AddHandler statement</source>
        <target state="translated">AddHandler 문</target>
        <note />
      </trans-unit>
      <trans-unit id="RemoveHandler_statement">
        <source>RemoveHandler statement</source>
        <target state="translated">RemoveHandler 문</target>
        <note />
      </trans-unit>
      <trans-unit id="_0_function">
        <source>{0} function</source>
        <target state="translated">{0} 함수</target>
        <note />
      </trans-unit>
      <trans-unit id="CType_function">
        <source>CType function</source>
        <target state="translated">CType 함수</target>
        <note />
      </trans-unit>
      <trans-unit id="DirectCast_function">
        <source>DirectCast function</source>
        <target state="translated">DirectCast 함수</target>
        <note />
      </trans-unit>
      <trans-unit id="TryCast_function">
        <source>TryCast function</source>
        <target state="translated">TryCast 함수</target>
        <note />
      </trans-unit>
      <trans-unit id="GetType_function">
        <source>GetType function</source>
        <target state="translated">GetType 함수</target>
        <note />
      </trans-unit>
      <trans-unit id="GetXmlNamespace_function">
        <source>GetXmlNamespace function</source>
        <target state="translated">GetXmlNamespace 함수</target>
        <note />
      </trans-unit>
      <trans-unit id="Mid_statement">
        <source>Mid statement</source>
        <target state="translated">Mid 문</target>
        <note />
      </trans-unit>
      <trans-unit id="Fix_Incorrect_Function_Return_Type">
        <source>Fix Incorrect Function Return Type</source>
        <target state="translated">잘못된 함수 반환 형식 수정</target>
        <note />
      </trans-unit>
      <trans-unit id="Simplify_name_0">
        <source>Simplify name '{0}'</source>
        <target state="translated">{0}' 이름 단순화</target>
        <note />
      </trans-unit>
      <trans-unit id="Simplify_member_access_0">
        <source>Simplify member access '{0}'</source>
        <target state="translated">멤버 액세스 '{0}' 단순화</target>
        <note />
      </trans-unit>
      <trans-unit id="Remove_Me_qualification">
        <source>Remove 'Me' qualification</source>
        <target state="translated">Me' 한정자 제거</target>
        <note />
      </trans-unit>
      <trans-unit id="Name_can_be_simplified">
        <source>Name can be simplified</source>
        <target state="translated">이름은 간단하게 줄일 수 있습니다.</target>
        <note />
      </trans-unit>
      <trans-unit id="can_t_determine_valid_range_of_statements_to_extract_out">
        <source>can't determine valid range of statements to extract out</source>
        <target state="translated">추출할 문에 유효한 범위를 결정할 수 없습니다.</target>
        <note />
      </trans-unit>
      <trans-unit id="Not_all_code_paths_return">
        <source>Not all code paths return</source>
        <target state="translated">일부 코드 경로가 반환됩니다.</target>
        <note />
      </trans-unit>
      <trans-unit id="contains_invalid_selection">
        <source>contains invalid selection</source>
        <target state="translated">선택 영역이 잘못되었습니다.</target>
        <note />
      </trans-unit>
      <trans-unit id="the_selection_contains_syntactic_errors">
        <source>the selection contains syntactic errors</source>
        <target state="translated">선택 영역에 구문 오류가 포함되어 있습니다.</target>
        <note />
      </trans-unit>
      <trans-unit id="Selection_can_t_be_crossed_over_preprocessors">
        <source>Selection can't be crossed over preprocessors</source>
        <target state="translated">선택 영역은 전처리기를 벗어날 수 없습니다.</target>
        <note />
      </trans-unit>
      <trans-unit id="Selection_can_t_contain_throw_without_enclosing_catch_block">
        <source>Selection can't contain throw without enclosing catch block</source>
        <target state="translated">선택 영역은 바깥쪽 catch 블록 없이 throw를 포함할 수 없습니다.</target>
        <note />
      </trans-unit>
      <trans-unit id="Selection_can_t_be_parts_of_constant_initializer_expression">
        <source>Selection can't be parts of constant initializer expression</source>
        <target state="translated">선택 영역은 상수 이니셜라이저 식의 일부일 수 없습니다.</target>
        <note />
      </trans-unit>
      <trans-unit id="Argument_used_for_ByRef_parameter_can_t_be_extracted_out">
        <source>Argument used for ByRef parameter can't be extracted out</source>
        <target state="translated">ByRef 매개 변수에 사용되는 인수는 추출할 수 없습니다.</target>
        <note />
      </trans-unit>
      <trans-unit id="all_static_local_usages_defined_in_the_selection_must_be_included_in_the_selection">
        <source>all static local usages defined in the selection must be included in the selection</source>
        <target state="translated">선택 영역에 정의된 모든 고정 로컬 사용 내역은 선택 영역에 포함되어야 합니다.</target>
        <note />
      </trans-unit>
      <trans-unit id="Implicit_member_access_can_t_be_included_in_the_selection_without_containing_statement">
        <source>Implicit member access can't be included in the selection without containing statement</source>
        <target state="translated">문이 없는 선택 영역에 암시적 멤버 액세스를 포함할 수 없습니다.</target>
        <note />
      </trans-unit>
      <trans-unit id="Selection_must_be_part_of_executable_statements">
        <source>Selection must be part of executable statements</source>
        <target state="translated">선택 영역은 실행 가능 문의 일부여야 합니다.</target>
        <note />
      </trans-unit>
      <trans-unit id="next_statement_control_variable_doesn_t_have_matching_declaration_statement">
        <source>next statement control variable doesn't have matching declaration statement</source>
        <target state="translated">next 문 제어 변수에 일치하는 declaration 문이 없습니다.</target>
        <note />
      </trans-unit>
      <trans-unit id="Selection_doesn_t_contain_any_valid_node">
        <source>Selection doesn't contain any valid node</source>
        <target state="translated">선택 영역에 유효한 노드가 포함되어 있지 않습니다.</target>
        <note />
      </trans-unit>
      <trans-unit id="no_valid_statement_range_to_extract_out">
        <source>no valid statement range to extract out</source>
        <target state="translated">추출하는 데 유효한 문 범위가 없습니다.</target>
        <note />
      </trans-unit>
      <trans-unit id="Invalid_selection">
        <source>Invalid selection</source>
        <target state="translated">잘못된 선택 영역입니다.</target>
        <note />
      </trans-unit>
      <trans-unit id="Selection_doesn_t_contain_any_valid_token">
        <source>Selection doesn't contain any valid token</source>
        <target state="translated">선택 영역에 유효한 토큰이 포함되어 있지 않습니다.</target>
        <note />
      </trans-unit>
      <trans-unit id="No_valid_selection_to_perform_extraction">
        <source>No valid selection to perform extraction</source>
        <target state="translated">추출하는 데 유효한 선택 영역이 없습니다.</target>
        <note />
      </trans-unit>
      <trans-unit id="No_common_root_node_for_extraction">
        <source>No common root node for extraction</source>
        <target state="translated">추출에 필요한 일반 루트 노드가 없습니다.</target>
        <note />
      </trans-unit>
      <trans-unit id="Deprecated">
        <source>Deprecated</source>
        <target state="translated">사용되지 않음</target>
        <note />
      </trans-unit>
      <trans-unit id="Extension">
        <source>Extension</source>
        <target state="translated">확장</target>
        <note />
      </trans-unit>
      <trans-unit id="Awaitable">
        <source>Awaitable</source>
        <target state="translated">대기 가능</target>
        <note />
      </trans-unit>
      <trans-unit id="Awaitable_Extension">
        <source>Awaitable, Extension</source>
        <target state="translated">대기 가능, 확장</target>
        <note />
      </trans-unit>
      <trans-unit id="new_variable">
        <source>&lt;new variable&gt;</source>
        <target state="translated">&lt;새 변수&gt;</target>
        <note />
      </trans-unit>
      <trans-unit id="Remove_and_Sort_Imports">
        <source>R&amp;emove and Sort Imports</source>
        <target state="translated">Imports 제거 및 정렬(&amp;E)</target>
        <note />
      </trans-unit>
      <trans-unit id="Creates_a_delegate_procedure_instance_that_references_the_specified_procedure_AddressOf_procedureName">
        <source>Creates a delegate procedure instance that references the specified procedure.
AddressOf &lt;procedureName&gt;</source>
        <target state="translated">지정한 프로시저를 참조하는 대리자 프로시저 인스턴스를 만듭니다.
AddressOf &lt;procedureName&gt;</target>
        <note />
      </trans-unit>
      <trans-unit id="Indicates_that_an_external_procedure_has_another_name_in_its_DLL">
        <source>Indicates that an external procedure has another name in its DLL.</source>
        <target state="translated">외부 프로시저의 DLL에 다른 이름이 있음을 나타냅니다.</target>
        <note />
      </trans-unit>
      <trans-unit id="Performs_a_short_circuit_logical_conjunction_on_two_expressions_Returns_True_if_both_operands_evaluate_to_True_If_the_first_expression_evaluates_to_False_the_second_is_not_evaluated_result_expression1_AndAlso_expression2">
        <source>Performs a short-circuit logical conjunction on two expressions. Returns True if both operands evaluate to True. If the first expression evaluates to False, the second is not evaluated.
&lt;result&gt; = &lt;expression1&gt; AndAlso &lt;expression2&gt;</source>
        <target state="translated">두 식의 단락(short-circuit) 논리곱 연산을 수행합니다. 두 피연산자가 모두 True인 경우 True를 반환합니다. 첫 번째 식이 False인 경우 두 번째 식은 계산하지 않습니다.
&lt;result&gt; = &lt;expression1&gt; AndAlso &lt;expression2&gt;</target>
        <note />
      </trans-unit>
      <trans-unit id="Performs_a_logical_conjunction_on_two_Boolean_expressions_or_a_bitwise_conjunction_on_two_numeric_expressions_For_Boolean_expressions_returns_True_if_both_operands_evaluate_to_True_Both_expressions_are_always_evaluated_result_expression1_And_expression2">
        <source>Performs a logical conjunction on two Boolean expressions, or a bitwise conjunction on two numeric expressions. For Boolean expressions, returns True if both operands evaluate to True. Both expressions are always evaluated.
&lt;result&gt; = &lt;expression1&gt; And &lt;expression2&gt;</source>
        <target state="translated">두 Boolean 식의 논리곱 연산을 수행하거나 두 숫자 식의 비트 논리곱 연산을 수행합니다. Boolean 식의 경우 두 피연산자가 모두 True이면 True를 반환합니다. 항상 두 식을 모두 계산합니다.
&lt;result&gt; = &lt;expression1&gt; And &lt;expression2&gt;</target>
        <note />
      </trans-unit>
      <trans-unit id="Used_in_a_Declare_statement_The_Ansi_modifier_specifies_that_Visual_Basic_should_marshal_all_strings_to_ANSI_values_and_should_look_up_the_procedure_without_modifying_its_name_during_the_search_If_no_character_set_is_specified_ANSI_is_the_default">
        <source>Used in a Declare statement. The Ansi modifier specifies that Visual Basic should marshal all strings to ANSI values, and should look up the procedure without modifying its name during the search. If no character set is specified, ANSI is the default.</source>
        <target state="translated">Declare 문에 사용됩니다. Ansi 한정자는 Visual Basic에서 모든 문자열을 ANSI 값으로 마샬링하고 프로시저를 검색하는 동안 프로시저 이름을 수정하지 않고 프로시저를 조회하도록 지정합니다. 문자 집합을 지정하지 않으면 ANSI가 기본값으로 사용됩니다.</target>
        <note />
      </trans-unit>
      <trans-unit id="Specifies_a_data_type_in_a_declaration_statement">
        <source>Specifies a data type in a declaration statement.</source>
        <target state="translated">선언 문의 데이터 형식을 지정합니다.</target>
        <note />
      </trans-unit>
      <trans-unit id="Specifies_that_an_attribute_at_the_beginning_of_a_source_file_applies_to_the_entire_assembly_Otherwise_the_attribute_will_apply_only_to_an_individual_programming_element_such_as_a_class_or_property">
        <source>Specifies that an attribute at the beginning of a source file applies to the entire assembly. Otherwise the attribute will apply only to an individual programming element, such as a class or property.</source>
        <target state="translated">소스 파일의 시작 부분에 있는 특성이 전체 어셈블리에 적용되도록 지정합니다. 그렇게 하지 않으면 특성이 클래스나 속성 같은 개별 프로그래밍 요소에만 적용됩니다.</target>
        <note />
      </trans-unit>
      <trans-unit id="Indicates_an_asynchronous_method_that_can_use_the_Await_operator">
        <source>Indicates an asynchronous method that can use the Await operator.</source>
        <target state="translated">Await 연산자를 사용할 수 있는 비동기 메서드를 나타냅니다.</target>
        <note />
      </trans-unit>
      <trans-unit id="Used_in_a_Declare_statement_The_Auto_modifier_specifies_that_Visual_Basic_should_marshal_strings_according_to_NET_Framework_rules_and_should_determine_the_base_character_set_of_the_run_time_platform_and_possibly_modify_the_external_procedure_name_if_the_initial_search_fails">
        <source>Used in a Declare statement. The Auto modifier specifies that Visual Basic should marshal strings according to .NET Framework rules, and should determine the base character set of the run-time platform and possibly modify the external procedure name if the initial search fails.</source>
        <target state="translated">Declare 문에 사용됩니다. Auto 한정자는 Visual Basic에서 .NET Framework 규칙에 따라 문자열을 마샬링하고 런타임 플랫폼의 기본 문자 집합을 결정하고 초기 검색에 실패할 경우 외부 프로시저 이름을 수정하도록 지정합니다.</target>
        <note />
      </trans-unit>
      <trans-unit id="Specifies_that_an_argument_is_passed_in_such_a_way_that_the_called_procedure_can_change_the_underlying_value_of_the_argument_in_the_calling_code">
        <source>Specifies that an argument is passed in such a way that the called procedure can change the underlying value of the argument in the calling code.</source>
        <target state="translated">호출된 프로시저가 호출 코드의 내부 인수 값을 변경할 수 있는 방식으로 인수가 전달되도록 지정합니다.</target>
        <note />
      </trans-unit>
      <trans-unit id="Specifies_that_an_argument_is_passed_in_such_a_way_that_the_called_procedure_or_property_cannot_change_the_underlying_value_of_the_argument_in_the_calling_code">
        <source>Specifies that an argument is passed in such a way that the called procedure or property cannot change the underlying value of the argument in the calling code.</source>
        <target state="translated">호출된 프로시저 또는 속성이 호출 코드의 내부 인수 값을 변경할 수 없는 방식으로 인수가 전달되도록 지정합니다.</target>
        <note />
      </trans-unit>
      <trans-unit id="Declares_the_name_of_a_class_and_introduces_the_definitions_of_the_variables_properties_and_methods_that_make_up_the_class">
        <source>Declares the name of a class and introduces the definitions of the variables, properties, and methods that make up the class.</source>
        <target state="translated">클래스 이름을 선언하고 클래스를 구성하는 변수, 속성 및 메서드의 정의를 지정합니다.</target>
        <note />
      </trans-unit>
      <trans-unit id="Generates_a_string_concatenation_of_two_expressions">
        <source>Generates a string concatenation of two expressions.</source>
        <target state="translated">두 식의 문자열 연결을 생성합니다.</target>
        <note />
      </trans-unit>
      <trans-unit id="Declares_and_defines_one_or_more_constants">
        <source>Declares and defines one or more constants.</source>
        <target state="translated">하나 이상의 상수를 선언하고 정의합니다.</target>
        <note />
      </trans-unit>
      <trans-unit id="Use_In_for_a_type_that_will_only_be_used_for_ByVal_arguments_to_functions">
        <source>Use 'In' for a type that will only be used for ByVal arguments to functions.</source>
        <target state="translated">함수의 ByVal 인수에만 사용되는 형식에 'In'을 사용하세요.</target>
        <note />
      </trans-unit>
      <trans-unit id="Use_Out_for_a_type_that_will_only_be_used_as_a_return_from_functions">
        <source>Use 'Out' for a type that will only be used as a return from functions.</source>
        <target state="translated">함수에서의 반환 형식으로만 사용되는 형식에 'Out'을 사용하세요.</target>
        <note />
      </trans-unit>
      <trans-unit id="Returns_the_result_of_explicitly_converting_an_expression_to_a_specified_data_type_object_structure_class_or_interface_CType_Object_As_Expression_Object_As_Type_As_Type">
        <source>Returns the result of explicitly converting an expression to a specified data type, object, structure, class, or interface.
CType(Object As Expression, Object As Type) As Type</source>
        <target state="translated">식을 지정한 데이터 형식, 개체, 구조체, 클래스 또는 인터페이스로 명시적으로 변환한 결과를 반환합니다.
CType(Object As Expression, Object As Type) As Type</target>
        <note />
      </trans-unit>
      <trans-unit id="Specifies_that_an_event_has_additional_specialized_code_for_adding_handlers_removing_handlers_and_raising_events">
        <source>Specifies that an event has additional, specialized code for adding handlers, removing handlers, and raising events.</source>
        <target state="translated">처리기 추가, 처리기 제거, 이벤트 발생 등의 특수화된 추가 코드를 사용하는 이벤트를 지정합니다.</target>
        <note />
      </trans-unit>
      <trans-unit id="Declares_a_reference_to_a_procedure_implemented_in_an_external_file">
        <source>Declares a reference to a procedure implemented in an external file.</source>
        <target state="translated">외부 파일에 구현된 프로시저에 대한 참조를 선언합니다.</target>
        <note />
      </trans-unit>
      <trans-unit id="Identifies_a_property_as_the_default_property_of_its_class_structure_or_interface">
        <source>Identifies a property as the default property of its class, structure, or interface.</source>
        <target state="translated">속성을 클래스, 구조체 또는 인터페이스의 기본 속성으로 식별합니다.</target>
        <note />
      </trans-unit>
      <trans-unit id="Used_to_declare_a_delegate_A_delegate_is_a_reference_type_that_refers_to_a_shared_method_of_a_type_or_to_an_instance_method_of_an_object_Any_procedure_that_is_convertible_or_that_has_matching_parameter_types_and_return_type_may_be_used_to_create_an_instance_of_this_delegate_class">
        <source>Used to declare a delegate. A delegate is a reference type that refers to a shared method of a type or to an instance method of an object. Any procedure that is convertible, or that has matching parameter types and return type may be used to create an instance of this delegate class.</source>
        <target state="translated">대리자를 선언하는 데 사용됩니다. 대리자는 형식의 공유 메서드 또는 개체의 인스턴스 메서드를 참조하는 참조 형식입니다. 변환 가능한 프로시저 또는 일치하는 매개 변수 형식과 반환 형식이 있는 프로시저는 이 대리자 클래스의 인스턴스를 만드는 데 사용할 수 있습니다.</target>
        <note />
      </trans-unit>
      <trans-unit id="Declares_and_allocates_storage_space_for_one_or_more_variables_Dim_var_bracket_As_bracket_New_bracket_dataType_bracket_boundList_bracket_bracket_bracket_initializer_bracket_bracket_var2_bracket">
        <source>Declares and allocates storage space for one or more variables.
Dim {&lt;var&gt; [As [New] dataType [(boundList)]][= initializer]}[, var2]</source>
        <target state="translated">하나 이상의 변수에 사용할 스토리지 공간을 선언하고 할당합니다.
Dim {&lt;var&gt; [As [New] dataType [(boundList)]][= initializer]}[, var2]</target>
        <note />
      </trans-unit>
      <trans-unit id="Divides_two_numbers_and_returns_a_floating_point_result">
        <source>Divides two numbers and returns a floating-point result.</source>
        <target state="translated">두 수를 나누고 부동 소수점 결과를 반환합니다.</target>
        <note />
      </trans-unit>
      <trans-unit id="Terminates_a_0_block">
        <source>Terminates a {0} block.</source>
        <target state="translated">{0} 블록을 종료합니다.</target>
        <note />
      </trans-unit>
      <trans-unit id="Terminates_an_0_block">
        <source>Terminates an {0} block.</source>
        <target state="translated">{0} 블록을 종료합니다.</target>
        <note />
      </trans-unit>
      <trans-unit id="Terminates_the_definition_of_a_0_statement">
        <source>Terminates the definition of a {0} statement.</source>
        <target state="translated">{0} 문의 정의를 종료합니다.</target>
        <note />
      </trans-unit>
      <trans-unit id="Terminates_the_definition_of_an_0_statement">
        <source>Terminates the definition of an {0} statement.</source>
        <target state="translated">{0} 문의 정의를 종료합니다.</target>
        <note />
      </trans-unit>
      <trans-unit id="Declares_an_enumeration_and_defines_the_values_of_its_members">
        <source>Declares an enumeration and defines the values of its members.</source>
        <target state="translated">열거형을 선언하고 열거형의 멤버 값을 정의합니다.</target>
        <note />
      </trans-unit>
      <trans-unit id="Compares_two_expressions_and_returns_True_if_they_are_equal_Otherwise_returns_False">
        <source>Compares two expressions and returns True if they are equal. Otherwise, returns False.</source>
        <target state="translated">두 식을 비교한 후 같으면 True를 반환하고, 같지 않으면 False를 반환합니다.</target>
        <note />
      </trans-unit>
      <trans-unit id="Used_to_release_array_variables_and_deallocate_the_memory_used_for_their_elements">
        <source>Used to release array variables and deallocate the memory used for their elements.</source>
        <target state="translated">배열 변수를 해제하고 해당 요소에 사용되는 메모리 할당을 해제하는 데 사용됩니다.</target>
        <note />
      </trans-unit>
      <trans-unit id="Declares_a_user_defined_event">
        <source>Declares a user-defined event.</source>
        <target state="translated">사용자 정의된 이벤트를 선언합니다.</target>
        <note />
      </trans-unit>
      <trans-unit id="Exits_a_Sub_procedure_and_transfers_execution_immediately_to_the_statement_following_the_call_to_the_Sub_procedure">
        <source>Exits a Sub procedure and transfers execution immediately to the statement following the call to the Sub procedure.</source>
        <target state="translated">Sub 프로시저를 끝내고 Sub 프로시저 호출 다음에 오는 문으로 실행을 즉시 이동합니다.</target>
        <note />
      </trans-unit>
      <trans-unit id="Raises_a_number_to_the_power_of_another_number">
        <source>Raises a number to the power of another number.</source>
        <target state="translated">특정 수를 다른 수의 승수로 거듭제곱합니다.</target>
        <note />
      </trans-unit>
      <trans-unit id="Specifies_that_the_external_procedure_being_referenced_in_the_Declare_statement_is_a_Function">
        <source>Specifies that the external procedure being referenced in the Declare statement is a Function.</source>
        <target state="translated">Declare 문에서 참조하는 외부 프로시저가 Function임을 지정합니다.</target>
        <note />
      </trans-unit>
      <trans-unit id="Specifies_that_the_external_procedure_being_referenced_in_the_Declare_statement_is_a_Sub">
        <source>Specifies that the external procedure being referenced in the Declare statement is a Sub.</source>
        <target state="translated">Declare 문에서 참조하는 외부 프로시저가 Sub임을 지정합니다.</target>
        <note />
      </trans-unit>
      <trans-unit id="Specifies_that_one_or_more_declared_programming_elements_are_accessible_only_from_within_the_assembly_that_contains_their_declaration">
        <source>Specifies that one or more declared programming elements are accessible only from within the assembly that contains their declaration.</source>
        <target state="translated">프로그래밍 요소를 선언한 어셈블리에서만 해당 프로그래밍 요소를 하나 이상 액세스할 수 있도록 지정합니다.</target>
        <note />
      </trans-unit>
      <trans-unit id="Specifies_a_collection_and_a_range_variable_to_use_in_a_query">
        <source>Specifies a collection and a range variable to use in a query.</source>
        <target state="translated">쿼리에 사용할 컬렉션과 범위 변수를 지정합니다.</target>
        <note />
      </trans-unit>
      <trans-unit id="Declares_the_name_parameters_and_code_that_define_a_Function_procedure_that_is_a_procedure_that_returns_a_value_to_the_calling_code">
        <source>Declares the name, parameters, and code that define a Function procedure, that is, a procedure that returns a value to the calling code.</source>
        <target state="translated">호출 코드에 값을 반환하는 Function 프로시저를 정의하는 이름, 매개 변수 및 코드를 선언합니다.</target>
        <note />
      </trans-unit>
      <trans-unit id="Constrains_a_generic_type_parameter_to_require_that_any_type_argument_passed_to_it_be_a_reference_type">
        <source>Constrains a generic type parameter to require that any type argument passed to it be a reference type.</source>
        <target state="translated">제네릭 형식 매개 변수에 전달된 형식 인수가 참조 형식이 되도록 제한합니다.</target>
        <note />
      </trans-unit>
      <trans-unit id="Specifies_a_constructor_constraint_on_a_generic_type_parameter">
        <source>Specifies a constructor constraint on a generic type parameter.</source>
        <target state="translated">제네릭 형식 매개 변수에 생성자 제약 조건을 지정합니다.</target>
        <note />
      </trans-unit>
      <trans-unit id="Constrains_a_generic_type_parameter_to_require_that_any_type_argument_passed_to_it_be_a_value_type">
        <source>Constrains a generic type parameter to require that any type argument passed to it be a value type.</source>
        <target state="translated">제네릭 형식 매개 변수에 전달된 형식 인수가 참조 형식이 되도록 제한합니다.</target>
        <note />
      </trans-unit>
      <trans-unit id="Declares_a_Get_property_procedure_that_is_used_to_return_the_current_value_of_a_property">
        <source>Declares a Get property procedure that is used to return the current value of a property.</source>
        <target state="translated">속성의 현재 값을 반환하는 데 사용되는 Get 속성 프로시저를 선언합니다.</target>
        <note />
      </trans-unit>
      <trans-unit id="Compares_two_expressions_and_returns_True_if_the_first_is_greater_than_the_second_Otherwise_returns_False">
        <source>Compares two expressions and returns True if the first is greater than the second. Otherwise, returns False.</source>
        <target state="translated">두 식을 비교한 후 첫 번째 값이 두 번째 값보다 크면 True를 반환하고, 그렇지 않으면 False를 반환합니다.</target>
        <note />
      </trans-unit>
      <trans-unit id="Compares_two_expressions_and_returns_True_if_the_first_is_greater_than_or_equal_to_the_second_Otherwise_returns_False">
        <source>Compares two expressions and returns True if the first is greater than or equal to the second. Otherwise, returns False.</source>
        <target state="translated">두 식을 비교한 후 첫 번째 값이 두 번째 값보다 크거나 같으면 True를 반환하고, 그렇지 않으면 False를 반환합니다.</target>
        <note />
      </trans-unit>
      <trans-unit id="Declares_that_a_procedure_handles_a_specified_event">
        <source>Declares that a procedure handles a specified event.</source>
        <target state="translated">지정된 이벤트를 처리하는 프로시저를 선언합니다.</target>
        <note />
      </trans-unit>
      <trans-unit id="Indicates_that_a_class_or_structure_member_is_providing_the_implementation_for_a_member_defined_in_an_interface">
        <source>Indicates that a class or structure member is providing the implementation for a member defined in an interface.</source>
        <target state="translated">클래스 또는 구조체 멤버가 인터페이스에 정의된 멤버를 구현함을 나타냅니다.</target>
        <note />
      </trans-unit>
      <trans-unit id="Specifies_one_or_more_interfaces_or_interface_members_that_must_be_implemented_in_the_class_or_structure_definition_in_which_the_Implements_statement_appears">
        <source>Specifies one or more interfaces, or interface members, that must be implemented in the class or structure definition in which the Implements statement appears.</source>
        <target state="translated">Implements 문이 표시되는 클래스 또는 구조체 정의에 구현해야 하는 인터페이스 또는 인터페이스 멤버를 하나 이상 지정합니다.</target>
        <note />
      </trans-unit>
      <trans-unit id="Imports_all_or_specified_elements_of_a_namespace_into_a_file">
        <source>Imports all or specified elements of a namespace into a file.</source>
        <target state="translated">네임스페이스의 모든 요소 또는 지정한 요소를 파일로 가져옵니다.</target>
        <note />
      </trans-unit>
      <trans-unit id="Specifies_the_group_that_the_loop_variable_in_a_For_Each_statement_is_to_traverse">
        <source>Specifies the group that the loop variable in a For Each statement is to traverse.</source>
        <target state="translated">For Each 문에서 루프 변수가 트래버스하는 그룹을 지정합니다.</target>
        <note />
      </trans-unit>
      <trans-unit id="Specifies_the_group_that_the_loop_variable_is_to_traverse_in_a_For_Each_statement_or_specifies_the_range_variable_in_a_query">
        <source>Specifies the group that the loop variable is to traverse in a For Each statement, or specifies the range variable in a query.</source>
        <target state="translated">For Each 문에서 루프 변수가 트래버스하는 그룹을 지정하거나 쿼리의 범위 변수를 지정합니다.</target>
        <note />
      </trans-unit>
      <trans-unit id="Causes_the_current_class_or_interface_to_inherit_the_attributes_variables_properties_procedures_and_events_from_another_class_or_set_of_interfaces">
        <source>Causes the current class or interface to inherit the attributes, variables, properties, procedures, and events from another class or set of interfaces.</source>
        <target state="translated">현재 클래스 또는 인터페이스가 다른 클래스나 인터페이스 집합에서 특성, 변수, 속성, 프로시저 및 이벤트를 상속하도록 합니다.</target>
        <note />
      </trans-unit>
      <trans-unit id="Specifies_the_group_that_the_range_variable_is_to_traverse_in_a_query">
        <source>Specifies the group that the range variable is to traverse in a query.</source>
        <target state="translated">쿼리에서 범위 변수가 트래버스하는 그룹을 지정합니다.</target>
        <note />
      </trans-unit>
      <trans-unit id="Divides_two_numbers_and_returns_an_integer_result">
        <source>Divides two numbers and returns an integer result.</source>
        <target state="translated">두 수를 나누고 정수 결과를 반환합니다.</target>
        <note />
      </trans-unit>
      <trans-unit id="Declares_the_name_of_an_interface_and_the_definitions_of_the_members_of_the_interface">
        <source>Declares the name of an interface and the definitions of the members of the interface.</source>
        <target state="translated">인터페이스 이름과 인터페이스 멤버의 정의를 선언합니다.</target>
        <note />
      </trans-unit>
      <trans-unit id="Determines_whether_an_expression_is_false_If_instances_of_any_class_or_structure_will_be_used_in_an_OrElse_clause_you_must_define_IsFalse_on_that_class_or_structure">
        <source>Determines whether an expression is false. If instances of any class or structure will be used in an OrElse clause, you must define IsFalse on that class or structure.</source>
        <target state="translated">식이 false인지 확인합니다. 클래스 또는 구조체의 인스턴스가 OrElse 절에 사용되면 해당 클래스 또는 구조체에서 IsFalse를 정의해야 합니다.</target>
        <note />
      </trans-unit>
      <trans-unit id="Compares_two_object_reference_variables_and_returns_True_if_the_objects_are_equal_result_object1_Is_object2">
        <source>Compares two object reference variables and returns True if the objects are equal.
&lt;result&gt; = &lt;object1&gt; Is &lt;object2&gt;</source>
        <target state="translated">두 개체 참조 변수를 비교하여 개체가 같은 경우 True를 반환합니다.
&lt;result&gt; = &lt;object1&gt; Is &lt;object2&gt;</target>
        <note />
      </trans-unit>
      <trans-unit id="Compares_two_object_reference_variables_and_returns_True_if_the_objects_are_not_equal_result_object1_IsNot_object2">
        <source>Compares two object reference variables and returns True if the objects are not equal.
&lt;result&gt; = &lt;object1&gt; IsNot &lt;object2&gt;</source>
        <target state="translated">두 개체 참조 변수를 비교하여 개체가 다르면 True를 반환합니다.
&lt;result&gt; = &lt;object1&gt; IsNot &lt;object2&gt;</target>
        <note />
      </trans-unit>
      <trans-unit id="Determines_whether_an_expression_is_true_If_instances_of_any_class_or_structure_will_be_used_in_an_OrElse_clause_you_must_define_IsTrue_on_that_class_or_structure">
        <source>Determines whether an expression is true. If instances of any class or structure will be used in an OrElse clause, you must define IsTrue on that class or structure.</source>
        <target state="translated">식이 true인지 확인합니다. 클래스 또는 구조체의 인스턴스가 OrElse 절에 사용되면 해당 클래스 또는 구조체에서 IsTrue를 정의해야 합니다.</target>
        <note />
      </trans-unit>
      <trans-unit id="Indicates_an_iterator_method_that_can_use_the_Yield_statement">
        <source>Indicates an iterator method that can use the Yield statement.</source>
        <target state="translated">Yield 문을 사용할 수 있는 반복기 메서드를 나타냅니다.</target>
        <note />
      </trans-unit>
      <trans-unit id="Defines_an_iterator_lambda_expression_that_can_use_the_Yield_statement_Iterator_Function_parameterList_As_IEnumerable_Of_T">
        <source>Defines an iterator lambda expression that can use the Yield statement.
Iterator Function(&lt;parameterList&gt;) As IEnumerable(Of &lt;T&gt;)</source>
        <target state="translated">Yield 문을 사용할 수 있는 반복기 람다 식을 정의합니다.
Iterator Function(&lt;parameterList&gt;) As IEnumerable(Of &lt;T&gt;)</target>
        <note />
      </trans-unit>
      <trans-unit id="Performs_an_arithmetic_left_shift_on_a_bit_pattern">
        <source>Performs an arithmetic left shift on a bit pattern.</source>
        <target state="translated">비트 패턴의 산술 왼쪽 시프트 연산을 수행합니다.</target>
        <note />
      </trans-unit>
      <trans-unit id="Compares_two_expressions_and_returns_True_if_the_first_is_less_than_the_second_Otherwise_returns_False">
        <source>Compares two expressions and returns True if the first is less than the second. Otherwise, returns False.</source>
        <target state="translated">두 식을 비교한 후 첫 번째 값이 두 번째 값보다 작으면 True를 반환하고, 그렇지 않으면 False를 반환합니다.</target>
        <note />
      </trans-unit>
      <trans-unit id="Compares_two_expressions_and_returns_True_if_the_first_is_less_than_or_equal_to_the_second_Otherwise_returns_False">
        <source>Compares two expressions and returns True if the first is less than or equal to the second. Otherwise, returns False.</source>
        <target state="translated">두 식을 비교한 후 첫 번째 값이 두 번째 값보다 작거나 같으면 True를 반환하고, 그렇지 않으면 False를 반환합니다.</target>
        <note />
      </trans-unit>
      <trans-unit id="Introduces_a_clause_that_identifies_the_external_file_DLL_or_code_resource_containing_an_external_procedure">
        <source>Introduces a clause that identifies the external file (DLL or code resource) containing an external procedure.</source>
        <target state="translated">외부 프로시저가 포함된 외부 파일(DLL 또는 코드 리소스)을 식별하는 절을 지정합니다.</target>
        <note />
      </trans-unit>
      <trans-unit id="Compares_a_string_against_a_pattern_Wildcards_available_include_to_match_1_character_and_to_match_0_or_more_characters_result_string_Like_pattern">
        <source>Compares a string against a pattern. Wildcards available include ? to match 1 character and * to match 0 or more characters.
&lt;result&gt; = &lt;string&gt; Like &lt;pattern&gt;</source>
        <target state="translated">문자열을 패턴과 비교합니다. 사용 가능한 와일드카드에는 ?(단일 문자와 일치)와 *(0개 이상의 문자와 일치)가 있습니다.
&lt;result&gt; = &lt;string&gt; Like &lt;pattern&gt;</target>
        <note />
      </trans-unit>
      <trans-unit id="Returns_the_difference_between_two_numeric_expressions_or_the_negative_value_of_a_numeric_expression">
        <source>Returns the difference between two numeric expressions, or the negative value of a numeric expression.</source>
        <target state="translated">두 숫자 식의 차이를 반환하거나 숫자 식의 음의 값을 반환합니다.</target>
        <note />
      </trans-unit>
      <trans-unit id="Divides_two_numbers_and_returns_only_the_remainder_number1_Mod_number2">
        <source>Divides two numbers and returns only the remainder.
&lt;number1&gt; Mod &lt;number2&gt;</source>
        <target state="translated">두 숫자를 나누고 나머지만 반환합니다
&lt;number1&gt; Mod &lt;number2&gt;</target>
        <note />
      </trans-unit>
      <trans-unit id="Specifies_that_an_attribute_at_the_beginning_of_a_source_file_applies_to_the_entire_module_Otherwise_the_attribute_will_apply_only_to_an_individual_programming_element_such_as_a_class_or_property">
        <source>Specifies that an attribute at the beginning of a source file applies to the entire module. Otherwise the attribute will apply only to an individual programming element, such as a class or property.</source>
        <target state="translated">소스 파일의 시작 부분에 있는 특성이 전체 모듈에 적용되도록 지정합니다. 그렇게 하지 않으면 특성이 클래스나 속성 같은 개별 프로그래밍 요소에만 적용됩니다.</target>
        <note />
      </trans-unit>
      <trans-unit id="Multiplies_two_numbers_and_returns_the_product">
        <source>Multiplies two numbers and returns the product.</source>
        <target state="translated">두 수를 곱하고 그 결과를 반환합니다.</target>
        <note />
      </trans-unit>
      <trans-unit id="Specifies_that_a_class_can_be_used_only_as_a_base_class_and_that_you_cannot_create_an_object_directly_from_it">
        <source>Specifies that a class can be used only as a base class, and that you cannot create an object directly from it.</source>
        <target state="translated">클래스를 기본 클래스로만 사용할 수 있고 클래스에서 개체를 직접 만들 수 없도록 지정합니다.</target>
        <note />
      </trans-unit>
      <trans-unit id="Specifies_that_a_property_or_procedure_is_not_implemented_in_the_class_and_must_be_overridden_in_a_derived_class_before_it_can_be_used">
        <source>Specifies that a property or procedure is not implemented in the class and must be overridden in a derived class before it can be used.</source>
        <target state="translated">속성 또는 프로시저가 클래스에서 구현되지 않고 파생 클래스에서 재정의한 후 사용할 수 있도록 지정합니다.</target>
        <note />
      </trans-unit>
      <trans-unit id="Declares_the_name_of_a_namespace_and_causes_the_source_code_following_the_declaration_to_be_compiled_within_that_namespace">
        <source>Declares the name of a namespace, and causes the source code following the declaration to be compiled within that namespace.</source>
        <target state="translated">네임스페이스의 이름을 선언하고 이 선언 뒤에 오는 소스 코드가 해당 네임스페이스에서 컴파일되도록 합니다.</target>
        <note />
      </trans-unit>
      <trans-unit id="Indicates_that_a_conversion_operator_CType_converts_a_class_or_structure_to_a_type_that_might_not_be_able_to_hold_some_of_the_possible_values_of_the_original_class_or_structure">
        <source>Indicates that a conversion operator (CType) converts a class or structure to a type that might not be able to hold some of the possible values of the original class or structure.</source>
        <target state="translated">변환 연산자(CType)가 클래스 또는 구조체를 원래 클래스 또는 구조체에서 사용되던 값 중 일부를 보유할 수 없는 형식으로 변환함을 나타냅니다.</target>
        <note />
      </trans-unit>
      <trans-unit id="Compares_two_expressions_and_returns_True_if_they_are_not_equal_Otherwise_returns_False">
        <source>Compares two expressions and returns True if they are not equal. Otherwise, returns False.</source>
        <target state="translated">두 식을 비교한 후 같지 않으면 True를 반환하고, 같으면 False를 반환합니다.</target>
        <note />
      </trans-unit>
      <trans-unit id="Specifies_that_a_class_cannot_be_used_as_a_base_class">
        <source>Specifies that a class cannot be used as a base class.</source>
        <target state="translated">클래스를 기본 클래스로 사용할 수 없도록 지정합니다.</target>
        <note />
      </trans-unit>
      <trans-unit id="Performs_logical_negation_on_a_Boolean_expression_or_bitwise_negation_on_a_numeric_expression_result_Not_expression">
        <source>Performs logical negation on a Boolean expression, or bitwise negation on a numeric expression.
&lt;result&gt; = Not &lt;expression&gt;</source>
        <target state="translated">Boolean 식의 논리 부정 연산을 수행하거나 숫자 식의 비트 부정 연산을 수행합니다.
&lt;result&gt; = Not &lt;expression&gt;</target>
        <note />
      </trans-unit>
      <trans-unit id="Specifies_that_a_property_or_procedure_cannot_be_overridden_in_a_derived_class">
        <source>Specifies that a property or procedure cannot be overridden in a derived class.</source>
        <target state="translated">속성 또는 프로시저를 파생 클래스에서 재정의할 수 없도록 지정합니다.</target>
        <note />
      </trans-unit>
      <trans-unit id="Identifies_a_type_parameter_on_a_generic_class_structure_interface_delegate_or_procedure">
        <source>Identifies a type parameter on a generic class, structure, interface, delegate, or procedure.</source>
        <target state="translated">제네릭 클래스, 구조체, 인터페이스, 대리자 또는 프로시저에서 형식 매개 변수를 식별합니다.</target>
        <note />
      </trans-unit>
      <trans-unit id="Declares_the_operator_symbol_operands_and_code_that_define_an_operator_procedure_on_a_class_or_structure">
        <source>Declares the operator symbol, operands, and code that define an operator procedure on a class or structure.</source>
        <target state="translated">클래스 또는 구조체에서 연산자 프로시저를 정의하는 연산자 기호, 피연산자 및 코드를 선언합니다.</target>
        <note />
      </trans-unit>
      <trans-unit id="Specifies_that_a_procedure_argument_can_be_omitted_when_the_procedure_is_called">
        <source>Specifies that a procedure argument can be omitted when the procedure is called.</source>
        <target state="translated">프로시저를 호출할 때 프로시저 인수를 생략할 수 있도록 지정합니다.</target>
        <note />
      </trans-unit>
      <trans-unit id="Introduces_a_statement_that_specifies_a_compiler_option_that_applies_to_the_entire_source_file">
        <source>Introduces a statement that specifies a compiler option that applies to the entire source file.</source>
        <target state="translated">전체 소스 파일에 적용할 컴파일러 옵션을 지정하는 문을 지정합니다.</target>
        <note />
      </trans-unit>
      <trans-unit id="Performs_short_circuit_inclusive_logical_disjunction_on_two_expressions_Returns_True_if_either_operand_evaluates_to_True_If_the_first_expression_evaluates_to_True_the_second_expression_is_not_evaluated_result_expression1_OrElse_expression2">
        <source>Performs short-circuit inclusive logical disjunction on two expressions. Returns True if either operand evaluates to True. If the first expression evaluates to True, the second expression is not evaluated.
&lt;result&gt; = &lt;expression1&gt; OrElse &lt;expression2&gt;</source>
        <target state="translated">두 식의 단락(short-circuit) 포함 논리합 연산을 수행합니다. 두 피연산자 중 하나가 True이면 True를 반환합니다. 첫 번째 식이 True이면 두 번째 식을 계산하지 않습니다.
&lt;result&gt; = &lt;expression1&gt; OrElse &lt;expression2&gt;</target>
        <note />
      </trans-unit>
      <trans-unit id="Performs_an_inclusive_logical_disjunction_on_two_Boolean_expressions_or_a_bitwise_disjunction_on_two_numeric_expressions_For_Boolean_expressions_returns_True_if_at_least_one_operand_evaluates_to_True_Both_expressions_are_always_evaluated_result_expression1_Or_expression2">
        <source>Performs an inclusive logical disjunction on two Boolean expressions, or a bitwise disjunction on two numeric expressions. For Boolean expressions, returns True if at least one operand evaluates to True. Both expressions are always evaluated.
&lt;result&gt; = &lt;expression1&gt; Or &lt;expression2&gt;</source>
        <target state="translated">두 Boolean 식의 포함 논리합 연산을 수행하거나 두 숫자 식의 비트 논리합 연산을 수행합니다. Boolean 식의 경우 하나 이상의 피연산자가 True이면 True를 반환합니다. 항상 두 식을 모두 계산합니다.
&lt;result&gt; = &lt;expression1&gt; Or &lt;expression2&gt;</target>
        <note />
      </trans-unit>
      <trans-unit id="Specifies_that_a_property_or_procedure_re_declares_one_or_more_existing_properties_or_procedures_with_the_same_name">
        <source>Specifies that a property or procedure re-declares one or more existing properties or procedures with the same name.</source>
        <target state="translated">속성 또는 프로시저에서 하나 이상의 기존 속성 또는 프로시저를 같은 이름으로 다시 선언할 수 있도록 지정합니다.</target>
        <note />
      </trans-unit>
      <trans-unit id="Specifies_that_a_property_or_procedure_can_be_overridden_by_an_identically_named_property_or_procedure_in_a_derived_class">
        <source>Specifies that a property or procedure can be overridden by an identically named property or procedure in a derived class.</source>
        <target state="translated">속성 또는 프로시저가 파생 클래스의 이름이 같은 속성 또는 프로시저로 재정의될 수 있도록 지정합니다.</target>
        <note />
      </trans-unit>
      <trans-unit id="Specifies_that_a_property_or_procedure_overrides_an_identically_named_property_or_procedure_inherited_from_a_base_class">
        <source>Specifies that a property or procedure overrides an identically named property or procedure inherited from a base class.</source>
        <target state="translated">속성 또는 프로시저가 기본 클래스에서 상속된 이름이 같은 속성 또는 프로시저를 재정의하도록 지정합니다.</target>
        <note />
      </trans-unit>
      <trans-unit id="Specifies_that_a_procedure_parameter_takes_an_optional_array_of_elements_of_the_specified_type">
        <source>Specifies that a procedure parameter takes an optional array of elements of the specified type.</source>
        <target state="translated">프로시저 매개 변수가 지정된 형식의 선택적인 요소 배열을 사용하도록 지정합니다.</target>
        <note />
      </trans-unit>
      <trans-unit id="Indicates_that_a_method_class_or_structure_declaration_is_a_partial_definition_of_the_method_class_or_structure">
        <source>Indicates that a method, class, or structure declaration is a partial definition of the method, class, or structure.</source>
        <target state="translated">메서드, 클래스 또는 구조체 선언이 메서드, 클래스 또는 구조체의 부분 정의임을 나타냅니다.</target>
        <note />
      </trans-unit>
      <trans-unit id="Returns_the_sum_of_two_numbers_or_the_positive_value_of_a_numeric_expression">
        <source>Returns the sum of two numbers, or the positive value of a numeric expression.</source>
        <target state="translated">두 수의 합계를 반환하거나 숫자 식의 양의 값을 반환합니다.</target>
        <note />
      </trans-unit>
      <trans-unit id="Prevents_the_contents_of_an_array_from_being_cleared_when_the_dimensions_of_the_array_are_changed">
        <source>Prevents the contents of an array from being cleared when the dimensions of the array are changed.</source>
        <target state="translated">배열 차원을 변경할 때 배열 내용이 지워지지 않도록 합니다.</target>
        <note />
      </trans-unit>
      <trans-unit id="Specifies_that_one_or_more_declared_programming_elements_are_accessible_only_from_within_their_module_class_or_structure">
        <source>Specifies that one or more declared programming elements are accessible only from within their module, class, or structure.</source>
        <target state="translated">프로그래밍 요소를 선언한 모듈, 클래스 또는 구조체에서만 해당 프로그래밍 요소를 액세스할 수 있도록 지정합니다.</target>
        <note />
      </trans-unit>
      <trans-unit id="Declares_the_name_of_a_property_and_the_property_procedures_used_to_store_and_retrieve_the_value_of_the_property">
        <source>Declares the name of a property, and the property procedures used to store and retrieve the value of the property.</source>
        <target state="translated">속성 이름과 속성 값을 저장하고 검색하는 데 사용되는 속성 프로시저를 선언합니다.</target>
        <note />
      </trans-unit>
      <trans-unit id="Specifies_that_one_or_more_declared_members_of_a_class_are_accessible_from_anywhere_in_the_same_assembly_their_own_classes_and_derived_classes">
        <source>Specifies that one or more declared members of a class are accessible from anywhere in the same assembly, their own classes, and derived classes.</source>
        <target state="translated">키워드 클래스 멤버를 선언한 어셈블리, 해당 어셈블리의 클래스 및 파생 클래스 어디에서나 선언된 클래스 멤버를 액세스할 수 있도록 지정합니다.</target>
        <note />
      </trans-unit>
      <trans-unit id="Specifies_that_one_or_more_declared_programming_elements_are_accessible_only_from_within_their_own_class_or_from_a_derived_class">
        <source>Specifies that one or more declared programming elements are accessible only from within their own class or from a derived class.</source>
        <target state="translated">프로그래밍 요소를 선언한 클래스 또는 파생 클래스에서만 해당 프로그래밍 요소를 액세스할 수 있도록 지정합니다.</target>
        <note />
      </trans-unit>
      <trans-unit id="Specifies_that_one_or_more_declared_programming_elements_have_no_access_restrictions">
        <source>Specifies that one or more declared programming elements have no access restrictions.</source>
        <target state="translated">선언된 프로그래밍 요소에 대한 액세스를 제한하지 않도록 지정합니다.</target>
        <note />
      </trans-unit>
      <trans-unit id="Specifies_that_a_variable_or_property_can_be_read_but_not_written_to">
        <source>Specifies that a variable or property can be read but not written to.</source>
        <target state="translated">변수 또는 속성을 읽을 수 있지만 쓸 수는 없도록 지정합니다.</target>
        <note />
      </trans-unit>
      <trans-unit id="Reallocates_storage_space_for_an_array_variable">
        <source>Reallocates storage space for an array variable.</source>
        <target state="translated">배열 변수의 스토리지 공간을 다시 할당합니다.</target>
        <note />
      </trans-unit>
      <trans-unit id="Performs_an_arithmetic_right_shift_on_a_bit_pattern">
        <source>Performs an arithmetic right shift on a bit pattern</source>
        <target state="translated">비트 패턴의 산술 오른쪽 시프트 연산을 수행합니다.</target>
        <note />
      </trans-unit>
      <trans-unit id="Declares_a_Set_property_procedure_that_is_used_to_assign_a_value_to_a_property">
        <source>Declares a Set property procedure that is used to assign a value to a property.</source>
        <target state="translated">속성에 값을 할당하는 데 사용되는 Set 속성 프로시저를 선언합니다.</target>
        <note />
      </trans-unit>
      <trans-unit id="Specifies_that_a_declared_programming_element_redeclares_and_hides_an_identically_named_element_in_a_base_class">
        <source>Specifies that a declared programming element redeclares and hides an identically named element in a base class.</source>
        <target state="translated">선언된 프로그래밍 요소가 기본 클래스의 이름이 같은 요소를 다시 선언하고 숨깁니다.</target>
        <note />
      </trans-unit>
      <trans-unit id="Specifies_that_one_or_more_declared_programming_elements_are_associated_with_all_instances_of_a_class_or_structure">
        <source>Specifies that one or more declared programming elements are associated with all instances of a class or structure.</source>
        <target state="translated">선언된 프로그래밍 요소가 클래스 또는 구조체의 모든 인스턴스와 연결되도록 지정합니다.</target>
        <note />
      </trans-unit>
      <trans-unit id="Specifies_that_one_or_more_declared_local_variables_are_to_remain_in_existence_and_retain_their_latest_values_after_the_procedure_in_which_they_are_declared_terminates">
        <source>Specifies that one or more declared local variables are to remain in existence and retain their latest values after the procedure in which they are declared terminates.</source>
        <target state="translated">지역 변수가 선언된 프로시저가 종료된 후에도 선언된 지역 변수를 하나 이상 유지하고, 최신 값을 그대로 보존하도록 지정합니다.</target>
        <note />
      </trans-unit>
      <trans-unit id="Declares_the_name_of_a_structure_and_introduces_the_definition_of_the_variables_properties_events_and_procedures_that_make_up_the_structure">
        <source>Declares the name of a structure and introduces the definition of the variables, properties, events, and procedures that make up the structure.</source>
        <target state="translated">구조체의 이름을 선언하고 해당 구조체를 구성하는 변수, 속성, 이벤트 및 프로시저의 정의를 지정합니다.</target>
        <note />
      </trans-unit>
      <trans-unit id="Declares_the_name_parameters_and_code_that_define_a_Sub_procedure_that_is_a_procedure_that_does_not_return_a_value_to_the_calling_code">
        <source>Declares the name, parameters, and code that define a Sub procedure, that is, a procedure that does not return a value to the calling code.</source>
        <target state="translated">호출 코드에 값을 반환하지 않는 프로시저인 Sub 프로시저를 정의하는 이름, 매개 변수 및 코드를 선언합니다.</target>
        <note />
      </trans-unit>
      <trans-unit id="Separates_the_beginning_and_ending_values_of_a_loop_counter_or_array_bounds_or_that_of_a_value_match_range">
        <source>Separates the beginning and ending values of a loop counter or array bounds or that of a value match range.</source>
        <target state="translated">루프 카운터나 배열 범위, 범위와 일치하는 값의 시작 값과 끝 값을 구분합니다.</target>
        <note />
      </trans-unit>
      <trans-unit id="Determines_the_run_time_type_of_an_object_reference_variable_and_compares_it_to_a_data_type_Returns_True_or_False_depending_on_whether_the_two_types_are_compatible_result_TypeOf_objectExpression_Is_typeName">
        <source>Determines the run-time type of an object reference variable and compares it to a data type. Returns True or False depending, on whether the two types are compatible.
&lt;result&gt; = TypeOf &lt;objectExpression&gt; Is &lt;typeName&gt;</source>
        <target state="translated">개체 참조 변수의 런타임 형식을 확인한 후 데이터 형식과 비교합니다. 두 형식의 호환 여부에 따라 True 또는 False를 반환합니다.
&lt;result&gt; = TypeOf &lt;objectExpression&gt; Is &lt;typeName&gt;</target>
        <note />
      </trans-unit>
      <trans-unit id="Used_in_a_Declare_statement_Specifies_that_Visual_Basic_should_marshal_all_strings_to_Unicode_values_in_a_call_into_an_external_procedure_and_should_look_up_the_procedure_without_modifying_its_name">
        <source>Used in a Declare statement. Specifies that Visual Basic should marshal all strings to Unicode values in a call into an external procedure, and should look up the procedure without modifying its name.</source>
        <target state="translated">Declare 문에 사용됩니다. Visual Basic에서 외부 프로시저 호출 시 모든 문자열을 Unicode 값으로 마샬링하고 프로시저 이름을 수정하지 않고 프로시저를 조회하도록 지정합니다.</target>
        <note />
      </trans-unit>
      <trans-unit id="Indicates_that_a_conversion_operator_CType_converts_a_class_or_structure_to_a_type_that_can_hold_all_possible_values_of_the_original_class_or_structure">
        <source>Indicates that a conversion operator (CType) converts a class or structure to a type that can hold all possible values of the original class or structure.</source>
        <target state="translated">변환 연산자(CType)가 클래스 또는 구조체를 원래 클래스 또는 구조체에서 사용되던 모든 값을 보유할 수 있는 형식으로 변환함을 나타냅니다.</target>
        <note />
      </trans-unit>
      <trans-unit id="Specifies_that_one_or_more_declared_member_variables_refer_to_an_instance_of_a_class_that_can_raise_events">
        <source>Specifies that one or more declared member variables refer to an instance of a class that can raise events</source>
        <target state="translated">선언된 멤버 변수가 이벤트를 발생시킬 수 있는 클래스의 인스턴스를 참조하도록 지정합니다.</target>
        <note />
      </trans-unit>
      <trans-unit id="Specifies_that_a_property_can_be_written_to_but_not_read">
        <source>Specifies that a property can be written to but not read.</source>
        <target state="translated">속성을 쓸 수 있지만 읽을 수 없도록 지정합니다.</target>
        <note />
      </trans-unit>
      <trans-unit id="Performs_a_logical_exclusion_on_two_Boolean_expressions_or_a_bitwise_exclusion_on_two_numeric_expressions_For_Boolean_expressions_returns_True_if_exactly_one_of_the_expressions_evaluates_to_True_Both_expressions_are_always_evaluated_result_expression1_Xor_expression2">
        <source>Performs a logical exclusion on two Boolean expressions, or a bitwise exclusion on two numeric expressions. For Boolean expressions, returns True if exactly one of the expressions evaluates to True. Both expressions are always evaluated.
&lt;result&gt; = &lt;expression1&gt; Xor &lt;expression2&gt;</source>
        <target state="translated">두 Boolean 식의 배타적 논리합 연산을 수행하거나 두 숫자 식의 배타적 비트 연산을 수행합니다. Boolean 식의 경우 두 식 중 하나가 True이면 True를 반환합니다. 항상 두 식을 계산합니다.
&lt;result&gt; = &lt;expression1&gt; Xor &lt;expression2&gt;</target>
        <note />
      </trans-unit>
      <trans-unit id="Applies_an_aggregation_function_such_as_Sum_Average_or_Count_to_a_sequence">
        <source>Applies an aggregation function, such as Sum, Average, or Count to a sequence.</source>
        <target state="translated">Sum, Average, Count 등의 집계 함수를 시퀀스에 적용합니다.</target>
        <note />
      </trans-unit>
      <trans-unit id="Specifies_the_sort_order_for_an_Order_By_clause_in_a_query_The_smallest_element_will_appear_first">
        <source>Specifies the sort order for an Order By clause in a query. The smallest element will appear first.</source>
        <target state="translated">쿼리의 Order By 절에 사용할 정렬 순서를 지정합니다. 가장 작은 요소가 가장 먼저 표시됩니다.</target>
        <note />
      </trans-unit>
      <trans-unit id="Asynchronously_waits_for_the_task_to_finish">
        <source>Asynchronously waits for the task to finish.</source>
        <target state="translated">작업이 완료될 때까지 비동기적으로 기다립니다.</target>
        <note />
      </trans-unit>
      <trans-unit id="Sets_the_string_comparison_method_specified_in_Option_Compare_to_a_strict_binary_sort_order">
        <source>Sets the string comparison method specified in Option Compare to a strict binary sort order.</source>
        <target state="translated">Option Compare에 지정된 문자열 비교 메서드를 엄격한 이진 정렬 순서로 설정합니다.</target>
        <note />
      </trans-unit>
      <trans-unit id="Specifies_the_element_keys_used_for_grouping_in_Group_By_or_sort_order_in_Order_By">
        <source>Specifies the element keys used for grouping (in Group By) or sort order (in Order By).</source>
        <target state="translated">그룹화(Group By) 또는 정렬 순서(Order By)에 사용할 요소 키를 지정합니다.</target>
        <note />
      </trans-unit>
      <trans-unit id="Transfers_execution_to_a_Function_Sub_or_dynamic_link_library_DLL_procedure_bracket_Call_bracket_procedureName_bracket_argumentList_bracket">
        <source>Transfers execution to a Function, Sub, or dynamic-link library (DLL) procedure.
[Call] &lt;procedureName&gt; [(&lt;argumentList&gt;)]</source>
        <target state="translated">Function, Sub 또는 DLL(동적 연결 라이브러리) 프로시저로 실행을 이동합니다.
[Call] &lt;procedureName&gt; [(&lt;argumentList&gt;)]</target>
        <note />
      </trans-unit>
      <trans-unit id="Introduces_the_statements_to_run_if_none_of_the_previous_cases_in_the_Select_Case_statement_returns_True">
        <source>Introduces the statements to run if none of the previous cases in the Select Case statement returns True.</source>
        <target state="translated">Select Case 문에서 이전 조건이 True를 반환하지 않을 경우 실행할 문을 지정합니다.</target>
        <note />
      </trans-unit>
      <trans-unit id="Followed_by_a_comparison_operator_and_then_an_expression_Case_Is_introduces_the_statements_to_run_if_the_Select_Case_expression_combined_with_the_Case_Is_expression_evaluates_to_True">
        <source>Followed by a comparison operator and then an expression, Case Is introduces the statements to run if the Select Case expression combined with the Case Is expression evaluates to True.</source>
        <target state="translated">이 키워드 뒤에는 비교 연산자와 식이 차례로 나옵니다. Case Is는 Case Is 식과 함께 사용하는 Select Case 식이 True인 경우 실행할 문을 지정합니다.</target>
        <note />
      </trans-unit>
      <trans-unit id="Introduces_a_value_or_set_of_values_against_which_the_value_of_an_expression_in_a_Select_Case_statement_is_to_be_tested_Case_expression_expression1_To_expression2_bracket_Is_bracket_comparisonOperator_expression">
        <source>Introduces a value, or set of values, against which the value of an expression in a Select Case statement is to be tested.
Case {&lt;expression&gt;|&lt;expression1&gt; To &lt;expression2&gt;|[Is] &lt;comparisonOperator&gt; &lt;expression&gt;}</source>
        <target state="translated">Case 문 Select Case 문에서 식의 값을 테스트할 대상 값 또는 값 집합을 지정합니다.
Case {&lt;expression&gt;|&lt;expression1&gt; To &lt;expression2&gt;|[Is] &lt;comparisonOperator&gt; &lt;expression&gt;}</target>
        <note />
      </trans-unit>
      <trans-unit id="Introduces_a_statement_block_to_be_run_if_the_specified_exception_occurs_inside_a_Try_block">
        <source>Introduces a statement block to be run if the specified exception occurs inside a Try block.</source>
        <target state="translated">지정한 예외가 Try 블록 안에서 발생할 경우 실행할 문 블록을 지정합니다.</target>
        <note />
      </trans-unit>
      <trans-unit id="Sets_the_default_comparison_method_to_use_when_comparing_string_data_When_set_to_Text_uses_a_text_sort_order_that_is_not_case_sensitive_When_set_to_Binary_uses_a_strict_binary_sort_order_Option_Compare_Binary_Text">
        <source>Sets the default comparison method to use when comparing string data. When set to Text, uses a text sort order that is not case sensitive. When set to Binary, uses a strict binary sort order.
Option Compare {Binary | Text}</source>
        <target state="translated">문자열 데이터를 비교할 때 사용할 기본 비교 메서드를 설정합니다. Text로 설정하면 대/소문자를 구분하지 않는 텍스트 정렬 순서를 사용하고, Binary로 설정하면 엄격한 이진 정렬 순서를 사용합니다.
Option Compare {Binary | Text}</target>
        <note />
      </trans-unit>
      <trans-unit id="Defines_a_conditional_compiler_constant_Conditional_compiler_constants_are_always_private_to_the_file_in_which_they_appear_The_expressions_used_to_initialize_them_can_contain_only_conditional_compiler_constants_and_literals">
        <source>Defines a conditional compiler constant. Conditional compiler constants are always private to the file in which they appear. The expressions used to initialize them can contain only conditional compiler constants and literals.</source>
        <target state="translated">조건부 컴파일러 상수를 정의합니다. 조건부 컴파일러 상수는 이 상수가 사용된 파일에 대해 항상 Private입니다. 조건부 컴파일러 상수를 초기화하는 데 사용되는 식에는 조건부 컴파일러 상수와 리터럴만 사용할 수 있습니다.</target>
        <note />
      </trans-unit>
      <trans-unit id="Transfers_execution_immediately_to_the_next_iteration_of_the_Do_loop">
        <source>Transfers execution immediately to the next iteration of the Do loop.</source>
        <target state="translated">Do 루프의 다음 반복으로 실행을 즉시 이동합니다.</target>
        <note />
      </trans-unit>
      <trans-unit id="Transfers_execution_immediately_to_the_next_iteration_of_the_For_loop">
        <source>Transfers execution immediately to the next iteration of the For loop.</source>
        <target state="translated">For 루프의 다음 반복으로 실행을 즉시 이동합니다.</target>
        <note />
      </trans-unit>
      <trans-unit id="Transfers_execution_immediately_to_the_next_iteration_of_the_loop_Can_be_used_in_a_Do_loop_a_For_loop_or_a_While_loop">
        <source>Transfers execution immediately to the next iteration of the loop. Can be used in a Do loop, a For loop, or a While loop.</source>
        <target state="translated">루프의 다음 반복으로 실행을 즉시 이동합니다. Do 루프, For 루프 또는 While 루프에 사용할 수 있습니다.</target>
        <note />
      </trans-unit>
      <trans-unit id="Transfers_execution_immediately_to_the_next_iteration_of_the_While_loop">
        <source>Transfers execution immediately to the next iteration of the While loop.</source>
        <target state="translated">While 루프의 다음 반복으로 실행을 즉시 이동합니다.</target>
        <note />
      </trans-unit>
      <trans-unit id="Specifies_the_sort_order_for_an_Order_By_clause_in_a_query_The_largest_element_will_appear_first">
        <source>Specifies the sort order for an Order By clause in a query. The largest element will appear first.</source>
        <target state="translated">쿼리의 Order By 절에 사용할 정렬 순서를 지정합니다. 가장 큰 요소가 가장 먼저 표시됩니다.</target>
        <note />
      </trans-unit>
      <trans-unit id="Restricts_the_values_of_a_query_result_to_eliminate_duplicate_values">
        <source>Restricts the values of a query result to eliminate duplicate values.</source>
        <target state="translated">쿼리 결과 값을 제한하여 중복 값을 제거합니다.</target>
        <note />
      </trans-unit>
      <trans-unit id="Repeats_a_block_of_statements_while_a_Boolean_condition_is_true_or_until_the_condition_becomes_true_Do_Loop_While_Until_condition">
        <source>Repeats a block of statements while a Boolean condition is true, or until the condition becomes true.
Do...Loop {While | Until} &lt;condition&gt;</source>
        <target state="translated">Boolean 조건이 true이거나 조건이 true가 될 때까지 문 블록을 반복합니다.
Do...Loop {While | Until} &lt;condition&gt;</target>
        <note />
      </trans-unit>
      <trans-unit id="Repeats_a_block_of_statements_until_a_Boolean_condition_becomes_true_Do_Until_condition_Loop">
        <source>Repeats a block of statements until a Boolean condition becomes true.
Do Until &lt;condition&gt;...Loop</source>
        <target state="translated">Boolean 조건이 true가 될 때까지 문 블록을 반복합니다.
Do Until &lt;condition&gt;...Loop</target>
        <note />
      </trans-unit>
      <trans-unit id="Repeats_a_block_of_statements_while_a_Boolean_condition_is_true_Do_While_condition_Loop">
        <source>Repeats a block of statements while a Boolean condition is true.
Do While &lt;condition&gt;...Loop</source>
        <target state="translated">Boolean 조건이 ture인 경우 문 블록을 반복합니다.
Do While &lt;condition&gt;...Loop</target>
        <note />
      </trans-unit>
      <trans-unit id="Introduces_a_group_of_statements_in_an_SharpIf_statement_that_is_compiled_if_no_previous_condition_evaluates_to_True">
        <source>Introduces a group of statements in an #If statement that is compiled if no previous condition evaluates to True.</source>
        <target state="translated">#If 문에서 이전 조건이 True가 아닌 경우 컴파일할 문 그룹을 지정합니다.</target>
        <note />
      </trans-unit>
      <trans-unit id="Introduces_a_condition_in_an_SharpIf_statement_that_is_tested_if_the_previous_conditional_test_evaluates_to_False">
        <source>Introduces a condition in an #If statement that is tested if the previous conditional test evaluates to False.</source>
        <target state="translated">#If 문에서 이전 조건 테스트가 False인 경우 테스트할 조건을 지정합니다.</target>
        <note />
      </trans-unit>
      <trans-unit id="Introduces_a_condition_in_an_If_statement_that_is_to_be_tested_if_the_previous_conditional_test_fails">
        <source>Introduces a condition in an If statement that is to be tested if the previous conditional test fails.</source>
        <target state="translated">If 문에서 이전 조건 테스트가 실패할 경우 테스트할 조건을 지정합니다.</target>
        <note />
      </trans-unit>
      <trans-unit id="Introduces_a_group_of_statements_in_an_If_statement_that_is_executed_if_no_previous_condition_evaluates_to_True">
        <source>Introduces a group of statements in an If statement that is executed if no previous condition evaluates to True.</source>
        <target state="translated">If 문에서 이전 조건이 True가 아닌 경우 실행할 문 그룹을 지정합니다.</target>
        <note />
      </trans-unit>
      <trans-unit id="Terminates_the_definition_of_an_SharpIf_block">
        <source>Terminates the definition of an #If block.</source>
        <target state="translated">#If 블록의 정의를 종료합니다.</target>
        <note />
      </trans-unit>
      <trans-unit id="Stops_execution_immediately">
        <source>Stops execution immediately.</source>
        <target state="translated">바로 실행을 중지합니다.</target>
        <note />
      </trans-unit>
      <trans-unit id="Terminates_a_SharpRegion_block">
        <source>Terminates a #Region block.</source>
        <target state="translated">#Region 블록을 종료합니다.</target>
        <note />
      </trans-unit>
      <trans-unit id="Specifies_the_relationship_between_element_keys_to_use_as_the_basis_of_a_join_operation">
        <source>Specifies the relationship between element keys to use as the basis of a join operation.</source>
        <target state="translated">조인 연산의 기준으로 사용할 요소 키 사이의 관계를 지정합니다.</target>
        <note />
      </trans-unit>
      <trans-unit id="Simulates_the_occurrence_of_an_error">
        <source>Simulates the occurrence of an error.</source>
        <target state="translated">오류 항목을 시뮬레이션합니다.</target>
        <note />
      </trans-unit>
      <trans-unit id="Exits_a_Do_loop_and_transfers_execution_immediately_to_the_statement_following_the_Loop_statement">
        <source>Exits a Do loop and transfers execution immediately to the statement following the Loop statement.</source>
        <target state="translated">Do 루프를 끝내고 Loop 문 다음에 오는 문으로 실행을 즉시 이동합니다.</target>
        <note />
      </trans-unit>
      <trans-unit id="Exits_a_For_loop_and_transfers_execution_immediately_to_the_statement_following_the_Next_statement">
        <source>Exits a For loop and transfers execution immediately to the statement following the Next statement.</source>
        <target state="translated">For 루프를 끝내고 Next 문 다음에 오는 문으로 실행을 즉시 이동합니다.</target>
        <note />
      </trans-unit>
      <trans-unit id="Exits_a_procedure_or_block_and_transfers_execution_immediately_to_the_statement_following_the_procedure_call_or_block_definition_Exit_Do_For_Function_Property_Select_Sub_Try_While">
        <source>Exits a procedure or block and transfers execution immediately to the statement following the procedure call or block definition.
Exit {Do | For | Function | Property | Select | Sub | Try | While}</source>
        <target state="translated">프로시저 또는 블록을 끝내고 프로시저 호출 또는 블록 정의 다음에 오는 문으로 실행을 즉시 이동합니다.
Exit {Do | For | Function | Property | Select | Sub | Try | While}</target>
        <note />
      </trans-unit>
      <trans-unit id="Exits_a_Select_block_and_transfers_execution_immediately_to_the_statement_following_the_End_Select_statement">
        <source>Exits a Select block and transfers execution immediately to the statement following the End Select statement.</source>
        <target state="translated">Select 블록을 끝내고 End Select 문 다음에 오는 문으로 실행을 즉시 이동합니다.</target>
        <note />
      </trans-unit>
      <trans-unit id="Exits_a_Try_block_and_transfers_execution_immediately_to_the_statement_following_the_End_Try_statement">
        <source>Exits a Try block and transfers execution immediately to the statement following the End Try statement.</source>
        <target state="translated">Try 블록을 끝내고 End Try 문 다음에 오는 문으로 실행을 즉시 이동합니다.</target>
        <note />
      </trans-unit>
      <trans-unit id="Exits_a_While_loop_and_transfers_execution_immediately_to_the_statement_following_the_End_While_statement">
        <source>Exits a While loop and transfers execution immediately to the statement following the End While statement.</source>
        <target state="translated">While 루프를 끝내고 End While 문 다음에 오는 문으로 실행을 즉시 이동합니다.</target>
        <note />
      </trans-unit>
      <trans-unit id="When_set_to_On_requires_explicit_declaration_of_all_variables_using_a_Dim_Private_Public_or_ReDim_statement_Option_Explicit_On_Off">
        <source>When set to On, requires explicit declaration of all variables, using a Dim, Private, Public, or ReDim statement.
Option Explicit {On | Off}</source>
        <target state="translated">On으로 설정하면 Dim, Private, Public 또는 ReDim 문을 사용하여 모든 변수를 명시적으로 선언해야 합니다.
Option Explicit {On | Off}</target>
        <note />
      </trans-unit>
      <trans-unit id="Represents_a_Boolean_value_that_fails_a_conditional_test">
        <source>Represents a Boolean value that fails a conditional test.</source>
        <target state="translated">조건 테스트에 실패하는 Boolean 값을 나타냅니다.</target>
        <note />
      </trans-unit>
      <trans-unit id="Introduces_a_statement_block_to_be_run_before_exiting_a_Try_structure">
        <source>Introduces a statement block to be run before exiting a Try structure.</source>
        <target state="translated">Try 구조체를 끝내기 전에 실행할 문 블록을 지정합니다.</target>
        <note />
      </trans-unit>
      <trans-unit id="Introduces_a_loop_that_is_repeated_for_each_element_in_a_collection">
        <source>Introduces a loop that is repeated for each element in a collection.</source>
        <target state="translated">컬렉션의 for each 요소에 대해 반복되는 루프를 지정합니다.</target>
        <note />
      </trans-unit>
      <trans-unit id="Introduces_a_loop_that_is_iterated_a_specified_number_of_times">
        <source>Introduces a loop that is iterated a specified number of times.</source>
        <target state="translated">지정한 횟수만큼 반복되는 루프를 지정합니다.</target>
        <note />
      </trans-unit>
      <trans-unit id="Identifies_a_list_of_values_as_a_collection_initializer">
        <source>Identifies a list of values as a collection initializer</source>
        <target state="translated">값 목록을 컬렉션 이니셜라이저로 식별합니다.</target>
        <note />
      </trans-unit>
      <trans-unit id="Branches_unconditionally_to_a_specified_line_in_a_procedure">
        <source>Branches unconditionally to a specified line in a procedure.</source>
        <target state="translated">프로시저에 지정된 줄로 무조건 분기합니다.</target>
        <note />
      </trans-unit>
      <trans-unit id="Groups_elements_that_have_a_common_key">
        <source>Groups elements that have a common key.</source>
        <target state="translated">공통 키를 포함된 요소를 그룹화합니다.</target>
        <note />
      </trans-unit>
      <trans-unit id="Combines_the_elements_of_two_sequences_and_groups_the_results_The_join_operation_is_based_on_matching_keys">
        <source>Combines the elements of two sequences and groups the results. The join operation is based on matching keys.</source>
        <target state="translated">두 시퀀스의 요소를 결합하고 결과를 그룹화합니다. 조인 연산은 일치하는 키를 기준으로 합니다.</target>
        <note />
      </trans-unit>
      <trans-unit id="Use_Group_to_specify_that_a_group_named_0_should_be_created">
        <source>Use 'Group' to specify that a group named '{0}' should be created.</source>
        <target state="translated">Group'을 사용하여 이름이 '{0}'인 그룹을 만들도록 지정합니다.</target>
        <note />
      </trans-unit>
      <trans-unit id="Use_Group_to_specify_that_a_group_named_Group_should_be_created">
        <source>Use 'Group' to specify that a group named 'Group' should be created.</source>
        <target state="translated">Group'을 사용하여 이름이 'Group'인 그룹을 만들도록 지정합니다.</target>
        <note />
      </trans-unit>
      <trans-unit id="Conditionally_compiles_selected_blocks_of_code_depending_on_the_value_of_an_expression">
        <source>Conditionally compiles selected blocks of code, depending on the value of an expression.</source>
        <target state="translated">식의 값에 따라 선택한 코드 블록을 조건부로 컴파일합니다.</target>
        <note />
      </trans-unit>
      <trans-unit id="Conditionally_executes_a_group_of_statements_depending_on_the_value_of_an_expression">
        <source>Conditionally executes a group of statements, depending on the value of an expression.</source>
        <target state="translated">식의 값에 따라 문 그룹을 조건부로 실행합니다.</target>
        <note />
      </trans-unit>
      <trans-unit id="When_set_to_On_allows_the_use_of_local_type_inference_in_declaring_variables_Option_Infer_On_Off">
        <source>When set to On, allows the use of local type inference in declaring variables.
Option Infer {On | Off}</source>
        <target state="translated">On으로 설정하면 변수를 선언할 때 지역 형식을 유추할 수 있습니다.
Option Infer {On | Off}</target>
        <note />
      </trans-unit>
      <trans-unit id="Specifies_an_identifier_that_can_serve_as_a_reference_to_the_results_of_a_join_or_grouping_subexpression">
        <source>Specifies an identifier that can serve as a reference to the results of a join or grouping subexpression.</source>
        <target state="translated">조인 또는 그룹화 하위 식의 결과에 대한 참조로 사용할 수 있는 식별자를 지정합니다.</target>
        <note />
      </trans-unit>
      <trans-unit id="Combines_the_elements_of_two_sequences_The_join_operation_is_based_on_matching_keys">
        <source>Combines the elements of two sequences. The join operation is based on matching keys.</source>
        <target state="translated">두 시퀀스의 요소를 결합합니다. 조인 연산은 일치하는 키를 기준으로 합니다.</target>
        <note />
      </trans-unit>
      <trans-unit id="Identifies_a_key_field_in_an_anonymous_type_definition">
        <source>Identifies a key field in an anonymous type definition.</source>
        <target state="translated">익명 형식 정의의 키 필드를 식별합니다.</target>
        <note />
      </trans-unit>
      <trans-unit id="Computes_a_value_for_each_item_in_the_query_and_assigns_the_value_to_a_new_range_variable">
        <source>Computes a value for each item in the query, and assigns the value to a new range variable.</source>
        <target state="translated">쿼리의 각 항목에 사용할 값을 계산한 후 해당 값을 새 범위 변수에 할당합니다.</target>
        <note />
      </trans-unit>
      <trans-unit id="Terminates_a_loop_that_is_introduced_with_a_Do_statement">
        <source>Terminates a loop that is introduced with a Do statement.</source>
        <target state="translated">Do 문으로 지정한 루프를 종료합니다.</target>
        <note />
      </trans-unit>
      <trans-unit id="Repeats_a_block_of_statements_until_a_Boolean_condition_becomes_true_Do_Loop_Until_condition">
        <source>Repeats a block of statements until a Boolean condition becomes true.
Do...Loop Until &lt;condition&gt;</source>
        <target state="translated">Boolean 조건이 true가 될 때까지 문 블록을 반복합니다.
Do...Loop Until &lt;condition&gt;</target>
        <note />
      </trans-unit>
      <trans-unit id="Repeats_a_block_of_statements_while_a_Boolean_condition_is_true_Do_Loop_While_condition">
        <source>Repeats a block of statements while a Boolean condition is true.
Do...Loop While &lt;condition&gt;</source>
        <target state="translated">Boolean 조건이 ture인 경우 문 블록을 반복합니다.
Do...Loop While &lt;condition&gt;</target>
        <note />
      </trans-unit>
      <trans-unit id="Provides_a_way_to_refer_to_the_current_instance_of_a_class_or_structure_that_is_the_instance_in_which_the_code_is_running">
        <source>Provides a way to refer to the current instance of a class or structure, that is, the instance in which the code is running.</source>
        <target state="translated">코드를 실행 중인 클래스 또는 구조체의 현재 인스턴스를 참조할 수 있도록 합니다.</target>
        <note />
      </trans-unit>
      <trans-unit id="Provides_a_way_to_refer_to_the_base_class_of_the_current_class_instance_You_cannot_use_MyBase_to_call_MustOverride_base_methods">
        <source>Provides a way to refer to the base class of the current class instance. You cannot use MyBase to call MustOverride base methods.</source>
        <target state="translated">현재 클래스 인스턴스의 기본 클래스를 참조할 수 있도록 합니다. MyBase를 사용하여 MustOverride 기본 메서드를 호출할 수 없습니다.</target>
        <note />
      </trans-unit>
      <trans-unit id="Provides_a_way_to_refer_to_the_class_instance_members_as_originally_implemented_ignoring_any_derived_class_overrides">
        <source>Provides a way to refer to the class instance members as originally implemented, ignoring any derived class overrides.</source>
        <target state="translated">파생 클래스 재정의를 무시하면서 원래 구현된 클래스 인스턴스 멤버를 참조할 수 있도록 합니다.</target>
        <note />
      </trans-unit>
      <trans-unit id="Creates_a_new_object_instance">
        <source>Creates a new object instance.</source>
        <target state="translated">새 개체 인스턴스를 만듭니다.</target>
        <note />
      </trans-unit>
      <trans-unit id="Terminates_a_loop_that_iterates_through_the_values_of_a_loop_variable">
        <source>Terminates a loop that iterates through the values of a loop variable.</source>
        <target state="translated">루프 변수 값을 통해 반복하는 루프를 종료합니다.</target>
        <note />
      </trans-unit>
      <trans-unit id="Represents_the_default_value_of_any_data_type">
        <source>Represents the default value of any data type.</source>
        <target state="translated">모든 데이터 형식의 기본값을 나타냅니다.</target>
        <note />
      </trans-unit>
      <trans-unit id="Turns_a_compiler_option_off">
        <source>Turns a compiler option off.</source>
        <target state="translated">컴파일러 옵션을 해제합니다.</target>
        <note />
      </trans-unit>
      <trans-unit id="Enables_the_error_handling_routine_that_starts_at_the_line_specified_in_the_line_argument_The_specified_line_must_be_in_the_same_procedure_as_the_On_Error_statement_On_Error_GoTo_bracket_label_0_1_bracket">
        <source>Enables the error-handling routine that starts at the line specified in the line argument.
The specified line must be in the same procedure as the On Error statement.
On Error GoTo [&lt;label&gt; | 0 | -1]</source>
        <target state="translated">줄 인수에 지정한 줄에서 시작하는 오류 처리 루틴을 활성화합니다.
지정한 줄은 On Error 문과 같은 프로시저에 있어야 합니다.
On Error GoTo [&lt;label&gt; | 0 | -1]</target>
        <note />
      </trans-unit>
      <trans-unit id="When_a_run_time_error_occurs_execution_transfers_to_the_statement_following_the_statement_or_procedure_call_that_resulted_in_the_error">
        <source>When a run-time error occurs, execution transfers to the statement following the statement or procedure call that resulted in the error.</source>
        <target state="translated">런타임 오류가 발생하면 오류가 발생한 문 또는 프로시저 호출 다음에 오는 문으로 실행을 이동합니다.</target>
        <note />
      </trans-unit>
      <trans-unit id="Turns_a_compiler_option_on">
        <source>Turns a compiler option on.</source>
        <target state="translated">컴파일러 옵션을 설정합니다.</target>
        <note />
      </trans-unit>
      <trans-unit id="Specifies_the_element_keys_used_to_correlate_sequences_for_a_join_operation">
        <source>Specifies the element keys used to correlate sequences for a join operation.</source>
        <target state="translated">조인 연산의 시퀀스를 서로 관련시키는 데 사용할 요소 키를 지정합니다.</target>
        <note />
      </trans-unit>
      <trans-unit id="Specifies_the_sort_order_for_columns_in_a_query_Can_be_followed_by_either_the_Ascending_or_the_Descending_keyword_If_neither_is_specified_Ascending_is_used">
        <source>Specifies the sort order for columns in a query. Can be followed by either the Ascending or the Descending keyword. If neither is specified, Ascending is used.</source>
        <target state="translated">쿼리에서 열의 정렬 순서를 지정합니다. 뒤에 Ascending 또는 Descending 키워드가 올 수 있습니다. 아무 값도 지정하지 않으면 Ascending이 사용됩니다.</target>
        <note />
      </trans-unit>
      <trans-unit id="Specifies_the_statements_to_run_when_the_event_is_raised_by_the_RaiseEvent_statement_RaiseEvent_delegateSignature_End_RaiseEvent">
        <source>Specifies the statements to run when the event is raised by the RaiseEvent statement.
RaiseEvent(&lt;delegateSignature&gt;)...End RaiseEvent</source>
        <target state="translated">RaiseEvent 문으로 이벤트가 발생될 때 실행할 문을 지정합니다.
RaiseEvent(&lt;delegateSignature&gt;)...End RaiseEvent</target>
        <note />
      </trans-unit>
      <trans-unit id="Triggers_an_event_declared_at_module_level_within_a_class_form_or_document_RaiseEvent_eventName_bracket_argumentList_bracket">
        <source>Triggers an event declared at module level within a class, form, or document.
RaiseEvent &lt;eventName&gt; [(&lt;argumentList&gt;)]</source>
        <target state="translated">클래스, 폼 또는 문서의 모듈 수준에서 선언한 이벤트를 트리거합니다.
RaiseEvent &lt;eventName&gt; [(&lt;argumentList&gt;)]</target>
        <note />
      </trans-unit>
      <trans-unit id="Collapses_and_hides_sections_of_code_in_Visual_Basic_files">
        <source>Collapses and hides sections of code in Visual Basic files.</source>
        <target state="translated">Visual Basic 파일에서 코드 섹션을 축소하고 숨깁니다.</target>
        <note />
      </trans-unit>
      <trans-unit id="Returns_execution_to_the_code_that_called_the_Function_Sub_Get_Set_or_Operator_procedure_Return_or_Return_expression">
        <source>Returns execution to the code that called the Function, Sub, Get, Set, or Operator procedure.
Return -or- Return &lt;expression&gt;</source>
        <target state="translated">Function, Sub, Get, Set, Operator 프로시저 등을 호출한 코드로 실행을 반환합니다.
Return -or- Return &lt;expression&gt;</target>
        <note />
      </trans-unit>
      <trans-unit id="Runs_one_of_several_groups_of_statements_depending_on_the_value_of_an_expression">
        <source>Runs one of several groups of statements, depending on the value of an expression.</source>
        <target state="translated">식의 값에 따라 여러 문 그룹 중 하나를 실행합니다.</target>
        <note />
      </trans-unit>
      <trans-unit id="Specifies_which_columns_to_include_in_the_result_of_a_query">
        <source>Specifies which columns to include in the result of a query.</source>
        <target state="translated">쿼리 결과에 포함할 열을 지정합니다.</target>
        <note />
      </trans-unit>
      <trans-unit id="Skips_elements_up_to_a_specified_position_in_the_collection">
        <source>Skips elements up to a specified position in the collection.</source>
        <target state="translated">컬렉션에서 지정한 위치까지 요소를 건너뜁니다.</target>
        <note />
      </trans-unit>
      <trans-unit id="Specifies_how_much_to_increment_between_each_loop_iteration">
        <source>Specifies how much to increment between each loop iteration.</source>
        <target state="translated">각 루프 반복 간에 증가하는 크기를 지정합니다.</target>
        <note />
      </trans-unit>
      <trans-unit id="Suspends_program_execution">
        <source>Suspends program execution.</source>
        <target state="translated">프로그램 실행을 일시 중단합니다.</target>
        <note />
      </trans-unit>
      <trans-unit id="When_set_to_On_restricts_implicit_data_type_conversions_to_only_widening_conversions_Option_Strict_On_Off">
        <source>When set to On, restricts implicit data type conversions to only widening conversions.
Option Strict {On | Off}</source>
        <target state="translated">On으로 설정하면 암시적 데이터 형식 변환을 확대 변환으로만 제한합니다.
Option Strict {On | Off}</target>
        <note />
      </trans-unit>
      <trans-unit id="Ensures_that_multiple_threads_do_not_execute_the_statement_block_at_the_same_time_SyncLock_object_End_Synclock">
        <source>Ensures that multiple threads do not execute the statement block at the same time.
SyncLock &lt;object&gt;...End Synclock</source>
        <target state="translated">여러 스레드가 동시에 문 블록을 실행하지 않도록 합니다.
SyncLock &lt;object&gt;...End Synclock</target>
        <note />
      </trans-unit>
      <trans-unit id="Includes_elements_up_to_a_specified_position_in_the_collection">
        <source>Includes elements up to a specified position in the collection.</source>
        <target state="translated">컬렉션에서 지정한 위치까지 요소를 포함합니다.</target>
        <note />
      </trans-unit>
      <trans-unit id="Sets_the_string_comparison_method_specified_in_Option_Compare_to_a_text_sort_order_that_is_not_case_sensitive">
        <source>Sets the string comparison method specified in Option Compare to a text sort order that is not case sensitive.</source>
        <target state="translated">Option Compare에 지정된 문자열 비교 메서드를 대/소문자를 구분하지 않는 텍스트 정렬 순서로 설정합니다.</target>
        <note />
      </trans-unit>
      <trans-unit id="Introduces_a_statement_block_to_be_compiled_or_executed_if_a_tested_condition_is_true">
        <source>Introduces a statement block to be compiled or executed if a tested condition is true.</source>
        <target state="translated">테스트한 조건이 true일 때 컴파일하거나 실행할 문 블록을 지정합니다.</target>
        <note />
      </trans-unit>
      <trans-unit id="Throws_an_exception_within_a_procedure_so_that_you_can_handle_it_with_structured_or_unstructured_exception_handling_code">
        <source>Throws an exception within a procedure so that you can handle it with structured or unstructured exception-handling code.</source>
        <target state="translated">구조적 또는 비구조적 예외 처리 코드로 처리할 수 있도록 프로시저에서 에외를 throw합니다.</target>
        <note />
      </trans-unit>
      <trans-unit id="Represents_a_Boolean_value_that_passes_a_conditional_test">
        <source>Represents a Boolean value that passes a conditional test.</source>
        <target state="translated">조건 테스트를 통과하는 Boolean 값을 나타냅니다.</target>
        <note />
      </trans-unit>
      <trans-unit id="Provides_a_way_to_handle_some_or_all_possible_errors_that_might_occur_in_a_given_block_of_code_while_still_running_the_code_Try_bracket_Catch_bracket_Catch_Finally_End_Try">
        <source>Provides a way to handle some or all possible errors that might occur in a given block of code, while still running the code.
Try...[Catch]...{Catch | Finally}...End Try</source>
        <target state="translated">코드를 계속 실행하면서 지정한 코드 블록에서 발생할 수 있는 오류의 일부 또는 전체를 처리할 방법을 제공합니다.
Try...[Catch]...{Catch | Finally}...End Try</target>
        <note />
      </trans-unit>
      <trans-unit id="A_Using_block_does_three_things_colon_it_creates_and_initializes_variables_in_the_resource_list_it_runs_the_code_in_the_block_and_it_disposes_of_the_variables_before_exiting_Resources_used_in_the_Using_block_must_implement_System_IDisposable_Using_resource1_bracket_resource2_bracket_End_Using">
        <source>A Using block does three things: it creates and initializes variables in the resource list, it runs the code in the block, and it disposes of the variables before exiting. Resources used in the Using block must implement System.IDisposable.
Using &lt;resource1&gt;[, &lt;resource2&gt;]...End Using</source>
        <target state="translated">Using 블록은 다음과 같은 세 가지 작업을 합니다. 리소스 목록의 변수를 만들어 초기화하고, 블록의 코드를 실행하며, 종료하기 전에 변수를 삭제합니다. Using 블록에 사용되는 리소스는 System.IDisposable을 구현해야 합니다.
Using &lt;resource1&gt;[, &lt;resource2&gt;]...End Using</target>
        <note />
      </trans-unit>
      <trans-unit id="Adds_a_conditional_test_to_a_Catch_statement_Exceptions_are_caught_by_that_Catch_statement_only_when_the_conditional_test_that_follows_the_When_keyword_evaluates_to_True">
        <source>Adds a conditional test to a Catch statement. Exceptions are caught by that Catch statement only when the conditional test that follows the When keyword evaluates to True.</source>
        <target state="translated">조건 테스트를 Catch 문에 추가합니다. 예외는 When 키워드 다음에 오는 조건 테스트가 True인 경우에만 이 Catch 문에서 catch됩니다.</target>
        <note />
      </trans-unit>
      <trans-unit id="Specifies_the_filtering_condition_for_a_range_variable_in_a_query">
        <source>Specifies the filtering condition for a range variable in a query.</source>
        <target state="translated">쿼리의 범위 변수에 사용할 필터링 조건을 지정합니다.</target>
        <note />
      </trans-unit>
      <trans-unit id="Runs_a_series_of_statements_as_long_as_a_given_condition_is_true">
        <source>Runs a series of statements as long as a given condition is true.</source>
        <target state="translated">지정한 조건이 true인 동안 일련의 문을 실행합니다.</target>
        <note />
      </trans-unit>
      <trans-unit id="Specifies_a_condition_for_Skip_and_Take_operations_Elements_will_be_bypassed_or_included_as_long_as_the_condition_is_true">
        <source>Specifies a condition for Skip and Take operations. Elements will be bypassed or included as long as the condition is true.</source>
        <target state="translated">Skip 및 Take 작업에 사용할 조건을 지정합니다. 조건이 True인 동안 요소를 건너뛰거나 포함합니다.</target>
        <note />
      </trans-unit>
      <trans-unit id="Specifies_the_declaration_of_property_initializations_in_an_object_initializer_New_typeName_With_bracket_property_expression_bracket_bracket_bracket">
        <source>Specifies the declaration of property initializations in an object initializer.
New &lt;typeName&gt; With {[.&lt;property&gt; = &lt;expression&gt;][,...]}</source>
        <target state="translated">속성 초기화 선언을 개체 이니셜라이저에 지정합니다.
New &lt;typeName&gt; With {[.&lt;property&gt; = &lt;expression&gt;][,...]}</target>
        <note />
      </trans-unit>
      <trans-unit id="Runs_a_series_of_statements_that_refer_to_a_single_object_or_structure_With_object_End_With">
        <source>Runs a series of statements that refer to a single object or structure.
With &lt;object&gt;...End With</source>
        <target state="translated">단일 개체 또는 구조체를 참조하는 일련의 문을 실행합니다.
With &lt;object&gt;...End With</target>
        <note />
      </trans-unit>
      <trans-unit id="Produces_an_element_of_an_IEnumerable_or_IEnumerator">
        <source>Produces an element of an IEnumerable or IEnumerator.</source>
        <target state="translated">IEnumerable 또는 IEnumerator의 요소를 생성합니다.</target>
        <note />
      </trans-unit>
      <trans-unit id="Defines_an_asynchronous_lambda_expression_that_can_use_the_Await_operator_Can_be_used_wherever_a_delegate_type_is_expected_Async_Sub_Function_parameterList_expression">
        <source>Defines an asynchronous lambda expression that can use the Await operator. Can be used wherever a delegate type is expected.
Async Sub/Function(&lt;parameterList&gt;) &lt;expression&gt;</source>
        <target state="translated">Await 연산자를 사용할 수 있는 비동기 람다 식을 정의합니다. 대리자 형식이 필요할 때마다 사용할 수 있습니다.
Async Sub/Function(&lt;parameterList&gt;) &lt;expression&gt;</target>
        <note />
      </trans-unit>
      <trans-unit id="Defines_a_lambda_expression_that_calculates_and_returns_a_single_value_Can_be_used_wherever_a_delegate_type_is_expected_Function_parameterList_expression">
        <source>Defines a lambda expression that calculates and returns a single value. Can be used wherever a delegate type is expected.
Function(&lt;parameterList&gt;) &lt;expression&gt;</source>
        <target state="translated">단일 값을 계산하고 반환하는 람다 식을 정의합니다. 대리자 형식이 필요한 곳마다 사용할 수 있습니다.
Function(&lt;parameterList&gt;) &lt;expression&gt;</target>
        <note />
      </trans-unit>
      <trans-unit id="Defines_a_lambda_expression_that_can_execute_statements_and_does_not_return_a_value_Can_be_used_wherever_a_delegate_type_is_expected_Sub_parameterList_statement">
        <source>Defines a lambda expression that can execute statements and does not return a value. Can be used wherever a delegate type is expected.
Sub(&lt;parameterList&gt;) &lt;statement&gt;</source>
        <target state="translated">문을 실행할 수 있고 값을 반환하지 않는 람다 식을 정의합니다. 대리자 형식이 필요한 곳마다 사용할 수 있습니다.
Sub(&lt;parameterList&gt;) &lt;statement&gt;</target>
        <note />
      </trans-unit>
      <trans-unit id="Disables_reporting_of_specified_warnings_in_the_portion_of_the_source_file_below_the_current_line">
        <source>Disables reporting of specified warnings in the portion of the source file below the current line.</source>
        <target state="translated">현재 줄 아래의 소스 파일 부분에서 지정한 경고를 보고하지 않습니다.</target>
        <note />
      </trans-unit>
      <trans-unit id="Enables_reporting_of_specified_warnings_in_the_portion_of_the_source_file_below_the_current_line">
        <source>Enables reporting of specified warnings in the portion of the source file below the current line.</source>
        <target state="translated">현재 줄 아래의 소스 파일 부분에서 지정한 경고를 보고합니다.</target>
        <note />
      </trans-unit>
      <trans-unit id="Insert_Await">
        <source>Insert 'Await'.</source>
        <target state="translated">Await'를 삽입합니다.</target>
        <note />
      </trans-unit>
      <trans-unit id="Make_0_an_Async_Function">
        <source>Make {0} an Async Function.</source>
        <target state="translated">{0}을(를) 비동기 함수로 설정합니다.</target>
        <note />
      </trans-unit>
      <trans-unit id="Insert_Missing_Cast">
        <source>Insert Missing Cast</source>
        <target state="translated">누락된 캐스트 삽입</target>
        <note />
      </trans-unit>
      <trans-unit id="Convert_0_to_Iterator">
        <source>Convert {0} to Iterator</source>
        <target state="translated">반복기로 {0} 변환</target>
        <note />
      </trans-unit>
      <trans-unit id="Replace_Return_with_Yield">
        <source>Replace 'Return' with 'Yield</source>
        <target state="translated">Return'을 'Yield'로 바꾸기</target>
        <note />
      </trans-unit>
      <trans-unit id="Use_the_correct_control_variable">
        <source>Use the correct control variable</source>
        <target state="translated">올바른 제어 변수 사용</target>
        <note />
      </trans-unit>
      <trans-unit id="NameOf_function">
        <source>NameOf function</source>
        <target state="translated">함수 이름</target>
        <note />
      </trans-unit>
      <trans-unit id="Generate_narrowing_conversion_in_0">
        <source>Generate narrowing conversion in '{0}'</source>
        <target state="translated">{0}'에서 축소 변환 생성</target>
        <note />
      </trans-unit>
      <trans-unit id="Generate_widening_conversion_in_0">
        <source>Generate widening conversion in '{0}'</source>
        <target state="translated">{0}'에서 확대 변환 생성</target>
        <note />
      </trans-unit>
      <trans-unit id="Do_not_change_this_code_Put_cleanup_code_in_Dispose_disposing_As_Boolean_above">
        <source>Do not change this code.  Put cleanup code in Dispose(disposing As Boolean) above.</source>
        <target state="translated">이 코드를 변경하지 마세요. 위의 Dispose(disposing As Boolean)에 정리 코드를 입력하세요.</target>
        <note />
      </trans-unit>
      <trans-unit id="TODO_colon_free_unmanaged_resources_unmanaged_objects_and_override_Finalize_below">
        <source>TODO: free unmanaged resources (unmanaged objects) and override Finalize() below.</source>
        <target state="translated">TODO: 관리되지 않는 리소스(관리되지 않는 개체)를 해제하고 아래의 Finalize()를 재정의합니다.</target>
        <note />
      </trans-unit>
      <trans-unit id="TODO_colon_override_Finalize_only_if_Dispose_disposing_As_Boolean_above_has_code_to_free_unmanaged_resources">
        <source>TODO: override Finalize() only if Dispose(disposing As Boolean) above has code to free unmanaged resources.</source>
        <target state="translated">TODO: 위의 Dispose(disposing As Boolean)에 관리되지 않는 리소스를 해제하기 위한 코드가 있는 경우에만 Finalize()를 재정의합니다.</target>
        <note />
      </trans-unit>
      <trans-unit id="This_code_added_by_Visual_Basic_to_correctly_implement_the_disposable_pattern">
        <source>This code added by Visual Basic to correctly implement the disposable pattern.</source>
        <target state="translated">삭제 가능한 패턴을 올바르게 구현하기 위해 Visual Basic에서 추가한 코드입니다.</target>
        <note />
      </trans-unit>
      <trans-unit id="TODO_colon_uncomment_the_following_line_if_Finalize_is_overridden_above">
        <source>TODO: uncomment the following line if Finalize() is overridden above.</source>
        <target state="translated">TODO: 위의 Finalize()가 재정의된 경우 다음 줄의 주석 처리를 제거합니다.</target>
        <note />
      </trans-unit>
      <trans-unit id="Imports_statement_is_unnecessary">
        <source>Imports statement is unnecessary.</source>
        <target state="translated">Imports 문은 필요하지 않습니다.</target>
        <note />
      </trans-unit>
      <trans-unit id="Try_block">
        <source>Try block</source>
        <target state="translated">Try 블록</target>
        <note>{Locked="Try"} "Try" is a VB keyword and should not be localized.</note>
      </trans-unit>
      <trans-unit id="Catch_clause">
        <source>Catch clause</source>
        <target state="translated">Catch 절</target>
        <note>{Locked="Catch"} "Catch" is a VB keyword and should not be localized.</note>
      </trans-unit>
      <trans-unit id="Finally_clause">
        <source>Finally clause</source>
        <target state="translated">Finally 절</target>
        <note>{Locked="Finally"} "Finally" is a VB keyword and should not be localized.</note>
      </trans-unit>
      <trans-unit id="Using_statement">
        <source>Using statement</source>
        <target state="translated">Using 문</target>
        <note>{Locked="Using"} "Using" is a VB keyword and should not be localized.</note>
      </trans-unit>
      <trans-unit id="Using_block">
        <source>Using block</source>
        <target state="translated">Using 블록</target>
        <note>{Locked="Using"} "Using" is a VB keyword and should not be localized.</note>
      </trans-unit>
      <trans-unit id="With_statement">
        <source>With statement</source>
        <target state="translated">With 문</target>
        <note>{Locked="With"} "With" is a VB keyword and should not be localized.</note>
      </trans-unit>
      <trans-unit id="With_block">
        <source>With block</source>
        <target state="translated">With 블록</target>
        <note>{Locked="With"} "With" is a VB keyword and should not be localized.</note>
      </trans-unit>
      <trans-unit id="SyncLock_statement">
        <source>SyncLock statement</source>
        <target state="translated">SyncLock 문</target>
        <note>{Locked="SyncLock"} "SyncLock" is a VB keyword and should not be localized.</note>
      </trans-unit>
      <trans-unit id="SyncLock_block">
        <source>SyncLock block</source>
        <target state="translated">SyncLock 블록</target>
        <note>{Locked="SyncLock"} "SyncLock" is a VB keyword and should not be localized.</note>
      </trans-unit>
      <trans-unit id="For_Each_statement">
        <source>For Each statement</source>
        <target state="translated">For Each 문</target>
        <note>{Locked="For Each"} "For Each" is a VB keyword and should not be localized.</note>
      </trans-unit>
      <trans-unit id="For_Each_block">
        <source>For Each block</source>
        <target state="translated">For Each 블록</target>
        <note>{Locked="For Each"} "For Each" is a VB keyword and should not be localized.</note>
      </trans-unit>
      <trans-unit id="On_Error_statement">
        <source>On Error statement</source>
        <target state="translated">On Error 문</target>
        <note>{Locked="On Error"} "On Error" is a VB keyword and should not be localized.</note>
      </trans-unit>
      <trans-unit id="Resume_statement">
        <source>Resume statement</source>
        <target state="translated">Resume 문</target>
        <note>{Locked="Resume"} "Resume" is a VB keyword and should not be localized.</note>
      </trans-unit>
      <trans-unit id="Yield_statement">
        <source>Yield statement</source>
        <target state="translated">Yield 문</target>
        <note>{Locked="Yield"} "Yield" is a VB keyword and should not be localized.</note>
      </trans-unit>
      <trans-unit id="Await_expression">
        <source>Await expression</source>
        <target state="translated">Await 식</target>
        <note>{Locked="Await"} "Await" is a VB keyword and should not be localized.</note>
      </trans-unit>
      <trans-unit id="Lambda">
        <source>Lambda</source>
        <target state="translated">람다</target>
        <note />
      </trans-unit>
      <trans-unit id="Where_clause">
        <source>Where clause</source>
        <target state="translated">Where 절</target>
        <note>{Locked="Where"} "Where" is a VB keyword and should not be localized.</note>
      </trans-unit>
      <trans-unit id="Select_clause">
        <source>Select clause</source>
        <target state="translated">Select 절</target>
        <note>{Locked="Select"} "Select" is a VB keyword and should not be localized.</note>
      </trans-unit>
      <trans-unit id="From_clause">
        <source>From clause</source>
        <target state="translated">From 절</target>
        <note>{Locked="From"} "From" is a VB keyword and should not be localized.</note>
      </trans-unit>
      <trans-unit id="Aggregate_clause">
        <source>Aggregate clause</source>
        <target state="translated">Aggregate 절</target>
        <note>{Locked="Aggregate"} "Aggregate" is a VB keyword and should not be localized.</note>
      </trans-unit>
      <trans-unit id="Let_clause">
        <source>Let clause</source>
        <target state="translated">Let 절</target>
        <note>{Locked="Let"} "Let" is a VB keyword and should not be localized.</note>
      </trans-unit>
      <trans-unit id="Join_clause">
        <source>Join clause</source>
        <target state="translated">Join 절</target>
        <note>{Locked="Join"} "Join" is a VB keyword and should not be localized.</note>
      </trans-unit>
      <trans-unit id="Group_Join_clause">
        <source>Group Join clause</source>
        <target state="translated">Group Join 절</target>
        <note>{Locked="Group Join"} "Group Join" is a VB keyword and should not be localized.</note>
      </trans-unit>
      <trans-unit id="Group_By_clause">
        <source>Group By clause</source>
        <target state="translated">Group By 절</target>
        <note>{Locked="Group By"} "Group By" is a VB keyword and should not be localized.</note>
      </trans-unit>
      <trans-unit id="Function_aggregation">
        <source>Function aggregation</source>
        <target state="translated">함수 집계</target>
        <note />
      </trans-unit>
      <trans-unit id="Take_While_clause">
        <source>Take While clause</source>
        <target state="translated">Take While 절</target>
        <note>{Locked="Take While"} "Take While" is a VB keyword and should not be localized.</note>
      </trans-unit>
      <trans-unit id="Skip_While_clause">
        <source>Skip While clause</source>
        <target state="translated">Skip While 절</target>
        <note>{Locked="Skip While"} "Skip While" is a VB keyword and should not be localized.</note>
      </trans-unit>
      <trans-unit id="Ordering_clause">
        <source>Ordering clause</source>
        <target state="translated">Ordering 절</target>
        <note>{Locked="Ordering"} "Ordering" is a VB keyword and should not be localized.</note>
      </trans-unit>
      <trans-unit id="Join_condition">
        <source>Join condition</source>
        <target state="translated">Join 조건</target>
        <note>{Locked="Join"} "Join" is a VB keyword and should not be localized.</note>
      </trans-unit>
      <trans-unit id="WithEvents_field">
        <source>WithEvents field</source>
        <target state="translated">WithEvents 필드</target>
        <note>{Locked="WithEvents"} "WithEvents" is a VB keyword and should not be localized.</note>
      </trans-unit>
      <trans-unit id="property_accessor">
        <source>property accessor</source>
        <target state="translated">속성 접근자</target>
        <note />
      </trans-unit>
      <trans-unit id="as_clause">
        <source>as clause</source>
        <target state="translated">as 절</target>
        <note>{Locked="as"} "as" is a VB keyword and should not be localized.</note>
      </trans-unit>
      <trans-unit id="type_parameters">
        <source>type parameters</source>
        <target state="translated">형식 매개 변수</target>
        <note />
      </trans-unit>
      <trans-unit id="parameters">
        <source>parameters</source>
        <target state="translated">매개 변수</target>
        <note />
      </trans-unit>
      <trans-unit id="attributes">
        <source>attributes</source>
        <target state="translated">특성</target>
        <note />
      </trans-unit>
      <trans-unit id="Too_many_arguments_to_0">
        <source>Too many arguments to '{0}'.</source>
        <target state="translated">{0}'에 대한 인수가 너무 많습니다.</target>
        <note />
      </trans-unit>
      <trans-unit id="Type_0_is_not_defined">
        <source>Type '{0}' is not defined.</source>
        <target state="translated">{0}' 형식이 정의되지 않았습니다.</target>
        <note />
      </trans-unit>
      <trans-unit id="Add_Overloads">
        <source>Add 'Overloads'</source>
        <target state="translated">'Overloads' 추가</target>
        <note>{Locked="Overloads"} "Overloads" is a VB keyword and should not be localized.</note>
      </trans-unit>
      <trans-unit id="Add_a_metadata_reference_to_specified_assembly_and_all_its_dependencies_e_g_Sharpr_myLib_dll">
        <source>Add a metadata reference to specified assembly and all its dependencies, e.g. #r "myLib.dll".</source>
        <target state="translated">지정한 어셈블리 및 모든 해당 종속성에 대한 메타데이터 참조를 추가합니다(예: #r "myLib.dll").</target>
        <note />
      </trans-unit>
      <trans-unit id="Properties">
        <source>Properties</source>
        <target state="translated">속성</target>
        <note />
      </trans-unit>
      <trans-unit id="namespace_name">
        <source>&lt;namespace name&gt;</source>
        <target state="translated">&lt;네임스페이스 이름&gt;</target>
        <note />
      </trans-unit>
      <trans-unit id="Type_a_name_here_to_declare_a_namespace">
        <source>Type a name here to declare a namespace.</source>
        <target state="translated">네임스페이스를 선언하려면 여기에 이름을 입력하세요.</target>
        <note />
      </trans-unit>
      <trans-unit id="Type_a_name_here_to_declare_a_partial_class">
        <source>Type a name here to declare a partial class.</source>
        <target state="translated">Partial 클래스를 선언하려면 여기에 이름을 입력하세요.</target>
        <note />
      </trans-unit>
      <trans-unit id="class_name">
        <source>&lt;class name&gt;</source>
        <target state="translated">&lt;클래스 이름&gt;</target>
        <note />
      </trans-unit>
      <trans-unit id="interface_name">
        <source>&lt;interface name&gt;</source>
        <target state="translated">&lt;인터페이스 이름&gt;</target>
        <note />
      </trans-unit>
      <trans-unit id="module_name">
        <source>&lt;module name&gt;</source>
        <target state="translated">&lt;모듈 이름&gt;</target>
        <note />
      </trans-unit>
      <trans-unit id="structure_name">
        <source>&lt;structure name&gt;</source>
        <target state="translated">&lt;구조체 이름&gt;</target>
        <note />
      </trans-unit>
      <trans-unit id="Type_a_name_here_to_declare_a_partial_interface">
        <source>Type a name here to declare a partial interface.</source>
        <target state="translated">Partial 인터페이스를 선언하려면 여기에 이름을 입력하세요.</target>
        <note />
      </trans-unit>
      <trans-unit id="Type_a_name_here_to_declare_a_partial_module">
        <source>Type a name here to declare a partial module.</source>
        <target state="translated">Partial 모듈을 선언하려면 여기에 이름을 입력하세요.</target>
        <note />
      </trans-unit>
      <trans-unit id="Type_a_name_here_to_declare_a_partial_structure">
        <source>Type a name here to declare a partial structure.</source>
        <target state="translated">Partial 구조체를 선언하려면 여기에 이름을 입력하세요.</target>
        <note />
      </trans-unit>
      <trans-unit id="Event_add_handler_name">
        <source>{0}.add</source>
        <target state="translated">{0}.add</target>
        <note>The name of an event add handler where "{0}" is the event name.</note>
      </trans-unit>
      <trans-unit id="Event_remove_handler_name">
        <source>{0}.remove</source>
        <target state="translated">{0}.remove</target>
        <note>The name of an event remove handler where "{0}" is the event name.</note>
      </trans-unit>
      <trans-unit id="Property_getter_name">
        <source>{0}.get</source>
        <target state="translated">{0}.get</target>
        <note>The name of a property getter like "public int MyProperty { get; }" where "{0}" is the property name</note>
      </trans-unit>
      <trans-unit id="Property_setter_name">
        <source>{0}.set</source>
        <target state="translated">{0}.set</target>
        <note>The name of a property setter like "public int MyProperty { set; }" where "{0}" is the property name</note>
      </trans-unit>
      <trans-unit id="Make_Async_Function">
        <source>Make Async Function</source>
        <target state="translated">비동기 함수로 설정</target>
        <note />
      </trans-unit>
      <trans-unit id="Make_Async_Sub">
        <source>Make Async Sub</source>
        <target state="translated">비동기 Sub로 설정</target>
        <note />
      </trans-unit>
      <trans-unit id="Add_Me">
        <source>Add 'Me.'</source>
        <target state="translated">Me'를 추가하세요.</target>
        <note />
      </trans-unit>
      <trans-unit id="Use_Is_Nothing_check">
        <source>Use 'Is Nothing' check</source>
        <target state="translated">Is Nothing' 검사 사용</target>
        <note />
      </trans-unit>
      <trans-unit id="Use_IsNot_Nothing_check">
        <source>Use 'IsNot Nothing' check</source>
        <target state="translated">IsNot Nothing' 검사 사용</target>
        <note />
      </trans-unit>
      <trans-unit id="Convert_to_Select_Case">
        <source>Convert to 'Select Case'</source>
        <target state="translated">'Select Case'로 변환</target>
        <note />
      </trans-unit>
      <trans-unit id="Convert_to_For_Each">
        <source>Convert to 'For Each'</source>
        <target state="translated">'For Each'로 변환</target>
        <note />
      </trans-unit>
      <trans-unit id="Convert_to_For">
        <source>Convert  to 'For'</source>
        <target state="translated">'For'로 변환</target>
        <note />
      </trans-unit>
      <trans-unit id="Invert_If">
        <source>Invert If</source>
        <target state="translated">if 반전</target>
        <note />
      </trans-unit>
    </body>
  </file>
</xliff><|MERGE_RESOLUTION|>--- conflicted
+++ resolved
@@ -74,11 +74,7 @@
       </trans-unit>
       <trans-unit id="Make_0_inheritable">
         <source>Make '{0}' inheritable</source>
-<<<<<<< HEAD
-        <target state="needs-review-translation">'{0}'을(를) 상속 가능으로 지정</target>
-=======
         <target state="translated">'{0}'을(를) 상속 가능으로 지정</target>
->>>>>>> 02fdd7af
         <note />
       </trans-unit>
       <trans-unit id="Move_the_0_statement_to_line_1">
