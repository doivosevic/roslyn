﻿// Licensed to the .NET Foundation under one or more agreements.
// The .NET Foundation licenses this file to you under the MIT license.
// See the LICENSE file in the project root for more information.

#nullable enable

using System;
using System.Collections.Generic;
using System.Collections.Immutable;
using System.Linq;
using System.Threading;
using System.Threading.Tasks;
using Microsoft.CodeAnalysis.Classification;
using Microsoft.CodeAnalysis.ErrorReporting;
using Microsoft.CodeAnalysis.FindSymbols;
using Microsoft.CodeAnalysis.FindSymbols.Finders;
using Microsoft.CodeAnalysis.FindUsages;
using Microsoft.CodeAnalysis.MetadataAsSource;
using Microsoft.VisualStudio.LanguageServer.Protocol;
using Microsoft.VisualStudio.Text.Adornments;
using Roslyn.Utilities;
using LSP = Microsoft.VisualStudio.LanguageServer.Protocol;

namespace Microsoft.CodeAnalysis.LanguageServer.CustomProtocol
{
    internal class FindUsagesLSPContext : FindUsagesContext
    {
        private readonly IProgress<object[]> _progress;
        private readonly Document _document;
        private readonly int _position;
        private readonly IMetadataAsSourceFileService _metadataAsSourceFileService;

        /// <summary>
        /// Methods in FindUsagesLSPContext can be called by multiple threads concurrently.
        /// We need this sempahore to ensure that we aren't making concurrent
        /// modifications to data such as _id and _definitionToId.
        /// </summary>
        private readonly SemaphoreSlim _semaphore = new SemaphoreSlim(1);

        private readonly Dictionary<DefinitionItem, int> _definitionToId =
            new Dictionary<DefinitionItem, int>();

        /// <summary>
        /// Keeps track of definitions that cannot be reported without references and which we have
        /// not yet found a reference for.
        /// </summary>
        private readonly Dictionary<int, VSReferenceItem> _definitionsWithoutReference =
            new Dictionary<int, VSReferenceItem>();

        /// <summary>
        /// We report the results in chunks. A batch, if it contains results, is reported every 0.5s.
        /// </summary>
        private readonly AsyncBatchingWorkQueue<VSReferenceItem> _workQueue;

        // Unique identifier given to each definition and reference.
        private int _id = 0;

        public override CancellationToken CancellationToken { get; }

        public FindUsagesLSPContext(
            IProgress<object[]> progress,
            Document document,
            int position,
            IMetadataAsSourceFileService metadataAsSourceFileService,
            CancellationToken cancellationToken)
        {
            _progress = progress;
            _document = document;
            _position = position;
            _metadataAsSourceFileService = metadataAsSourceFileService;
            _workQueue = new AsyncBatchingWorkQueue<VSReferenceItem>(
                TimeSpan.FromMilliseconds(500), ReportReferencesAsync, cancellationToken);

            CancellationToken = cancellationToken;
        }

        // After all definitions/references have been found, wait here until all results have been reported.
        public override async ValueTask OnCompletedAsync()
            => await _workQueue.WaitUntilCurrentBatchCompletesAsync().ConfigureAwait(false);

        public override async ValueTask OnDefinitionFoundAsync(DefinitionItem definition)
        {
            using (await _semaphore.DisposableWaitAsync(CancellationToken).ConfigureAwait(false))
            {
                if (_definitionToId.ContainsKey(definition))
                {
                    return;
                }

                // Assigning a new id to the definition
                _id++;
                _definitionToId.Add(definition, _id);

                // Creating a new VSReferenceItem for the definition
                var definitionItem = await GenerateVSReferenceItemAsync(
                    _id, definitionId: _id, _document, _position, definition.SourceSpans.FirstOrDefault(),
                    definition.DisplayableProperties, _metadataAsSourceFileService, definition.GetClassifiedText(),
                    symbolUsageInfo: null, CancellationToken).ConfigureAwait(false);

                if (definitionItem != null)
                {
                    // If a definition shouldn't be included in the results list if it doesn't have references, we
                    // have to hold off on reporting it until later when we do find a reference.
                    if (definition.DisplayIfNoReferences)
                    {
                        _workQueue.AddWork(definitionItem);
                    }
                    else
                    {
                        _definitionsWithoutReference.Add(definitionItem.Id, definitionItem);
                    }
                }
            }
        }

        public override async ValueTask OnReferenceFoundAsync(SourceReferenceItem reference)
        {
            using (await _semaphore.DisposableWaitAsync(CancellationToken).ConfigureAwait(false))
            {
                // Each reference should be associated with a definition. If this somehow isn't the
                // case, we bail out early.
                if (!_definitionToId.TryGetValue(reference.Definition, out var definitionId))
                {
                    return;
                }

                // If the definition hasn't been reported yet, add it to our list of references to report.
                if (_definitionsWithoutReference.TryGetValue(definitionId, out var definition))
                {
                    _workQueue.AddWork(definition);
                    _definitionsWithoutReference.Remove(definitionId);
                }

                _id++;

                // Creating a new VSReferenceItem for the reference
                var referenceItem = await GenerateVSReferenceItemAsync(
                    _id, definitionId, _document, _position, reference.SourceSpan,
                    reference.AdditionalProperties, _metadataAsSourceFileService, definitionText: null,
                    reference.SymbolUsageInfo, CancellationToken).ConfigureAwait(false);

                if (referenceItem != null)
                {
                    _workQueue.AddWork(referenceItem);
                }
            }
        }

        private static async Task<LSP.VSReferenceItem?> GenerateVSReferenceItemAsync(
            int id,
            int? definitionId,
            Document document,
            int position,
            DocumentSpan documentSpan,
            ImmutableDictionary<string, string> properties,
            IMetadataAsSourceFileService metadataAsSourceFileService,
            ClassifiedTextElement? definitionText,
            SymbolUsageInfo? symbolUsageInfo,
            CancellationToken cancellationToken)
        {
            var location = await ComputeLocationAsync(document, position, documentSpan, metadataAsSourceFileService, cancellationToken).ConfigureAwait(false);
            if (location == null)
            {
                return null;
            }

            // Getting the text for the Text property. If we somehow can't compute the text, that means we're probably dealing with a metadata
            // reference, and those don't show up in the results list in Roslyn FAR anyway.
            var text = await ComputeTextAsync(id, definitionId, documentSpan, definitionText, cancellationToken).ConfigureAwait(false);
            if (text == null)
            {
                return null;
            }

            // TO-DO: The Origin property should be added once Rich-Nav is completed.
            // https://github.com/dotnet/roslyn/issues/42847
            var result = new LSP.VSReferenceItem
            {
<<<<<<< HEAD
                ContainingMember = properties.TryGetValue(
                    AbstractReferenceFinder.ContainingMemberInfoPropertyName, out var referenceContainingMember) ? referenceContainingMember : "",
                ContainingType = properties.TryGetValue(
                    AbstractReferenceFinder.ContainingTypeInfoPropertyName, out var referenceContainingType) ? referenceContainingType : "",
                DefinitionId = definitionId,
                DefinitionText = definitionText,    // Only definitions should have a non-null DefinitionText
                DisplayPath = location.Uri.LocalPath,
                DocumentName = documentSpan == default ? "" : documentSpan.Document.Name,
                Id = id,
                Kind = symbolUsageInfo.HasValue ? ProtocolConversions.SymbolUsageInfoToReferenceKinds(symbolUsageInfo.Value) : Array.Empty<ReferenceKind>(),
                Location = location,
                ProjectName = documentSpan == default ? "" : documentSpan.Document.Project.Name,
=======
                DefinitionId = definitionId,
                DefinitionText = definitionText,    // Only definitions should have a non-null DefinitionText
                DisplayPath = location.Uri.LocalPath,
                Id = id,
                Kind = symbolUsageInfo.HasValue ? ProtocolConversions.SymbolUsageInfoToReferenceKinds(symbolUsageInfo.Value) : Array.Empty<ReferenceKind>(),
                Location = location,
>>>>>>> 2ac480d1
                ResolutionStatus = ResolutionStatusKind.ConfirmedAsReference,
                Text = text,
            };

            if (documentSpan.Document != null)
            {
                result.DocumentName = documentSpan.Document.Name;
                result.ProjectName = documentSpan.Document.Project.Name;
            }

            if (properties.TryGetValue(AbstractReferenceFinder.ContainingMemberInfoPropertyName, out var referenceContainingMember))
                result.ContainingMember = referenceContainingMember;

            if (properties.TryGetValue(AbstractReferenceFinder.ContainingTypeInfoPropertyName, out var referenceContainingType))
                result.ContainingType = referenceContainingType;

            return result;

            static async Task<LSP.Location?> ComputeLocationAsync(
                Document document,
                int position,
                DocumentSpan documentSpan,
                IMetadataAsSourceFileService metadataAsSourceFileService,
                CancellationToken cancellationToken)
            {
                if (documentSpan != default)
                {
                    // We do have a source span, so compute location normally.
                    return await ProtocolConversions.DocumentSpanToLocationAsync(documentSpan, cancellationToken).ConfigureAwait(false);
                }

                // If we have no source span, our location may be in metadata.
                var symbol = await SymbolFinder.FindSymbolAtPositionAsync(document, position, cancellationToken).ConfigureAwait(false);
                if (symbol == null || symbol.Locations == null || symbol.Locations.IsEmpty || !symbol.Locations.First().IsInMetadata)
                {
                    // We couldn't find the location in metadata and it's not in any of our known documents.
                    return null;
                }

                var declarationFile = await metadataAsSourceFileService.GetGeneratedFileAsync(
                    document.Project, symbol, allowDecompilation: false, cancellationToken).ConfigureAwait(false);

                var linePosSpan = declarationFile.IdentifierLocation.GetLineSpan().Span;

                if (string.IsNullOrEmpty(declarationFile.FilePath))
                {
                    return null;
                }

                try
                {
                    return new LSP.Location
                    {
                        Uri = ProtocolConversions.GetUriFromFilePath(declarationFile.FilePath),
                        Range = ProtocolConversions.LinePositionToRange(linePosSpan),
                    };
                }
                catch (UriFormatException e) when (FatalError.ReportWithoutCrash(e))
                {
                    // We might reach this point if the file path is formatted incorrectly.
                    return null;
                }
            }

            static async Task<object?> ComputeTextAsync(
                int id, int? definitionId,
                DocumentSpan documentSpan,
                ClassifiedTextElement? definitionText,
                CancellationToken cancellationToken)
            {
                if (id == definitionId)
                {
                    return definitionText;
                }
                else if (documentSpan != default)
                {
                    var classifiedSpansAndHighlightSpan = await ClassifiedSpansAndHighlightSpanFactory.ClassifyAsync(
                        documentSpan, cancellationToken).ConfigureAwait(false);
                    var classifiedSpans = classifiedSpansAndHighlightSpan.ClassifiedSpans;
                    var docText = await documentSpan.Document.GetTextAsync(cancellationToken).ConfigureAwait(false);

                    return new ClassifiedTextElement(
                        classifiedSpans.Select(cspan => new ClassifiedTextRun(cspan.ClassificationType, docText.ToString(cspan.TextSpan))));
                }

                return null;
            }
        }

        private Task ReportReferencesAsync(ImmutableArray<VSReferenceItem> referencesToReport, CancellationToken cancellationToken)
        {
            // We can report outside of the lock here since _progress is thread-safe.
            _progress.Report(referencesToReport.ToArray());
            return Task.CompletedTask;
        }
    }
}<|MERGE_RESOLUTION|>--- conflicted
+++ resolved
@@ -176,27 +176,12 @@
             // https://github.com/dotnet/roslyn/issues/42847
             var result = new LSP.VSReferenceItem
             {
-<<<<<<< HEAD
-                ContainingMember = properties.TryGetValue(
-                    AbstractReferenceFinder.ContainingMemberInfoPropertyName, out var referenceContainingMember) ? referenceContainingMember : "",
-                ContainingType = properties.TryGetValue(
-                    AbstractReferenceFinder.ContainingTypeInfoPropertyName, out var referenceContainingType) ? referenceContainingType : "",
-                DefinitionId = definitionId,
-                DefinitionText = definitionText,    // Only definitions should have a non-null DefinitionText
-                DisplayPath = location.Uri.LocalPath,
-                DocumentName = documentSpan == default ? "" : documentSpan.Document.Name,
-                Id = id,
-                Kind = symbolUsageInfo.HasValue ? ProtocolConversions.SymbolUsageInfoToReferenceKinds(symbolUsageInfo.Value) : Array.Empty<ReferenceKind>(),
-                Location = location,
-                ProjectName = documentSpan == default ? "" : documentSpan.Document.Project.Name,
-=======
                 DefinitionId = definitionId,
                 DefinitionText = definitionText,    // Only definitions should have a non-null DefinitionText
                 DisplayPath = location.Uri.LocalPath,
                 Id = id,
                 Kind = symbolUsageInfo.HasValue ? ProtocolConversions.SymbolUsageInfoToReferenceKinds(symbolUsageInfo.Value) : Array.Empty<ReferenceKind>(),
                 Location = location,
->>>>>>> 2ac480d1
                 ResolutionStatus = ResolutionStatusKind.ConfirmedAsReference,
                 Text = text,
             };
