﻿// Licensed to the .NET Foundation under one or more agreements.
// The .NET Foundation licenses this file to you under the MIT license.
// See the LICENSE file in the project root for more information.

using System;
using System.Collections.Immutable;
using System.Linq;
using System.Threading;
using System.Threading.Tasks;
using Microsoft.CodeAnalysis.FindUsages;
using Microsoft.CodeAnalysis.Host;
using Microsoft.CodeAnalysis.LanguageServer.Handler;
using Microsoft.CodeAnalysis.Shared.Extensions;
using Microsoft.CodeAnalysis.Text;
using Microsoft.VisualStudio.LanguageServer.Protocol;
using Microsoft.VisualStudio.Text.Adornments;

namespace Microsoft.CodeAnalysis.LanguageServer
{
    internal static class Extensions
    {
        public static Uri GetURI(this TextDocument document)
        {
            return ProtocolConversions.GetUriFromFilePath(document.FilePath);
        }

        public static ImmutableArray<Document> GetDocuments(this Solution solution, Uri? documentUri)
        {
            return GetDocuments(solution, documentUri, (s, i) => s.GetRequiredDocument(i));
        }

<<<<<<< HEAD
        public static ImmutableArray<TextDocument> GetTextDocuments(this Solution solution, Uri? documentUri)
        {
            return GetDocuments(solution, documentUri, (s, i) => s.GetRequiredTextDocument(i));
        }

        private static ImmutableArray<T> GetDocuments<T>(this Solution solution, Uri? documentUri, Func<Solution, DocumentId, T> getDocument) where T : TextDocument
=======
        private static ImmutableArray<T> GetDocuments<T>(this Solution solution, Uri documentUri, Func<Solution, DocumentId, T> getDocument) where T : TextDocument
>>>>>>> d11d733f
        {
            // TODO: we need to normalize this. but for now, we check both absolute and local path
            //       right now, based on who calls this, solution might has "/" or "\\" as directory
            //       separator
            var documentIds = solution.GetDocumentIdsWithFilePath(documentUri?.AbsolutePath);

            if (!documentIds.Any())
            {
                documentIds = solution.GetDocumentIdsWithFilePath(documentUri?.LocalPath);
            }

            return documentIds.SelectAsArray(id => getDocument(solution, id));
        }

        public static (Document?, Solution) GetDocumentAndSolution(this ILspSolutionProvider provider, TextDocumentIdentifier? textDocument, string? clientName)
        {
            var solution = provider.GetCurrentSolutionForMainWorkspace();
            if (textDocument != null)
            {
                var document = provider.GetDocument(textDocument, clientName);
                var solutionOfDocument = document?.Project.Solution;

                return (document, solutionOfDocument ?? solution);
            }

            return (null, solution);
        }

        public static ImmutableArray<Document> GetDocuments(this ILspSolutionProvider solutionProvider, Uri? uri, string? clientName)
        {
            return GetDocuments(solutionProvider, uri, (s, u, c) => s.GetDocuments(u), clientName);
        }

<<<<<<< HEAD
        public static ImmutableArray<TextDocument> GetTextDocuments(this ILspSolutionProvider solutionProvider, Uri? uri, string? clientName)
        {
            return GetDocuments(solutionProvider, uri, (s, u, c) => s.GetTextDocuments(u), clientName);
        }

        private static ImmutableArray<T> GetDocuments<T>(
            this ILspSolutionProvider solutionProvider,
            Uri? uri,
            Func<ILspSolutionProvider, Uri?, string?, ImmutableArray<T>> getDocuments, string? clientName) where T : TextDocument
=======
        private static ImmutableArray<T> GetDocuments<T>(this ILspSolutionProvider solutionProvider, Uri uri, Func<ILspSolutionProvider, Uri, string?, ImmutableArray<T>> getDocuments, string? clientName) where T : TextDocument
>>>>>>> d11d733f
        {
            var documents = getDocuments(solutionProvider, uri, clientName);

            // If we don't have a client name, then we're done filtering
            if (clientName == null)
            {
                return documents;
            }

            // We have a client name, so we need to filter to only documents that match that name
            return documents.WhereAsArray(document =>
            {
                var documentPropertiesService = document.Services.GetService<DocumentPropertiesService>();

                // When a client name is specified, only return documents that have a matching client name.
                // Allows the razor lsp server to return results only for razor documents.
                // This workaround should be removed when https://devdiv.visualstudio.com/DevDiv/_workitems/edit/1106064/
                // is fixed (so that the razor language server is only asked about razor buffers).
                return Equals(documentPropertiesService?.DiagnosticsLspClientName, clientName);
            });
        }

        public static Document? GetDocument(this ILspSolutionProvider solutionProvider, TextDocumentIdentifier? documentIdentifier, string? clientName = null)
        {
            return GetDocument(solutionProvider, documentIdentifier, (s, d, c) => s.GetDocuments(d, c), clientName);
        }

<<<<<<< HEAD
        public static TextDocument? GetTextDocument(this ILspSolutionProvider solutionProvider, TextDocumentIdentifier documentIdentifier, string? clientName = null)
        {
            return GetDocument<TextDocument>(solutionProvider, documentIdentifier, (s, d, c) => s.GetTextDocuments(d, c), clientName);
        }

        private static T? GetDocument<T>(
            this ILspSolutionProvider solutionProvider,
            TextDocumentIdentifier? documentIdentifier,
            Func<ILspSolutionProvider, Uri?, string?, ImmutableArray<T>> getDocuments,
            string? clientName = null) where T : TextDocument
=======
        private static T? GetDocument<T>(this ILspSolutionProvider solutionProvider, TextDocumentIdentifier documentIdentifier, Func<ILspSolutionProvider, Uri, string?, ImmutableArray<T>> getDocuments, string? clientName = null) where T : TextDocument
>>>>>>> d11d733f
        {
            var documents = getDocuments(solutionProvider, documentIdentifier?.Uri, clientName);

            if (documents.Length == 0)
            {
                return null;
            }

            if (documents.Length > 1)
            {
                // We have more than one document; try to find the one that matches the right context
                if (documentIdentifier is VSTextDocumentIdentifier vsDocumentIdentifier)
                {
                    if (vsDocumentIdentifier.ProjectContext != null)
                    {
                        var projectId = ProtocolConversions.ProjectContextToProjectId(vsDocumentIdentifier.ProjectContext);
                        var matchingDocument = documents.FirstOrDefault(d => d.Project.Id == projectId);

                        if (matchingDocument != null)
                        {
                            return matchingDocument;
                        }
                    }
                }
            }

            // We either have only one document or have multiple, but none of them  matched our context. In the
            // latter case, we'll just return the first one arbitrarily since this might just be some temporary mis-sync
            // of client and server state.
            return documents[0];
        }

        public static async Task<int> GetPositionFromLinePositionAsync(this TextDocument document, LinePosition linePosition, CancellationToken cancellationToken)
        {
            var text = await document.GetTextAsync(cancellationToken).ConfigureAwait(false);
            return text.Lines.GetPosition(linePosition);
        }

        public static bool HasVisualStudioLspCapability(this ClientCapabilities clientCapabilities)
        {
            if (clientCapabilities is VSClientCapabilities vsClientCapabilities)
            {
                return vsClientCapabilities.SupportsVisualStudioExtensions;
            }

            return false;
        }

        public static string GetMarkdownLanguageName(this Document document)
        {
            switch (document.Project.Language)
            {
                case LanguageNames.CSharp:
                    return "csharp";
                case LanguageNames.VisualBasic:
                    return "vb";
                case LanguageNames.FSharp:
                    return "fsharp";
                case "TypeScript":
                    return "typescript";
                default:
                    throw new ArgumentException(string.Format("Document project language {0} is not valid", document.Project.Language));
            }
        }

        public static ClassifiedTextElement GetClassifiedText(this DefinitionItem definition)
            => new ClassifiedTextElement(definition.DisplayParts.Select(part => new ClassifiedTextRun(part.Tag.ToClassificationTypeName(), part.Text)));
    }
}<|MERGE_RESOLUTION|>--- conflicted
+++ resolved
@@ -9,7 +9,6 @@
 using System.Threading.Tasks;
 using Microsoft.CodeAnalysis.FindUsages;
 using Microsoft.CodeAnalysis.Host;
-using Microsoft.CodeAnalysis.LanguageServer.Handler;
 using Microsoft.CodeAnalysis.Shared.Extensions;
 using Microsoft.CodeAnalysis.Text;
 using Microsoft.VisualStudio.LanguageServer.Protocol;
@@ -29,16 +28,7 @@
             return GetDocuments(solution, documentUri, (s, i) => s.GetRequiredDocument(i));
         }
 
-<<<<<<< HEAD
-        public static ImmutableArray<TextDocument> GetTextDocuments(this Solution solution, Uri? documentUri)
-        {
-            return GetDocuments(solution, documentUri, (s, i) => s.GetRequiredTextDocument(i));
-        }
-
         private static ImmutableArray<T> GetDocuments<T>(this Solution solution, Uri? documentUri, Func<Solution, DocumentId, T> getDocument) where T : TextDocument
-=======
-        private static ImmutableArray<T> GetDocuments<T>(this Solution solution, Uri documentUri, Func<Solution, DocumentId, T> getDocument) where T : TextDocument
->>>>>>> d11d733f
         {
             // TODO: we need to normalize this. but for now, we check both absolute and local path
             //       right now, based on who calls this, solution might has "/" or "\\" as directory
@@ -72,19 +62,10 @@
             return GetDocuments(solutionProvider, uri, (s, u, c) => s.GetDocuments(u), clientName);
         }
 
-<<<<<<< HEAD
-        public static ImmutableArray<TextDocument> GetTextDocuments(this ILspSolutionProvider solutionProvider, Uri? uri, string? clientName)
-        {
-            return GetDocuments(solutionProvider, uri, (s, u, c) => s.GetTextDocuments(u), clientName);
-        }
-
         private static ImmutableArray<T> GetDocuments<T>(
             this ILspSolutionProvider solutionProvider,
             Uri? uri,
             Func<ILspSolutionProvider, Uri?, string?, ImmutableArray<T>> getDocuments, string? clientName) where T : TextDocument
-=======
-        private static ImmutableArray<T> GetDocuments<T>(this ILspSolutionProvider solutionProvider, Uri uri, Func<ILspSolutionProvider, Uri, string?, ImmutableArray<T>> getDocuments, string? clientName) where T : TextDocument
->>>>>>> d11d733f
         {
             var documents = getDocuments(solutionProvider, uri, clientName);
 
@@ -112,20 +93,11 @@
             return GetDocument(solutionProvider, documentIdentifier, (s, d, c) => s.GetDocuments(d, c), clientName);
         }
 
-<<<<<<< HEAD
-        public static TextDocument? GetTextDocument(this ILspSolutionProvider solutionProvider, TextDocumentIdentifier documentIdentifier, string? clientName = null)
-        {
-            return GetDocument<TextDocument>(solutionProvider, documentIdentifier, (s, d, c) => s.GetTextDocuments(d, c), clientName);
-        }
-
         private static T? GetDocument<T>(
             this ILspSolutionProvider solutionProvider,
             TextDocumentIdentifier? documentIdentifier,
             Func<ILspSolutionProvider, Uri?, string?, ImmutableArray<T>> getDocuments,
             string? clientName = null) where T : TextDocument
-=======
-        private static T? GetDocument<T>(this ILspSolutionProvider solutionProvider, TextDocumentIdentifier documentIdentifier, Func<ILspSolutionProvider, Uri, string?, ImmutableArray<T>> getDocuments, string? clientName = null) where T : TextDocument
->>>>>>> d11d733f
         {
             var documents = getDocuments(solutionProvider, documentIdentifier?.Uri, clientName);
 
