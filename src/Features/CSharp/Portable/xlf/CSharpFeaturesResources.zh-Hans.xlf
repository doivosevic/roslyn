--- conflicted
+++ resolved
@@ -12,14 +12,6 @@
         <target state="translated">添加 await</target>
         <note />
       </trans-unit>
-<<<<<<< HEAD
-      <trans-unit id="Add_explicit_cast">
-        <source>Add explicit cast</source>
-        <target state="translated">添加显式转换</target>
-        <note />
-      </trans-unit>
-=======
->>>>>>> 42eb19a5
       <trans-unit id="Add_missing_usings">
         <source>Add missing usings</source>
         <target state="translated">添加缺少的 using</target>
@@ -115,14 +107,6 @@
         <target state="translated">转换为逐字字符串</target>
         <note />
       </trans-unit>
-<<<<<<< HEAD
-      <trans-unit id="Convert_type_to_0">
-        <source>Convert type to '{0}'</source>
-        <target state="translated">将类型转换为“{0}”</target>
-        <note />
-      </trans-unit>
-=======
->>>>>>> 42eb19a5
       <trans-unit id="Declare_as_nullable">
         <source>Declare as nullable</source>
         <target state="translated">声明成可为 null</target>
