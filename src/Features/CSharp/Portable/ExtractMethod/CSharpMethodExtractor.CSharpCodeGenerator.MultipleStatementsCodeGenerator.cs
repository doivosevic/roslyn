--- conflicted
+++ resolved
@@ -108,21 +108,10 @@
                 }
 
                 protected override SyntaxNode GetFirstStatementOrInitializerSelectedAtCallSite()
-<<<<<<< HEAD
-                {
-                    return CSharpSelectionResult.GetFirstStatementUnderContainer();
-                }
-
-                protected override SyntaxNode GetLastStatementOrInitializerSelectedAtCallSite()
-                {
-                    return CSharpSelectionResult.GetLastStatementUnderContainer();
-                }
-=======
                     => CSharpSelectionResult.GetFirstStatementUnderContainer();
 
                 protected override SyntaxNode GetLastStatementOrInitializerSelectedAtCallSite()
                     => CSharpSelectionResult.GetLastStatementUnderContainer();
->>>>>>> d73229b4
 
                 protected override Task<SyntaxNode> GetStatementOrInitializerContainingInvocationToExtractedMethodAsync(
                     SyntaxAnnotation callSiteAnnotation, CancellationToken cancellationToken)
