﻿// Copyright (c) Microsoft.  All Rights Reserved.  Licensed under the Apache License, Version 2.0.  See License.txt in the project root for license information.

using System.Collections.Immutable;
using System.Linq;
using System.Threading;
using Microsoft.CodeAnalysis.CodeStyle;
using Microsoft.CodeAnalysis.CSharp.Extensions;
using Microsoft.CodeAnalysis.CSharp.Syntax;
using Microsoft.CodeAnalysis.Diagnostics;
using Microsoft.CodeAnalysis.Options;
using Microsoft.CodeAnalysis.SimplifyTypeNames;
using Microsoft.CodeAnalysis.Text;

namespace Microsoft.CodeAnalysis.CSharp.Diagnostics.SimplifyTypeNames
{
    [DiagnosticAnalyzer(LanguageNames.CSharp)]
    internal sealed class CSharpSimplifyTypeNamesDiagnosticAnalyzer 
        : SimplifyTypeNamesDiagnosticAnalyzerBase<SyntaxKind>
    {
        private static readonly ImmutableArray<SyntaxKind> s_kindsOfInterest =
            ImmutableArray.Create(
                SyntaxKind.QualifiedName,
                SyntaxKind.AliasQualifiedName,
                SyntaxKind.GenericName,
                SyntaxKind.IdentifierName,
                SyntaxKind.SimpleMemberAccessExpression,
                SyntaxKind.QualifiedCref);

        public CSharpSimplifyTypeNamesDiagnosticAnalyzer()
            : base(s_kindsOfInterest)
        {
        }

        protected override void AnalyzeNode(SyntaxNodeAnalysisContext context)
        {
            if (context.Node.Ancestors(ascendOutOfTrivia: false).Any(n => !n.IsKind(SyntaxKind.QualifiedCref) && s_kindsOfInterest.Contains(n.Kind())))
            {
                // Bail out early because we have already simplified an ancestor of this node (except in the QualifiedCref case).
                // We need to keep going in case this node is under a QualifiedCref because it is possible to have multiple simplifications within the same QualifiedCref.
                // For example, consider <see cref="A.M(Nullable{int})"/>. The 'A.M(Nullable{int})' here is represented by a single QualifiedCref node in the syntax tree.
                // It is possible to have a simplification to remove the 'A.' qualification for the QualifiedCref itself as well as another simplification to change 'Nullable{int}'
                // to 'int?' in the GenericName for the 'Nullable{T}' that is nested inside this QualifiedCref. We need to keep going so that the latter simplification can be
                // made available.
                return;
            }

            Diagnostic diagnostic;
            var options = context.Options;
            var cancellationToken = context.CancellationToken;
            bool descendIntoChildren(SyntaxNode n)
            {
                if (!IsRegularCandidate(n) ||
                    !TrySimplifyTypeNameExpression(context.SemanticModel, n, options, out diagnostic, cancellationToken))
                {
                    return true;
                }

                context.ReportDiagnostic(diagnostic);
                return false;
            }

            // find regular node first - search from top to down. once found one, don't get into its children
            foreach (var candidate in context.Node.DescendantNodesAndSelf(descendIntoChildren))
            {
                cancellationToken.ThrowIfCancellationRequested();
            }

            // now search structure trivia
            foreach (var candidate in context.Node.DescendantNodesAndSelf(descendIntoChildren: n => !IsCrefCandidate(n), descendIntoTrivia: true))
            {
                cancellationToken.ThrowIfCancellationRequested();

                if (IsCrefCandidate(candidate) &&
                    TrySimplifyTypeNameExpression(context.SemanticModel, candidate, options, out diagnostic, cancellationToken))
                {
                    context.ReportDiagnostic(diagnostic);
                }
            }
        }

        internal override bool IsCandidate(SyntaxNode node)
            => IsRegularCandidate(node) || IsCrefCandidate(node);

        private static bool IsRegularCandidate(SyntaxNode node)
        {
            return node != null && s_kindsOfInterest.Contains(node.Kind());
        }

        private static bool IsCrefCandidate(SyntaxNode node)
        {
            return node is QualifiedCrefSyntax;
        }

        protected sealed override bool CanSimplifyTypeNameExpressionCore(
            SemanticModel model, SyntaxNode node, OptionSet optionSet,
            out TextSpan issueSpan, out string diagnosticId, out bool inDeclaration,
            CancellationToken cancellationToken)
        {
            return CanSimplifyTypeNameExpression(
                model, node, optionSet,
                out issueSpan, out diagnosticId, out inDeclaration,
                cancellationToken);
        }

<<<<<<< HEAD
        internal override bool CanSimplifyTypeNameExpression(SemanticModel model, SyntaxNode node, OptionSet optionSet, out TextSpan issueSpan, out string diagnosticId, CancellationToken cancellationToken)
=======
        internal override bool CanSimplifyTypeNameExpression(
            SemanticModel model, SyntaxNode node, OptionSet optionSet,
            out TextSpan issueSpan, out string diagnosticId, out bool inDeclaration,
            CancellationToken cancellationToken)
>>>>>>> 47eb6505
        {
            inDeclaration = false;
            issueSpan = default;
            diagnosticId = IDEDiagnosticIds.SimplifyNamesDiagnosticId;

            // For Crefs, currently only Qualified Crefs needs to be handled separately
            if (node.Kind() == SyntaxKind.QualifiedCref)
            {
                if (node.ContainsDiagnostics)
                {
                    return false;
                }

                var crefSyntax = (CrefSyntax)node;
                if (!crefSyntax.TryReduceOrSimplifyExplicitName(model, out var replacementNode, out issueSpan, optionSet, cancellationToken))
                {
                    return false;
                }
            }
            else
            {
                var expression = (ExpressionSyntax)node;
                if (expression.ContainsDiagnostics)
                {
                    return false;
                }

                // in case of an As or Is expression we need to handle the binary expression, because it might be 
                // required to add parenthesis around the expression. Adding the parenthesis is done in the CSharpNameSimplifier.Rewriter
                var expressionToCheck = expression.Kind() == SyntaxKind.AsExpression || expression.Kind() == SyntaxKind.IsExpression
                    ? ((BinaryExpressionSyntax)expression).Right
                    : expression;
                if (!expressionToCheck.TryReduceOrSimplifyExplicitName(model, out var replacementSyntax, out issueSpan, optionSet, cancellationToken))
                {
                    return false;
                }

                // set proper diagnostic ids.
                if (replacementSyntax.HasAnnotations(nameof(CodeStyleOptions.PreferIntrinsicPredefinedTypeKeywordInDeclaration)))
                {
                    inDeclaration = true;
                    diagnosticId = IDEDiagnosticIds.PreferBuiltInOrFrameworkTypeDiagnosticId;
                }
                else if (replacementSyntax.HasAnnotations(nameof(CodeStyleOptions.PreferIntrinsicPredefinedTypeKeywordInMemberAccess)))
                {
                    inDeclaration = false;
                    diagnosticId = IDEDiagnosticIds.PreferBuiltInOrFrameworkTypeDiagnosticId;
                }
                else if (expression.Kind() == SyntaxKind.SimpleMemberAccessExpression)
                {
                    var memberAccess = (MemberAccessExpressionSyntax)expression;
                    diagnosticId = memberAccess.Expression.Kind() == SyntaxKind.ThisExpression ?
                        IDEDiagnosticIds.RemoveQualificationDiagnosticId :
                        IDEDiagnosticIds.SimplifyMemberAccessDiagnosticId;
                }
            }

            return true;
        }

        protected override string GetLanguageName()
        {
            return LanguageNames.CSharp;
        }
    }
}<|MERGE_RESOLUTION|>--- conflicted
+++ resolved
@@ -102,14 +102,10 @@
                 cancellationToken);
         }
 
-<<<<<<< HEAD
-        internal override bool CanSimplifyTypeNameExpression(SemanticModel model, SyntaxNode node, OptionSet optionSet, out TextSpan issueSpan, out string diagnosticId, CancellationToken cancellationToken)
-=======
         internal override bool CanSimplifyTypeNameExpression(
             SemanticModel model, SyntaxNode node, OptionSet optionSet,
             out TextSpan issueSpan, out string diagnosticId, out bool inDeclaration,
             CancellationToken cancellationToken)
->>>>>>> 47eb6505
         {
             inDeclaration = false;
             issueSpan = default;
