﻿// Copyright (c) Microsoft.  All Rights Reserved.  Licensed under the Apache License, Version 2.0.  See License.txt in the project root for license information.

using System;
using System.Collections.Generic;
using System.Linq;
using System.Threading;
using System.Threading.Tasks;
using Microsoft.CodeAnalysis.CodeActions;
using Microsoft.CodeAnalysis.CodeRefactorings;
using Microsoft.CodeAnalysis.CSharp.Extensions;
using Microsoft.CodeAnalysis.CSharp.Syntax;
using Microsoft.CodeAnalysis.Shared.Extensions;
using Roslyn.Utilities;

namespace Microsoft.CodeAnalysis.CSharp.CodeRefactorings.LambdaSimplifier
{
    // Disabled due to: https://github.com/dotnet/roslyn/issues/5835 & https://github.com/dotnet/roslyn/pull/6642
    // [ExportCodeRefactoringProvider(LanguageNames.CSharp, Name = PredefinedCodeRefactoringProviderNames.SimplifyLambda)]
    internal partial class LambdaSimplifierCodeRefactoringProvider : CodeRefactoringProvider
    {
        public override async Task ComputeRefactoringsAsync(CodeRefactoringContext context)
        {
            var (document, textSpan, cancellationToken) = context;
            if (cancellationToken.IsCancellationRequested)
            {
                return;
            }

            if (document.Project.Solution.Workspace.Kind == WorkspaceKind.MiscellaneousFiles)
            {
                return;
            }

            var semanticDocument = await SemanticDocument.CreateAsync(document, cancellationToken).ConfigureAwait(false);

<<<<<<< HEAD
            var lambda = await context.TryGetSelectedNodeAsync<LambdaExpressionSyntax>().ConfigureAwait(false);
=======
            var lambda = await context.TryGetRelevantNodeAsync<LambdaExpressionSyntax>().ConfigureAwait(false);
>>>>>>> 1113a88f
            if (lambda == null)
            {
                return;
            }

            if (!CanSimplify(semanticDocument, lambda as SimpleLambdaExpressionSyntax, cancellationToken) &&
                !CanSimplify(semanticDocument, lambda as ParenthesizedLambdaExpressionSyntax, cancellationToken))
            {
                return;
            }

            context.RegisterRefactoring(
                new MyCodeAction(
                    CSharpFeaturesResources.Simplify_lambda_expression,
                    c => SimplifyLambdaAsync(document, lambda, c)));

            context.RegisterRefactoring(
                new MyCodeAction(
                    CSharpFeaturesResources.Simplify_all_occurrences,
                    c => SimplifyAllLambdasAsync(document, c)));
        }

        private async Task<Document> SimplifyLambdaAsync(
            Document document,
            SyntaxNode lambda,
            CancellationToken cancellationToken)
        {
            var semanticDocument = await SemanticDocument.CreateAsync(document, cancellationToken).ConfigureAwait(false);
            var rewriter = new Rewriter(this, semanticDocument, n => n == lambda, cancellationToken);
            var result = rewriter.Visit(semanticDocument.Root);
            return document.WithSyntaxRoot(result);
        }

        private async Task<Document> SimplifyAllLambdasAsync(
            Document document,
            CancellationToken cancellationToken)
        {
            var semanticDocument = await SemanticDocument.CreateAsync(document, cancellationToken).ConfigureAwait(false);
            var rewriter = new Rewriter(this, semanticDocument, n => true, cancellationToken);
            var result = rewriter.Visit(semanticDocument.Root);
            return document.WithSyntaxRoot(result);
        }

        private static bool CanSimplify(
            SemanticDocument document,
            SimpleLambdaExpressionSyntax node,
            CancellationToken cancellationToken)
        {
            if (node == null)
            {
                return false;
            }

            var paramName = node.Parameter.Identifier;
            var invocation = TryGetInvocationExpression(node.Body);
            return CanSimplify(document, node, new List<SyntaxToken>() { paramName }, invocation, cancellationToken);
        }

        private static bool CanSimplify(
            SemanticDocument document,
            ParenthesizedLambdaExpressionSyntax node,
            CancellationToken cancellationToken)
        {
            if (node == null)
            {
                return false;
            }

            var paramNames = node.ParameterList.Parameters.Select(p => p.Identifier).ToList();
            var invocation = TryGetInvocationExpression(node.Body);
            return CanSimplify(document, node, paramNames, invocation, cancellationToken);
        }

        private static bool CanSimplify(
           SemanticDocument document,
            ExpressionSyntax lambda,
            List<SyntaxToken> paramNames,
            InvocationExpressionSyntax invocation,
            CancellationToken cancellationToken)
        {
            if (invocation == null)
            {
                return false;
            }

            if (invocation.ArgumentList.Arguments.Count != paramNames.Count)
            {
                return false;
            }

            for (var i = 0; i < paramNames.Count; i++)
            {
                var argument = invocation.ArgumentList.Arguments[i];
                if (argument.NameColon != null ||
                    argument.RefOrOutKeyword.Kind() != SyntaxKind.None ||
                    !argument.Expression.IsKind(SyntaxKind.IdentifierName))
                {
                    return false;
                }

                var identifierName = (IdentifierNameSyntax)argument.Expression;
                if (identifierName.Identifier.ValueText != paramNames[i].ValueText)
                {
                    return false;
                }
            }

            var semanticModel = document.SemanticModel;
            var lambdaSemanticInfo = semanticModel.GetSymbolInfo(lambda, cancellationToken);
            var invocationSemanticInfo = semanticModel.GetSymbolInfo(invocation, cancellationToken);
            if (lambdaSemanticInfo.Symbol == null ||
                invocationSemanticInfo.Symbol == null)
            {
                // Don't offer this if there are any errors or ambiguities.
                return false;
            }

            var lambdaMethod = lambdaSemanticInfo.Symbol as IMethodSymbol;
            var invocationMethod = invocationSemanticInfo.Symbol as IMethodSymbol;
            if (lambdaMethod == null || invocationMethod == null)
            {
                return false;
            }

            // TODO(cyrusn): Handle extension methods as well.
            if (invocationMethod.IsExtensionMethod)
            {
                return false;
            }

            // Check if any of the parameter is of Type Dynamic
            foreach (var parameter in lambdaMethod.Parameters)
            {
                if (parameter.Type != null && parameter.Type.Kind == SymbolKind.DynamicType)
                {
                    return false;
                }
            }

            // Check if the parameter and return types match between the lambda and the
            // invocation.  Note: return types can be covariant and argument types can be
            // contravariant.
            if (lambdaMethod.ReturnsVoid != invocationMethod.ReturnsVoid ||
                lambdaMethod.Parameters.Length != invocationMethod.Parameters.Length)
            {
                return false;
            }

            if (!lambdaMethod.ReturnsVoid)
            {
                // Return type has to be covariant.
                var conversion = document.SemanticModel.Compilation.ClassifyConversion(
                    invocationMethod.ReturnType, lambdaMethod.ReturnType);
                if (!conversion.IsIdentityOrImplicitReference())
                {
                    return false;
                }
            }

            // Parameter types have to be contravariant.
            for (var i = 0; i < lambdaMethod.Parameters.Length; i++)
            {
                var conversion = document.SemanticModel.Compilation.ClassifyConversion(
                    lambdaMethod.Parameters[i].Type, invocationMethod.Parameters[i].Type);

                if (!conversion.IsIdentityOrImplicitReference())
                {
                    return false;
                }
            }

            if (WouldCauseAmbiguity(lambda, invocation, semanticModel, cancellationToken))
            {
                return false;
            }

            // Looks like something we can simplify.
            return true;
        }

        // Ensure that if we replace the invocation with its expression that its expression will
        // bind unambiguously.  This can happen with awesome cases like:
#if false
    static void Goo<T>(T x) where T : class { }
    static void Bar(Action<int> x) { }
    static void Bar(Action<string> x) { }
    static void Main()
    {
        Bar(x => Goo(x)); // error CS0121: The call is ambiguous between the following methods or properties: 'A.Bar(System.Action<int>)' and 'A.Bar(System.Action<string>)'
    }
#endif
        private static bool WouldCauseAmbiguity(
            ExpressionSyntax lambda,
            InvocationExpressionSyntax invocation,
            SemanticModel oldSemanticModel,
            CancellationToken cancellationToken)
        {
            var annotation = new SyntaxAnnotation();

            // In order to check if there will be a problem, we actually make the change, fork the
            // compilation, and then verify that the new expression bound unambiguously.  
            var oldExpression = invocation.Expression.WithAdditionalAnnotations(annotation);
            var oldCompilation = oldSemanticModel.Compilation;
            var oldTree = oldSemanticModel.SyntaxTree;
            var oldRoot = oldTree.GetRoot(cancellationToken);

            var newRoot = oldRoot.ReplaceNode(lambda, oldExpression);

            var newTree = oldTree.WithRootAndOptions(newRoot, oldTree.Options);

            var newCompilation = oldCompilation.ReplaceSyntaxTree(oldTree, newTree);
            var newExpression = newTree.GetRoot(cancellationToken).GetAnnotatedNodesAndTokens(annotation).First().AsNode();
            var newSemanticModel = newCompilation.GetSemanticModel(newTree);

            var info = newSemanticModel.GetSymbolInfo(newExpression, cancellationToken);

            return info.CandidateReason != CandidateReason.None;
        }

        private static InvocationExpressionSyntax TryGetInvocationExpression(
            SyntaxNode lambdaBody)
        {
            if (lambdaBody is ExpressionSyntax exprBody)
            {
                return exprBody.WalkDownParentheses() as InvocationExpressionSyntax;
            }
            else if (lambdaBody is BlockSyntax block)
            {
                if (block.Statements.Count == 1)
                {
                    var statement = block.Statements.First();
                    if (statement is ReturnStatementSyntax returnStatement)
                    {
                        return returnStatement.Expression.WalkDownParentheses() as InvocationExpressionSyntax;
                    }
                    else if (statement is ExpressionStatementSyntax exprStatement)
                    {
                        return exprStatement.Expression.WalkDownParentheses() as InvocationExpressionSyntax;
                    }
                }
            }

            return null;
        }

        private class MyCodeAction : CodeAction.DocumentChangeAction
        {
            public MyCodeAction(string title, Func<CancellationToken, Task<Document>> createChangedDocument)
                : base(title, createChangedDocument)
            {
            }
        }
    }
}<|MERGE_RESOLUTION|>--- conflicted
+++ resolved
@@ -33,11 +33,7 @@
 
             var semanticDocument = await SemanticDocument.CreateAsync(document, cancellationToken).ConfigureAwait(false);
 
-<<<<<<< HEAD
-            var lambda = await context.TryGetSelectedNodeAsync<LambdaExpressionSyntax>().ConfigureAwait(false);
-=======
             var lambda = await context.TryGetRelevantNodeAsync<LambdaExpressionSyntax>().ConfigureAwait(false);
->>>>>>> 1113a88f
             if (lambda == null)
             {
                 return;
