--- conflicted
+++ resolved
@@ -12,11 +12,7 @@
             ThrowOnSetPosition,
             ThrowOnWrite,
             ThrowOnSetLength,
-<<<<<<< HEAD
-            ThrowOnWriteWithOperationCancelled,
-=======
             CancelOnWrite
->>>>>>> d4a72e50
         }
 
         public BreakHowType BreakHow;
@@ -91,17 +87,10 @@
                 ThrownException = new IOException();
                 throw ThrownException;
             }
-<<<<<<< HEAD
-            else if (BreakHow == BreakHowType.ThrowOnWriteWithOperationCancelled)
-            {
-                ThrownException = new OperationCanceledException();
-                throw new OperationCanceledException();
-=======
             else if (BreakHow == BreakHowType.CancelOnWrite)
             {
                 ThrownException = new OperationCanceledException();
                 throw ThrownException;
->>>>>>> d4a72e50
             }
         }
     }
