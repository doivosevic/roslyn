﻿// Copyright (c) Microsoft.  All Rights Reserved.  Licensed under the Apache License, Version 2.0.  See License.txt in the project root for license information.

namespace Microsoft.CodeAnalysis.Test.Utilities
{
    public static class Traits
    {
        public const string Editor = nameof(Editor);
        public static class Editors
        {
            public const string KeyProcessors = nameof(KeyProcessors);
            public const string KeyProcessorProviders = nameof(KeyProcessorProviders);
            public const string Preview = nameof(Preview);
        }

        public const string Feature = nameof(Feature);
        public static class Features
        {
            public const string AddMissingTokens = nameof(AddMissingTokens);
            public const string AddMissingReference = nameof(AddMissingReference);
            public const string Adornments = nameof(Adornments);
            public const string AsyncLazy = nameof(AsyncLazy);
            public const string AutomaticEndConstructCorrection = nameof(AutomaticEndConstructCorrection);
            public const string AutomaticCompletion = nameof(AutomaticCompletion);
            public const string BlockCommentEditing = nameof(BlockCommentEditing);
            public const string BraceHighlighting = nameof(BraceHighlighting);
            public const string BraceMatching = nameof(BraceMatching);
            public const string Build = nameof(Build);
            public const string CallHierarchy = nameof(CallHierarchy);
            public const string CaseCorrection = nameof(CaseCorrection);
            public const string ChangeSignature = nameof(ChangeSignature);
            public const string Classification = nameof(Classification);
            public const string ClassView = nameof(ClassView);
            public const string CodeActionsAddConstructorParametersFromMembers = "CodeActions.AddConstructorParametersFromMembers";
            public const string CodeActionsAddDocCommentNodes = "CodeActions.AddDocCommentParamNodes";
            public const string CodeActionsAddAwait = "CodeActions.AddAwait";
            public const string CodeActionsAddRequiredParentheses = "CodeActions.AddRequiredParentheses";
            public const string CodeActionsUpgradeProject = "CodeActions.UpgradeProject";
            public const string CodeActionsAddAccessibilityModifiers = "CodeActions.AddAccessibilityModifiers";
            public const string CodeActionsAddBraces = "CodeActions.AddBraces";
            public const string CodeActionsAddFileBanner = "CodeActions.AddFileBanner";
            public const string CodeActionsAddImport = "CodeActions.AddImport";
            public const string CodeActionsAddMissingReference = "CodeActions.AddMissingReference";
            public const string CodeActionsAddNew = "CodeActions.AddNew";
            public const string CodeActionsAddOverload = "CodeActions.AddOverloads";
            public const string CodeActionsAddParameter = "CodeActions.AddParameter";
            public const string CodeActionsAddParenthesesAroundConditionalExpressionInInterpolatedString = "CodeActions.AddParenthesesAroundConditionalExpressionInInterpolatedString";
            public const string CodeActionsAliasAmbiguousType = "CodeActions.AliasAmbiguousType";
            public const string CodeActionsChangeToAsync = "CodeActions.ChangeToAsync";
            public const string CodeActionsChangeToIEnumerable = "CodeActions.ChangeToIEnumerable";
            public const string CodeActionsChangeToYield = "CodeActions.ChangeToYield";
<<<<<<< HEAD
            public const string CodeActionsConvertAnonymousTypeToTuple = "CodeActions.ConvertAnonymousTypeToTuple";
=======
            public const string CodeActionsConvertAnonymousTypeToClass = "CodeActions.ConvertAnonymousTypeToClass";
>>>>>>> cc43abcf
            public const string CodeActionsConvertNumericLiteral = "CodeActions.ConvertNumericLiteral";
            public const string CodeActionsConvertToInterpolatedString = "CodeActions.ConvertToInterpolatedString";
            public const string CodeActionsConvertToIterator = "CodeActions.ConvertToIterator";
            public const string CodeActionsConvertForToForEach = "CodeActions.ConvertForToForEach";
            public const string CodeActionsConvertForEachToFor = "CodeActions.ConvertForEachToFor";
            public const string CodeActionsConvertIfToSwitch = "CodeActions.ConvertIfToSwitch";
            public const string CodeActionsConvertQueryToForEach = "CodeActions.ConvertQueryToForEach";
            public const string CodeActionsCorrectExitContinue = "CodeActions.CorrectExitContinue";
            public const string CodeActionsCorrectFunctionReturnType = "CodeActions.CorrectFunctionReturnType";
            public const string CodeActionsCorrectNextControlVariable = "CodeActions.CorrectNextControlVariable";
            public const string CodeActionsGenerateConstructor = "CodeActions.GenerateConstructor";
            public const string CodeActionsGenerateConstructorFromMembers = "CodeActions.GenerateConstructorFromMembers";
            public const string CodeActionsGenerateDefaultConstructors = "CodeActions.GenerateDefaultConstructors";
            public const string CodeActionsGenerateEndConstruct = "CodeActions.GenerateEndConstruct";
            public const string CodeActionsGenerateEnumMember = "CodeActions.GenerateEnumMember";
            public const string CodeActionsGenerateEvent = "CodeActions.GenerateEvent";
            public const string CodeActionsGenerateEqualsAndGetHashCode = "CodeActions.GenerateEqualsAndGetHashCodeFromMembers";
            public const string CodeActionsGenerateLocal = "CodeActions.GenerateLocal";
            public const string CodeActionsGenerateVariable = "CodeActions.GenerateVariable";
            public const string CodeActionsGenerateMethod = "CodeActions.GenerateMethod";
            public const string CodeActionsGenerateOverrides = "CodeActions.GenerateOverrides";
            public const string CodeActionsGenerateType = "CodeActions.GenerateType";
            public const string CodeActionsExtractInterface = "CodeActions.ExtractInterface";
            public const string CodeActionsExtractMethod = "CodeActions.ExtractMethod";
            public const string CodeActionsFixAllOccurrences = "CodeActions.FixAllOccurrences";
            public const string CodeActionsFullyQualify = "CodeActions.FullyQualify";
            public const string CodeActionsImplementAbstractClass = "CodeActions.ImplementAbstractClass";
            public const string CodeActionsImplementInterface = "CodeActions.ImplementInterface";
            public const string CodeActionsInitializeParameter = "CodeActions.InitializeParameter";
            public const string CodeActionsInlineDeclaration = "CodeActions.InlineDeclaration";
            public const string CodeActionsInlineTemporary = "CodeActions.InlineTemporary";
            public const string CodeActionsInlineTypeCheck = "CodeActions.InlineTypeCheck";
            public const string CodeActionsInsertBraces = "CodeActions.InsertBraces";
            public const string CodeActionsInsertMissingCast = "CodeActions.InsertMissingCast";
            public const string CodeActionsInsertMissingTokens = "CodeActions.InsertMissingTokens";
            public const string CodeActionsIntroduceVariable = "CodeActions.IntroduceVariable";
            public const string CodeActionsInvertIf = "CodeActions.InvertIf";
            public const string CodeActionsInvokeDelegateWithConditionalAccess = "CodeActions.InvokeDelegateWithConditionalAccess";
            public const string CodeActionsLambdaSimplifier = "CodeActions.LambdaSimplifier";
            public const string CodeActionsMakeFieldReadonly = "CodeActions.MakeFieldReadonly";
            public const string CodeActionsMakeMethodAsynchronous = "CodeActions.MakeMethodAsynchronous";
            public const string CodeActionsMakeMethodSynchronous = "CodeActions.MakeMethodSynchronous";
            public const string CodeActionsMoveDeclarationNearReference = "CodeActions.MoveDeclarationNearReference";
            public const string CodeActionsMoveToTopOfFile = "CodeActions.MoveToTopOfFile";
            public const string CodeActionsMoveType = "CodeActions.MoveType";
            public const string CodeActionsOrderModifiers = "CodeActions.OrderModifiers";
            public const string CodeActionsPopulateSwitch = "CodeActions.PopulateSwitch";
            public const string CodeActionsQualifyMemberAccess = "CodeActions.QualifyMemberAccess";
            public const string CodeActionsReplaceDocCommentTextWithTag = "CodeActions.ReplaceDocCommentTextWithTag";
            public const string CodeActionsReplaceMethodWithProperty = "CodeActions.ReplaceMethodWithProperty";
            public const string CodeActionsReplacePropertyWithMethods = "CodeActions.ReplacePropertyWithMethods";
            public const string CodeActionsRemoveByVal = "CodeActions.RemoveByVal";
            public const string CodeActionsRemoveDocCommentNode = "CodeActions.RemoveDocCommentNode";
            public const string CodeActionsRemoveUnnecessaryCast = "CodeActions.RemoveUnnecessaryCast";
            public const string CodeActionsRemoveUnnecessaryParentheses = "CodeActions.RemoveUnnecessaryParentheses";
            public const string CodeActionsRemoveUnusedLocalFunction = "CodeActions.RemoveUnusedLocalFunction";
            public const string CodeActionsRemoveUnusedVariable = "CodeActions.RemoveUnusedVariable";
            public const string CodeActionsRemoveUnnecessaryImports = "CodeActions.RemoveUnnecessaryImports";
            public const string CodeActionsRemoveUnreachableCode = "CodeActions.RemoveUnreachableCode";
            public const string CodeActionsResolveConflictMarker = "CodeActions.ResolveConflictMarker";
            public const string CodeActionsSimplifyTypeNames = "CodeActions.SimplifyTypeNames";
            public const string CodeActionsSpellcheck = "CodeActions.Spellcheck";
            public const string CodeActionsSuppression = "CodeActions.Suppression";
            public const string CodeActionsUseAutoProperty = "CodeActions.UseAutoProperty";
            public const string CodeActionsUseCoalesceExpression = "CodeActions.UseCoalesceExpression";
            public const string CodeActionsUseCollectionInitializer = "CodeActions.UseCollectionInitializer";
            public const string CodeActionsUseConditionalExpression = "CodeActions.UseConditionalExpression";
            public const string CodeActionsUseDeconstruction = "CodeActions.UseDeconstruction";
            public const string CodeActionsUseDefaultLiteral = "CodeActions.UseDefaultLiteral";
            public const string CodeActionsUseInferredMemberName = "CodeActions.UseInferredMemberName";
            public const string CodeActionsUseExpressionBody = "CodeActions.UseExpressionBody";
            public const string CodeActionsUseImplicitType = "CodeActions.UseImplicitType";
            public const string CodeActionsUseExplicitType = "CodeActions.UseExplicitType";
            public const string CodeActionsUseExplicitTupleName = "CodeActions.UseExplicitTupleName";
            public const string CodeActionsUseFrameworkType = "CodeActions.UseFrameworkType";
            public const string CodeActionsUseIsNullCheck = "CodeActions.UseIsNullCheck";
            public const string CodeActionsUseLocalFunction = "CodeActions.UseLocalFunction";
            public const string CodeActionsUseNullPropagation = "CodeActions.UseNullPropagation";
            public const string CodeActionsUseNamedArguments = "CodeActions.UseNamedArguments";
            public const string CodeActionsUseObjectInitializer = "CodeActions.UseObjectInitializer";
            public const string CodeActionsUseThrowExpression = "CodeActions.UseThrowExpression";
            public const string CodeCleanup = nameof(CodeCleanup);
            public const string CodeGeneration = nameof(CodeGeneration);
            public const string CodeGenerationSortDeclarations = "CodeGeneration.SortDeclarations";
            public const string CodeLens = nameof(CodeLens);
            public const string CodeModel = nameof(CodeModel);
            public const string CodeModelEvents = "CodeModel.Events";
            public const string CodeModelMethodXml = "CodeModel.MethodXml";
            public const string CommentSelection = nameof(CommentSelection);
            public const string Completion = nameof(Completion);
            public const string ConvertAutoPropertyToFullProperty = nameof(ConvertAutoPropertyToFullProperty);
            public const string DebuggingBreakpoints = "Debugging.Breakpoints";
            public const string DebuggingDataTips = "Debugging.DataTips";
            public const string DebuggingIntelliSense = "Debugging.IntelliSense";
            public const string DebuggingLocationName = "Debugging.LocationName";
            public const string DebuggingNameResolver = "Debugging.NameResolver";
            public const string DebuggingProximityExpressions = "Debugging.ProximityExpressions";
            public const string Diagnostics = nameof(Diagnostics);
            public const string DocCommentFormatting = nameof(DocCommentFormatting);
            public const string DocumentationComments = nameof(DocumentationComments);
            public const string EditorConfig = nameof(EditorConfig);
            public const string EncapsulateField = nameof(EncapsulateField);
            public const string EndConstructGeneration = nameof(EndConstructGeneration);
            public const string ErrorList = nameof(ErrorList);
            public const string ErrorSquiggles = nameof(ErrorSquiggles);
            public const string EventHookup = nameof(EventHookup);
            public const string Expansion = nameof(Expansion);
            public const string ExtractInterface = "Refactoring.ExtractInterface";
            public const string ExtractMethod = "Refactoring.ExtractMethod";
            public const string F1Help = nameof(F1Help);
            public const string FindReferences = nameof(FindReferences);
            public const string FixIncorrectTokens = nameof(FixIncorrectTokens);
            public const string Formatting = nameof(Formatting);
            public const string GoToDefinition = nameof(GoToDefinition);
            public const string GoToImplementation = nameof(GoToImplementation);
            public const string GoToAdjacentMember = nameof(GoToAdjacentMember);
            public const string Interactive = nameof(Interactive);
            public const string InteractiveHost = nameof(InteractiveHost);
            public const string KeywordHighlighting = nameof(KeywordHighlighting);
            public const string KeywordRecommending = nameof(KeywordRecommending);
            public const string LineCommit = nameof(LineCommit);
            public const string LineSeparators = nameof(LineSeparators);
            public const string LinkedFileDiffMerging = nameof(LinkedFileDiffMerging);
            public const string MetadataAsSource = nameof(MetadataAsSource);
            public const string MSBuildWorkspace = nameof(MSBuildWorkspace);
            public const string NamingStyle = nameof(NamingStyle);
            public const string NavigableSymbols = nameof(NavigableSymbols);
            public const string NavigateTo = nameof(NavigateTo);
            public const string NavigationBar = nameof(NavigationBar);
            public const string NetCore = nameof(NetCore);
            public const string NormalizeModifiersOrOperators = nameof(NormalizeModifiersOrOperators);
            public const string ObjectBrowser = nameof(ObjectBrowser);
            public const string Options = nameof(Options);
            public const string Organizing = nameof(Organizing);
            public const string Outlining = nameof(Outlining);
            public const string Packaging = nameof(Packaging);
            public const string Peek = nameof(Peek);
            public const string Progression = nameof(Progression);
            public const string ProjectSystemShims = nameof(ProjectSystemShims);
            public const string QuickInfo = nameof(QuickInfo);
            public const string ReduceTokens = nameof(ReduceTokens);
            public const string ReferenceHighlighting = nameof(ReferenceHighlighting);
            public const string RemoteHost = nameof(RemoteHost);
            public const string RemoveUnnecessaryLineContinuation = nameof(RemoveUnnecessaryLineContinuation);
            public const string Rename = nameof(Rename);
            public const string RenameTracking = nameof(RenameTracking);
            public const string RQName = nameof(RQName);
            public const string SignatureHelp = nameof(SignatureHelp);
            public const string Simplification = nameof(Simplification);
            public const string SmartIndent = nameof(SmartIndent);
            public const string SmartTokenFormatting = nameof(SmartTokenFormatting);
            public const string Snippets = nameof(Snippets);
            public const string SplitStringLiteral = nameof(SplitStringLiteral);
            public const string SuggestionTags = nameof(SuggestionTags);
            public const string TextStructureNavigator = nameof(TextStructureNavigator);
            public const string TodoComments = nameof(TodoComments);
            public const string TypeInferenceService = nameof(TypeInferenceService);
            public const string Venus = nameof(Venus);
            public const string ValidateFormatString = nameof(ValidateFormatString);
            public const string VsLanguageBlock = nameof(VsLanguageBlock);
            public const string VsNavInfo = nameof(VsNavInfo);
            public const string WinForms = nameof(WinForms);
            public const string Workspace = nameof(Workspace);
            public const string XmlTagCompletion = nameof(XmlTagCompletion);
        }

        public const string Environment = nameof(Environment);
        public static class Environments
        {
            public const string VSProductInstall = nameof(VSProductInstall);
        }
    }
}<|MERGE_RESOLUTION|>--- conflicted
+++ resolved
@@ -48,11 +48,8 @@
             public const string CodeActionsChangeToAsync = "CodeActions.ChangeToAsync";
             public const string CodeActionsChangeToIEnumerable = "CodeActions.ChangeToIEnumerable";
             public const string CodeActionsChangeToYield = "CodeActions.ChangeToYield";
-<<<<<<< HEAD
+            public const string CodeActionsConvertAnonymousTypeToClass = "CodeActions.ConvertAnonymousTypeToClass";
             public const string CodeActionsConvertAnonymousTypeToTuple = "CodeActions.ConvertAnonymousTypeToTuple";
-=======
-            public const string CodeActionsConvertAnonymousTypeToClass = "CodeActions.ConvertAnonymousTypeToClass";
->>>>>>> cc43abcf
             public const string CodeActionsConvertNumericLiteral = "CodeActions.ConvertNumericLiteral";
             public const string CodeActionsConvertToInterpolatedString = "CodeActions.ConvertToInterpolatedString";
             public const string CodeActionsConvertToIterator = "CodeActions.ConvertToIterator";
