// Copyright (c) Microsoft.  All Rights Reserved.  Licensed under the Apache License, Version 2.0.  See License.txt in the project root for license information.

using Microsoft.CodeAnalysis.Collections;
using Microsoft.CodeAnalysis.CSharp.Symbols;
using Microsoft.CodeAnalysis.CSharp.Symbols.Metadata.PE;
using Microsoft.CodeAnalysis.CSharp.Syntax;
using Microsoft.CodeAnalysis.Emit;
using Microsoft.CodeAnalysis.ExpressionEvaluator;
using Microsoft.VisualStudio.Debugger.Clr;
using Microsoft.VisualStudio.Debugger.Evaluation.ClrCompilation;
using Roslyn.Utilities;
using System;
using System.Collections.Generic;
using System.Collections.Immutable;
using System.Collections.ObjectModel;
using System.Diagnostics;
using System.Linq;
using System.Threading;
using Microsoft.CodeAnalysis.Debugging;

namespace Microsoft.CodeAnalysis.CSharp.ExpressionEvaluator
{
    internal sealed class CompilationContext
    {
        private static readonly SymbolDisplayFormat s_fullNameFormat =
            new SymbolDisplayFormat(
                globalNamespaceStyle: SymbolDisplayGlobalNamespaceStyle.Omitted,
                typeQualificationStyle: SymbolDisplayTypeQualificationStyle.NameAndContainingTypesAndNamespaces,
                genericsOptions: SymbolDisplayGenericsOptions.IncludeTypeParameters,
                miscellaneousOptions:
                    SymbolDisplayMiscellaneousOptions.EscapeKeywordIdentifiers |
                    SymbolDisplayMiscellaneousOptions.UseSpecialTypes);

        internal readonly CSharpCompilation Compilation;
        internal readonly Binder NamespaceBinder; // Internal for test purposes.

        private readonly MethodSymbol _currentFrame;
        private readonly ImmutableArray<LocalSymbol> _locals;
        private readonly ImmutableDictionary<string, DisplayClassVariable> _displayClassVariables;
        private readonly ImmutableHashSet<string> _hoistedParameterNames;
        private readonly ImmutableArray<LocalSymbol> _localsForBinding;
        private readonly CSharpSyntaxNode _syntax;
        private readonly bool _methodNotType;

        /// <summary>
        /// Create a context to compile expressions within a method scope.
        /// </summary>
        internal CompilationContext(
            CSharpCompilation compilation,
            MethodSymbol currentFrame,
            ImmutableArray<LocalSymbol> locals,
            InScopeHoistedLocals inScopeHoistedLocals,
            MethodDebugInfo<TypeSymbol, LocalSymbol> methodDebugInfo,
            CSharpSyntaxNode syntax)
        {
            Debug.Assert((syntax == null) || (syntax is ExpressionSyntax) || (syntax is LocalDeclarationStatementSyntax) || (syntax is ExpressionStatementSyntax));

            // TODO: syntax.SyntaxTree should probably be added to the compilation,
            // but it isn't rooted by a CompilationUnitSyntax so it doesn't work (yet).
            _currentFrame = currentFrame;
            _syntax = syntax;
            _methodNotType = !locals.IsDefault;

            // NOTE: Since this is done within CompilationContext, it will not be cached.
            // CONSIDER: The values should be the same everywhere in the module, so they
            // could be cached.  
            // (Catch: what happens in a type context without a method def?)
            this.Compilation = GetCompilationWithExternAliases(compilation, methodDebugInfo.ExternAliasRecords);

            // Each expression compile should use a unique compilation
            // to ensure expression-specific synthesized members can be
            // added (anonymous types, for instance).
            Debug.Assert(this.Compilation != compilation);

            this.NamespaceBinder = CreateBinderChain(
                this.Compilation,
                (PEModuleSymbol)currentFrame.ContainingModule,
                currentFrame.ContainingNamespace,
                methodDebugInfo.ImportRecordGroups);

            if (_methodNotType)
            {
                _locals = locals;
                ImmutableArray<string> displayClassVariableNamesInOrder;
                GetDisplayClassVariables(
                    currentFrame,
                    _locals,
                    inScopeHoistedLocals,
                    out displayClassVariableNamesInOrder,
                    out _displayClassVariables,
                    out _hoistedParameterNames);
                Debug.Assert(displayClassVariableNamesInOrder.Length == _displayClassVariables.Count);
                _localsForBinding = GetLocalsForBinding(_locals, displayClassVariableNamesInOrder, _displayClassVariables);
            }
            else
            {
                _locals = ImmutableArray<LocalSymbol>.Empty;
                _displayClassVariables = ImmutableDictionary<string, DisplayClassVariable>.Empty;
                _localsForBinding = ImmutableArray<LocalSymbol>.Empty;
            }

            // Assert that the cheap check for "this" is equivalent to the expensive check for "this".
            Debug.Assert(
                _displayClassVariables.ContainsKey(GeneratedNames.ThisProxyFieldName()) ==
                _displayClassVariables.Values.Any(v => v.Kind == DisplayClassVariableKind.This));
        }

        internal CommonPEModuleBuilder CompileExpression(
            string typeName,
            string methodName,
            ImmutableArray<Alias> aliases,
            Microsoft.CodeAnalysis.CodeGen.CompilationTestData testData,
            DiagnosticBag diagnostics,
            out ResultProperties resultProperties)
        {
            var properties = default(ResultProperties);
            var objectType = this.Compilation.GetSpecialType(SpecialType.System_Object);
            var synthesizedType = new EENamedTypeSymbol(
                this.Compilation.SourceModule.GlobalNamespace,
                objectType,
                _syntax,
                _currentFrame,
                typeName,
                methodName,
                this,
                (EEMethodSymbol method, DiagnosticBag diags, out ImmutableArray<LocalSymbol> declaredLocals) =>
                {
                    var hasDisplayClassThis = _displayClassVariables.ContainsKey(GeneratedNames.ThisProxyFieldName());
                    var binder = ExtendBinderChain(
                        _syntax,
                        aliases,
                        method,
                        this.NamespaceBinder,
                        hasDisplayClassThis,
                        _methodNotType,
                        out declaredLocals);
                    var statementSyntax = _syntax as StatementSyntax;

                    return (statementSyntax == null) ?
                        BindExpression(binder, (ExpressionSyntax)_syntax, diags, out properties) :
                        BindStatement(binder, statementSyntax, diags, out properties);
                });

            var module = CreateModuleBuilder(
                this.Compilation,
                synthesizedType.Methods,
                additionalTypes: ImmutableArray.Create((NamedTypeSymbol)synthesizedType),
                synthesizedType: synthesizedType,
                testData: testData,
                diagnostics: diagnostics);

            Debug.Assert(module != null);

            this.Compilation.Compile(
                module,
                emittingPdb: false,
                diagnostics: diagnostics,
                filterOpt: null,
                cancellationToken: CancellationToken.None);

            if (diagnostics.HasAnyErrors())
            {
                resultProperties = default(ResultProperties);
                return null;
            }

            // Should be no name mangling since the caller provided explicit names.
            Debug.Assert(synthesizedType.MetadataName == typeName);
            Debug.Assert(synthesizedType.GetMembers()[0].MetadataName == methodName);

            resultProperties = properties;
            return module;
        }

        internal CommonPEModuleBuilder CompileAssignment(
            string typeName,
            string methodName,
            ImmutableArray<Alias> aliases,
            Microsoft.CodeAnalysis.CodeGen.CompilationTestData testData,
            DiagnosticBag diagnostics,
            out ResultProperties resultProperties)
        {
            var objectType = this.Compilation.GetSpecialType(SpecialType.System_Object);
            var synthesizedType = new EENamedTypeSymbol(
                Compilation.SourceModule.GlobalNamespace,
                objectType,
                _syntax,
                _currentFrame,
                typeName,
                methodName,
                this,
                (EEMethodSymbol method, DiagnosticBag diags, out ImmutableArray<LocalSymbol> declaredLocals) =>
                {
                    var hasDisplayClassThis = _displayClassVariables.ContainsKey(GeneratedNames.ThisProxyFieldName());
                    var binder = ExtendBinderChain(
                        _syntax,
                        aliases,
                        method,
                        this.NamespaceBinder,
                        hasDisplayClassThis,
                        methodNotType: true,
                        declaredLocals: out declaredLocals);
                    return BindAssignment(binder, (ExpressionSyntax)_syntax, diags);
                });

            var module = CreateModuleBuilder(
                this.Compilation,
                synthesizedType.Methods,
                additionalTypes: ImmutableArray.Create((NamedTypeSymbol)synthesizedType),
                synthesizedType: synthesizedType,
                testData: testData,
                diagnostics: diagnostics);

            Debug.Assert(module != null);

            this.Compilation.Compile(
                module,
                emittingPdb: false,
                diagnostics: diagnostics,
                filterOpt: null,
                cancellationToken: CancellationToken.None);

            if (diagnostics.HasAnyErrors())
            {
                resultProperties = default(ResultProperties);
                return null;
            }

            // Should be no name mangling since the caller provided explicit names.
            Debug.Assert(synthesizedType.MetadataName == typeName);
            Debug.Assert(synthesizedType.GetMembers()[0].MetadataName == methodName);

            resultProperties = new ResultProperties(DkmClrCompilationResultFlags.PotentialSideEffect);
            return module;
        }

        private static string GetNextMethodName(ArrayBuilder<MethodSymbol> builder)
        {
            return string.Format("<>m{0}", builder.Count);
        }

        /// <summary>
        /// Generate a class containing methods that represent
        /// the set of arguments and locals at the current scope.
        /// </summary>
        internal CommonPEModuleBuilder CompileGetLocals(
            string typeName,
            ArrayBuilder<LocalAndMethod> localBuilder,
            bool argumentsOnly,
            ImmutableArray<Alias> aliases,
            Microsoft.CodeAnalysis.CodeGen.CompilationTestData testData,
            DiagnosticBag diagnostics)
        {
            var objectType = this.Compilation.GetSpecialType(SpecialType.System_Object);
            var allTypeParameters = _currentFrame.GetAllTypeParameters();
            var additionalTypes = ArrayBuilder<NamedTypeSymbol>.GetInstance();

            EENamedTypeSymbol typeVariablesType = null;
            if (!argumentsOnly && (allTypeParameters.Length > 0))
            {
                // Generate a generic type with matching type parameters.
                // A null instance of the type will be used to represent the
                // "Type variables" local.
                typeVariablesType = new EENamedTypeSymbol(
                    this.Compilation.SourceModule.GlobalNamespace,
                    objectType,
                    _syntax,
                    _currentFrame,
                    ExpressionCompilerConstants.TypeVariablesClassName,
                    (m, t) => ImmutableArray.Create<MethodSymbol>(new EEConstructorSymbol(t)),
                    allTypeParameters,
                    (t1, t2) => allTypeParameters.SelectAsArray((tp, i, t) => (TypeParameterSymbol)new SimpleTypeParameterSymbol(t, i, tp.Name), t2));
                additionalTypes.Add(typeVariablesType);
            }

            var synthesizedType = new EENamedTypeSymbol(
                Compilation.SourceModule.GlobalNamespace,
                objectType,
                _syntax,
                _currentFrame,
                typeName,
                (m, container) =>
                {
                    var methodBuilder = ArrayBuilder<MethodSymbol>.GetInstance();

                    if (!argumentsOnly)
                    {
                        // Pseudo-variables: $exception, $ReturnValue, etc.
                        if (aliases.Length > 0)
                        {
                            var sourceAssembly = Compilation.SourceAssembly;
                            var typeNameDecoder = new EETypeNameDecoder(Compilation, (PEModuleSymbol)_currentFrame.ContainingModule);
                            foreach (var alias in aliases)
                            {
                                if (alias.IsReturnValueWithoutIndex())
                                {
                                    Debug.Assert(aliases.Count(a => a.Kind == DkmClrAliasKind.ReturnValue) > 1);
                                    continue;
                                }

                                var local = PlaceholderLocalSymbol.Create(
                                    typeNameDecoder,
                                    _currentFrame,
                                    sourceAssembly,
                                    alias);
                                var methodName = GetNextMethodName(methodBuilder);
                                var syntax = SyntaxFactory.IdentifierName(SyntaxFactory.MissingToken(SyntaxKind.IdentifierToken));
                                var aliasMethod = this.CreateMethod(container, methodName, syntax, (EEMethodSymbol method, DiagnosticBag diags, out ImmutableArray<LocalSymbol> declaredLocals) =>
                                {
<<<<<<< HEAD
                                    var expression = new BoundLocal(syntax, local, constantValueOpt: null, type: local.Type.TypeSymbol);
=======
                                    declaredLocals = ImmutableArray<LocalSymbol>.Empty;
                                    var expression = new BoundLocal(syntax, local, constantValueOpt: null, type: local.Type);
>>>>>>> 2355a7be
                                    return new BoundReturnStatement(syntax, RefKind.None, expression) { WasCompilerGenerated = true };
                                });
                                var flags = local.IsWritable ? DkmClrCompilationResultFlags.None : DkmClrCompilationResultFlags.ReadOnlyResult;
                                localBuilder.Add(MakeLocalAndMethod(local, aliasMethod, flags));
                                methodBuilder.Add(aliasMethod);
                            }
                        }

                        // "this" for non-static methods that are not display class methods or
                        // display class methods where the display class contains "<>4__this".
                        if (!m.IsStatic && (!IsDisplayClassType(m.ContainingType) || _displayClassVariables.ContainsKey(GeneratedNames.ThisProxyFieldName())))
                        {
                            var methodName = GetNextMethodName(methodBuilder);
                            var method = this.GetThisMethod(container, methodName);
                            localBuilder.Add(new CSharpLocalAndMethod("this", "this", method, DkmClrCompilationResultFlags.None)); // Note: writable in dev11.
                            methodBuilder.Add(method);
                        }
                    }

                    // Hoisted method parameters (represented as locals in the EE).
                    if (!_hoistedParameterNames.IsEmpty)
                    {
                        int localIndex = 0;
                        foreach (var local in _localsForBinding)
                        {
                            // Since we are showing hoisted method parameters first, the parameters may appear out of order
                            // in the Locals window if only some of the parameters are hoisted.  This is consistent with the
                            // behavior of the old EE.
                            if (_hoistedParameterNames.Contains(local.Name))
                            {
                                AppendLocalAndMethod(localBuilder, methodBuilder, local, container, localIndex, GetLocalResultFlags(local));
                            }

                            localIndex++;
                        }
                    }

                    // Method parameters (except those that have been hoisted).
                    int parameterIndex = m.IsStatic ? 0 : 1;
                    foreach (var parameter in m.Parameters)
                    {
                        var parameterName = parameter.Name;
                        if (!_hoistedParameterNames.Contains(parameterName) && GeneratedNames.GetKind(parameterName) == GeneratedNameKind.None)
                        {
                            AppendParameterAndMethod(localBuilder, methodBuilder, parameter, container, parameterIndex);
                        }

                        parameterIndex++;
                    }

                    if (!argumentsOnly)
                    {
                        // Locals.
                        int localIndex = 0;
                        foreach (var local in _localsForBinding)
                        {
                            if (!_hoistedParameterNames.Contains(local.Name))
                            {
                                AppendLocalAndMethod(localBuilder, methodBuilder, local, container, localIndex, GetLocalResultFlags(local));
                            }

                            localIndex++;
                        }

                        // "Type variables".
                        if ((object)typeVariablesType != null)
                        {
                            var methodName = GetNextMethodName(methodBuilder);
                            var returnType = typeVariablesType.Construct(allTypeParameters.Cast<TypeParameterSymbol, TypeSymbol>());
                            var method = this.GetTypeVariablesMethod(container, methodName, returnType);
                            localBuilder.Add(new CSharpLocalAndMethod(
                                ExpressionCompilerConstants.TypeVariablesLocalName,
                                ExpressionCompilerConstants.TypeVariablesLocalName,
                                method,
                                DkmClrCompilationResultFlags.ReadOnlyResult));
                            methodBuilder.Add(method);
                        }
                    }

                    return methodBuilder.ToImmutableAndFree();
                });

            additionalTypes.Add(synthesizedType);

            var module = CreateModuleBuilder(
                this.Compilation,
                synthesizedType.Methods,
                additionalTypes: additionalTypes.ToImmutableAndFree(),
                synthesizedType: synthesizedType,
                testData: testData,
                diagnostics: diagnostics);

            Debug.Assert(module != null);

            this.Compilation.Compile(
                module,
                emittingPdb: false,
                diagnostics: diagnostics,
                filterOpt: null,
                cancellationToken: CancellationToken.None);

            return diagnostics.HasAnyErrors() ? null : module;
        }

        private void AppendLocalAndMethod(
            ArrayBuilder<LocalAndMethod> localBuilder,
            ArrayBuilder<MethodSymbol> methodBuilder,
            LocalSymbol local,
            EENamedTypeSymbol container,
            int localIndex,
            DkmClrCompilationResultFlags resultFlags)
        {
            var methodName = GetNextMethodName(methodBuilder);
            var method = this.GetLocalMethod(container, methodName, local.Name, localIndex);
            localBuilder.Add(MakeLocalAndMethod(local, method, resultFlags));
            methodBuilder.Add(method);
        }

        private void AppendParameterAndMethod(
            ArrayBuilder<LocalAndMethod> localBuilder,
            ArrayBuilder<MethodSymbol> methodBuilder,
            ParameterSymbol parameter,
            EENamedTypeSymbol container,
            int parameterIndex)
        {
            // Note: The native EE doesn't do this, but if we don't escape keyword identifiers,
            // the ResultProvider needs to be able to disambiguate cases like "this" and "@this",
            // which it can't do correctly without semantic information.
            var name = SyntaxHelpers.EscapeKeywordIdentifiers(parameter.Name);
            var methodName = GetNextMethodName(methodBuilder);
            var method = this.GetParameterMethod(container, methodName, name, parameterIndex);
            localBuilder.Add(new CSharpLocalAndMethod(name, name, method, DkmClrCompilationResultFlags.None));
            methodBuilder.Add(method);
        }

        private static LocalAndMethod MakeLocalAndMethod(LocalSymbol local, MethodSymbol method, DkmClrCompilationResultFlags flags)
        {
            // Note: The native EE doesn't do this, but if we don't escape keyword identifiers,
            // the ResultProvider needs to be able to disambiguate cases like "this" and "@this",
            // which it can't do correctly without semantic information.
            var escapedName = SyntaxHelpers.EscapeKeywordIdentifiers(local.Name);
            var displayName = (local as PlaceholderLocalSymbol)?.DisplayName ?? escapedName;
            return new CSharpLocalAndMethod(escapedName, displayName, method, flags);
        }

        private static EEAssemblyBuilder CreateModuleBuilder(
            CSharpCompilation compilation,
            ImmutableArray<MethodSymbol> methods,
            ImmutableArray<NamedTypeSymbol> additionalTypes,
            EENamedTypeSymbol synthesizedType,
            Microsoft.CodeAnalysis.CodeGen.CompilationTestData testData,
            DiagnosticBag diagnostics)
        {
            // Each assembly must have a unique name.
            var emitOptions = new EmitOptions(outputNameOverride: ExpressionCompilerUtilities.GenerateUniqueName());

            var dynamicOperationContextType = GetNonDisplayClassContainer(synthesizedType.SubstitutedSourceType);

            string runtimeMetadataVersion = compilation.GetRuntimeMetadataVersion(emitOptions, diagnostics);
            var serializationProperties = compilation.ConstructModuleSerializationProperties(emitOptions, runtimeMetadataVersion);
            return new EEAssemblyBuilder(compilation.SourceAssembly, emitOptions, methods, serializationProperties, additionalTypes, dynamicOperationContextType, testData);
        }

        internal EEMethodSymbol CreateMethod(
            EENamedTypeSymbol container,
            string methodName,
            CSharpSyntaxNode syntax,
            GenerateMethodBody generateMethodBody)
        {
            return new EEMethodSymbol(
                container,
                methodName,
                syntax.Location,
                _currentFrame,
                _locals,
                _localsForBinding,
                _displayClassVariables,
                generateMethodBody);
        }

        private EEMethodSymbol GetLocalMethod(EENamedTypeSymbol container, string methodName, string localName, int localIndex)
        {
            var syntax = SyntaxFactory.IdentifierName(localName);
            return this.CreateMethod(container, methodName, syntax, (EEMethodSymbol method, DiagnosticBag diagnostics, out ImmutableArray<LocalSymbol> declaredLocals) =>
            {
                declaredLocals = ImmutableArray<LocalSymbol>.Empty;
                var local = method.LocalsForBinding[localIndex];
                var expression = new BoundLocal(syntax, local, constantValueOpt: local.GetConstantValue(null, null, diagnostics), type: local.Type.TypeSymbol);
                return new BoundReturnStatement(syntax, RefKind.None, expression) { WasCompilerGenerated = true };
            });
        }

        private EEMethodSymbol GetParameterMethod(EENamedTypeSymbol container, string methodName, string parameterName, int parameterIndex)
        {
            var syntax = SyntaxFactory.IdentifierName(parameterName);
            return this.CreateMethod(container, methodName, syntax, (EEMethodSymbol method, DiagnosticBag diagnostics, out ImmutableArray<LocalSymbol> declaredLocals) =>
            {
                declaredLocals = ImmutableArray<LocalSymbol>.Empty;
                var parameter = method.Parameters[parameterIndex];
                var expression = new BoundParameter(syntax, parameter);
                return new BoundReturnStatement(syntax, RefKind.None, expression) { WasCompilerGenerated = true };
            });
        }

        private EEMethodSymbol GetThisMethod(EENamedTypeSymbol container, string methodName)
        {
            var syntax = SyntaxFactory.ThisExpression();
            return this.CreateMethod(container, methodName, syntax, (EEMethodSymbol method, DiagnosticBag diagnostics, out ImmutableArray<LocalSymbol> declaredLocals) =>
            {
                declaredLocals = ImmutableArray<LocalSymbol>.Empty;
                var expression = new BoundThisReference(syntax, GetNonDisplayClassContainer(container.SubstitutedSourceType));
                return new BoundReturnStatement(syntax, RefKind.None, expression) { WasCompilerGenerated = true };
            });
        }

        private EEMethodSymbol GetTypeVariablesMethod(EENamedTypeSymbol container, string methodName, NamedTypeSymbol typeVariablesType)
        {
            var syntax = SyntaxFactory.IdentifierName(SyntaxFactory.MissingToken(SyntaxKind.IdentifierToken));
            return this.CreateMethod(container, methodName, syntax, (EEMethodSymbol method, DiagnosticBag diagnostics, out ImmutableArray<LocalSymbol> declaredLocals) =>
            {
                declaredLocals = ImmutableArray<LocalSymbol>.Empty;
                var type = method.TypeMap.SubstituteNamedType(typeVariablesType);
                var expression = new BoundObjectCreationExpression(syntax, type.InstanceConstructors[0]);
                var statement = new BoundReturnStatement(syntax, RefKind.None, expression) { WasCompilerGenerated = true };
                return statement;
            });
        }

        private static BoundStatement BindExpression(Binder binder, ExpressionSyntax syntax, DiagnosticBag diagnostics, out ResultProperties resultProperties)
        {
            var flags = DkmClrCompilationResultFlags.None;

            // In addition to C# expressions, the native EE also supports
            // type names which are bound to a representation of the type
            // (but not System.Type) that the user can expand to see the
            // base type. Instead, we only allow valid C# expressions.
            var expression = binder.BindValue(syntax, diagnostics, Binder.BindValueKind.RValue);
            if (diagnostics.HasAnyErrors())
            {
                resultProperties = default(ResultProperties);
                return null;
            }

            try
            {
                if (MayHaveSideEffectsVisitor.MayHaveSideEffects(expression))
                {
                    flags |= DkmClrCompilationResultFlags.PotentialSideEffect;
                }
            }
            catch (BoundTreeVisitor.CancelledByStackGuardException ex)
            {
                ex.AddAnError(diagnostics);
                resultProperties = default(ResultProperties);
                return null;
            }

            var expressionType = expression.Type;
            if ((object)expressionType == null)
            {
                expression = binder.CreateReturnConversion(
                    syntax,
                    diagnostics,
                    expression,
                    RefKind.None,
                    binder.Compilation.GetSpecialType(SpecialType.System_Object));
                if (diagnostics.HasAnyErrors())
                {
                    resultProperties = default(ResultProperties);
                    return null;
                }
            }
            else if (expressionType.SpecialType == SpecialType.System_Void)
            {
                flags |= DkmClrCompilationResultFlags.ReadOnlyResult;
                Debug.Assert(expression.ConstantValue == null);
                resultProperties = expression.ExpressionSymbol.GetResultProperties(flags, isConstant: false);
                return new BoundExpressionStatement(syntax, expression) { WasCompilerGenerated = true };
            }
            else if (expressionType.SpecialType == SpecialType.System_Boolean)
            {
                flags |= DkmClrCompilationResultFlags.BoolResult;
            }

            if (!IsAssignableExpression(binder, expression))
            {
                flags |= DkmClrCompilationResultFlags.ReadOnlyResult;
            }

            resultProperties = expression.ExpressionSymbol.GetResultProperties(flags, expression.ConstantValue != null);
            return new BoundReturnStatement(syntax, RefKind.None, expression) { WasCompilerGenerated = true };
        }

        private static BoundStatement BindStatement(Binder binder, StatementSyntax syntax, DiagnosticBag diagnostics, out ResultProperties properties)
        {
            properties = new ResultProperties(DkmClrCompilationResultFlags.PotentialSideEffect | DkmClrCompilationResultFlags.ReadOnlyResult);
            return binder.BindStatement(syntax, diagnostics);
        }

        private static bool IsAssignableExpression(Binder binder, BoundExpression expression)
        {
            // NOTE: Surprisingly, binder.CheckValueKind will return true (!) for readonly fields 
            // in contexts where they cannot be assigned - it simply reports a diagnostic.
            // Presumably, this is done to avoid producing a confusing error message about the
            // field not being an lvalue.
            var diagnostics = DiagnosticBag.GetInstance();
            var result = binder.CheckValueKind(expression, Binder.BindValueKind.Assignment, diagnostics) &&
                !diagnostics.HasAnyErrors();
            diagnostics.Free();
            return result;
        }

        private static BoundStatement BindAssignment(Binder binder, ExpressionSyntax syntax, DiagnosticBag diagnostics)
        {
            var expression = binder.BindValue(syntax, diagnostics, Binder.BindValueKind.RValue);
            if (diagnostics.HasAnyErrors())
            {
                return null;
            }

            return new BoundExpressionStatement(expression.Syntax, expression) { WasCompilerGenerated = true };
        }

        private static Binder CreateBinderChain(
            CSharpCompilation compilation,
            PEModuleSymbol module,
            NamespaceSymbol @namespace,
            ImmutableArray<ImmutableArray<ImportRecord>> importRecordGroups)
        {
            var stack = ArrayBuilder<string>.GetInstance();
            while ((object)@namespace != null)
            {
                stack.Push(@namespace.Name);
                @namespace = @namespace.ContainingNamespace;
            }

            Binder binder = new BuckStopsHereBinder(compilation);
            var hasImports = !importRecordGroups.IsDefaultOrEmpty;
            var numImportStringGroups = hasImports ? importRecordGroups.Length : 0;
            var currentStringGroup = numImportStringGroups - 1;

            // PERF: We used to call compilation.GetCompilationNamespace on every iteration,
            // but that involved walking up to the global namespace, which we have to do
            // anyway.  Instead, we'll inline the functionality into our own walk of the
            // namespace chain.
            @namespace = compilation.GlobalNamespace;

            while (stack.Count > 0)
            {
                var namespaceName = stack.Pop();
                if (namespaceName.Length > 0)
                {
                    // We're re-getting the namespace, rather than using the one containing
                    // the current frame method, because we want the merged namespace.
                    @namespace = @namespace.GetNestedNamespace(namespaceName);
                    Debug.Assert((object)@namespace != null,
                        $"We worked backwards from symbols to names, but no symbol exists for name '{namespaceName}'");
                }
                else
                {
                    Debug.Assert((object)@namespace == (object)compilation.GlobalNamespace);
                }

                Imports imports = null;
                if (hasImports)
                {
                    if (currentStringGroup < 0)
                    {
                        Debug.WriteLine($"No import string group for namespace '{@namespace}'");
                        break;
                    }

                    var importsBinder = new InContainerBinder(@namespace, binder);
                    imports = BuildImports(compilation, module, importRecordGroups[currentStringGroup], importsBinder);
                    currentStringGroup--;
                }

                binder = new InContainerBinder(@namespace, binder, imports);
            }

            stack.Free();

            if (currentStringGroup >= 0)
            {
                // CONSIDER: We could lump these into the outermost namespace.  It's probably not worthwhile since
                // the usings are already for the wrong method.
                Debug.WriteLine($"Found {currentStringGroup + 1} import string groups without corresponding namespaces");
            }

            return binder;
        }

        private static CSharpCompilation GetCompilationWithExternAliases(CSharpCompilation compilation, ImmutableArray<ExternAliasRecord> externAliasRecords)
        {
            if (externAliasRecords.IsDefaultOrEmpty)
            {
                return compilation.Clone();
            }

            var updatedReferences = ArrayBuilder<MetadataReference>.GetInstance();
            var assembliesAndModulesBuilder = ArrayBuilder<Symbol>.GetInstance();
            foreach (var reference in compilation.References)
            {
                updatedReferences.Add(reference);
                assembliesAndModulesBuilder.Add(compilation.GetAssemblyOrModuleSymbol(reference));
            }
            Debug.Assert(assembliesAndModulesBuilder.Count == updatedReferences.Count);

            var assembliesAndModules = assembliesAndModulesBuilder.ToImmutableAndFree();

            foreach (var externAliasRecord in externAliasRecords)
            {
                var targetAssembly = externAliasRecord.TargetAssembly as AssemblySymbol;
                int index;
                if (targetAssembly != null)
                {
                    index = assembliesAndModules.IndexOf(targetAssembly);
                }
                else
                {
                    index = IndexOfMatchingAssembly((AssemblyIdentity)externAliasRecord.TargetAssembly, assembliesAndModules, compilation.Options.AssemblyIdentityComparer);
                }

                if (index < 0)
                {
                    Debug.WriteLine($"Unable to find corresponding assembly reference for extern alias '{externAliasRecord}'");
                    continue;
                }

                var externAlias = externAliasRecord.Alias;

                var assemblyReference = updatedReferences[index];
                var oldAliases = assemblyReference.Properties.Aliases;
                var newAliases = oldAliases.IsEmpty
                    ? ImmutableArray.Create(MetadataReferenceProperties.GlobalAlias, externAlias)
                    : oldAliases.Concat(ImmutableArray.Create(externAlias));

                // NOTE: Dev12 didn't emit custom debug info about "global", so we don't have
                // a good way to distinguish between a module aliased with both (e.g.) "X" and 
                // "global" and a module aliased with only "X".  As in Dev12, we assume that 
                // "global" is a valid alias to remain at least as permissive as source.
                // NOTE: In the event that this introduces ambiguities between two assemblies
                // (e.g. because one was "global" in source and the other was "X"), it should be
                // possible to disambiguate as long as each assembly has a distinct extern alias,
                // not necessarily used in source.
                Debug.Assert(newAliases.Contains(MetadataReferenceProperties.GlobalAlias));

                // Replace the value in the map with the updated reference.
                updatedReferences[index] = assemblyReference.WithAliases(newAliases);
            }

            compilation = compilation.WithReferences(updatedReferences);

            updatedReferences.Free();

            return compilation;
        }

        private static int IndexOfMatchingAssembly(AssemblyIdentity referenceIdentity, ImmutableArray<Symbol> assembliesAndModules, AssemblyIdentityComparer assemblyIdentityComparer)
        {
            for (int i = 0; i < assembliesAndModules.Length; i++)
            {
                var assembly = assembliesAndModules[i] as AssemblySymbol;
                if (assembly != null && assemblyIdentityComparer.ReferenceMatchesDefinition(referenceIdentity, assembly.Identity))
                {
                    return i;
                }
            }

            return -1;
        }

        private static Binder ExtendBinderChain(
            CSharpSyntaxNode syntax,
            ImmutableArray<Alias> aliases,
            EEMethodSymbol method,
            Binder binder,
            bool hasDisplayClassThis,
            bool methodNotType,
            out ImmutableArray<LocalSymbol> declaredLocals)
        {
            var substitutedSourceMethod = GetSubstitutedSourceMethod(method.SubstitutedSourceMethod, hasDisplayClassThis);
            var substitutedSourceType = substitutedSourceMethod.ContainingType;

            var stack = ArrayBuilder<NamedTypeSymbol>.GetInstance();
            for (var type = substitutedSourceType; (object)type != null; type = type.ContainingType)
            {
                stack.Add(type);
            }

            while (stack.Count > 0)
            {
                substitutedSourceType = stack.Pop();

                binder = new InContainerBinder(substitutedSourceType, binder);
                if (substitutedSourceType.Arity > 0)
                {
                    binder = new WithTypeArgumentsBinder(substitutedSourceType.TypeArguments, binder);
                }
            }

            stack.Free();

            if (substitutedSourceMethod.Arity > 0)
            {
                binder = new WithTypeArgumentsBinder(substitutedSourceMethod.TypeArguments, binder);
            }

            // Method locals and parameters shadow pseudo-variables.
            // That is why we place PlaceholderLocalBinder and ExecutableCodeBinder before EEMethodBinder.
            if (methodNotType)
            {
                var typeNameDecoder = new EETypeNameDecoder(binder.Compilation, (PEModuleSymbol)substitutedSourceMethod.ContainingModule);
                binder = new PlaceholderLocalBinder(
                    syntax,
                    aliases,
                    method,
                    typeNameDecoder,
                    binder);
            }

            Binder originalRootBinder = null;
            SyntaxNode declaredLocalsScopeDesignator = null;
            var executableBinder = new ExecutableCodeBinder(syntax, substitutedSourceMethod, binder,
                                              (rootBinder, declaredLocalsScopeDesignatorOpt) =>
                                              {
                                                  originalRootBinder = rootBinder;
                                                  declaredLocalsScopeDesignator = declaredLocalsScopeDesignatorOpt;
                                                  binder = new EEMethodBinder(method, substitutedSourceMethod, rootBinder);

                                                  if (methodNotType)
                                                  {
                                                      binder = new SimpleLocalScopeBinder(method.LocalsForBinding, binder);
                                                  }

                                                  return binder;
                                              });

            // We just need to trigger the process of building the binder map
            // so that the lambda above was executed.
            executableBinder.GetBinder(syntax);

            Debug.Assert(originalRootBinder != null);
            Debug.Assert(executableBinder.Next != binder);

            if (declaredLocalsScopeDesignator != null)
            {
                declaredLocals = originalRootBinder.GetDeclaredLocalsForScope(declaredLocalsScopeDesignator);
            }
            else
            {
                declaredLocals = ImmutableArray<LocalSymbol>.Empty;
            }

            return binder;
        }

        private static Imports BuildImports(CSharpCompilation compilation, PEModuleSymbol module, ImmutableArray<ImportRecord> importRecords, InContainerBinder binder)
        {
            // We make a first pass to extract all of the extern aliases because other imports may depend on them.
            var externsBuilder = ArrayBuilder<AliasAndExternAliasDirective>.GetInstance();
            foreach (var importRecord in importRecords)
            {
                if (importRecord.TargetKind != ImportTargetKind.Assembly)
                {
                    continue;
                }

                var alias = importRecord.Alias;
                IdentifierNameSyntax aliasNameSyntax;
                if (!TryParseIdentifierNameSyntax(alias, out aliasNameSyntax))
                {
                    Debug.WriteLine($"Import record '{importRecord}' has syntactically invalid extern alias '{alias}'");
                    continue;
                }

                var externAliasSyntax = SyntaxFactory.ExternAliasDirective(aliasNameSyntax.Identifier);
                var aliasSymbol = new AliasSymbol(binder, externAliasSyntax); // Binder is only used to access compilation.
                externsBuilder.Add(new AliasAndExternAliasDirective(aliasSymbol, externAliasDirective: null)); // We have one, but we pass null for consistency.
            }

            var externs = externsBuilder.ToImmutableAndFree();

            if (externs.Any())
            {
                // NB: This binder (and corresponding Imports) is only used to bind the other imports.
                // We'll merge the externs into a final Imports object and return that to be used in
                // the actual binder chain.
                binder = new InContainerBinder(
                    binder.Container,
                    binder,
                    Imports.FromCustomDebugInfo(binder.Compilation, ImmutableDictionary<string, AliasAndUsingDirective>.Empty, ImmutableArray<NamespaceOrTypeAndUsingDirective>.Empty, externs));
            }

            var usingAliases = ImmutableDictionary.CreateBuilder<string, AliasAndUsingDirective>();
            var usingsBuilder = ArrayBuilder<NamespaceOrTypeAndUsingDirective>.GetInstance();

            foreach (var importRecord in importRecords)
            {
                switch (importRecord.TargetKind)
                {
                    case ImportTargetKind.Type:
                        {
                            TypeSymbol typeSymbol = (TypeSymbol)importRecord.TargetType;
                            Debug.Assert((object)typeSymbol != null);

                            if (typeSymbol.IsErrorType())
                            {
                                // Type is unrecognized. The import may have been
                                // valid in the original source but unnecessary.
                                continue; // Don't add anything for this import.
                            }
                            else if (importRecord.Alias == null && !typeSymbol.IsStatic)
                            {
                                // Only static types can be directly imported.
                                continue;
                            }

                            if (!TryAddImport(importRecord.Alias, typeSymbol, usingsBuilder, usingAliases, binder, importRecord))
                            {
                                continue;
                            }

                            break;
                        }
                    case ImportTargetKind.Namespace:
                        {
                            var namespaceName = importRecord.TargetString;
                            NameSyntax targetSyntax;
                            if (!SyntaxHelpers.TryParseDottedName(namespaceName, out targetSyntax))
                            {
                                // DevDiv #999086: Some previous version of VS apparently generated type aliases as "UA{alias} T{alias-qualified type name}". 
                                // Neither Roslyn nor Dev12 parses such imports.  However, Roslyn discards them, rather than interpreting them as "UA{alias}"
                                // (which will rarely work and never be correct).
                                Debug.WriteLine($"Import record '{importRecord}' has syntactically invalid target '{importRecord.TargetString}'");
                                continue;
                            }

                            NamespaceSymbol globalNamespace;
                            AssemblySymbol targetAssembly = (AssemblySymbol)importRecord.TargetAssembly;

                            if (targetAssembly != null)
                            {
                                if (targetAssembly.IsMissing)
                                {
                                    Debug.WriteLine($"Import record '{importRecord}' has invalid assembly reference '{targetAssembly.Identity}'");
                                    continue;
                                }

                                globalNamespace = targetAssembly.GlobalNamespace;
                            }
                            else if (importRecord.TargetAssemblyAlias != null)
                            {
                                IdentifierNameSyntax externAliasSyntax = null;
                                if (!TryParseIdentifierNameSyntax(importRecord.TargetAssemblyAlias, out externAliasSyntax))
                                {
                                    Debug.WriteLine($"Import record '{importRecord}' has syntactically invalid extern alias '{importRecord.TargetAssemblyAlias}'");
                                    continue;
                                }

                                var unusedDiagnostics = DiagnosticBag.GetInstance();
                                var aliasSymbol = (AliasSymbol)binder.BindNamespaceAliasSymbol(externAliasSyntax, unusedDiagnostics);
                                unusedDiagnostics.Free();

                                if ((object)aliasSymbol == null)
                                {
                                    Debug.WriteLine($"Import record '{importRecord}' requires unknown extern alias '{importRecord.TargetAssemblyAlias}'");
                                    continue;
                                }

                                globalNamespace = (NamespaceSymbol)aliasSymbol.Target;
                            }
                            else
                            {
                                globalNamespace = compilation.GlobalNamespace;
                            }

                            var namespaceSymbol = BindNamespace(namespaceName, globalNamespace);

                            if ((object)namespaceSymbol == null)
                            {
                                // Namespace is unrecognized. The import may have been
                                // valid in the original source but unnecessary.
                                continue; // Don't add anything for this import.
                            }

                            if (!TryAddImport(importRecord.Alias, namespaceSymbol, usingsBuilder, usingAliases, binder, importRecord))
                            {
                                continue;
                            }

                            break;
                        }
                    case ImportTargetKind.Assembly:
                        {
                            // Handled in first pass (above).
                            break;
                        }
                    default:
                        {
                            throw ExceptionUtilities.UnexpectedValue(importRecord.TargetKind);
                        }
                }
            }

            return Imports.FromCustomDebugInfo(binder.Compilation, usingAliases.ToImmutableDictionary(), usingsBuilder.ToImmutableAndFree(), externs);
        }

        private static NamespaceSymbol BindNamespace(string namespaceName, NamespaceSymbol globalNamespace)
        {
            var namespaceSymbol = globalNamespace;
            foreach (var name in namespaceName.Split('.'))
            {
                var members = namespaceSymbol.GetMembers(name);
                namespaceSymbol = members.Length == 1
                        ? members[0] as NamespaceSymbol
                        : null;

                if ((object)namespaceSymbol == null)
                {
                    break;
                }
            }
            return namespaceSymbol;
        }

        private static bool TryAddImport(
            string alias,
            NamespaceOrTypeSymbol targetSymbol,
            ArrayBuilder<NamespaceOrTypeAndUsingDirective> usingsBuilder,
            ImmutableDictionary<string, AliasAndUsingDirective>.Builder usingAliases,
            InContainerBinder binder,
            ImportRecord importRecord)
        {
            if (alias == null)
            {
                usingsBuilder.Add(new NamespaceOrTypeAndUsingDirective(targetSymbol, usingDirective: null));
            }
            else
            {
                IdentifierNameSyntax aliasSyntax;
                if (!TryParseIdentifierNameSyntax(alias, out aliasSyntax))
                {
                    Debug.WriteLine($"Import record '{importRecord}' has syntactically invalid alias '{alias}'");
                    return false;
                }

                var aliasSymbol = AliasSymbol.CreateCustomDebugInfoAlias(targetSymbol, aliasSyntax.Identifier, binder);
                usingAliases.Add(alias, new AliasAndUsingDirective(aliasSymbol, usingDirective: null));
            }

            return true;
        }

        private static bool TryParseIdentifierNameSyntax(string name, out IdentifierNameSyntax syntax)
        {
            Debug.Assert(name != null);

            if (name == MetadataReferenceProperties.GlobalAlias)
            {
                syntax = SyntaxFactory.IdentifierName(SyntaxFactory.Token(SyntaxKind.GlobalKeyword));
                return true;
            }

            NameSyntax nameSyntax;
            if (!SyntaxHelpers.TryParseDottedName(name, out nameSyntax) || nameSyntax.Kind() != SyntaxKind.IdentifierName)
            {
                syntax = null;
                return false;
            }

            syntax = (IdentifierNameSyntax)nameSyntax;
            return true;
        }

        internal CommonMessageProvider MessageProvider
        {
            get { return this.Compilation.MessageProvider; }
        }

        private static DkmClrCompilationResultFlags GetLocalResultFlags(LocalSymbol local)
        {
            // CONSIDER: We might want to prevent the user from modifying pinned locals -
            // that's pretty dangerous.
            return local.IsConst
                ? DkmClrCompilationResultFlags.ReadOnlyResult
                : DkmClrCompilationResultFlags.None;
        }

        /// <summary>
        /// Generate the set of locals to use for binding. 
        /// </summary>
        private static ImmutableArray<LocalSymbol> GetLocalsForBinding(
            ImmutableArray<LocalSymbol> locals,
            ImmutableArray<string> displayClassVariableNamesInOrder,
            ImmutableDictionary<string, DisplayClassVariable> displayClassVariables)
        {
            var builder = ArrayBuilder<LocalSymbol>.GetInstance();
            foreach (var local in locals)
            {
                var name = local.Name;
                if (name == null)
                {
                    continue;
                }

                if (GeneratedNames.GetKind(name) != GeneratedNameKind.None)
                {
                    continue;
                }

                // Although Roslyn doesn't name synthesized locals unless they are well-known to EE,
                // Dev12 did so we need to skip them here.
                if (GeneratedNames.IsSynthesizedLocalName(name))
                {
                    continue;
                }

                builder.Add(local);
            }

            foreach (var variableName in displayClassVariableNamesInOrder)
            {
                var variable = displayClassVariables[variableName];
                switch (variable.Kind)
                {
                    case DisplayClassVariableKind.Local:
                    case DisplayClassVariableKind.Parameter:
                        builder.Add(new EEDisplayClassFieldLocalSymbol(variable));
                        break;
                }
            }

            return builder.ToImmutableAndFree();
        }

        /// <summary>
        /// Return a mapping of captured variables (parameters, locals, and
        /// "this") to locals. The mapping is needed to expose the original
        /// local identifiers (those from source) in the binder.
        /// </summary>
        private static void GetDisplayClassVariables(
            MethodSymbol method,
            ImmutableArray<LocalSymbol> locals,
            InScopeHoistedLocals inScopeHoistedLocals,
            out ImmutableArray<string> displayClassVariableNamesInOrder,
            out ImmutableDictionary<string, DisplayClassVariable> displayClassVariables,
            out ImmutableHashSet<string> hoistedParameterNames)
        {
            // Calculated the shortest paths from locals to instances of display
            // classes. There should not be two instances of the same display
            // class immediately within any particular method.
            var displayClassTypes = PooledHashSet<NamedTypeSymbol>.GetInstance();
            var displayClassInstances = ArrayBuilder<DisplayClassInstanceAndFields>.GetInstance();

            // Add any display class instances from locals (these will contain any hoisted locals).
            foreach (var local in locals)
            {
                var name = local.Name;
                if ((name != null) && (GeneratedNames.GetKind(name) == GeneratedNameKind.DisplayClassLocalOrField))
                {
                    var instance = new DisplayClassInstanceFromLocal((EELocalSymbol)local);
                    displayClassTypes.Add(instance.Type);
                    displayClassInstances.Add(new DisplayClassInstanceAndFields(instance));
                }
            }

            foreach (var parameter in method.Parameters)
            {
                if (GeneratedNames.GetKind(parameter.Name) == GeneratedNameKind.TransparentIdentifier)
                {
                    var instance = new DisplayClassInstanceFromParameter(parameter);
                    displayClassTypes.Add(instance.Type);
                    displayClassInstances.Add(new DisplayClassInstanceAndFields(instance));
                }
            }

            var containingType = method.ContainingType;
            bool isIteratorOrAsyncMethod = false;
            if (IsDisplayClassType(containingType))
            {
                if (!method.IsStatic)
                {
                    // Add "this" display class instance.
                    var instance = new DisplayClassInstanceFromParameter(method.ThisParameter);
                    displayClassTypes.Add(instance.Type);
                    displayClassInstances.Add(new DisplayClassInstanceAndFields(instance));
                }

                isIteratorOrAsyncMethod = GeneratedNames.GetKind(containingType.Name) == GeneratedNameKind.StateMachineType;
            }

            if (displayClassInstances.Any())
            {
                // Find any additional display class instances breadth first.
                for (int depth = 0; GetDisplayClassInstances(displayClassTypes, displayClassInstances, depth) > 0; depth++)
                {
                }

                // The locals are the set of all fields from the display classes.
                var displayClassVariableNamesInOrderBuilder = ArrayBuilder<string>.GetInstance();
                var displayClassVariablesBuilder = PooledDictionary<string, DisplayClassVariable>.GetInstance();

                var parameterNames = PooledHashSet<string>.GetInstance();
                if (isIteratorOrAsyncMethod)
                {
                    Debug.Assert(IsDisplayClassType(containingType));

                    foreach (var field in containingType.GetMembers().OfType<FieldSymbol>())
                    {
                        // All iterator and async state machine fields (including hoisted locals) have mangled names, except
                        // for hoisted parameters (whose field names are always the same as the original source parameters).
                        var fieldName = field.Name;
                        if (GeneratedNames.GetKind(fieldName) == GeneratedNameKind.None)
                        {
                            parameterNames.Add(fieldName);
                        }
                    }
                }
                else
                {
                    foreach (var p in method.Parameters)
                    {
                        parameterNames.Add(p.Name);
                    }
                }

                var pooledHoistedParameterNames = PooledHashSet<string>.GetInstance();
                foreach (var instance in displayClassInstances)
                {
                    GetDisplayClassVariables(
                        displayClassVariableNamesInOrderBuilder,
                        displayClassVariablesBuilder,
                        parameterNames,
                        inScopeHoistedLocals,
                        instance,
                        pooledHoistedParameterNames);
                }

                hoistedParameterNames = pooledHoistedParameterNames.ToImmutableHashSet<string>();
                pooledHoistedParameterNames.Free();
                parameterNames.Free();

                displayClassVariableNamesInOrder = displayClassVariableNamesInOrderBuilder.ToImmutableAndFree();
                displayClassVariables = displayClassVariablesBuilder.ToImmutableDictionary();
                displayClassVariablesBuilder.Free();
            }
            else
            {
                hoistedParameterNames = ImmutableHashSet<string>.Empty;
                displayClassVariableNamesInOrder = ImmutableArray<string>.Empty;
                displayClassVariables = ImmutableDictionary<string, DisplayClassVariable>.Empty;
            }

            displayClassTypes.Free();
            displayClassInstances.Free();
        }

        /// <summary>
        /// Return the set of display class instances that can be reached
        /// from the given local. A particular display class may be reachable
        /// from multiple locals. In those cases, the instance from the
        /// shortest path (fewest intermediate fields) is returned.
        /// </summary>
        private static int GetDisplayClassInstances(
            HashSet<NamedTypeSymbol> displayClassTypes,
            ArrayBuilder<DisplayClassInstanceAndFields> displayClassInstances,
            int depth)
        {
            Debug.Assert(displayClassInstances.All(p => p.Depth <= depth));

            var atDepth = ArrayBuilder<DisplayClassInstanceAndFields>.GetInstance();
            atDepth.AddRange(displayClassInstances.Where(p => p.Depth == depth));
            Debug.Assert(atDepth.Count > 0);

            int n = 0;
            foreach (var instance in atDepth)
            {
                n += GetDisplayClassInstances(displayClassTypes, displayClassInstances, instance);
            }

            atDepth.Free();
            return n;
        }

        private static int GetDisplayClassInstances(
            HashSet<NamedTypeSymbol> displayClassTypes,
            ArrayBuilder<DisplayClassInstanceAndFields> displayClassInstances,
            DisplayClassInstanceAndFields instance)
        {
            // Display class instance. The display class fields are variables.
            int n = 0;
            foreach (var member in instance.Type.GetMembers())
            {
                if (member.Kind != SymbolKind.Field)
                {
                    continue;
                }
                var field = (FieldSymbol)member;
                var fieldType = field.Type.TypeSymbol;
                var fieldKind = GeneratedNames.GetKind(field.Name);
                if (fieldKind == GeneratedNameKind.DisplayClassLocalOrField ||
                    fieldKind == GeneratedNameKind.TransparentIdentifier ||
                    IsTransparentIdentifierFieldInAnonymousType(field) ||
                    (fieldKind == GeneratedNameKind.ThisProxyField && GeneratedNames.GetKind(fieldType.Name) == GeneratedNameKind.LambdaDisplayClass)) // Async lambda case.
                {
                    Debug.Assert(!field.IsStatic);
                    // A local that is itself a display class instance.
                    if (displayClassTypes.Add((NamedTypeSymbol)fieldType))
                    {
                        var other = instance.FromField(field);
                        displayClassInstances.Add(other);
                        n++;
                    }
                }
            }
            return n;
        }

        private static bool IsTransparentIdentifierFieldInAnonymousType(FieldSymbol field)
        {
            string fieldName = field.Name;

            if (GeneratedNames.GetKind(fieldName) != GeneratedNameKind.AnonymousTypeField)
            {
                return false;
            }

            GeneratedNameKind kind;
            int openBracketOffset;
            int closeBracketOffset;
            if (!GeneratedNames.TryParseGeneratedName(fieldName, out kind, out openBracketOffset, out closeBracketOffset))
            {
                return false;
            }

            fieldName = fieldName.Substring(openBracketOffset + 1, closeBracketOffset - openBracketOffset - 1);

            return GeneratedNames.GetKind(fieldName) == GeneratedNameKind.TransparentIdentifier;
        }

        private static void GetDisplayClassVariables(
            ArrayBuilder<string> displayClassVariableNamesInOrderBuilder,
            Dictionary<string, DisplayClassVariable> displayClassVariablesBuilder,
            HashSet<string> parameterNames,
            InScopeHoistedLocals inScopeHoistedLocals,
            DisplayClassInstanceAndFields instance,
            HashSet<string> hoistedParameterNames)
        {
            // Display class instance. The display class fields are variables.
            foreach (var member in instance.Type.GetMembers())
            {
                if (member.Kind != SymbolKind.Field)
                {
                    continue;
                }

                var field = (FieldSymbol)member;
                var fieldName = field.Name;

            REPARSE:

                DisplayClassVariableKind variableKind;
                string variableName;
                GeneratedNameKind fieldKind;
                int openBracketOffset;
                int closeBracketOffset;
                GeneratedNames.TryParseGeneratedName(fieldName, out fieldKind, out openBracketOffset, out closeBracketOffset);

                switch (fieldKind)
                {
                    case GeneratedNameKind.AnonymousTypeField:
                        Debug.Assert(fieldName == field.Name); // This only happens once.
                        fieldName = fieldName.Substring(openBracketOffset + 1, closeBracketOffset - openBracketOffset - 1);
                        goto REPARSE;
                    case GeneratedNameKind.TransparentIdentifier:
                        // A transparent identifier (field) in an anonymous type synthesized for a transparent identifier.
                        Debug.Assert(!field.IsStatic);
                        continue;
                    case GeneratedNameKind.DisplayClassLocalOrField:
                        // A local that is itself a display class instance.
                        Debug.Assert(!field.IsStatic);
                        continue;
                    case GeneratedNameKind.HoistedLocalField:
                        // Filter out hoisted locals that are known to be out-of-scope at the current IL offset.
                        // Hoisted locals with invalid indices will be included since more information is better
                        // than less in error scenarios.
                        if (!inScopeHoistedLocals.IsInScope(fieldName))
                        {
                            continue;
                        }

                        variableName = fieldName.Substring(openBracketOffset + 1, closeBracketOffset - openBracketOffset - 1);
                        variableKind = DisplayClassVariableKind.Local;
                        Debug.Assert(!field.IsStatic);
                        break;
                    case GeneratedNameKind.ThisProxyField:
                        // A reference to "this".
                        variableName = fieldName;
                        variableKind = DisplayClassVariableKind.This;
                        Debug.Assert(!field.IsStatic);
                        break;
                    case GeneratedNameKind.None:
                        // A reference to a parameter or local.
                        variableName = fieldName;
                        if (parameterNames.Contains(variableName))
                        {
                            variableKind = DisplayClassVariableKind.Parameter;
                            hoistedParameterNames.Add(variableName);
                        }
                        else
                        {
                            variableKind = DisplayClassVariableKind.Local;
                        }
                        Debug.Assert(!field.IsStatic);
                        break;
                    default:
                        continue;
                }

                if (displayClassVariablesBuilder.ContainsKey(variableName))
                {
                    // Only expecting duplicates for async state machine
                    // fields (that should be at the top-level).
                    Debug.Assert(displayClassVariablesBuilder[variableName].DisplayClassFields.Count() == 1);
                    Debug.Assert(instance.Fields.Count() >= 1); // greater depth
                    Debug.Assert((variableKind == DisplayClassVariableKind.Parameter) ||
                        (variableKind == DisplayClassVariableKind.This));

                    if (variableKind == DisplayClassVariableKind.Parameter && GeneratedNames.GetKind(instance.Type.Name) == GeneratedNameKind.LambdaDisplayClass)
                    {
                        displayClassVariablesBuilder[variableName] = instance.ToVariable(variableName, variableKind, field);
                    }
                }
                else if (variableKind != DisplayClassVariableKind.This || GeneratedNames.GetKind(instance.Type.ContainingType.Name) != GeneratedNameKind.LambdaDisplayClass)
                {
                    // In async lambdas, the hoisted "this" field in the state machine type will point to the display class instance, if there is one.
                    // In such cases, we want to add the display class "this" to the map instead (or nothing, if it lacks one).
                    displayClassVariableNamesInOrderBuilder.Add(variableName);
                    displayClassVariablesBuilder.Add(variableName, instance.ToVariable(variableName, variableKind, field));
                }
            }
        }

        private static bool IsDisplayClassType(NamedTypeSymbol type)
        {
            switch (GeneratedNames.GetKind(type.Name))
            {
                case GeneratedNameKind.LambdaDisplayClass:
                case GeneratedNameKind.StateMachineType:
                    return true;
                default:
                    return false;
            }
        }

        private static NamedTypeSymbol GetNonDisplayClassContainer(NamedTypeSymbol type)
        {
            // 1) Display class and state machine types are always nested within the types
            //    that use them (so that they can access private members of those types).
            // 2) The native compiler used to produce nested display classes for nested lambdas,
            //    so we may have to walk out more than one level.
            while (IsDisplayClassType(type))
            {
                type = type.ContainingType;
            }
            Debug.Assert((object)type != null);

            return type;
        }

        /// <summary>
        /// Identifies the method in which binding should occur.
        /// </summary>
        /// <param name="candidateSubstitutedSourceMethod">
        /// The symbol of the method that is currently on top of the callstack, with
        /// EE type parameters substituted in place of the original type parameters.
        /// </param>
        /// <param name="sourceMethodMustBeInstance">
        /// True if "this" is available via a display class in the current context.
        /// </param>
        /// <returns>
        /// If <paramref name="candidateSubstitutedSourceMethod"/> is compiler-generated,
        /// then we will attempt to determine which user-defined method caused it to be
        /// generated.  For example, if <paramref name="candidateSubstitutedSourceMethod"/>
        /// is a state machine MoveNext method, then we will try to find the iterator or
        /// async method for which it was generated.  If we are able to find the original
        /// method, then we will substitute in the EE type parameters.  Otherwise, we will
        /// return <paramref name="candidateSubstitutedSourceMethod"/>.
        /// </returns>
        /// <remarks>
        /// In the event that the original method is overloaded, we may not be able to determine
        /// which overload actually corresponds to the state machine.  In particular, we do not
        /// have information about the signature of the original method (i.e. number of parameters,
        /// parameter types and ref-kinds, return type).  However, we conjecture that this
        /// level of uncertainty is acceptable, since parameters are managed by a separate binder
        /// in the synthesized binder chain and we have enough information to check the other method
        /// properties that are used during binding (e.g. static-ness, generic arity, type parameter
        /// constraints).
        /// </remarks>
        internal static MethodSymbol GetSubstitutedSourceMethod(
            MethodSymbol candidateSubstitutedSourceMethod,
            bool sourceMethodMustBeInstance)
        {
            var candidateSubstitutedSourceType = candidateSubstitutedSourceMethod.ContainingType;

            string desiredMethodName;
            if (GeneratedNames.TryParseSourceMethodNameFromGeneratedName(candidateSubstitutedSourceType.Name, GeneratedNameKind.StateMachineType, out desiredMethodName) ||
                GeneratedNames.TryParseSourceMethodNameFromGeneratedName(candidateSubstitutedSourceMethod.Name, GeneratedNameKind.LambdaMethod, out desiredMethodName) ||
                GeneratedNames.TryParseSourceMethodNameFromGeneratedName(candidateSubstitutedSourceMethod.Name, GeneratedNameKind.LocalFunction, out desiredMethodName))
            {
                // We could be in the MoveNext method of an async lambda.
                string tempMethodName;
                if (GeneratedNames.TryParseSourceMethodNameFromGeneratedName(desiredMethodName, GeneratedNameKind.LambdaMethod, out tempMethodName) ||
                    GeneratedNames.TryParseSourceMethodNameFromGeneratedName(desiredMethodName, GeneratedNameKind.LocalFunction, out tempMethodName))
                {
                    desiredMethodName = tempMethodName;
                    var containing = candidateSubstitutedSourceType.ContainingType;
                    Debug.Assert((object)containing != null);
                    if (GeneratedNames.GetKind(containing.Name) == GeneratedNameKind.LambdaDisplayClass)
                    {
                        candidateSubstitutedSourceType = containing;
                        sourceMethodMustBeInstance = candidateSubstitutedSourceType.MemberNames.Select(GeneratedNames.GetKind).Contains(GeneratedNameKind.ThisProxyField);
                    }
                }

                var desiredTypeParameters = candidateSubstitutedSourceType.OriginalDefinition.TypeParameters;

                // Type containing the original iterator, async, or lambda-containing method.
                var substitutedSourceType = GetNonDisplayClassContainer(candidateSubstitutedSourceType);

                foreach (var candidateMethod in substitutedSourceType.GetMembers().OfType<MethodSymbol>())
                {
                    if (IsViableSourceMethod(candidateMethod, desiredMethodName, desiredTypeParameters, sourceMethodMustBeInstance))
                    {
                        return desiredTypeParameters.Length == 0
                            ? candidateMethod
                            : candidateMethod.Construct(candidateSubstitutedSourceType.TypeArguments);
                    }
                }

                Debug.Assert(false, "Why didn't we find a substituted source method for " + candidateSubstitutedSourceMethod + "?");
            }

            return candidateSubstitutedSourceMethod;
        }

        private static bool IsViableSourceMethod(
            MethodSymbol candidateMethod,
            string desiredMethodName, ImmutableArray<TypeParameterSymbol> desiredTypeParameters, bool desiredMethodMustBeInstance)
        {
            return
                !candidateMethod.IsAbstract &&
                (!(desiredMethodMustBeInstance && candidateMethod.IsStatic)) &&
                candidateMethod.Name == desiredMethodName &&
                HaveSameConstraints(candidateMethod.TypeParameters, desiredTypeParameters);
        }

        private static bool HaveSameConstraints(ImmutableArray<TypeParameterSymbol> candidateTypeParameters, ImmutableArray<TypeParameterSymbol> desiredTypeParameters)
        {
            int arity = candidateTypeParameters.Length;
            if (arity != desiredTypeParameters.Length)
            {
                return false;
            }
            else if (arity == 0)
            {
                return true;
            }

            var indexedTypeParameters = IndexedTypeParameterSymbol.Take(arity);
            var candidateTypeMap = new TypeMap(candidateTypeParameters, indexedTypeParameters, allowAlpha: true);
            var desiredTypeMap = new TypeMap(desiredTypeParameters, indexedTypeParameters, allowAlpha: true);

            return MemberSignatureComparer.HaveSameConstraints(candidateTypeParameters, candidateTypeMap, desiredTypeParameters, desiredTypeMap);
        }

        private struct DisplayClassInstanceAndFields
        {
            internal readonly DisplayClassInstance Instance;
            internal readonly ConsList<FieldSymbol> Fields;

            internal DisplayClassInstanceAndFields(DisplayClassInstance instance) :
                this(instance, ConsList<FieldSymbol>.Empty)
            {
                Debug.Assert(IsDisplayClassType(instance.Type) ||
                    GeneratedNames.GetKind(instance.Type.Name) == GeneratedNameKind.AnonymousType);
            }

            private DisplayClassInstanceAndFields(DisplayClassInstance instance, ConsList<FieldSymbol> fields)
            {
                this.Instance = instance;
                this.Fields = fields;
            }

            internal NamedTypeSymbol Type
            {
                get { return this.Fields.Any() ? (NamedTypeSymbol)this.Fields.Head.Type.TypeSymbol : this.Instance.Type; }
            }

            internal int Depth
            {
                get { return this.Fields.Count(); }
            }

            internal DisplayClassInstanceAndFields FromField(FieldSymbol field)
            {
                Debug.Assert(IsDisplayClassType((NamedTypeSymbol)field.Type.TypeSymbol) ||
                    GeneratedNames.GetKind(field.Type.TypeSymbol.Name) == GeneratedNameKind.AnonymousType);
                return new DisplayClassInstanceAndFields(this.Instance, this.Fields.Prepend(field));
            }

            internal DisplayClassVariable ToVariable(string name, DisplayClassVariableKind kind, FieldSymbol field)
            {
                return new DisplayClassVariable(name, kind, this.Instance, this.Fields.Prepend(field));
            }
        }
    }
}<|MERGE_RESOLUTION|>--- conflicted
+++ resolved
@@ -307,12 +307,8 @@
                                 var syntax = SyntaxFactory.IdentifierName(SyntaxFactory.MissingToken(SyntaxKind.IdentifierToken));
                                 var aliasMethod = this.CreateMethod(container, methodName, syntax, (EEMethodSymbol method, DiagnosticBag diags, out ImmutableArray<LocalSymbol> declaredLocals) =>
                                 {
-<<<<<<< HEAD
+                                    declaredLocals = ImmutableArray<LocalSymbol>.Empty;
                                     var expression = new BoundLocal(syntax, local, constantValueOpt: null, type: local.Type.TypeSymbol);
-=======
-                                    declaredLocals = ImmutableArray<LocalSymbol>.Empty;
-                                    var expression = new BoundLocal(syntax, local, constantValueOpt: null, type: local.Type);
->>>>>>> 2355a7be
                                     return new BoundReturnStatement(syntax, RefKind.None, expression) { WasCompilerGenerated = true };
                                 });
                                 var flags = local.IsWritable ? DkmClrCompilationResultFlags.None : DkmClrCompilationResultFlags.ReadOnlyResult;
