--- conflicted
+++ resolved
@@ -1,14 +1,5 @@
 ﻿{
   "dependencies": {
-<<<<<<< HEAD
-    "Microsoft.NETCore.Portable.Compatibility": "1.0.1-rc3-24102-00",
-    "NETStandard.Library": "1.5.0-rc3-24102-00",
-    "System.Xml.XmlDocument": "4.0.1-rc3-24102-00",
-    "System.Xml.XmlSerializer": "4.0.11-rc3-24102-00"
-  },
-  "frameworks": {
-     "dnxcore50": { }
-=======
     "Microsoft.NETCore.Portable.Compatibility": "1.0.1-rc3-24128-00",
     "NETStandard.Library": "1.6.0-rc3-24128-00",
     "System.Xml.XmlDocument": "4.0.1-rc3-24128-00",
@@ -16,7 +7,6 @@
   },
   "frameworks": {
     "NETCoreApp1.0": { }
->>>>>>> 4dabfe65
   },
   "runtimes": {
     "win7-x64": {},
