--- conflicted
+++ resolved
@@ -19,11 +19,7 @@
       </trans-unit>
       <trans-unit id="10160">
         <source>Display inline hints;Automatic insertion of end constructs;Change pretty listing settings;Change outlining mode;Automatic insertion of Interface and MustOverride members;Show or hide procedure line separators;Turn error correction suggestions on or off;Turn highlighting of references and keywords on or off;Regex;Colorize regular expressions;Highlight related components under cursor;Report invalid regular expressions;regex;regular expression;Use enhanced colors;Editor Color Scheme;</source>
-<<<<<<< HEAD
-        <target state="new">Display inline hints;Automatic insertion of end constructs;Change pretty listing settings;Change outlining mode;Automatic insertion of Interface and MustOverride members;Show or hide procedure line separators;Turn error correction suggestions on or off;Turn highlighting of references and keywords on or off;Regex;Colorize regular expressions;Highlight related components under cursor;Report invalid regular expressions;regex;regular expression;Use enhanced colors;Editor Color Scheme;</target>
-=======
         <target state="needs-review-translation">Exibir dicas de nome de parâmetro embutidas;Inserção automática de constructos finais;Alterar as configurações de reformatação automática;Alterar o modo de estrutura de tópicos;Inserção automática de membros de Interface e de MustOverride;Mostrar ou ocultar separadores de linha de procedimento;Ativar ou desativar sugestões para correção de erros;Ativar ou desativar o realce de referências e palavras-chave;Regex;Colorir expressões regulares;Realçar os componentes relacionados sob o cursor;Relatar expressões regulares inválidas;regex;expressão regular;Usar cores avançadas;Esquema de Cores do Editor;</target>
->>>>>>> d87d3bd6
         <note>Advanced options page keywords</note>
       </trans-unit>
       <trans-unit id="102">
