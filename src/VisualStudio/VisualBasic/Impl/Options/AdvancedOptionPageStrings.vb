﻿' Licensed to the .NET Foundation under one or more agreements.
' The .NET Foundation licenses this file to you under the MIT license.
' See the LICENSE file in the project root for more information.

Imports Microsoft.CodeAnalysis.Editor.ColorSchemes

Namespace Microsoft.VisualStudio.LanguageServices.VisualBasic.Options
    Friend Module AdvancedOptionPageStrings
        Public ReadOnly Property Option_AutomaticInsertionOfInterfaceAndMustOverrideMembers As String
            Get
                Return BasicVSResources.Automatic_insertion_of_Interface_and_MustOverride_members
            End Get
        End Property

        Public ReadOnly Property Option_Analysis As String =
            ServicesVSResources.Analysis

        Public ReadOnly Property Option_Background_analysis_scope As String =
            ServicesVSResources.Background_analysis_scope_colon

        Public ReadOnly Property Option_Background_Analysis_Scope_Active_File As String =
            ServicesVSResources.Current_document

        Public ReadOnly Property Option_Background_Analysis_Scope_Open_Files_And_Projects As String =
            ServicesVSResources.Open_documents

        Public ReadOnly Property Option_Background_Analysis_Scope_Full_Solution As String =
            ServicesVSResources.Entire_solution

        Public ReadOnly Property Option_run_code_analysis_in_separate_process As String =
            ServicesVSResources.Run_code_analysis_in_separate_process_requires_restart

        Public ReadOnly Property Option_DisplayLineSeparators As String =
            BasicVSResources.Show_procedure_line_separators

        Public ReadOnly Property Option_Underline_reassigned_variables As String =
            ServicesVSResources.Underline_reassigned_variables

        Public ReadOnly Property Option_Display_all_hints_while_pressing_Alt_F1 As String =
            ServicesVSResources.Display_all_hints_while_pressing_Alt_F1

        Public ReadOnly Property Option_Color_hints As String =
            ServicesVSResources.Color_hints

        Public ReadOnly Property Option_Inline_Hints_experimental As String =
            ServicesVSResources.Inline_Hints_experimental

        Public ReadOnly Property Option_Display_inline_parameter_name_hints As String =
            ServicesVSResources.Display_inline_parameter_name_hints

        Public ReadOnly Property Option_Show_hints_for_literals As String =
            ServicesVSResources.Show_hints_for_literals

        Public ReadOnly Property Option_Show_hints_for_New_expressions As String =
            BasicVSResources.Show_hints_for_New_expressions

        Public ReadOnly Property Option_Show_hints_for_everything_else As String =
            ServicesVSResources.Show_hints_for_everything_else

        Public ReadOnly Property Option_Show_hints_for_indexers As String =
            ServicesVSResources.Show_hints_for_indexers

        Public ReadOnly Property Option_Suppress_hints_when_parameter_name_matches_the_method_s_intent As String =
            ServicesVSResources.Suppress_hints_when_parameter_name_matches_the_method_s_intent

        Public ReadOnly Property Option_Suppress_hints_when_parameter_names_differ_only_by_suffix As String =
            ServicesVSResources.Suppress_hints_when_parameter_names_differ_only_by_suffix

<<<<<<< HEAD
        Public ReadOnly Property Option_Suppress_hints_when_argument_matches_parameter_name As String =
            ServicesVSResources.Suppress_hints_when_argument_matches_parameter_name
=======
        Public ReadOnly Property Option_Display_diagnostics_inline_experimental As String =
            ServicesVSResources.Display_diagnostics_inline_experimental

        Public ReadOnly Property Option_at_the_end_of_the_line_of_code As String =
            ServicesVSResources.at_the_end_of_the_line_of_code

        Public ReadOnly Property Option_on_the_right_edge_of_the_editor_window As String =
            ServicesVSResources.on_the_right_edge_of_the_editor_window
>>>>>>> 26692f54

        Public ReadOnly Property Option_DontPutOutOrRefOnStruct As String =
            BasicVSResources.Don_t_put_ByRef_on_custom_structure

        Public ReadOnly Property Option_EditorHelp As String =
            BasicVSResources.Editor_Help

        Public ReadOnly Property Option_EnableEndConstruct As String =
            BasicVSResources.A_utomatic_insertion_of_end_constructs

        Public ReadOnly Property Option_EnableHighlightKeywords As String =
            BasicVSResources.Highlight_related_keywords_under_cursor

        Public ReadOnly Property Option_EnableHighlightReferences As String =
            BasicVSResources.Highlight_references_to_symbol_under_cursor

        Public ReadOnly Property Option_Quick_Actions As String =
            ServicesVSResources.Quick_Actions

        Public ReadOnly Property Option_Compute_Quick_Actions_asynchronously_experimental As String =
            ServicesVSResources.Compute_Quick_Actions_asynchronously_experimental

        Public ReadOnly Property Option_EnableLineCommit As String
            Get
                Return BasicVSResources.Pretty_listing_reformatting_of_code
            End Get
        End Property

        Public ReadOnly Property Option_EnableOutlining As String
            Get
                Return BasicVSResources.Enter_outlining_mode_when_files_open
            End Get
        End Property

        Public ReadOnly Property Option_ExtractMethod As String
            Get
                Return BasicVSResources.Extract_Method
            End Get
        End Property

        Public ReadOnly Property Option_Implement_Interface_or_Abstract_Class As String =
            ServicesVSResources.Implement_Interface_or_Abstract_Class

        Public ReadOnly Property Option_When_inserting_properties_events_and_methods_place_them As String =
            ServicesVSResources.When_inserting_properties_events_and_methods_place_them

        Public ReadOnly Property Option_with_other_members_of_the_same_kind As String =
            ServicesVSResources.with_other_members_of_the_same_kind

        Public ReadOnly Property Option_When_generating_properties As String =
            ServicesVSResources.When_generating_properties

        Public ReadOnly Property Option_prefer_auto_properties As String =
            ServicesVSResources.codegen_prefer_auto_properties

        Public ReadOnly Property Option_prefer_throwing_properties As String =
            ServicesVSResources.prefer_throwing_properties

        Public ReadOnly Property Option_at_the_end As String =
            ServicesVSResources.at_the_end

        Public ReadOnly Property Option_GenerateXmlDocCommentsForTripleApostrophes As String =
            BasicVSResources.Generate_XML_documentation_comments_for

        Public ReadOnly Property Option_InsertApostropheAtTheStartOfNewLinesWhenWritingApostropheComments As String =
            BasicVSResources.Insert_apostrophe_at_the_start_of_new_lines_when_writing_apostrophe_comments

        Public ReadOnly Property Option_ShowRemarksInQuickInfo As String
            Get
                Return BasicVSResources.Show_remarks_in_Quick_Info
            End Get
        End Property

        Public ReadOnly Property Option_GoToDefinition As String
            Get
                Return BasicVSResources.Go_to_Definition
            End Get
        End Property

        Public ReadOnly Property Option_Highlighting As String
            Get
                Return BasicVSResources.Highlighting
            End Get
        End Property

        Public ReadOnly Property Option_NavigateToObjectBrowser As String
            Get
                Return BasicVSResources.Navigate_to_Object_Browser_for_symbols_defined_in_metadata
            End Get
        End Property

        Public ReadOnly Property Option_OptimizeForSolutionSize As String
            Get
                Return BasicVSResources.Optimize_for_solution_size
            End Get
        End Property

        Public ReadOnly Property Option_OptimizeForSolutionSize_Small As String
            Get
                Return BasicVSResources.Small
            End Get
        End Property

        Public ReadOnly Property Option_OptimizeForSolutionSize_Regular As String
            Get
                Return BasicVSResources.Regular
            End Get
        End Property

        Public ReadOnly Property Option_OptimizeForSolutionSize_Large As String
            Get
                Return BasicVSResources.Large
            End Get
        End Property

        Public ReadOnly Property Option_Outlining As String = ServicesVSResources.Outlining

        Public ReadOnly Property Option_Show_outlining_for_declaration_level_constructs As String =
            ServicesVSResources.Show_outlining_for_declaration_level_constructs

        Public ReadOnly Property Option_Show_outlining_for_code_level_constructs As String =
            ServicesVSResources.Show_outlining_for_code_level_constructs

        Public ReadOnly Property Option_Show_outlining_for_comments_and_preprocessor_regions As String =
            ServicesVSResources.Show_outlining_for_comments_and_preprocessor_regions

        Public ReadOnly Property Option_Collapse_regions_when_collapsing_to_definitions As String =
            ServicesVSResources.Collapse_regions_when_collapsing_to_definitions

        Public ReadOnly Property Option_Block_Structure_Guides As String =
            ServicesVSResources.Block_Structure_Guides

        Public ReadOnly Property Option_Comments As String =
            ServicesVSResources.Comments

        Public ReadOnly Property Option_Show_guides_for_declaration_level_constructs As String =
            ServicesVSResources.Show_guides_for_declaration_level_constructs

        Public ReadOnly Property Option_Show_guides_for_code_level_constructs As String =
            ServicesVSResources.Show_guides_for_code_level_constructs

        Public ReadOnly Property Option_Fading As String = ServicesVSResources.Fading
        Public ReadOnly Property Option_Fade_out_unused_imports As String = BasicVSResources.Fade_out_unused_imports

        Public ReadOnly Property Option_Performance As String
            Get
                Return BasicVSResources.Performance
            End Get
        End Property

        Public ReadOnly Property Option_Report_invalid_placeholders_in_string_dot_format_calls As String
            Get
                Return BasicVSResources.Report_invalid_placeholders_in_string_dot_format_calls
            End Get
        End Property

        Public ReadOnly Property Option_RenameTrackingPreview As String
            Get
                Return BasicVSResources.Show_preview_for_rename_tracking
            End Get
        End Property

        Public ReadOnly Property Option_Import_Directives As String =
            BasicVSResources.Import_Directives

        Public ReadOnly Property Option_PlaceSystemNamespaceFirst As String =
            BasicVSResources.Place_System_directives_first_when_sorting_imports

        Public ReadOnly Property Option_SeparateImportGroups As String =
            BasicVSResources.Separate_import_directive_groups

        Public ReadOnly Property Option_Suggest_imports_for_types_in_reference_assemblies As String =
            BasicVSResources.Suggest_imports_for_types_in_reference_assemblies

        Public ReadOnly Property Option_Suggest_imports_for_types_in_NuGet_packages As String =
            BasicVSResources.Suggest_imports_for_types_in_NuGet_packages

        Public ReadOnly Property Option_Add_missing_imports_on_paste As String =
            BasicVSResources.Add_missing_imports_on_paste

        Public ReadOnly Property Option_Regular_Expressions As String =
            ServicesVSResources.Regular_Expressions

        Public ReadOnly Property Option_Colorize_regular_expressions As String =
            ServicesVSResources.Colorize_regular_expressions

        Public ReadOnly Property Option_Report_invalid_regular_expressions As String =
            ServicesVSResources.Report_invalid_regular_expressions

        Public ReadOnly Property Option_Highlight_related_components_under_cursor As String =
            ServicesVSResources.Highlight_related_components_under_cursor

        Public ReadOnly Property Option_Show_completion_list As String =
            ServicesVSResources.Show_completion_list

        Public ReadOnly Property Option_Editor_Color_Scheme As String =
            ServicesVSResources.Editor_Color_Scheme

        Public ReadOnly Property Editor_color_scheme_options_are_only_available_when_using_a_color_theme_bundled_with_Visual_Studio_The_color_theme_can_be_configured_from_the_Environment_General_options_page As String =
            ServicesVSResources.Editor_color_scheme_options_are_only_available_when_using_a_color_theme_bundled_with_Visual_Studio_The_color_theme_can_be_configured_from_the_Environment_General_options_page

        Public ReadOnly Property Some_color_scheme_colors_are_being_overridden_by_changes_made_in_the_Environment_Fonts_and_Colors_options_page_Choose_Use_Defaults_in_the_Fonts_and_Colors_page_to_revert_all_customizations As String =
            ServicesVSResources.Some_color_scheme_colors_are_being_overridden_by_changes_made_in_the_Environment_Fonts_and_Colors_options_page_Choose_Use_Defaults_in_the_Fonts_and_Colors_page_to_revert_all_customizations

        Public ReadOnly Property Option_Color_Scheme_VisualStudio2019 As String =
            ServicesVSResources.Visual_Studio_2019

        Public ReadOnly Property Option_Color_Scheme_VisualStudio2017 As String =
            ServicesVSResources.Visual_Studio_2017

        Public ReadOnly Property Color_Scheme_VisualStudio2019_Tag As SchemeName =
            SchemeName.VisualStudio2019

        Public ReadOnly Property Color_Scheme_VisualStudio2017_Tag As SchemeName =
            SchemeName.VisualStudio2017

        Public ReadOnly Property Option_Show_Remove_Unused_References_command_in_Solution_Explorer_experimental As String =
            ServicesVSResources.Show_Remove_Unused_References_command_in_Solution_Explorer_experimental

        Public ReadOnly Property Enable_all_features_in_opened_files_from_source_generators_experimental As String =
             ServicesVSResources.Enable_all_features_in_opened_files_from_source_generators_experimental

        Public ReadOnly Property Option_Enable_file_logging_for_diagnostics As String =
            ServicesVSResources.Enable_file_logging_for_diagnostics

        Public ReadOnly Property Option_Skip_analyzers_for_implicitly_triggered_builds As String =
            ServicesVSResources.Skip_analyzers_for_implicitly_triggered_builds

        Public ReadOnly Property Show_inheritance_margin As String =
            ServicesVSResources.Show_inheritance_margin

        Public ReadOnly Property Inheritance_Margin_experimental As String =
            ServicesVSResources.Inheritance_Margin_experimental
    End Module
End Namespace<|MERGE_RESOLUTION|>--- conflicted
+++ resolved
@@ -66,10 +66,9 @@
         Public ReadOnly Property Option_Suppress_hints_when_parameter_names_differ_only_by_suffix As String =
             ServicesVSResources.Suppress_hints_when_parameter_names_differ_only_by_suffix
 
-<<<<<<< HEAD
         Public ReadOnly Property Option_Suppress_hints_when_argument_matches_parameter_name As String =
             ServicesVSResources.Suppress_hints_when_argument_matches_parameter_name
-=======
+                                        
         Public ReadOnly Property Option_Display_diagnostics_inline_experimental As String =
             ServicesVSResources.Display_diagnostics_inline_experimental
 
@@ -78,7 +77,6 @@
 
         Public ReadOnly Property Option_on_the_right_edge_of_the_editor_window As String =
             ServicesVSResources.on_the_right_edge_of_the_editor_window
->>>>>>> 26692f54
 
         Public ReadOnly Property Option_DontPutOutOrRefOnStruct As String =
             BasicVSResources.Don_t_put_ByRef_on_custom_structure
