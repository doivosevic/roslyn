﻿// Copyright (c) Microsoft.  All Rights Reserved.  Licensed under the Apache License, Version 2.0.  See License.txt in the project root for license information.

using System.Threading;
using System.Threading.Tasks;
using Microsoft.CodeAnalysis;
using Microsoft.CodeAnalysis.Diagnostics;
using Microsoft.CodeAnalysis.Editor.Shared.Utilities;
using Microsoft.CodeAnalysis.Remote;
using Microsoft.VisualStudio.LanguageServices.Implementation.ProjectSystem;
using Microsoft.VisualStudio.Text;

namespace Microsoft.VisualStudio.LanguageServices.Remote
{
    internal partial class ServiceHubRemoteHostClient
    {
        private class WorkspaceHost : ForegroundThreadAffinitizedObject, IVisualStudioWorkspaceHost, IVisualStudioWorkingFolder
        {
            private readonly VisualStudioWorkspaceImpl _workspace;
            private readonly RemoteHostClient _client;

            // We have to capture the solution ID because otherwise we won't know
            // what is is when we get told about OnSolutionRemoved.  If we try
            // to access the solution off of _workspace at that point, it will be
            // gone.
            private SolutionId _currentSolutionId;

            public WorkspaceHost(
                VisualStudioWorkspaceImpl workspace,
                RemoteHostClient client)
            {
                _workspace = workspace;
                _client = client;
                _currentSolutionId = workspace.CurrentSolution.Id;
            }

            public void OnAfterWorkingFolderChange()
            {
                this.AssertIsForeground();
                RegisterPrimarySolutionAsync().Wait();
            }

            public void OnSolutionAdded(SolutionInfo solutionInfo)
            {
                this.AssertIsForeground();
                RegisterPrimarySolutionAsync().Wait();
            }

            private async Task RegisterPrimarySolutionAsync()
            {
                _currentSolutionId = _workspace.CurrentSolution.Id;
                var solutionId = _currentSolutionId;

<<<<<<< HEAD
                using (var session = await _client.TryCreateServiceSessionAsync(
                    WellKnownRemoteHostServices.RemoteHostService, callbackTarget: null, cancellationToken: CancellationToken.None).ConfigureAwait(false))
=======
                using (var session = await _client.TryCreateSessionAsync(WellKnownRemoteHostServices.RemoteHostService, _workspace.CurrentSolution, CancellationToken.None).ConfigureAwait(false))
>>>>>>> f923b5d6
                {
                    if (session == null)
                    {
                        // failed to create session. remote host might not responding or gone. 
                        return;
                    }

                    await session.InvokeAsync(
                        nameof(IRemoteHostService.RegisterPrimarySolutionId), solutionId).ConfigureAwait(false);

                    await session.InvokeAsync(
                        nameof(IRemoteHostService.UpdateSolutionIdStorageLocation), solutionId,
                        _workspace.DeferredState?.ProjectTracker.GetWorkingFolderPath(_workspace.CurrentSolution)).ConfigureAwait(false);
                }
            }

            public void OnBeforeWorkingFolderChange()
            {
                this.AssertIsForeground();

                _currentSolutionId = _workspace.CurrentSolution.Id;
                var solutionId = _currentSolutionId;

                UnregisterPrimarySolutionAsync(solutionId, synchronousShutdown: true).Wait();
            }

            public void OnSolutionRemoved()
            {
                this.AssertIsForeground();

                // Have to use the cached solution ID we've got as the workspace will
                // no longer have a solution we can look at.
                var solutionId = _currentSolutionId;
                _currentSolutionId = null;

                UnregisterPrimarySolutionAsync(solutionId, synchronousShutdown: false).Wait();
            }

            private async Task UnregisterPrimarySolutionAsync(
                SolutionId solutionId, bool synchronousShutdown)
            {
                await _client.TryRunRemoteAsync(
                    WellKnownRemoteHostServices.RemoteHostService, _workspace.CurrentSolution,
                    nameof(IRemoteHostService.UnregisterPrimarySolutionId), new object[] { solutionId, synchronousShutdown },
                    CancellationToken.None).ConfigureAwait(false);
            }

            public void ClearSolution() { }
            public void OnAdditionalDocumentAdded(DocumentInfo documentInfo) { }
            public void OnAdditionalDocumentClosed(DocumentId documentId, ITextBuffer textBuffer, TextLoader loader) { }
            public void OnAdditionalDocumentOpened(DocumentId documentId, ITextBuffer textBuffer, bool isCurrentContext) { }
            public void OnAdditionalDocumentRemoved(DocumentId documentInfo) { }
            public void OnAdditionalDocumentTextUpdatedOnDisk(DocumentId id) { }
            public void OnAnalyzerReferenceAdded(ProjectId projectId, AnalyzerReference analyzerReference) { }
            public void OnAnalyzerReferenceRemoved(ProjectId projectId, AnalyzerReference analyzerReference) { }
            public void OnAssemblyNameChanged(ProjectId id, string assemblyName) { }
            public void OnDocumentAdded(DocumentInfo documentInfo) { }
            public void OnDocumentClosed(DocumentId documentId, ITextBuffer textBuffer, TextLoader loader, bool updateActiveContext) { }
            public void OnDocumentOpened(DocumentId documentId, ITextBuffer textBuffer, bool isCurrentContext) { }
            public void OnDocumentRemoved(DocumentId documentId) { }
            public void OnDocumentTextUpdatedOnDisk(DocumentId id) { }
            public void OnMetadataReferenceAdded(ProjectId projectId, PortableExecutableReference metadataReference) { }
            public void OnMetadataReferenceRemoved(ProjectId projectId, PortableExecutableReference metadataReference) { }
            public void OnOptionsChanged(ProjectId projectId, CompilationOptions compilationOptions, ParseOptions parseOptions) { }
            public void OnOutputFilePathChanged(ProjectId id, string outputFilePath) { }
            public void OnProjectAdded(ProjectInfo projectInfo) { }
            public void OnProjectNameChanged(ProjectId projectId, string name, string filePath) { }
            public void OnProjectReferenceAdded(ProjectId projectId, ProjectReference projectReference) { }
            public void OnProjectReferenceRemoved(ProjectId projectId, ProjectReference projectReference) { }
            public void OnProjectRemoved(ProjectId projectId) { }
        }
    }
}<|MERGE_RESOLUTION|>--- conflicted
+++ resolved
@@ -50,23 +50,18 @@
                 _currentSolutionId = _workspace.CurrentSolution.Id;
                 var solutionId = _currentSolutionId;
 
-<<<<<<< HEAD
-                using (var session = await _client.TryCreateServiceSessionAsync(
-                    WellKnownRemoteHostServices.RemoteHostService, callbackTarget: null, cancellationToken: CancellationToken.None).ConfigureAwait(false))
-=======
-                using (var session = await _client.TryCreateSessionAsync(WellKnownRemoteHostServices.RemoteHostService, _workspace.CurrentSolution, CancellationToken.None).ConfigureAwait(false))
->>>>>>> f923b5d6
+                using (var connection = await _client.TryCreateConnectionAsync(WellKnownRemoteHostServices.RemoteHostService, CancellationToken.None).ConfigureAwait(false))
                 {
-                    if (session == null)
+                    if (connection == null)
                     {
-                        // failed to create session. remote host might not responding or gone. 
+                        // failed to create connection. remote host might not responding or gone. 
                         return;
                     }
 
-                    await session.InvokeAsync(
+                    await connection.InvokeAsync(
                         nameof(IRemoteHostService.RegisterPrimarySolutionId), solutionId).ConfigureAwait(false);
 
-                    await session.InvokeAsync(
+                    await connection.InvokeAsync(
                         nameof(IRemoteHostService.UpdateSolutionIdStorageLocation), solutionId,
                         _workspace.DeferredState?.ProjectTracker.GetWorkingFolderPath(_workspace.CurrentSolution)).ConfigureAwait(false);
                 }
