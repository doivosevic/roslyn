﻿// Licensed to the .NET Foundation under one or more agreements.
// The .NET Foundation licenses this file to you under the MIT license.
// See the LICENSE file in the project root for more information.

<<<<<<< HEAD
#nullable enable

=======
>>>>>>> bc8c26a5
using System.Collections.Immutable;
using Microsoft.CodeAnalysis.Editor.Shared.Extensions;
using Microsoft.CodeAnalysis.Editor.Undo;
using Microsoft.CodeAnalysis.Text;
using Microsoft.VisualStudio.Text;

namespace Microsoft.VisualStudio.LanguageServices.Implementation.ProjectSystem
{
    internal static class TextEditApplication
    {
        internal static void UpdateText(SourceText newText, ITextBuffer buffer, EditOptions options)
        {
            var oldSnapshot = buffer.CurrentSnapshot;
            var oldText = oldSnapshot.AsText();
            var changes = newText.GetTextChanges(oldText);
            UpdateText(changes.ToImmutableArray(), buffer, oldSnapshot, oldText, options);
        }

        public static void UpdateText(ImmutableArray<TextChange> textChanges, ITextBuffer buffer, EditOptions options)
        {
            var oldSnapshot = buffer.CurrentSnapshot;
            var oldText = oldSnapshot.AsText();

            UpdateText(textChanges, buffer, oldSnapshot, oldText, options);
        }

        private static void UpdateText(ImmutableArray<TextChange> textChanges, ITextBuffer buffer, ITextSnapshot oldSnapshot, SourceText oldText, EditOptions options)
        {
            using var edit = buffer.CreateEdit(options, reiteratedVersionNumber: null, editTag: null);
            if (CodeAnalysis.Workspace.TryGetWorkspace(oldText.Container, out var workspace))
            {
                var undoService = workspace.Services.GetRequiredService<ISourceTextUndoService>();
                undoService.BeginUndoTransaction(oldSnapshot);
            }

            foreach (var change in textChanges)
            {
                edit.Replace(change.Span.Start, change.Span.Length, change.NewText);
            }

            edit.ApplyAndLogExceptions();
        }
    }
}<|MERGE_RESOLUTION|>--- conflicted
+++ resolved
@@ -2,11 +2,6 @@
 // The .NET Foundation licenses this file to you under the MIT license.
 // See the LICENSE file in the project root for more information.
 
-<<<<<<< HEAD
-#nullable enable
-
-=======
->>>>>>> bc8c26a5
 using System.Collections.Immutable;
 using Microsoft.CodeAnalysis.Editor.Shared.Extensions;
 using Microsoft.CodeAnalysis.Editor.Undo;
