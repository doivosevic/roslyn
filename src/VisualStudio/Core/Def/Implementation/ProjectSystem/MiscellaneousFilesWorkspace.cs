// Copyright (c) Microsoft.  All Rights Reserved.  Licensed under the Apache License, Version 2.0.  See License.txt in the project root for license information.

using System;
using System.Collections.Generic;
using System.Collections.Immutable;
using System.ComponentModel.Composition;
using System.IO;
using System.Linq;
using Microsoft.CodeAnalysis;
using Microsoft.CodeAnalysis.Editor;
using Microsoft.CodeAnalysis.SolutionCrawler;
using Microsoft.CodeAnalysis.Text;
using Microsoft.VisualStudio.Editor;
using Microsoft.VisualStudio.Shell;
using Microsoft.VisualStudio.Shell.Interop;
using Microsoft.VisualStudio.Text;
using Microsoft.VisualStudio.TextManager.Interop;
using Roslyn.Utilities;

namespace Microsoft.VisualStudio.LanguageServices.Implementation.ProjectSystem
{
    [Export(typeof(MiscellaneousFilesWorkspace))]
    internal sealed partial class MiscellaneousFilesWorkspace : Workspace, IVsRunningDocTableEvents2, IVisualStudioHostProjectContainer
    {
        private readonly IVsEditorAdaptersFactoryService _editorAdaptersFactoryService;
        private readonly IMetadataAsSourceFileService _fileTrackingMetadataAsSourceService;
        private readonly IVsRunningDocumentTable4 _runningDocumentTable;
        private readonly IVsTextManager _textManager;

        private readonly RoslynDocumentProvider _documentProvider;

        private readonly Dictionary<Guid, LanguageInformation> _languageInformationByLanguageGuid = new Dictionary<Guid, LanguageInformation>();

        /// <summary>
        /// <see cref="WorkspaceRegistration"/> instances for all open buffers being tracked by by this object
        /// for possible inclusion into this workspace.
        /// </summary>
        private IBidirectionalMap<uint, WorkspaceRegistration> _docCookieToWorkspaceRegistration = BidirectionalMap<uint, WorkspaceRegistration>.Empty;

        private readonly Dictionary<ProjectId, HostProject> _hostProjects = new Dictionary<ProjectId, HostProject>();
        private readonly Dictionary<uint, HostProject> _docCookiesToHostProject = new Dictionary<uint, HostProject>();

        private readonly ImmutableArray<MetadataReference> _metadataReferences;
        private uint _runningDocumentTableEventsCookie;

        // document worker coordinator
        private ISolutionCrawlerRegistrationService _registrationService;

        [ImportingConstructor]
        public MiscellaneousFilesWorkspace(
            IVsEditorAdaptersFactoryService editorAdaptersFactoryService,
            IMetadataAsSourceFileService fileTrackingMetadataAsSourceService,
            SaveEventsService saveEventsService,
            VisualStudioWorkspace visualStudioWorkspace,
            SVsServiceProvider serviceProvider) :
            base(visualStudioWorkspace.Services.HostServices, "MiscellaneousFiles")
        {
            _editorAdaptersFactoryService = editorAdaptersFactoryService;
            _fileTrackingMetadataAsSourceService = fileTrackingMetadataAsSourceService;
            _runningDocumentTable = (IVsRunningDocumentTable4)serviceProvider.GetService(typeof(SVsRunningDocumentTable));
            _textManager = (IVsTextManager)serviceProvider.GetService(typeof(SVsTextManager));

            ((IVsRunningDocumentTable)_runningDocumentTable).AdviseRunningDocTableEvents(this, out _runningDocumentTableEventsCookie);

            _metadataReferences = ImmutableArray.CreateRange(CreateMetadataReferences());
            _documentProvider = new RoslynDocumentProvider(this, serviceProvider);
            saveEventsService.StartSendingSaveEvents();
        }

        public void RegisterLanguage(Guid languageGuid, string languageName, string scriptExtension, ParseOptions parseOptions)
        {
            _languageInformationByLanguageGuid.Add(languageGuid, new LanguageInformation(languageName, scriptExtension, parseOptions));
        }

        internal void StartSolutionCrawler()
        {
            if (_registrationService == null)
            {
                lock (this)
                {
                    if (_registrationService == null)
                    {
                        _registrationService = this.Services.GetService<ISolutionCrawlerRegistrationService>();
                        _registrationService.Register(this);
                    }
                }
            }
        }

        internal void StopSolutionCrawler()
        {
            if (_registrationService != null)
            {
                lock (this)
                {
                    if (_registrationService != null)
                    {
                        _registrationService.Unregister(this, blockingShutdown: true);
                        _registrationService = null;
                    }
                }
            }
        }

        private LanguageInformation TryGetLanguageInformation(string filename)
        {
            Guid fileLanguageGuid;
            LanguageInformation languageInformation = null;

            if (ErrorHandler.Succeeded(_textManager.MapFilenameToLanguageSID(filename, out fileLanguageGuid)))
            {
                _languageInformationByLanguageGuid.TryGetValue(fileLanguageGuid, out languageInformation);
            }

            return languageInformation;
        }

        private IEnumerable<MetadataReference> CreateMetadataReferences()
        {
            var manager = this.Services.GetService<VisualStudioMetadataReferenceManager>();
            var searchPaths = ReferencePathUtilities.GetReferencePaths();

            return from fileName in new[] { "mscorlib.dll", "System.dll", "System.Core.dll" }
                   let fullPath = FileUtilities.ResolveRelativePath(fileName, basePath: null, baseDirectory: null, searchPaths: searchPaths, fileExists: File.Exists)
                   where fullPath != null
                   select manager.CreateMetadataReferenceSnapshot(fullPath, MetadataReferenceProperties.Assembly);
        }

        public int OnAfterAttributeChange(uint docCookie, uint grfAttribs)
        {
            return VSConstants.S_OK;
        }

        public int OnAfterAttributeChangeEx(uint docCookie, uint grfAttribs, IVsHierarchy pHierOld, uint itemidOld, string pszMkDocumentOld, IVsHierarchy pHierNew, uint itemidNew, string pszMkDocumentNew)
        {
            // Did we rename?
            if ((grfAttribs & (uint)__VSRDTATTRIB.RDTA_MkDocument) != 0)
            {
                // We want to consider this file to be added in one of two situations:
                //
                // 1) the old file already was a misc file, at which point we might just be doing a rename from
                //    one name to another with the same extension
                // 2) the old file was a different extension that we weren't tracking, which may have now changed
                if (TryUntrackClosingDocument(docCookie, pszMkDocumentOld) || TryGetLanguageInformation(pszMkDocumentOld) == null)
                {
                    // Add the new one, if appropriate. 
                    TrackOpenedDocument(docCookie, pszMkDocumentNew);
                }
            }

            // When starting a diff, the RDT doesn't call OnBeforeDocumentWindowShow, but it does call 
            // OnAfterAttributeChangeEx for the temporary buffer. The native IDE used this even to 
            // add misc files, so we'll do the same.
            if ((grfAttribs & (uint)__VSRDTATTRIB.RDTA_DocDataReloaded) != 0)
            {
                var moniker = _runningDocumentTable.GetDocumentMoniker(docCookie);

                if (moniker != null && TryGetLanguageInformation(moniker) != null && !_docCookiesToHostProject.ContainsKey(docCookie))
                {
                    TrackOpenedDocument(docCookie, moniker);
                }
            }

            if ((grfAttribs & (uint)__VSRDTATTRIB3.RDTA_DocumentInitialized) != 0)
            {
                // The document is now initialized, we should try tracking it
                TrackOpenedDocument(docCookie, _runningDocumentTable.GetDocumentMoniker(docCookie));
            }

            return VSConstants.S_OK;
        }

        public int OnAfterDocumentWindowHide(uint docCookie, IVsWindowFrame pFrame)
        {
            return VSConstants.E_NOTIMPL;
        }

        public int OnAfterFirstDocumentLock(uint docCookie, uint dwRDTLockType, uint dwReadLocksRemaining, uint dwEditLocksRemaining)
        {
            return VSConstants.E_NOTIMPL;
        }

        public int OnAfterSave(uint docCookie)
        {
            return VSConstants.E_NOTIMPL;
        }

        public int OnBeforeDocumentWindowShow(uint docCookie, int fFirstShow, IVsWindowFrame pFrame)
        {
            return VSConstants.E_NOTIMPL;
        }

        public int OnBeforeLastDocumentUnlock(uint docCookie, uint dwRDTLockType, uint dwReadLocksRemaining, uint dwEditLocksRemaining)
        {
            if (dwReadLocksRemaining + dwEditLocksRemaining == 0)
            {
                TryUntrackClosingDocument(docCookie, _runningDocumentTable.GetDocumentMoniker(docCookie));
            }

            return VSConstants.S_OK;
        }

        private void TrackOpenedDocument(uint docCookie, string moniker)
        {
            var languageInformation = TryGetLanguageInformation(moniker);

            if (languageInformation == null)
<<<<<<< HEAD
            {
                // We can never put this document in a workspace, so just bail
                return;
            }

            // We don't want to realize the document here unless it's already initialized. Document initialization is watched in 
            // OnAfterAttributeChangeEx and will retrigger this if it wasn't already done.
            if (_runningDocumentTable.IsDocumentInitialized(docCookie) && !_docCookieToWorkspaceRegistration.ContainsKey(docCookie))
            {
=======
            {
                // We can never put this document in a workspace, so just bail
                return;
            }

            // We don't want to realize the document here unless it's already initialized. Document initialization is watched in 
            // OnAfterAttributeChangeEx and will retrigger this if it wasn't already done.
            if (_runningDocumentTable.IsDocumentInitialized(docCookie) && !_docCookieToWorkspaceRegistration.ContainsKey(docCookie))
            {
>>>>>>> f6d2d85d
                var vsTextBuffer = (IVsTextBuffer)_runningDocumentTable.GetDocumentData(docCookie);
                var textBuffer = _editorAdaptersFactoryService.GetDocumentBuffer(vsTextBuffer);

                // As long as the buffer is initialized, then we should see if we should attach
                if (textBuffer != null)
                {
                    var registration = Workspace.GetWorkspaceRegistration(textBuffer.AsTextContainer());

                    registration.WorkspaceChanged += Registration_WorkspaceChanged;
                    _docCookieToWorkspaceRegistration = _docCookieToWorkspaceRegistration.Add(docCookie, registration);

                    if (!IsClaimedByAnotherWorkspace(registration))
                    {
                        AttachToDocument(docCookie, moniker);
                    }
                }
            }
        }

        private void Registration_WorkspaceChanged(object sender, EventArgs e)
        {
            var workspaceRegistration = (WorkspaceRegistration)sender;
            uint docCookie;
<<<<<<< HEAD
            Contract.ThrowIfFalse(_docCookieToWorkspaceRegistration.TryGetKey(workspaceRegistration, out docCookie));
            var moniker = _runningDocumentTable.GetDocumentMoniker(docCookie);

            if (workspaceRegistration.Workspace == null)
            {
                HostProject hostProject;

                if (_docCookiesToHostProject.TryGetValue(docCookie, out hostProject))
                {
                    // The workspace was taken from us and released and we have only asynchronously found out now.
                    var document = hostProject.Document;

                    if (document.IsOpen)
                    {
                        RegisterText(document.GetOpenTextContainer());
                    }
                }
                else
                { 
                    // We should now claim this
                    AttachToDocument(docCookie, moniker);
                }
            }
            else if (IsClaimedByAnotherWorkspace(workspaceRegistration))
            {
                // It's now claimed by another workspace, so we should unclaim it
                if (_docCookiesToHostProject.ContainsKey(docCookie))
                {
                    DetachFromDocument(docCookie, moniker);
                }
            }
        }

        /// <summary>
        /// Stops tracking a document in the RDT for whether we should attach to it.
        /// </summary>
        /// <returns>true if we were previously tracking it.</returns>
        private bool TryUntrackClosingDocument(uint docCookie, string moniker)
        {
            bool unregisteredRegistration = false;

            // Remove our registration changing handler before we call DetachFromDocument. Otherwise, calling DetachFromDocument
            // causes us to set the workspace to null, which we then respond to as an indication that we should
            // attach again.
            WorkspaceRegistration registration;
            if (_docCookieToWorkspaceRegistration.TryGetValue(docCookie, out registration))
            {
                registration.WorkspaceChanged -= Registration_WorkspaceChanged;
                _docCookieToWorkspaceRegistration = _docCookieToWorkspaceRegistration.RemoveKey(docCookie);
                unregisteredRegistration = true;
            }

            DetachFromDocument(docCookie, moniker);

            return unregisteredRegistration;
        }

        private bool IsClaimedByAnotherWorkspace(WorkspaceRegistration registration)
        {
            // Currently, we are also responsible for pushing documents to the metadata as source workspace,
            // so we count that here as well
            return registration.Workspace != null && registration.Workspace.Kind != WorkspaceKind.MetadataAsSource && registration.Workspace.Kind != WorkspaceKind.MiscellaneousFiles;
        }

        private void AttachToDocument(uint docCookie, string moniker)
        {
            var vsTextBuffer = (IVsTextBuffer)_runningDocumentTable.GetDocumentData(docCookie);
            var textBuffer = _editorAdaptersFactoryService.GetDocumentBuffer(vsTextBuffer);

            if (_fileTrackingMetadataAsSourceService.TryAddDocumentToWorkspace(moniker, textBuffer))
            {
                // We already added it, so we will keep it excluded from the misc files workspace
                return;
            }

            // This should always succeed since we only got here if we already confirmed the moniker is acceptable
            var languageInformation = TryGetLanguageInformation(moniker);
            Contract.ThrowIfNull(languageInformation);
            var parseOptions = languageInformation.ParseOptions;

            if (Path.GetExtension(moniker) == languageInformation.ScriptExtension)
            {
                parseOptions = parseOptions.WithKind(SourceCodeKind.Script);
            }

            // First, create the project
            var hostProject = new HostProject(this, CurrentSolution.Id, languageInformation.LanguageName, parseOptions, _metadataReferences);

            // Now try to find the document. We accept any text buffer, since we've already verified it's an appropriate file in ShouldIncludeFile.
            var document = _documentProvider.TryGetDocumentForFile(hostProject, (uint)VSConstants.VSITEMID.Nil, moniker, parseOptions.Kind, t => true);

=======

            // external workspace that listens to events from IVSRunningDocumentTable4 (just like MiscellaneousFilesWorkspace does) and registers the text buffer for opened document prior to Miscellaneous workspace getting notified of the docCookie - the prior contract assumes that MiscellaneousFilesWorkspace is always the first one to get notified
            if (!_docCookieToWorkspaceRegistration.TryGetKey(workspaceRegistration, out docCookie))
            {
                // We haven't even started tracking the document corresponding to this registration - likely because some external workspace registered the document's buffer prior to MiscellaneousWorkspace getting notified of it.
                // Just bail out for now, we will eventually receive the opened document notification and track its docCookie registration.
                return;
            }

            var moniker = _runningDocumentTable.GetDocumentMoniker(docCookie);

            if (workspaceRegistration.Workspace == null)
            {
                HostProject hostProject;

                if (_docCookiesToHostProject.TryGetValue(docCookie, out hostProject))
                {
                    // The workspace was taken from us and released and we have only asynchronously found out now.
                    var document = hostProject.Document;

                    if (document.IsOpen)
                    {
                        RegisterText(document.GetOpenTextContainer());
                    }
                }
                else
                {
                    // We should now claim this
                    AttachToDocument(docCookie, moniker);
                }
            }
            else if (IsClaimedByAnotherWorkspace(workspaceRegistration))
            {
                // It's now claimed by another workspace, so we should unclaim it
                if (_docCookiesToHostProject.ContainsKey(docCookie))
                {
                    DetachFromDocument(docCookie, moniker);
                }
            }
        }

        /// <summary>
        /// Stops tracking a document in the RDT for whether we should attach to it.
        /// </summary>
        /// <returns>true if we were previously tracking it.</returns>
        private bool TryUntrackClosingDocument(uint docCookie, string moniker)
        {
            bool unregisteredRegistration = false;

            // Remove our registration changing handler before we call DetachFromDocument. Otherwise, calling DetachFromDocument
            // causes us to set the workspace to null, which we then respond to as an indication that we should
            // attach again.
            WorkspaceRegistration registration;
            if (_docCookieToWorkspaceRegistration.TryGetValue(docCookie, out registration))
            {
                registration.WorkspaceChanged -= Registration_WorkspaceChanged;
                _docCookieToWorkspaceRegistration = _docCookieToWorkspaceRegistration.RemoveKey(docCookie);
                unregisteredRegistration = true;
            }

            DetachFromDocument(docCookie, moniker);

            return unregisteredRegistration;
        }

        private bool IsClaimedByAnotherWorkspace(WorkspaceRegistration registration)
        {
            // Currently, we are also responsible for pushing documents to the metadata as source workspace,
            // so we count that here as well
            return registration.Workspace != null && registration.Workspace.Kind != WorkspaceKind.MetadataAsSource && registration.Workspace.Kind != WorkspaceKind.MiscellaneousFiles;
        }

        private void AttachToDocument(uint docCookie, string moniker)
        {
            var vsTextBuffer = (IVsTextBuffer)_runningDocumentTable.GetDocumentData(docCookie);
            var textBuffer = _editorAdaptersFactoryService.GetDocumentBuffer(vsTextBuffer);

            if (_fileTrackingMetadataAsSourceService.TryAddDocumentToWorkspace(moniker, textBuffer))
            {
                // We already added it, so we will keep it excluded from the misc files workspace
                return;
            }

            // This should always succeed since we only got here if we already confirmed the moniker is acceptable
            var languageInformation = TryGetLanguageInformation(moniker);
            Contract.ThrowIfNull(languageInformation);
            var parseOptions = languageInformation.ParseOptions;

            if (Path.GetExtension(moniker) == languageInformation.ScriptExtension)
            {
                parseOptions = parseOptions.WithKind(SourceCodeKind.Script);
            }

            // First, create the project
            var hostProject = new HostProject(this, CurrentSolution.Id, languageInformation.LanguageName, parseOptions, _metadataReferences);

            // Now try to find the document. We accept any text buffer, since we've already verified it's an appropriate file in ShouldIncludeFile.
            var document = _documentProvider.TryGetDocumentForFile(hostProject, (uint)VSConstants.VSITEMID.Nil, moniker, parseOptions.Kind, t => true);

>>>>>>> f6d2d85d
            // If the buffer has not yet been initialized, we won't get a document.
            if (document == null)
            {
                return;
            }

            // Since we have a document, we can do the rest of the project setup.
            _hostProjects.Add(hostProject.Id, hostProject);
            OnProjectAdded(hostProject.CreateProjectInfoForCurrentState());

            OnDocumentAdded(document.GetInitialState());
            hostProject.Document = document;

            // Notify the document provider, so it knows the document is now open and a part of
            // the project
            _documentProvider.NotifyDocumentRegisteredToProject(document);

            Contract.ThrowIfFalse(document.IsOpen);

            var buffer = document.GetOpenTextBuffer();
            OnDocumentOpened(document.Id, document.GetOpenTextContainer());

            _docCookiesToHostProject.Add(docCookie, hostProject);
        }

        private void DetachFromDocument(uint docCookie, string moniker)
        {
            HostProject hostProject;

            if (_fileTrackingMetadataAsSourceService.TryRemoveDocumentFromWorkspace(moniker))
            {
                return;
            }

            if (_docCookiesToHostProject.TryGetValue(docCookie, out hostProject))
            {
                var document = hostProject.Document;

                OnDocumentClosed(document.Id, document.Loader);
                OnDocumentRemoved(document.Id);
                OnProjectRemoved(hostProject.Id);

                _hostProjects.Remove(hostProject.Id);
                _docCookiesToHostProject.Remove(docCookie);

                return;
            }
        }

        protected override void Dispose(bool finalize)
        {
            StopSolutionCrawler();

            var runningDocumentTableForEvents = (IVsRunningDocumentTable)_runningDocumentTable;
            runningDocumentTableForEvents.UnadviseRunningDocTableEvents(_runningDocumentTableEventsCookie);
            _runningDocumentTableEventsCookie = 0;
            base.Dispose(finalize);
        }

        public override bool CanApplyChange(ApplyChangesKind feature)
        {
            switch (feature)
            {
                case ApplyChangesKind.ChangeDocument:
                    return true;

                default:
                    return false;
            }
        }

        protected override void ApplyDocumentTextChanged(DocumentId documentId, SourceText newText)
        {
            var hostDocument = this.GetDocument(documentId);
            hostDocument.UpdateText(newText);
        }

        private HostProject GetHostProject(ProjectId id)
        {
            HostProject project;
            _hostProjects.TryGetValue(id, out project);
            return project;
        }

        internal IVisualStudioHostDocument GetDocument(DocumentId id)
        {
            var project = GetHostProject(id.ProjectId);
            if (project != null && project.Document.Id == id)
            {
                return project.Document;
            }

            return null;
        }

        IEnumerable<IVisualStudioHostProject> IVisualStudioHostProjectContainer.GetProjects()
        {
            return _hostProjects.Values;
        }

        void IVisualStudioHostProjectContainer.NotifyNonDocumentOpenedForProject(IVisualStudioHostProject project)
        {
            // Since the MiscellaneousFilesWorkspace doesn't do anything lazily, this is a no-op
        }

        private class LanguageInformation
        {
            public LanguageInformation(string languageName, string scriptExtension, ParseOptions parseOptions)
            {
                this.LanguageName = languageName;
                this.ScriptExtension = scriptExtension;
                this.ParseOptions = parseOptions;
            }

            public string LanguageName { get; }
            public string ScriptExtension { get; }
            public ParseOptions ParseOptions { get; }
        }
    }
}<|MERGE_RESOLUTION|>--- conflicted
+++ resolved
@@ -205,7 +205,6 @@
             var languageInformation = TryGetLanguageInformation(moniker);
 
             if (languageInformation == null)
-<<<<<<< HEAD
             {
                 // We can never put this document in a workspace, so just bail
                 return;
@@ -215,17 +214,6 @@
             // OnAfterAttributeChangeEx and will retrigger this if it wasn't already done.
             if (_runningDocumentTable.IsDocumentInitialized(docCookie) && !_docCookieToWorkspaceRegistration.ContainsKey(docCookie))
             {
-=======
-            {
-                // We can never put this document in a workspace, so just bail
-                return;
-            }
-
-            // We don't want to realize the document here unless it's already initialized. Document initialization is watched in 
-            // OnAfterAttributeChangeEx and will retrigger this if it wasn't already done.
-            if (_runningDocumentTable.IsDocumentInitialized(docCookie) && !_docCookieToWorkspaceRegistration.ContainsKey(docCookie))
-            {
->>>>>>> f6d2d85d
                 var vsTextBuffer = (IVsTextBuffer)_runningDocumentTable.GetDocumentData(docCookie);
                 var textBuffer = _editorAdaptersFactoryService.GetDocumentBuffer(vsTextBuffer);
 
@@ -249,8 +237,15 @@
         {
             var workspaceRegistration = (WorkspaceRegistration)sender;
             uint docCookie;
-<<<<<<< HEAD
-            Contract.ThrowIfFalse(_docCookieToWorkspaceRegistration.TryGetKey(workspaceRegistration, out docCookie));
+
+            // external workspace that listens to events from IVSRunningDocumentTable4 (just like MiscellaneousFilesWorkspace does) and registers the text buffer for opened document prior to Miscellaneous workspace getting notified of the docCookie - the prior contract assumes that MiscellaneousFilesWorkspace is always the first one to get notified
+            if (!_docCookieToWorkspaceRegistration.TryGetKey(workspaceRegistration, out docCookie))
+            {
+                // We haven't even started tracking the document corresponding to this registration - likely because some external workspace registered the document's buffer prior to MiscellaneousWorkspace getting notified of it.
+                // Just bail out for now, we will eventually receive the opened document notification and track its docCookie registration.
+                return;
+            }
+
             var moniker = _runningDocumentTable.GetDocumentMoniker(docCookie);
 
             if (workspaceRegistration.Workspace == null)
@@ -268,7 +263,7 @@
                     }
                 }
                 else
-                { 
+                {
                     // We should now claim this
                     AttachToDocument(docCookie, moniker);
                 }
@@ -341,107 +336,6 @@
             // Now try to find the document. We accept any text buffer, since we've already verified it's an appropriate file in ShouldIncludeFile.
             var document = _documentProvider.TryGetDocumentForFile(hostProject, (uint)VSConstants.VSITEMID.Nil, moniker, parseOptions.Kind, t => true);
 
-=======
-
-            // external workspace that listens to events from IVSRunningDocumentTable4 (just like MiscellaneousFilesWorkspace does) and registers the text buffer for opened document prior to Miscellaneous workspace getting notified of the docCookie - the prior contract assumes that MiscellaneousFilesWorkspace is always the first one to get notified
-            if (!_docCookieToWorkspaceRegistration.TryGetKey(workspaceRegistration, out docCookie))
-            {
-                // We haven't even started tracking the document corresponding to this registration - likely because some external workspace registered the document's buffer prior to MiscellaneousWorkspace getting notified of it.
-                // Just bail out for now, we will eventually receive the opened document notification and track its docCookie registration.
-                return;
-            }
-
-            var moniker = _runningDocumentTable.GetDocumentMoniker(docCookie);
-
-            if (workspaceRegistration.Workspace == null)
-            {
-                HostProject hostProject;
-
-                if (_docCookiesToHostProject.TryGetValue(docCookie, out hostProject))
-                {
-                    // The workspace was taken from us and released and we have only asynchronously found out now.
-                    var document = hostProject.Document;
-
-                    if (document.IsOpen)
-                    {
-                        RegisterText(document.GetOpenTextContainer());
-                    }
-                }
-                else
-                {
-                    // We should now claim this
-                    AttachToDocument(docCookie, moniker);
-                }
-            }
-            else if (IsClaimedByAnotherWorkspace(workspaceRegistration))
-            {
-                // It's now claimed by another workspace, so we should unclaim it
-                if (_docCookiesToHostProject.ContainsKey(docCookie))
-                {
-                    DetachFromDocument(docCookie, moniker);
-                }
-            }
-        }
-
-        /// <summary>
-        /// Stops tracking a document in the RDT for whether we should attach to it.
-        /// </summary>
-        /// <returns>true if we were previously tracking it.</returns>
-        private bool TryUntrackClosingDocument(uint docCookie, string moniker)
-        {
-            bool unregisteredRegistration = false;
-
-            // Remove our registration changing handler before we call DetachFromDocument. Otherwise, calling DetachFromDocument
-            // causes us to set the workspace to null, which we then respond to as an indication that we should
-            // attach again.
-            WorkspaceRegistration registration;
-            if (_docCookieToWorkspaceRegistration.TryGetValue(docCookie, out registration))
-            {
-                registration.WorkspaceChanged -= Registration_WorkspaceChanged;
-                _docCookieToWorkspaceRegistration = _docCookieToWorkspaceRegistration.RemoveKey(docCookie);
-                unregisteredRegistration = true;
-            }
-
-            DetachFromDocument(docCookie, moniker);
-
-            return unregisteredRegistration;
-        }
-
-        private bool IsClaimedByAnotherWorkspace(WorkspaceRegistration registration)
-        {
-            // Currently, we are also responsible for pushing documents to the metadata as source workspace,
-            // so we count that here as well
-            return registration.Workspace != null && registration.Workspace.Kind != WorkspaceKind.MetadataAsSource && registration.Workspace.Kind != WorkspaceKind.MiscellaneousFiles;
-        }
-
-        private void AttachToDocument(uint docCookie, string moniker)
-        {
-            var vsTextBuffer = (IVsTextBuffer)_runningDocumentTable.GetDocumentData(docCookie);
-            var textBuffer = _editorAdaptersFactoryService.GetDocumentBuffer(vsTextBuffer);
-
-            if (_fileTrackingMetadataAsSourceService.TryAddDocumentToWorkspace(moniker, textBuffer))
-            {
-                // We already added it, so we will keep it excluded from the misc files workspace
-                return;
-            }
-
-            // This should always succeed since we only got here if we already confirmed the moniker is acceptable
-            var languageInformation = TryGetLanguageInformation(moniker);
-            Contract.ThrowIfNull(languageInformation);
-            var parseOptions = languageInformation.ParseOptions;
-
-            if (Path.GetExtension(moniker) == languageInformation.ScriptExtension)
-            {
-                parseOptions = parseOptions.WithKind(SourceCodeKind.Script);
-            }
-
-            // First, create the project
-            var hostProject = new HostProject(this, CurrentSolution.Id, languageInformation.LanguageName, parseOptions, _metadataReferences);
-
-            // Now try to find the document. We accept any text buffer, since we've already verified it's an appropriate file in ShouldIncludeFile.
-            var document = _documentProvider.TryGetDocumentForFile(hostProject, (uint)VSConstants.VSITEMID.Nil, moniker, parseOptions.Kind, t => true);
-
->>>>>>> f6d2d85d
             // If the buffer has not yet been initialized, we won't get a document.
             if (document == null)
             {
