--- conflicted
+++ resolved
@@ -219,11 +219,7 @@
                 var workQueue = await _workQueueSource.Task.ConfigureAwait(false);
                 workQueue.AddWork(new DocumentAndComments(documentId, infos));
             }
-<<<<<<< HEAD
-            catch (Exception e) when (FatalError.ReportWithoutCrashUnlessCanceledAndPropagate(e))
-=======
             catch (Exception e) when (FatalError.ReportAndPropagateUnlessCanceled(e))
->>>>>>> 246c6357
             {
                 // report NFW before returning back to the remote process
                 throw ExceptionUtilities.Unreachable;
