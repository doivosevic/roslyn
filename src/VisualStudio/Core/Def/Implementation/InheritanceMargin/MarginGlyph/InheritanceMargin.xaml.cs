﻿// Licensed to the .NET Foundation under one or more agreements.
// The .NET Foundation licenses this file to you under the MIT license.
// See the LICENSE file in the project root for more information.

using System.Collections.Immutable;
using System.Linq;
using System.Windows;
using System.Windows.Controls;
using System.Windows.Input;
using System.Windows.Media;
using Microsoft.CodeAnalysis;
using Microsoft.CodeAnalysis.Editor;
using Microsoft.CodeAnalysis.Editor.GoToDefinition;
using Microsoft.CodeAnalysis.Editor.Host;
using Microsoft.CodeAnalysis.Editor.Shared.Utilities;
using Microsoft.CodeAnalysis.Internal.Log;
using Microsoft.VisualStudio.Shell;
using Microsoft.VisualStudio.Text.Classification;
using Microsoft.VisualStudio.Utilities;

namespace Microsoft.VisualStudio.LanguageServices.Implementation.InheritanceMargin.MarginGlyph
{
    internal partial class InheritanceMargin
    {
        private readonly IThreadingContext _threadingContext;
        private readonly IStreamingFindUsagesPresenter _streamingFindUsagesPresenter;
        private readonly IUIThreadOperationExecutor _operationExecutor;
        private readonly Workspace _workspace;

        public InheritanceMargin(
            IThreadingContext threadingContext,
            IStreamingFindUsagesPresenter streamingFindUsagesPresenter,
            ClassificationTypeMap classificationTypeMap,
            IClassificationFormatMap classificationFormatMap,
<<<<<<< HEAD
            IUIThreadOperationExecutor operationExecutor,
            InheritanceMarginTag tag)
=======
            IWaitIndicator waitIndicator,
            InheritanceMarginTag tag,
            double scaleFactor)
>>>>>>> 2111fe2c
        {
            _threadingContext = threadingContext;
            _streamingFindUsagesPresenter = streamingFindUsagesPresenter;
            _workspace = tag.Workspace;
            _operationExecutor = operationExecutor;
            InitializeComponent();

            var viewModel = InheritanceMarginViewModel.Create(classificationTypeMap, classificationFormatMap, tag, scaleFactor);
            DataContext = viewModel;
            ContextMenu.DataContext = viewModel;
            ToolTip = new ToolTip { Content = viewModel.ToolTipTextBlock, Style = (Style)FindResource("ToolTipStyle") };
        }

        private void InheritanceMargin_OnClick(object sender, RoutedEventArgs e)
        {
            if (this.ContextMenu != null)
            {
                this.ContextMenu.IsOpen = true;
                e.Handled = true;
            }
        }

        private void TargetMenuItem_OnClick(object sender, RoutedEventArgs e)
        {
            if (e.OriginalSource is MenuItem { DataContext: TargetMenuItemViewModel viewModel })
            {
                Logger.Log(FunctionId.InheritanceMargin_NavigateToTarget, KeyValueLogMessage.Create(LogType.UserAction));
                _operationExecutor.Execute(
                    new UIThreadOperationExecutionOptions(
                        title: EditorFeaturesResources.Navigating,
                        defaultDescription: string.Format(ServicesVSResources.Navigate_to_0, viewModel.DisplayContent),
                        allowCancellation: true,
                        showProgress: false),
                    context => GoToDefinitionHelpers.TryGoToDefinition(
                        ImmutableArray.Create(viewModel.DefinitionItem),
                        _workspace,
                        string.Format(EditorFeaturesResources._0_declarations, viewModel.DisplayContent),
                        _threadingContext,
                        _streamingFindUsagesPresenter,
                        context.UserCancellationToken));
            }
        }

        private void ChangeBorderToHoveringColor()
        {
            SetResourceReference(BackgroundProperty, VsBrushes.CommandBarMenuBackgroundGradientKey);
            SetResourceReference(BorderBrushProperty, VsBrushes.CommandBarMenuBorderKey);
        }

        private void InheritanceMargin_OnMouseEnter(object sender, MouseEventArgs e)
        {
            ChangeBorderToHoveringColor();
        }

        private void InheritanceMargin_OnMouseLeave(object sender, MouseEventArgs e)
        {
            // If the context menu is open, then don't reset the color of the button because we need
            // the margin looks like being pressed.
            if (!ContextMenu.IsOpen)
            {
                ResetBorderToInitialColor();
            }
        }

        private void ContextMenu_OnClose(object sender, RoutedEventArgs e)
        {
            ResetBorderToInitialColor();
        }

        private void ContextMenu_OnOpen(object sender, RoutedEventArgs e)
        {
            if (e.OriginalSource is ContextMenu { DataContext: InheritanceMarginViewModel inheritanceMarginViewModel }
                && inheritanceMarginViewModel.MenuItemViewModels.Any(vm => vm is TargetMenuItemViewModel))
            {
                // We have two kinds of context menu. e.g.
                // 1. [margin] -> Target1
                //                Target2
                //                Target3
                //
                // 2. [margin] -> method Bar -> Target1
                //                           -> Target2
                //             -> method Foo -> Target3
                //                           -> Target4
                // If the first level of the context menu contains a TargetMenuItemViewModel, it means here it is case 1,
                // user is viewing the targets menu.
                Logger.Log(FunctionId.InheritanceMargin_TargetsMenuOpen, KeyValueLogMessage.Create(LogType.UserAction));
            }
        }

        private void TargetsSubmenu_OnOpen(object sender, RoutedEventArgs e)
        {
            Logger.Log(FunctionId.InheritanceMargin_TargetsMenuOpen, KeyValueLogMessage.Create(LogType.UserAction));
        }

        private void ResetBorderToInitialColor()
        {
            this.Background = Brushes.Transparent;
            this.BorderBrush = Brushes.Transparent;
        }
    }
}<|MERGE_RESOLUTION|>--- conflicted
+++ resolved
@@ -32,14 +32,9 @@
             IStreamingFindUsagesPresenter streamingFindUsagesPresenter,
             ClassificationTypeMap classificationTypeMap,
             IClassificationFormatMap classificationFormatMap,
-<<<<<<< HEAD
             IUIThreadOperationExecutor operationExecutor,
-            InheritanceMarginTag tag)
-=======
-            IWaitIndicator waitIndicator,
             InheritanceMarginTag tag,
             double scaleFactor)
->>>>>>> 2111fe2c
         {
             _threadingContext = threadingContext;
             _streamingFindUsagesPresenter = streamingFindUsagesPresenter;
