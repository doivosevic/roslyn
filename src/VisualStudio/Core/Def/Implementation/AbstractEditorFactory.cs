--- conflicted
+++ resolved
@@ -169,13 +169,8 @@
 
         public object GetDocumentData(uint grfCreate, string pszMkDocument, IVsHierarchy pHier, uint itemid)
         {
-<<<<<<< HEAD
-            var editorAdaptersFactoryService = _componentModel.GetService<IVsEditorAdaptersFactoryService>();
-
-=======
             Contract.ThrowIfNull(_oleServiceProvider);
             var editorAdaptersFactoryService = _componentModel.GetService<IVsEditorAdaptersFactoryService>();
->>>>>>> 4f19d827
             var contentTypeRegistryService = _componentModel.GetService<IContentTypeRegistryService>();
             var contentType = contentTypeRegistryService.GetContentType(ContentTypeName);
             var textBuffer = editorAdaptersFactoryService.CreateVsTextBufferAdapter(_oleServiceProvider, contentType);
