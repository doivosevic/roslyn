--- conflicted
+++ resolved
@@ -53,10 +53,6 @@
         [ImportingConstructor]
         [Obsolete(MefConstruction.ImportingConstructorMessage, error: true)]
         public RazorInProcLanguageClient(
-<<<<<<< HEAD
-            IGlobalOptionService globalOptionService,
-=======
->>>>>>> a67d4132
             CSharpVisualBasicRequestDispatcherFactory csharpVBRequestDispatcherFactory,
             VisualStudioWorkspace workspace,
             IDiagnosticService diagnosticService,
