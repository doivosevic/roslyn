﻿// Licensed to the .NET Foundation under one or more agreements.
// The .NET Foundation licenses this file to you under the MIT license.
// See the LICENSE file in the project root for more information.

using System;
using System.ComponentModel.Composition;
using Microsoft.CodeAnalysis.Diagnostics;
using Microsoft.CodeAnalysis.Editor;
using Microsoft.CodeAnalysis.Experiments;
using Microsoft.CodeAnalysis.Host.Mef;
using Microsoft.CodeAnalysis.LanguageServer;
using Microsoft.CodeAnalysis.Options;
using Microsoft.CodeAnalysis.Shared.TestHooks;
using Microsoft.VisualStudio.LanguageServer.Client;
using Microsoft.VisualStudio.LanguageServer.Protocol;
using Microsoft.VisualStudio.Utilities;

namespace Microsoft.VisualStudio.LanguageServices.Implementation.LanguageClient
{
    /// <summary>
    /// Language client responsible for handling C# / VB LSP requests in any scenario (both local and codespaces).
    /// This powers "LSP only" features (e.g. cntrl+Q code search) that do not use traditional editor APIs.
    /// It is always activated whenever roslyn is activated.
    /// </summary>
    [ContentType(ContentTypeNames.CSharpContentType)]
    [ContentType(ContentTypeNames.VisualBasicContentType)]
    [Export(typeof(ILanguageClient))]
    [Export(typeof(AlwaysActivateInProcLanguageClient))]
    internal class AlwaysActivateInProcLanguageClient : AbstractInProcLanguageClient
    {
        private readonly DefaultCapabilitiesProvider _defaultCapabilitiesProvider;
        private readonly IGlobalOptionService _globalOptionService;

        [ImportingConstructor]
        [Obsolete(MefConstruction.ImportingConstructorMessage, true)]
        public AlwaysActivateInProcLanguageClient(
            IGlobalOptionService globalOptionService,
            CSharpVisualBasicRequestDispatcherFactory csharpVBRequestDispatcherFactory,
            VisualStudioWorkspace workspace,
            IAsynchronousOperationListenerProvider listenerProvider,
<<<<<<< HEAD
            ILspWorkspaceRegistrationService lspWorkspaceRegistrationService,
            DefaultCapabilitiesProvider defaultCapabilitiesProvider)
            : base(languageServerProtocol, workspace, diagnosticService: null, listenerProvider, lspWorkspaceRegistrationService, diagnosticsClientName: null)
=======
            ILspWorkspaceRegistrationService lspWorkspaceRegistrationService)
            : base(csharpVBRequestDispatcherFactory, workspace, diagnosticService: null, listenerProvider, lspWorkspaceRegistrationService, diagnosticsClientName: null)
>>>>>>> 214716a0
        {
            _globalOptionService = globalOptionService;
            _defaultCapabilitiesProvider = defaultCapabilitiesProvider;
        }

        public override string Name => "C#/Visual Basic Language Server Client";

        protected internal override VSServerCapabilities GetCapabilities()
        {
            var serverCapabilities = new VSServerCapabilities();

            // If the LSP editor feature flag is enabled advertise support for LSP features here so they are available locally and remote.
            var isLspEditorEnabled = Workspace.Services.GetRequiredService<IExperimentationService>().IsExperimentEnabled(VisualStudioWorkspaceContextService.LspEditorFeatureFlagName);
            if (isLspEditorEnabled)
            {
                serverCapabilities = _defaultCapabilitiesProvider.GetCapabilities();
            }

            serverCapabilities.TextDocumentSync = new TextDocumentSyncOptions
            {
                Change = TextDocumentSyncKind.Incremental,
                OpenClose = true,
            };
            serverCapabilities.SupportsDiagnosticRequests = Workspace.IsPullDiagnostics(InternalDiagnosticsOptions.NormalDiagnosticMode);

            // When using the lsp editor, set this to false to allow LSP to power goto.
            // Otherwise set to true to disable LSP for goto
            serverCapabilities.DisableGoToWorkspaceSymbols = !isLspEditorEnabled;
            serverCapabilities.WorkspaceSymbolProvider = true;

            return serverCapabilities;
        }
    }
}<|MERGE_RESOLUTION|>--- conflicted
+++ resolved
@@ -38,14 +38,9 @@
             CSharpVisualBasicRequestDispatcherFactory csharpVBRequestDispatcherFactory,
             VisualStudioWorkspace workspace,
             IAsynchronousOperationListenerProvider listenerProvider,
-<<<<<<< HEAD
             ILspWorkspaceRegistrationService lspWorkspaceRegistrationService,
             DefaultCapabilitiesProvider defaultCapabilitiesProvider)
-            : base(languageServerProtocol, workspace, diagnosticService: null, listenerProvider, lspWorkspaceRegistrationService, diagnosticsClientName: null)
-=======
-            ILspWorkspaceRegistrationService lspWorkspaceRegistrationService)
             : base(csharpVBRequestDispatcherFactory, workspace, diagnosticService: null, listenerProvider, lspWorkspaceRegistrationService, diagnosticsClientName: null)
->>>>>>> 214716a0
         {
             _globalOptionService = globalOptionService;
             _defaultCapabilitiesProvider = defaultCapabilitiesProvider;
