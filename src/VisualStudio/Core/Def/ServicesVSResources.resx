--- conflicted
+++ resolved
@@ -1770,16 +1770,7 @@
   <data name="Underline_reassigned_variables" xml:space="preserve">
     <value>Underline reassigned variables</value>
   </data>
-<<<<<<< HEAD
-  <data name="Compute_Quick_Actions_asynchronously_experimental" xml:space="preserve">
-    <value>Compute Quick Actions asynchronously (experimental, requires restart)</value>
-  </data>
-  <data name="Quick_Actions" xml:space="preserve">
-    <value>Quick Actions</value>
-  </data>
   <data name="Run_code_analysis_in_separate_process_requires_restart" xml:space="preserve">
     <value>Run code analysis in separate process (requires restart)</value>
   </data>
-=======
->>>>>>> 5f7ddf6f
 </root>