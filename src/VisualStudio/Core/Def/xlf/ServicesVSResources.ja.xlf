﻿<?xml version="1.0" encoding="utf-8"?>
<xliff xmlns="urn:oasis:names:tc:xliff:document:1.2" xmlns:xsi="http://www.w3.org/2001/XMLSchema-instance" version="1.2" xsi:schemaLocation="urn:oasis:names:tc:xliff:document:1.2 xliff-core-1.2-transitional.xsd">
  <file datatype="xml" source-language="en" target-language="ja" original="../ServicesVSResources.resx">
    <body>
      <trans-unit id="A_new_editorconfig_file_was_detected_at_the_root_of_your_solution_Would_you_like_to_make_it_a_solution_item">
        <source>A new .editorconfig file was detected at the root of your solution. Would you like to make it a solution item?</source>
        <target state="translated">新しい .editorconfig ファイルがソリューションのルートで検出されました。ソリューション項目にしますか?</target>
        <note />
      </trans-unit>
      <trans-unit id="A_new_namespace_will_be_created">
        <source>A new namespace will be created</source>
        <target state="translated">新しい名前空間が作成されます</target>
        <note />
      </trans-unit>
      <trans-unit id="A_type_and_name_must_be_provided">
        <source>A type and name must be provided.</source>
        <target state="translated">種類と名前を指定する必要があります。</target>
        <note />
      </trans-unit>
      <trans-unit id="Add">
        <source>_Add</source>
        <target state="translated">追加(_A)</target>
        <note>Adding an element to a list</note>
      </trans-unit>
      <trans-unit id="Add_Parameter">
        <source>Add Parameter</source>
        <target state="translated">パラメーターの追加</target>
        <note />
      </trans-unit>
      <trans-unit id="Add_to_current_file">
        <source>Add to _current file</source>
        <target state="translated">現在のファイルに追加(_C)</target>
        <note />
      </trans-unit>
      <trans-unit id="Added_Parameter">
        <source>Added parameter.</source>
        <target state="translated">追加されたパラメーター。</target>
        <note />
      </trans-unit>
      <trans-unit id="Additional_changes_are_needed_to_complete_the_refactoring_Review_changes_below">
        <source>Additional changes are needed to complete the refactoring. Review changes below.</source>
        <target state="translated">リファクタリングを完了するには、追加的な変更が必要です。下記の変更内容を確認してください。</target>
        <note />
      </trans-unit>
      <trans-unit id="All_methods">
        <source>All methods</source>
        <target state="translated">すべてのメソッド</target>
        <note />
      </trans-unit>
      <trans-unit id="All_sources">
        <source>All sources</source>
        <target state="translated">すべてのソース</target>
        <note />
      </trans-unit>
      <trans-unit id="Allow_colon">
        <source>Allow:</source>
        <target state="translated">許可:</target>
        <note />
      </trans-unit>
      <trans-unit id="Always_for_clarity">
        <source>Always for clarity</source>
        <target state="translated">わかりやすくするために常に</target>
        <note />
      </trans-unit>
      <trans-unit id="Apply_0_keymapping_scheme">
        <source>Apply '{0}' keymapping scheme</source>
        <target state="translated">'{0}' のキー マップ スキームを適用します</target>
        <note />
      </trans-unit>
      <trans-unit id="Avoid_expression_statements_that_implicitly_ignore_value">
        <source>Avoid expression statements that implicitly ignore value</source>
        <target state="translated">値を暗黙的に無視する式ステートメントを指定しないでください</target>
        <note />
      </trans-unit>
      <trans-unit id="Avoid_unused_parameters">
        <source>Avoid unused parameters</source>
        <target state="translated">使用されないパラメーターを指定しないでください</target>
        <note />
      </trans-unit>
      <trans-unit id="Avoid_unused_value_assignments">
        <source>Avoid unused value assignments</source>
        <target state="translated">使用されない値の代入を指定しないでください</target>
        <note />
      </trans-unit>
      <trans-unit id="Back">
        <source>Back</source>
        <target state="translated">戻る</target>
        <note />
      </trans-unit>
      <trans-unit id="Background_analysis_scope_colon">
        <source>Background analysis scope:</source>
        <target state="translated">バックグラウンドの分析スコープ:</target>
        <note />
      </trans-unit>
      <trans-unit id="Bitness32">
        <source>32-bit</source>
        <target state="translated">32 ビット</target>
        <note />
      </trans-unit>
      <trans-unit id="Bitness64">
        <source>64-bit</source>
        <target state="translated">64 ビット</target>
        <note />
      </trans-unit>
      <trans-unit id="Build_plus_live_analysis_NuGet_package">
        <source>Build + live analysis (NuGet package)</source>
        <target state="translated">ビルド + ライブ分析 (NuGet パッケージ)</target>
        <note />
      </trans-unit>
      <trans-unit id="CSharp_Visual_Basic_Language_Server_Client">
        <source>C#/Visual Basic Language Server Client</source>
        <target state="translated">C#/Visual Basic 言語サーバー クライアント</target>
        <note />
      </trans-unit>
      <trans-unit id="Calculating_dependents">
        <source>Calculating dependents...</source>
        <target state="translated">依存を計算しています...</target>
        <note />
      </trans-unit>
      <trans-unit id="Call_site_value">
        <source>Call site value:</source>
        <target state="translated">呼び出しサイトの値:</target>
        <note />
      </trans-unit>
      <trans-unit id="Callsite">
        <source>Call site</source>
        <target state="translated">呼び出しサイト</target>
        <note />
      </trans-unit>
      <trans-unit id="Code_analysis_completed_for_0">
        <source>Code analysis completed for '{0}'.</source>
        <target state="translated">'{0}' のコード分析が完了しました。</target>
        <note />
      </trans-unit>
      <trans-unit id="Code_analysis_completed_for_Solution">
        <source>Code analysis completed for Solution.</source>
        <target state="translated">ソリューションのコード分析が完了しました。</target>
        <note />
      </trans-unit>
      <trans-unit id="Code_analysis_terminated_before_completion_for_0">
        <source>Code analysis terminated before completion for '{0}'.</source>
        <target state="translated">コード分析が、'{0}' の完了前に終了しました。</target>
        <note />
      </trans-unit>
      <trans-unit id="Code_analysis_terminated_before_completion_for_Solution">
        <source>Code analysis terminated before completion for Solution.</source>
        <target state="translated">コード分析が、ソリューションでの完了前に終了しました。</target>
        <note />
      </trans-unit>
      <trans-unit id="Color_hints">
        <source>Color hints</source>
        <target state="new">Color hints</target>
        <note />
      </trans-unit>
      <trans-unit id="Colorize_regular_expressions">
        <source>Colorize regular expressions</source>
        <target state="translated">正規表現をカラー化</target>
        <note />
      </trans-unit>
      <trans-unit id="Comments">
        <source>Comments</source>
        <target state="new">Comments</target>
        <note />
      </trans-unit>
      <trans-unit id="Containing_member">
        <source>Containing Member</source>
        <target state="translated">含んでいるメンバー</target>
        <note />
      </trans-unit>
      <trans-unit id="Containing_type">
        <source>Containing Type</source>
        <target state="translated">含んでいる型</target>
        <note />
      </trans-unit>
      <trans-unit id="Current_document">
        <source>Current document</source>
        <target state="translated">現在のドキュメント</target>
        <note />
      </trans-unit>
      <trans-unit id="Current_parameter">
        <source>Current parameter</source>
        <target state="translated">現在のパラメーター</target>
        <note />
      </trans-unit>
      <trans-unit id="Display_all_hints_while_pressing_Ctrl_Alt">
        <source>Display all hints while pressing Ctrl+Alt</source>
        <target state="new">Display all hints while pressing Ctrl+Alt</target>
        <note />
      </trans-unit>
      <trans-unit id="Display_inline_parameter_name_hints">
        <source>Disp_lay inline parameter name hints</source>
<<<<<<< HEAD
        <target state="new">Disp_lay inline parameter name hints</target>
=======
        <target state="needs-review-translation">インライン パラメーター名のヒントを表示する (_L)</target>
>>>>>>> d87d3bd6
        <note />
      </trans-unit>
      <trans-unit id="Display_inline_type_hints">
        <source>Display inline type hints</source>
        <target state="new">Display inline type hints</target>
        <note />
      </trans-unit>
      <trans-unit id="Edit">
        <source>_Edit</source>
        <target state="translated">編集(_E)</target>
        <note />
      </trans-unit>
      <trans-unit id="Edit_0">
        <source>Edit {0}</source>
        <target state="translated">{0} の編集</target>
        <note>{0} is a parameter description</note>
      </trans-unit>
      <trans-unit id="Editor_Color_Scheme">
        <source>Editor Color Scheme</source>
        <target state="translated">エディターの配色</target>
        <note />
      </trans-unit>
      <trans-unit id="Editor_color_scheme_options_are_only_available_when_using_a_color_theme_bundled_with_Visual_Studio_The_color_theme_can_be_configured_from_the_Environment_General_options_page">
        <source>Editor color scheme options are only available when using a color theme bundled with Visual Studio. The color theme can be configured from the Environment &gt; General options page.</source>
        <target state="translated">エディターの配色オプションは、Visual Studio にバンドルされている配色テーマを使用している場合にのみ使用できます。配色テーマは、[環境] &gt; [全般] オプション ページで構成できます。</target>
        <note />
      </trans-unit>
      <trans-unit id="Element_is_not_valid">
        <source>Element is not valid.</source>
        <target state="translated">要素が有効ではありません。</target>
        <note />
      </trans-unit>
      <trans-unit id="Enter_a_call_site_value_or_choose_a_different_value_injection_kind">
        <source>Enter a call site value or choose a different value injection kind</source>
        <target state="translated">呼び出しサイトの値を入力するか、別の値の挿入の種類を選択してください</target>
        <note />
      </trans-unit>
      <trans-unit id="Entire_repository">
        <source>Entire repository</source>
        <target state="translated">リポジトリ全体</target>
        <note />
      </trans-unit>
      <trans-unit id="Entire_solution">
        <source>Entire solution</source>
        <target state="translated">ソリューション全体</target>
        <note />
      </trans-unit>
      <trans-unit id="Evaluating_0_tasks_in_queue">
        <source>Evaluating ({0} tasks in queue)</source>
        <target state="translated">評価中 ({0} 個のタスクがキューにあります)</target>
        <note />
      </trans-unit>
      <trans-unit id="Extract_Base_Class">
        <source>Extract Base Class</source>
        <target state="translated">基底クラスの抽出</target>
        <note />
      </trans-unit>
      <trans-unit id="Finish">
        <source>Finish</source>
        <target state="translated">終了</target>
        <note />
      </trans-unit>
      <trans-unit id="Generate_dot_editorconfig_file_from_settings">
        <source>Generate .editorconfig file from settings</source>
        <target state="translated">設定から .editorconfig ファイルを生成</target>
        <note />
      </trans-unit>
      <trans-unit id="Highlight_related_components_under_cursor">
        <source>Highlight related components under cursor</source>
        <target state="translated">カーソルの下にある関連コンポーネントをハイライトする</target>
        <note />
      </trans-unit>
      <trans-unit id="In_other_operators">
        <source>In other operators</source>
        <target state="translated">その他の演算子内で</target>
        <note />
      </trans-unit>
      <trans-unit id="Index">
        <source>Index</source>
        <target state="translated">インデックス</target>
        <note>Index of parameter in original signature</note>
      </trans-unit>
      <trans-unit id="Infer_from_context">
        <source>Infer from context</source>
        <target state="translated">コンテキストから推論する</target>
        <note />
      </trans-unit>
      <trans-unit id="Indexed_in_organization">
        <source>Indexed in organization</source>
        <target state="translated">組織内でインデックス付け</target>
        <note />
      </trans-unit>
      <trans-unit id="Indexed_in_repo">
        <source>Indexed in repo</source>
        <target state="translated">リポジトリ内でインデックス付け</target>
        <note />
      </trans-unit>
      <trans-unit id="Inline_Hints_experimental">
        <source>Inline Hints (experimental)</source>
        <target state="new">Inline Hints (experimental)</target>
        <note />
      </trans-unit>
      <trans-unit id="Inserting_call_site_value_0">
        <source>Inserting call site value '{0}'</source>
        <target state="translated">呼び出しサイトの値 "{0}" を挿入しています</target>
        <note />
      </trans-unit>
      <trans-unit id="Install_Microsoft_recommended_Roslyn_analyzers_which_provide_additional_diagnostics_and_fixes_for_common_API_design_security_performance_and_reliability_issues">
        <source>Install Microsoft-recommended Roslyn analyzers, which provide additional diagnostics and fixes for common API design, security, performance, and reliability issues</source>
        <target state="translated">Microsoft で推奨されている Roslyn アナライザーをインストールします。これにより、一般的な API の設計、セキュリティ、パフォーマンス、信頼性の問題に対する追加の診断と修正が提供されます</target>
        <note />
      </trans-unit>
      <trans-unit id="Interface_cannot_have_field">
        <source>Interface cannot have field.</source>
        <target state="translated">インターフェイスにフィールドを含めることはできません。</target>
        <note />
      </trans-unit>
      <trans-unit id="IntroduceUndefinedTodoVariables">
        <source>Introduce undefined TODO variables</source>
        <target state="translated">未定義の TODO 変数の導入</target>
        <note>"TODO" is an indicator that more work should be done at the location where the TODO is inserted</note>
      </trans-unit>
      <trans-unit id="Item_origin">
        <source>Item origin</source>
        <target state="translated">項目の送信元</target>
        <note />
      </trans-unit>
      <trans-unit id="Keep_all_parentheses_in_colon">
        <source>Keep all parentheses in:</source>
        <target state="translated">すべてのかっこを保持:</target>
        <note />
      </trans-unit>
      <trans-unit id="Kind">
        <source>Kind</source>
        <target state="translated">種類</target>
        <note />
      </trans-unit>
      <trans-unit id="Live_Share_CSharp_Visual_Basic_Language_Server_Client">
        <source>Live Share C#/Visual Basic Language Server Client</source>
        <target state="translated">Live Share C#/Visual Basic 言語サーバー クライアント</target>
        <note>'Live Share' is a product name and does not need to be localized.</note>
      </trans-unit>
      <trans-unit id="Live_analysis_VSIX_extension">
        <source>Live analysis (VSIX extension)</source>
        <target state="translated">ライブ分析 (VSIX 拡張機能)</target>
        <note />
      </trans-unit>
      <trans-unit id="Loaded_items">
        <source>Loaded items</source>
        <target state="translated">読み込まれた項目</target>
        <note />
      </trans-unit>
      <trans-unit id="Loaded_solution">
        <source>Loaded solution</source>
        <target state="translated">読み込まれたソリューション</target>
        <note />
      </trans-unit>
      <trans-unit id="Local">
        <source>Local</source>
        <target state="translated">ローカル</target>
        <note />
      </trans-unit>
      <trans-unit id="Local_metadata">
        <source>Local metadata</source>
        <target state="translated">ローカル メタデータ</target>
        <note />
      </trans-unit>
      <trans-unit id="Make_0_abstract">
        <source>Make '{0}' abstract</source>
        <target state="translated">'{0}' を抽象化する</target>
        <note />
      </trans-unit>
      <trans-unit id="Make_abstract">
        <source>Make abstract</source>
        <target state="translated">抽象化する</target>
        <note />
      </trans-unit>
      <trans-unit id="Members">
        <source>Members</source>
        <target state="translated">メンバー</target>
        <note />
      </trans-unit>
      <trans-unit id="Modifier_preferences_colon">
        <source>Modifier preferences:</source>
        <target state="translated">修飾子設定:</target>
        <note />
      </trans-unit>
      <trans-unit id="Move_to_namespace">
        <source>Move to Namespace</source>
        <target state="translated">名前空間に移動します</target>
        <note />
      </trans-unit>
      <trans-unit id="Name_conflicts_with_an_existing_type_name">
        <source>Name conflicts with an existing type name.</source>
        <target state="translated">名前が既存の型名と競合します。</target>
        <note />
      </trans-unit>
      <trans-unit id="Name_is_not_a_valid_0_identifier">
        <source>Name is not a valid {0} identifier.</source>
        <target state="translated">名前が有効な {0} 識別子ではありません。</target>
        <note />
      </trans-unit>
      <trans-unit id="Namespace">
        <source>Namespace</source>
        <target state="translated">名前空間</target>
        <note />
      </trans-unit>
      <trans-unit id="Namespace_0">
        <source>Namespace: '{0}'</source>
        <target state="translated">名前空間: '{0}'</target>
        <note />
      </trans-unit>
      <trans-unit id="NamingSpecification_CSharp_Class">
        <source>class</source>
        <target state="new">class</target>
        <note>{Locked} This string can be found under "Tools | Options | Text Editor | C# | Code Style | Naming | Manage Specifications | + | Symbol kinds". All of the "NamingSpecification_CSharp_*" strings represent language constructs, and some of them are also actual keywords (including this one).</note>
      </trans-unit>
      <trans-unit id="NamingSpecification_CSharp_Delegate">
        <source>delegate</source>
        <target state="new">delegate</target>
        <note>{Locked} This string can be found under "Tools | Options | Text Editor | C# | Code Style | Naming | Manage Specifications | + | Symbol kinds". All of the "NamingSpecification_CSharp_*" strings represent language constructs, and some of them are also actual keywords (including this one).</note>
      </trans-unit>
      <trans-unit id="NamingSpecification_CSharp_Enum">
        <source>enum</source>
        <target state="new">enum</target>
        <note>{Locked} This string can be found under "Tools | Options | Text Editor | C# | Code Style | Naming | Manage Specifications | + | Symbol kinds". All of the "NamingSpecification_CSharp_*" strings represent language constructs, and some of them are also actual keywords (including this one).</note>
      </trans-unit>
      <trans-unit id="NamingSpecification_CSharp_Event">
        <source>event</source>
        <target state="new">event</target>
        <note>{Locked} This string can be found under "Tools | Options | Text Editor | C# | Code Style | Naming | Manage Specifications | + | Symbol kinds". All of the "NamingSpecification_CSharp_*" strings represent language constructs, and some of them are also actual keywords (including this one).</note>
      </trans-unit>
      <trans-unit id="NamingSpecification_CSharp_Field">
        <source>field</source>
        <target state="translated">フィールド</target>
        <note>This string can be found under "Tools | Options | Text Editor | C# | Code Style | Naming | Manage Specifications | + | Symbol kinds". All of the "NamingSpecification_CSharp_*" strings represent language constructs, and some of them are also actual keywords (NOT this one). Refers to the C# programming language concept of a "field" (which stores data).</note>
      </trans-unit>
      <trans-unit id="NamingSpecification_CSharp_Interface">
        <source>interface</source>
        <target state="new">interface</target>
        <note>{Locked} This string can be found under "Tools | Options | Text Editor | C# | Code Style | Naming | Manage Specifications | + | Symbol kinds". All of the "NamingSpecification_CSharp_*" strings represent language constructs, and some of them are also actual keywords (including this one).</note>
      </trans-unit>
      <trans-unit id="NamingSpecification_CSharp_Local">
        <source>local</source>
        <target state="translated">ローカル</target>
        <note>This string can be found under "Tools | Options | Text Editor | C# | Code Style | Naming | Manage Specifications | + | Symbol kinds". All of the "NamingSpecification_CSharp_*" strings represent language constructs, and some of them are also actual keywords (NOT this one). Refers to the C# language concept of a "local variable".</note>
      </trans-unit>
      <trans-unit id="NamingSpecification_CSharp_LocalFunction">
        <source>local function</source>
        <target state="translated">ローカル関数</target>
        <note>This string can be found under "Tools | Options | Text Editor | C# | Code Style | Naming | Manage Specifications | + | Symbol kinds". All of the "NamingSpecification_CSharp_*" strings represent language constructs, and some of them are also actual keywords (NOT this one). Refers to the C# language concept of a "local function" that exists locally within another function.</note>
      </trans-unit>
      <trans-unit id="NamingSpecification_CSharp_Method">
        <source>method</source>
        <target state="translated">メソッド</target>
        <note>This string can be found under "Tools | Options | Text Editor | C# | Code Style | Naming | Manage Specifications | + | Symbol kinds". All of the "NamingSpecification_CSharp_*" strings represent language constructs, and some of them are also actual keywords (NOT this one). Refers to the C# language concept of a "method" that can be called by other code.</note>
      </trans-unit>
      <trans-unit id="NamingSpecification_CSharp_Namespace">
        <source>namespace</source>
        <target state="new">namespace</target>
        <note>{Locked} This string can be found under "Tools | Options | Text Editor | C# | Code Style | Naming | Manage Specifications | + | Symbol kinds". All of the "NamingSpecification_CSharp_*" strings represent language constructs, and some of them are also actual keywords (including this one).</note>
      </trans-unit>
      <trans-unit id="NamingSpecification_CSharp_Parameter">
        <source>parameter</source>
        <target state="translated">パラメーター</target>
        <note>This string can be found under "Tools | Options | Text Editor | C# | Code Style | Naming | Manage Specifications | + | Symbol kinds". All of the "NamingSpecification_CSharp_*" strings represent language constructs, and some of them are also actual keywords (NOT this one). Refers to the C# language concept of a "parameter" being passed to a method.</note>
      </trans-unit>
      <trans-unit id="NamingSpecification_CSharp_Property">
        <source>property</source>
        <target state="translated">プロパティ</target>
        <note>This string can be found under "Tools | Options | Text Editor | C# | Code Style | Naming | Manage Specifications | + | Symbol kinds". All of the "NamingSpecification_CSharp_*" strings represent language constructs, and some of them are also actual keywords (NOT this one). Refers to the C# language concept of a "property" (which allows for the retrieval of data).</note>
      </trans-unit>
      <trans-unit id="NamingSpecification_CSharp_Struct">
        <source>struct</source>
        <target state="new">struct</target>
        <note>{Locked} This string can be found under "Tools | Options | Text Editor | C# | Code Style | Naming | Manage Specifications | + | Symbol kinds". All of the "NamingSpecification_CSharp_*" strings represent language constructs, and some of them are also actual keywords (including this one).</note>
      </trans-unit>
      <trans-unit id="NamingSpecification_CSharp_TypeParameter">
        <source>type parameter</source>
        <target state="translated">型パラメーター</target>
        <note>This string can be found under "Tools | Options | Text Editor | C# | Code Style | Naming | Manage Specifications | + | Symbol kinds". All of the "NamingSpecification_CSharp_*" strings represent language constructs, and some of them are also actual keywords (NOT this one). Refers to the C# language concept of a "type parameter".</note>
      </trans-unit>
      <trans-unit id="NamingSpecification_VisualBasic_Class">
        <source>Class</source>
        <target state="new">Class</target>
        <note>{Locked} This string can be found under "Tools | Options | Text Editor | Basic | Code Style | Naming | Manage Specifications | + | Symbol kinds". All of the "NamingSpecification_VisualBasic_*" strings represent language constructs, and some of them are also actual keywords (including this one).</note>
      </trans-unit>
      <trans-unit id="NamingSpecification_VisualBasic_Delegate">
        <source>Delegate</source>
        <target state="new">Delegate</target>
        <note>{Locked} This string can be found under "Tools | Options | Text Editor | Basic | Code Style | Naming | Manage Specifications | + | Symbol kinds". All of the "NamingSpecification_VisualBasic_*" strings represent language constructs, and some of them are also actual keywords (including this one).</note>
      </trans-unit>
      <trans-unit id="NamingSpecification_VisualBasic_Enum">
        <source>Enum</source>
        <target state="new">Enum</target>
        <note>{Locked} This string can be found under "Tools | Options | Text Editor | Basic | Code Style | Naming | Manage Specifications | + | Symbol kinds". All of the "NamingSpecification_VisualBasic_*" strings represent language constructs, and some of them are also actual keywords (including this one).</note>
      </trans-unit>
      <trans-unit id="NamingSpecification_VisualBasic_Event">
        <source>Event</source>
        <target state="new">Event</target>
        <note>{Locked} This string can be found under "Tools | Options | Text Editor | Basic | Code Style | Naming | Manage Specifications | + | Symbol kinds". All of the "NamingSpecification_VisualBasic_*" strings represent language constructs, and some of them are also actual keywords (including this one).</note>
      </trans-unit>
      <trans-unit id="NamingSpecification_VisualBasic_Field">
        <source>Field</source>
        <target state="translated">フィールド</target>
        <note>This string can be found under "Tools | Options | Text Editor | Basic | Code Style | Naming | Manage Specifications | + | Symbol kinds". All of the "NamingSpecification_VisualBasic_*" strings represent language constructs, and some of them are also actual keywords (NOT this one). Refers to the Visual Basic language concept of a "field" (which stores data).</note>
      </trans-unit>
      <trans-unit id="NamingSpecification_VisualBasic_Interface">
        <source>Interface</source>
        <target state="new">Interface</target>
        <note>{Locked} This string can be found under "Tools | Options | Text Editor | Basic | Code Style | Naming | Manage Specifications | + | Symbol kinds". All of the "NamingSpecification_VisualBasic_*" strings represent language constructs, and some of them are also actual keywords (including this one).</note>
      </trans-unit>
      <trans-unit id="NamingSpecification_VisualBasic_Local">
        <source>Local</source>
        <target state="translated">ローカル</target>
        <note>This string can be found under "Tools | Options | Text Editor | Basic | Code Style | Naming | Manage Specifications | + | Symbol kinds". All of the "NamingSpecification_VisualBasic_*" strings represent language constructs, and some of them are also actual keywords (NOT this one). Refers to the Visual Basic language concept of a "local variable".</note>
      </trans-unit>
      <trans-unit id="NamingSpecification_VisualBasic_Method">
        <source>Method</source>
        <target state="translated">メソッド</target>
        <note>This string can be found under "Tools | Options | Text Editor | Basic | Code Style | Naming | Manage Specifications | + | Symbol kinds". All of the "NamingSpecification_VisualBasic_*" strings represent language constructs, and some of them are also actual keywords (NOT this one). Refers to the Visual Basic language concept of a "method".</note>
      </trans-unit>
      <trans-unit id="NamingSpecification_VisualBasic_Module">
        <source>Module</source>
        <target state="new">Module</target>
        <note>{Locked} This string can be found under "Tools | Options | Text Editor | Basic | Code Style | Naming | Manage Specifications | + | Symbol kinds". All of the "NamingSpecification_VisualBasic_*" strings represent language constructs, and some of them are also actual keywords (including this one).</note>
      </trans-unit>
      <trans-unit id="NamingSpecification_VisualBasic_Namespace">
        <source>Namespace</source>
        <target state="new">Namespace</target>
        <note>{Locked} This string can be found under "Tools | Options | Text Editor | Basic | Code Style | Naming | Manage Specifications | + | Symbol kinds". All of the "NamingSpecification_VisualBasic_*" strings represent language constructs, and some of them are also actual keywords (including this one).</note>
      </trans-unit>
      <trans-unit id="NamingSpecification_VisualBasic_Parameter">
        <source>Parameter</source>
        <target state="translated">パラメーター</target>
        <note>This string can be found under "Tools | Options | Text Editor | Basic | Code Style | Naming | Manage Specifications | + | Symbol kinds". All of the "NamingSpecification_VisualBasic_*" strings represent language constructs, and some of them are also actual keywords (NOT this one). Refers to the Visual Basic language concept of a "parameter" which can be passed to a method.</note>
      </trans-unit>
      <trans-unit id="NamingSpecification_VisualBasic_Property">
        <source>Property</source>
        <target state="new">Property</target>
        <note>{Locked} This string can be found under "Tools | Options | Text Editor | Basic | Code Style | Naming | Manage Specifications | + | Symbol kinds". All of the "NamingSpecification_VisualBasic_*" strings represent language constructs, and some of them are also actual keywords (including this one).</note>
      </trans-unit>
      <trans-unit id="NamingSpecification_VisualBasic_Structure">
        <source>Structure</source>
        <target state="new">Structure</target>
        <note>{Locked} This string can be found under "Tools | Options | Text Editor | Basic | Code Style | Naming | Manage Specifications | + | Symbol kinds". All of the "NamingSpecification_VisualBasic_*" strings represent language constructs, and some of them are also actual keywords (including this one).</note>
      </trans-unit>
      <trans-unit id="NamingSpecification_VisualBasic_TypeParameter">
        <source>Type Parameter</source>
        <target state="translated">型パラメーター</target>
        <note>This string can be found under "Tools | Options | Text Editor | Basic | Code Style | Naming | Manage Specifications | + | Symbol kinds". All of the "NamingSpecification_VisualBasic_*" strings represent language constructs, and some of them are also actual keywords (NOT this one). Refers to the Visual Basic language concept of a "type parameter".</note>
      </trans-unit>
      <trans-unit id="Naming_rules">
        <source>Naming rules</source>
        <target state="translated">名前付けルール</target>
        <note />
      </trans-unit>
      <trans-unit id="Never_if_unnecessary">
        <source>Never if unnecessary</source>
        <target state="translated">不必要なら保持しない</target>
        <note />
      </trans-unit>
      <trans-unit id="Non_public_methods">
        <source>Non-public methods</source>
        <target state="translated">パブリックでないメソッド</target>
        <note />
      </trans-unit>
      <trans-unit id="None">
        <source>None</source>
        <target state="translated">なし</target>
        <note />
      </trans-unit>
      <trans-unit id="Omit_only_for_optional_parameters">
        <source>Omit (only for optional parameters)</source>
        <target state="translated">省略 (省略可能なパラメーターの場合のみ)</target>
        <note />
      </trans-unit>
      <trans-unit id="Open_documents">
        <source>Open documents</source>
        <target state="translated">開かれているドキュメント</target>
        <note />
      </trans-unit>
      <trans-unit id="Optional_parameters_must_provide_a_default_value">
        <source>Optional parameters must provide a default value</source>
        <target state="translated">省略可能なパラメーターには、既定値を指定する必要があります</target>
        <note />
      </trans-unit>
      <trans-unit id="Optional_with_default_value_colon">
        <source>Optional with default value:</source>
        <target state="translated">既定値を含むオプション:</target>
        <note />
      </trans-unit>
      <trans-unit id="Other">
        <source>Others</source>
        <target state="translated">その他</target>
        <note />
      </trans-unit>
      <trans-unit id="Parameter_Details">
        <source>Parameter Details</source>
        <target state="translated">パラメーターの詳細</target>
        <note />
      </trans-unit>
      <trans-unit id="Parameter_Name">
        <source>Parameter name:</source>
        <target state="translated">パラメーター名:</target>
        <note />
      </trans-unit>
      <trans-unit id="Parameter_information">
        <source>Parameter information</source>
        <target state="translated">パラメーター情報</target>
        <note />
      </trans-unit>
      <trans-unit id="Parameter_kind">
        <source>Parameter kind</source>
        <target state="translated">パラメーターの種類</target>
        <note />
      </trans-unit>
      <trans-unit id="Parameter_name_contains_invalid_characters">
        <source>Parameter name contains invalid character(s).</source>
        <target state="translated">パラメーター名に無効な文字が含まれています。</target>
        <note />
      </trans-unit>
      <trans-unit id="Parameter_preferences_colon">
        <source>Parameter preferences:</source>
        <target state="translated">パラメーターの優先順位:</target>
        <note />
      </trans-unit>
      <trans-unit id="Parameter_type_contains_invalid_characters">
        <source>Parameter type contains invalid character(s).</source>
        <target state="translated">パラメーターの種類に無効な文字が含まれています。</target>
        <note />
      </trans-unit>
      <trans-unit id="Parentheses_preferences_colon">
        <source>Parentheses preferences:</source>
        <target state="translated">かっこの優先順位:</target>
        <note />
      </trans-unit>
      <trans-unit id="Paused_0_tasks_in_queue">
        <source>Paused ({0} tasks in queue)</source>
        <target state="translated">一時停止中 ({0} 個のタスクがキューにあります)</target>
        <note />
      </trans-unit>
      <trans-unit id="Please_enter_a_type_name">
        <source>Please enter a type name</source>
        <target state="translated">型の名前を入力してください</target>
        <note>"Type" is the programming language concept</note>
      </trans-unit>
      <trans-unit id="Prefer_System_HashCode_in_GetHashCode">
        <source>Prefer 'System.HashCode' in 'GetHashCode'</source>
        <target state="translated">'GetHashCode' の 'System.HashCode' を優先する</target>
        <note />
      </trans-unit>
      <trans-unit id="Prefer_compound_assignments">
        <source>Prefer compound assignments</source>
        <target state="translated">複合代入を優先</target>
        <note />
      </trans-unit>
      <trans-unit id="Prefer_index_operator">
        <source>Prefer index operator</source>
        <target state="translated">インデックス演算子を優先</target>
        <note />
      </trans-unit>
      <trans-unit id="Prefer_range_operator">
        <source>Prefer range operator</source>
        <target state="translated">範囲演算子を優先</target>
        <note />
      </trans-unit>
      <trans-unit id="Prefer_readonly_fields">
        <source>Prefer readonly fields</source>
        <target state="translated">readonly フィールドを優先する</target>
        <note />
      </trans-unit>
      <trans-unit id="Prefer_simple_using_statement">
        <source>Prefer simple 'using' statement</source>
        <target state="translated">単純な 'using' ステートメントを優先する</target>
        <note />
      </trans-unit>
      <trans-unit id="Prefer_simplified_boolean_expressions">
        <source>Prefer simplified boolean expressions</source>
        <target state="translated">単純なブール式を優先する</target>
        <note />
      </trans-unit>
      <trans-unit id="Prefer_static_local_functions">
        <source>Prefer static local functions</source>
        <target state="translated">静的ローカル関数を優先する</target>
        <note />
      </trans-unit>
      <trans-unit id="Pull_Members_Up">
        <source>Pull Members Up</source>
        <target state="translated">メンバーをプルアップ</target>
        <note />
      </trans-unit>
      <trans-unit id="Razor_CSharp_Language_Server_Client">
        <source>Razor C# Language Server Client</source>
        <target state="translated">Razor C# 言語サーバー クライアント</target>
        <note />
      </trans-unit>
      <trans-unit id="Regular_Expressions">
        <source>Regular Expressions</source>
        <target state="translated">正規表現</target>
        <note />
      </trans-unit>
      <trans-unit id="Rename_0_to_1">
        <source>Rename {0} to {1}</source>
        <target state="translated">{0} の名前を {1} に変更</target>
        <note />
      </trans-unit>
      <trans-unit id="Report_invalid_regular_expressions">
        <source>Report invalid regular expressions</source>
        <target state="translated">無効な正規表現を報告</target>
        <note />
      </trans-unit>
      <trans-unit id="Repository">
        <source>Repository</source>
        <target state="translated">リポジトリ</target>
        <note />
      </trans-unit>
      <trans-unit id="Required">
        <source>Required</source>
        <target state="translated">必須</target>
        <note />
      </trans-unit>
      <trans-unit id="Requires_System_HashCode_be_present_in_project">
        <source>Requires 'System.HashCode' be present in project</source>
        <target state="translated">'System.HashCode' がプロジェクトに存在する必要があります</target>
        <note />
      </trans-unit>
      <trans-unit id="Reset_Visual_Studio_default_keymapping">
        <source>Reset Visual Studio default keymapping</source>
        <target state="translated">Visual Studio の既定のキーマップをリセットします</target>
        <note />
      </trans-unit>
      <trans-unit id="Review_Changes">
        <source>Review Changes</source>
        <target state="translated">変更のプレビュー</target>
        <note />
      </trans-unit>
      <trans-unit id="Run_Code_Analysis_on_0">
        <source>Run Code Analysis on {0}</source>
        <target state="translated">{0} で Code Analysis を実行</target>
        <note />
      </trans-unit>
      <trans-unit id="Running_code_analysis_for_0">
        <source>Running code analysis for '{0}'...</source>
        <target state="translated">'{0}' のコード分析を実行しています...</target>
        <note />
      </trans-unit>
      <trans-unit id="Running_code_analysis_for_Solution">
        <source>Running code analysis for Solution...</source>
        <target state="translated">ソリューションのコード分析を実行しています...</target>
        <note />
      </trans-unit>
      <trans-unit id="Running_low_priority_background_processes">
        <source>Running low priority background processes</source>
        <target state="translated">優先度の低いバックグラウンド プロセスを実行しています</target>
        <note />
      </trans-unit>
      <trans-unit id="Save_dot_editorconfig_file">
        <source>Save .editorconfig file</source>
        <target state="translated">.editorconfig ファイルの保存</target>
        <note />
      </trans-unit>
      <trans-unit id="Select_destination">
        <source>Select destination</source>
        <target state="translated">宛先の選択</target>
        <note />
      </trans-unit>
      <trans-unit id="Select_Dependents">
        <source>Select _Dependents</source>
        <target state="translated">依存の選択(_D)</target>
        <note />
      </trans-unit>
      <trans-unit id="Select_Public">
        <source>Select _Public</source>
        <target state="translated">パブリックの選択(_P)</target>
        <note />
      </trans-unit>
      <trans-unit id="Select_destination_and_members_to_pull_up">
        <source>Select destination and members to pull up.</source>
        <target state="translated">プルアップする宛先とメンバーを選択します。</target>
        <note />
      </trans-unit>
      <trans-unit id="Select_destination_colon">
        <source>Select destination:</source>
        <target state="translated">宛先の選択:</target>
        <note />
      </trans-unit>
      <trans-unit id="Select_member">
        <source>Select member</source>
        <target state="translated">メンバーの選択</target>
        <note />
      </trans-unit>
      <trans-unit id="Select_members_colon">
        <source>Select members:</source>
        <target state="translated">メンバーの選択:</target>
        <note />
      </trans-unit>
      <trans-unit id="Show_completion_list">
        <source>Show completion list</source>
        <target state="translated">入力候補一覧の表示</target>
        <note />
      </trans-unit>
      <trans-unit id="Show_hints_for_everything_else">
        <source>Show hints for everything else</source>
        <target state="new">Show hints for everything else</target>
        <note />
      </trans-unit>
      <trans-unit id="Show_hints_for_lambda_parameter_types">
        <source>Show hints for lambda parameter types</source>
        <target state="new">Show hints for lambda parameter types</target>
        <note />
      </trans-unit>
      <trans-unit id="Show_hints_for_literals">
        <source>Show hints for literals</source>
        <target state="new">Show hints for literals</target>
        <note />
      </trans-unit>
      <trans-unit id="Show_hints_for_variables_with_inferred_types">
        <source>Show hints for variables with inferred types</source>
        <target state="new">Show hints for variables with inferred types</target>
        <note />
      </trans-unit>
      <trans-unit id="Some_color_scheme_colors_are_being_overridden_by_changes_made_in_the_Environment_Fonts_and_Colors_options_page_Choose_Use_Defaults_in_the_Fonts_and_Colors_page_to_revert_all_customizations">
        <source>Some color scheme colors are being overridden by changes made in the Environment &gt; Fonts and Colors options page. Choose `Use Defaults` in the Fonts and Colors page to revert all customizations.</source>
        <target state="translated">一部の配色パターンの色は、[環境] &gt; [フォントおよび色] オプション ページで行われた変更によって上書きされます。[フォントおよび色] オプション ページで [既定値を使用] を選択すると、すべてのカスタマイズが元に戻ります。</target>
        <note />
      </trans-unit>
      <trans-unit id="Suppress_hints_when_parameter_name_matches_the_method_s_intent">
        <source>Suppress hints when parameter name matches the method's intent</source>
        <target state="new">Suppress hints when parameter name matches the method's intent</target>
        <note />
      </trans-unit>
      <trans-unit id="Suppress_hints_when_parameter_names_differ_only_by_suffix">
        <source>Suppress hints when parameter names differ only by suffix</source>
        <target state="new">Suppress hints when parameter names differ only by suffix</target>
        <note />
      </trans-unit>
      <trans-unit id="Target_Namespace_colon">
        <source>Target Namespace:</source>
        <target state="translated">ターゲット名前空間:</target>
        <note />
      </trans-unit>
      <trans-unit id="The_generator_0_that_generated_this_file_has_been_removed_from_the_project">
        <source>The generator '{0}' that generated this file has been removed from the project; this file is no longer being included in your project.</source>
        <target state="translated">このファイルの生成元であるジェネレーター '{0}' がプロジェクトから削除されました。このファイルはもうプロジェクトに含まれていません。</target>
        <note />
      </trans-unit>
      <trans-unit id="The_generator_0_that_generated_this_file_has_stopped_generating_this_file">
        <source>The generator '{0}' that generated this file has stopped generating this file; this file is no longer being included in your project.</source>
        <target state="translated">このファイルの生成元であるジェネレーター '{0}' で、このファイルの生成が停止しました。このファイルはもうプロジェクトに含まれていません。</target>
        <note />
      </trans-unit>
      <trans-unit id="This_file_is_autogenerated_by_0_and_cannot_be_edited">
        <source>This file is auto-generated by the generator '{0}' and cannot be edited.</source>
        <target state="translated">このファイルはジェネレーター '{0}' によって自動生成されているため、編集できません。</target>
        <note />
      </trans-unit>
      <trans-unit id="This_is_an_invalid_namespace">
        <source>This is an invalid namespace</source>
        <target state="translated">これは無効な名前空間です</target>
        <note />
      </trans-unit>
      <trans-unit id="Type_Name">
        <source>Type name:</source>
        <target state="translated">種類の名前:</target>
        <note />
      </trans-unit>
      <trans-unit id="Type_name_has_a_syntax_error">
        <source>Type name has a syntax error</source>
        <target state="translated">型名に構文エラーがあります</target>
        <note>"Type" is the programming language concept</note>
      </trans-unit>
      <trans-unit id="Type_name_is_not_recognized">
        <source>Type name is not recognized</source>
        <target state="translated">型名が認識されません</target>
        <note>"Type" is the programming language concept</note>
      </trans-unit>
      <trans-unit id="Type_name_is_recognized">
        <source>Type name is recognized</source>
        <target state="translated">型名が認識されます</target>
        <note>"Type" is the programming language concept</note>
      </trans-unit>
      <trans-unit id="Unused_value_is_explicitly_assigned_to_an_unused_local">
        <source>Unused value is explicitly assigned to an unused local</source>
        <target state="translated">未使用のローカルに未使用の値が明示的に割り当てられます</target>
        <note />
      </trans-unit>
      <trans-unit id="Unused_value_is_explicitly_assigned_to_discard">
        <source>Unused value is explicitly assigned to discard</source>
        <target state="translated">未使用の値が discard に明示的に割り当てられます</target>
        <note />
      </trans-unit>
      <trans-unit id="Updating_severity">
        <source>Updating severity</source>
        <target state="translated">重要度を更新しています</target>
        <note />
      </trans-unit>
      <trans-unit id="Use_64_bit_process_for_code_analysis_requires_restart">
        <source>Use 64-bit process for code analysis (requires restart)</source>
        <target state="translated">コード分析に 64 ビット プロセスを使用する (再起動が必要)</target>
        <note />
      </trans-unit>
      <trans-unit id="Use_expression_body_for_lambdas">
        <source>Use expression body for lambdas</source>
        <target state="translated">ラムダに式本体を使用します</target>
        <note />
      </trans-unit>
      <trans-unit id="Use_expression_body_for_local_functions">
        <source>Use expression body for local functions</source>
        <target state="translated">ローカル関数に式本体を使用します</target>
        <note />
      </trans-unit>
      <trans-unit id="Use_named_argument">
        <source>Use named argument</source>
        <target state="translated">名前付き引数を使用する</target>
        <note>"argument" is a programming term for a value passed to a function</note>
      </trans-unit>
      <trans-unit id="Value_assigned_here_is_never_used">
        <source>Value assigned here is never used</source>
        <target state="translated">ここで割り当てた値は一度も使用されません</target>
        <note />
      </trans-unit>
      <trans-unit id="Value_colon">
        <source>Value:</source>
        <target state="translated">値:</target>
        <note />
      </trans-unit>
      <trans-unit id="Value_returned_by_invocation_is_implicitly_ignored">
        <source>Value returned by invocation is implicitly ignored</source>
        <target state="translated">呼び出しによって返された値が暗黙的に無視されます</target>
        <note />
      </trans-unit>
      <trans-unit id="Value_to_inject_at_call_sites">
        <source>Value to inject at call sites</source>
        <target state="translated">呼び出しサイトで挿入する値</target>
        <note />
      </trans-unit>
      <trans-unit id="Visual_Studio_2017">
        <source>Visual Studio 2017</source>
        <target state="translated">Visual Studio 2017</target>
        <note />
      </trans-unit>
      <trans-unit id="Visual_Studio_2019">
        <source>Visual Studio 2019</source>
        <target state="translated">Visual Studio 2019</target>
        <note />
      </trans-unit>
      <trans-unit id="Warning_colon_duplicate_parameter_name">
        <source>Warning: duplicate parameter name</source>
        <target state="translated">警告: パラメーター名が重複しています</target>
        <note />
      </trans-unit>
      <trans-unit id="Warning_colon_type_does_not_bind">
        <source>Warning: type does not bind</source>
        <target state="translated">警告: 型はバインドしていません</target>
        <note />
      </trans-unit>
      <trans-unit id="We_notice_you_suspended_0_Reset_keymappings_to_continue_to_navigate_and_refactor">
        <source>We notice you suspended '{0}'. Reset keymappings to continue to navigate and refactor.</source>
        <target state="translated">'{0}' が中断されました。キーマップをリセットして、移動とリファクターを続行してください。</target>
        <note />
      </trans-unit>
      <trans-unit id="This_workspace_does_not_support_updating_Visual_Basic_compilation_options">
        <source>This workspace does not support updating Visual Basic compilation options.</source>
        <target state="translated">このワークスペースでは、Visual Basic コンパイル オプションの更新がサポートされていません。</target>
        <note />
      </trans-unit>
      <trans-unit id="You_must_change_the_signature">
        <source>You must change the signature</source>
        <target state="translated">署名を変更する必要があります</target>
        <note>"signature" here means the definition of a method</note>
      </trans-unit>
      <trans-unit id="You_must_select_at_least_one_member">
        <source>You must select at least one member.</source>
        <target state="translated">少なくとも 1 人のメンバーを選択する必要があります。</target>
        <note />
      </trans-unit>
      <trans-unit id="Illegal_characters_in_path">
        <source>Illegal characters in path.</source>
        <target state="translated">パスに無効な文字があります。</target>
        <note />
      </trans-unit>
      <trans-unit id="File_name_must_have_the_0_extension">
        <source>File name must have the "{0}" extension.</source>
        <target state="translated">ファイル名には拡張子 "{0}" が必要です。</target>
        <note />
      </trans-unit>
      <trans-unit id="Debugger">
        <source>Debugger</source>
        <target state="translated">デバッガー</target>
        <note />
      </trans-unit>
      <trans-unit id="Determining_breakpoint_location">
        <source>Determining breakpoint location...</source>
        <target state="translated">ブレークポイントの位置を特定しています...</target>
        <note />
      </trans-unit>
      <trans-unit id="Determining_autos">
        <source>Determining autos...</source>
        <target state="translated">自動変数を特定しています...</target>
        <note />
      </trans-unit>
      <trans-unit id="Resolving_breakpoint_location">
        <source>Resolving breakpoint location...</source>
        <target state="translated">ブレークポイントの位置を解決しています...</target>
        <note />
      </trans-unit>
      <trans-unit id="Validating_breakpoint_location">
        <source>Validating breakpoint location...</source>
        <target state="translated">ブレークポイントの場所を検証しています...</target>
        <note />
      </trans-unit>
      <trans-unit id="Getting_DataTip_text">
        <source>Getting DataTip text...</source>
        <target state="translated">データヒント テキストを取得しています...</target>
        <note />
      </trans-unit>
      <trans-unit id="Preview_unavailable">
        <source>Preview unavailable</source>
        <target state="translated">プレビューを利用できません</target>
        <note />
      </trans-unit>
      <trans-unit id="Overrides_">
        <source>Overrides</source>
        <target state="translated">オーバーライド</target>
        <note />
      </trans-unit>
      <trans-unit id="Overridden_By">
        <source>Overridden By</source>
        <target state="translated">オーバーライド元</target>
        <note />
      </trans-unit>
      <trans-unit id="Inherits_">
        <source>Inherits</source>
        <target state="translated">継承</target>
        <note />
      </trans-unit>
      <trans-unit id="Inherited_By">
        <source>Inherited By</source>
        <target state="translated">継承先</target>
        <note />
      </trans-unit>
      <trans-unit id="Implements_">
        <source>Implements</source>
        <target state="translated">実装</target>
        <note />
      </trans-unit>
      <trans-unit id="Implemented_By">
        <source>Implemented By</source>
        <target state="translated">実装先</target>
        <note />
      </trans-unit>
      <trans-unit id="Maximum_number_of_documents_are_open">
        <source>Maximum number of documents are open.</source>
        <target state="translated">最大数のドキュメントが開いています。</target>
        <note />
      </trans-unit>
      <trans-unit id="Failed_to_create_document_in_miscellaneous_files_project">
        <source>Failed to create document in miscellaneous files project.</source>
        <target state="translated">その他のファイル プロジェクトにドキュメントを作成できませんでした。</target>
        <note />
      </trans-unit>
      <trans-unit id="Invalid_access">
        <source>Invalid access.</source>
        <target state="translated">アクセスが無効です。</target>
        <note />
      </trans-unit>
      <trans-unit id="The_following_references_were_not_found_0_Please_locate_and_add_them_manually">
        <source>The following references were not found. {0}Please locate and add them manually.</source>
        <target state="translated">次の参照が見つかりませんでした。{0}これらを検索して手動で追加してください。</target>
        <note />
      </trans-unit>
      <trans-unit id="End_position_must_be_start_position">
        <source>End position must be &gt;= start position</source>
        <target state="translated">終了位置は、開始位置以上の値にする必要があります</target>
        <note />
      </trans-unit>
      <trans-unit id="Not_a_valid_value">
        <source>Not a valid value</source>
        <target state="translated">有効な値ではありません</target>
        <note />
      </trans-unit>
      <trans-unit id="_0_will_be_changed_to_abstract">
        <source>'{0}' will be changed to abstract.</source>
        <target state="translated">'{0}' は抽象に変更されます。</target>
        <note />
      </trans-unit>
      <trans-unit id="_0_will_be_changed_to_non_static">
        <source>'{0}' will be changed to non-static.</source>
        <target state="translated">'{0}' は非静的に変更されます。</target>
        <note />
      </trans-unit>
      <trans-unit id="_0_will_be_changed_to_public">
        <source>'{0}' will be changed to public.</source>
        <target state="translated">'{0}' はパブリックに変更されます。</target>
        <note />
      </trans-unit>
      <trans-unit id="generated_by_0_suffix">
        <source>[generated by {0}]</source>
        <target state="translated">[{0} により生成]</target>
        <note>{0} is the name of a generator.</note>
      </trans-unit>
      <trans-unit id="generated_suffix">
        <source>[generated]</source>
        <target state="translated">[生成]</target>
        <note />
      </trans-unit>
      <trans-unit id="given_workspace_doesn_t_support_undo">
        <source>given workspace doesn't support undo</source>
        <target state="translated">指定されたワークスペースは元に戻す操作をサポートしていません</target>
        <note />
      </trans-unit>
      <trans-unit id="Add_a_reference_to_0">
        <source>Add a reference to '{0}'</source>
        <target state="translated">参照を '{0}' に追加</target>
        <note />
      </trans-unit>
      <trans-unit id="Event_type_is_invalid">
        <source>Event type is invalid</source>
        <target state="translated">イベントの種類が無効です</target>
        <note />
      </trans-unit>
      <trans-unit id="Can_t_find_where_to_insert_member">
        <source>Can't find where to insert member</source>
        <target state="translated">メンバーを挿入する場所を見つけることができません</target>
        <note />
      </trans-unit>
      <trans-unit id="Can_t_rename_other_elements">
        <source>Can't rename 'other' elements</source>
        <target state="translated">other' 要素の名前は変更できません</target>
        <note />
      </trans-unit>
      <trans-unit id="Unknown_rename_type">
        <source>Unknown rename type</source>
        <target state="translated">名前変更の型が不明です</target>
        <note />
      </trans-unit>
      <trans-unit id="IDs_are_not_supported_for_this_symbol_type">
        <source>IDs are not supported for this symbol type.</source>
        <target state="translated">ID は、このシンボルの種類ではサポートされていません。</target>
        <note />
      </trans-unit>
      <trans-unit id="Can_t_create_a_node_id_for_this_symbol_kind_colon_0">
        <source>Can't create a node id for this symbol kind: '{0}'</source>
        <target state="translated">このシンボルの種類のノード ID を作成することはできません: '{0}'</target>
        <note />
      </trans-unit>
      <trans-unit id="Project_References">
        <source>Project References</source>
        <target state="translated">プロジェクトの参照</target>
        <note />
      </trans-unit>
      <trans-unit id="Base_Types">
        <source>Base Types</source>
        <target state="translated">基本型</target>
        <note />
      </trans-unit>
      <trans-unit id="Miscellaneous_Files">
        <source>Miscellaneous Files</source>
        <target state="translated">その他のファイル</target>
        <note />
      </trans-unit>
      <trans-unit id="Could_not_find_project_0">
        <source>Could not find project '{0}'</source>
        <target state="translated">プロジェクト '{0}' が見つかりませんでした</target>
        <note />
      </trans-unit>
      <trans-unit id="Could_not_find_location_of_folder_on_disk">
        <source>Could not find location of folder on disk</source>
        <target state="translated">ディスクにフォルダーの場所が見つかりませんでした</target>
        <note />
      </trans-unit>
      <trans-unit id="Assembly">
        <source>Assembly </source>
        <target state="translated">アセンブリ </target>
        <note />
      </trans-unit>
      <trans-unit id="Exceptions_colon">
        <source>Exceptions:</source>
        <target state="translated">例外:</target>
        <note />
      </trans-unit>
      <trans-unit id="Member_of_0">
        <source>Member of {0}</source>
        <target state="translated">{0} のメンバー</target>
        <note />
      </trans-unit>
      <trans-unit id="Parameters_colon1">
        <source>Parameters:</source>
        <target state="translated">パラメーター:</target>
        <note />
      </trans-unit>
      <trans-unit id="Project">
        <source>Project </source>
        <target state="translated">プロジェクト </target>
        <note />
      </trans-unit>
      <trans-unit id="Remarks_colon">
        <source>Remarks:</source>
        <target state="translated">コメント:</target>
        <note />
      </trans-unit>
      <trans-unit id="Returns_colon">
        <source>Returns:</source>
        <target state="translated">戻り値:</target>
        <note />
      </trans-unit>
      <trans-unit id="Summary_colon">
        <source>Summary:</source>
        <target state="translated">概要:</target>
        <note />
      </trans-unit>
      <trans-unit id="Type_Parameters_colon">
        <source>Type Parameters:</source>
        <target state="translated">型パラメーター:</target>
        <note />
      </trans-unit>
      <trans-unit id="File_already_exists">
        <source>File already exists</source>
        <target state="translated">ファイルは既に存在します</target>
        <note />
      </trans-unit>
      <trans-unit id="File_path_cannot_use_reserved_keywords">
        <source>File path cannot use reserved keywords</source>
        <target state="translated">ファイル パスには予約されたキーワードを使用できません</target>
        <note />
      </trans-unit>
      <trans-unit id="DocumentPath_is_illegal">
        <source>DocumentPath is illegal</source>
        <target state="translated">DocumentPath が無効です</target>
        <note />
      </trans-unit>
      <trans-unit id="Project_Path_is_illegal">
        <source>Project Path is illegal</source>
        <target state="translated">プロジェクトのパスが無効です</target>
        <note />
      </trans-unit>
      <trans-unit id="Path_cannot_have_empty_filename">
        <source>Path cannot have empty filename</source>
        <target state="translated">パスのファイル名を空にすることはできません</target>
        <note />
      </trans-unit>
      <trans-unit id="The_given_DocumentId_did_not_come_from_the_Visual_Studio_workspace">
        <source>The given DocumentId did not come from the Visual Studio workspace.</source>
        <target state="translated">指定された DocumentId は、Visual Studio のワークスペースからのものではありません。</target>
        <note />
      </trans-unit>
      <trans-unit id="Project_colon_0_1_Use_the_dropdown_to_view_and_switch_to_other_projects_this_file_may_belong_to">
        <source>Project: {0} ({1})

Use the dropdown to view and switch to other projects this file may belong to.</source>
        <target state="translated">プロジェクト: {0} ({1})

ドロップダウンを使用して、このファイルが属している可能性のある他のプロジェクトを表示し、それらのプロジェクトに切り替えます。</target>
        <note />
      </trans-unit>
      <trans-unit id="_0_Use_the_dropdown_to_view_and_navigate_to_other_items_in_this_file">
        <source>{0}

Use the dropdown to view and navigate to other items in this file.</source>
        <target state="translated">{0}

ドロップダウンを使用して、このファイル内の他の項目を表示し、そこに移動します。</target>
        <note />
      </trans-unit>
      <trans-unit id="Project_colon_0_Use_the_dropdown_to_view_and_switch_to_other_projects_this_file_may_belong_to">
        <source>Project: {0}

Use the dropdown to view and switch to other projects this file may belong to.</source>
        <target state="translated">プロジェクト: {0}

ドロップダウンを使用して、このファイルが属している可能性のある他のプロジェクトを表示し、それらのプロジェクトに切り替えます。</target>
        <note />
      </trans-unit>
      <trans-unit id="AnalyzerChangedOnDisk">
        <source>AnalyzerChangedOnDisk</source>
        <target state="translated">AnalyzerChangedOnDisk</target>
        <note />
      </trans-unit>
      <trans-unit id="The_analyzer_assembly_0_has_changed_Diagnostics_may_be_incorrect_until_Visual_Studio_is_restarted">
        <source>The analyzer assembly '{0}' has changed. Diagnostics may be incorrect until Visual Studio is restarted.</source>
        <target state="translated">アナライザー アセンブリ '{0}' が変更されました。Visual Studio を再起動するまで正しい診断ができない可能性があります。</target>
        <note />
      </trans-unit>
      <trans-unit id="CSharp_VB_Diagnostics_Table_Data_Source">
        <source>C#/VB Diagnostics Table Data Source</source>
        <target state="translated">C#/VB 診断テーブル データ ソース</target>
        <note />
      </trans-unit>
      <trans-unit id="CSharp_VB_Todo_List_Table_Data_Source">
        <source>C#/VB Todo List Table Data Source</source>
        <target state="translated">C#/VB Todo リスト テーブル データ ソース</target>
        <note />
      </trans-unit>
      <trans-unit id="Cancel">
        <source>Cancel</source>
        <target state="translated">キャンセル</target>
        <note />
      </trans-unit>
      <trans-unit id="Deselect_All">
        <source>_Deselect All</source>
        <target state="translated">すべて選択解除(_D)</target>
        <note />
      </trans-unit>
      <trans-unit id="Extract_Interface">
        <source>Extract Interface</source>
        <target state="translated">インターフェイスの抽出</target>
        <note />
      </trans-unit>
      <trans-unit id="Generated_name_colon">
        <source>Generated name:</source>
        <target state="translated">生成された名前:</target>
        <note />
      </trans-unit>
      <trans-unit id="New_file_name_colon">
        <source>New _file name:</source>
        <target state="translated">新しいファイル名(_F):</target>
        <note />
      </trans-unit>
      <trans-unit id="New_interface_name_colon">
        <source>New _interface name:</source>
        <target state="translated">新しいインターフェイス名(_I):</target>
        <note />
      </trans-unit>
      <trans-unit id="OK">
        <source>OK</source>
        <target state="translated">OK</target>
        <note />
      </trans-unit>
      <trans-unit id="Select_All">
        <source>_Select All</source>
        <target state="translated">すべて選択(_S)</target>
        <note />
      </trans-unit>
      <trans-unit id="Select_public_members_to_form_interface">
        <source>Select public _members to form interface</source>
        <target state="translated">インターフェイスを形成するパブリック メンバーを選択する(_M)</target>
        <note />
      </trans-unit>
      <trans-unit id="Access_colon">
        <source>_Access:</source>
        <target state="translated">アクセス(_A):</target>
        <note />
      </trans-unit>
      <trans-unit id="Add_to_existing_file">
        <source>Add to _existing file</source>
        <target state="translated">既存ファイルに追加(_E)</target>
        <note />
      </trans-unit>
      <trans-unit id="Change_Signature">
        <source>Change Signature</source>
        <target state="translated">署名の変更</target>
        <note />
      </trans-unit>
      <trans-unit id="Create_new_file">
        <source>_Create new file</source>
        <target state="translated">新しいファイルの作成(_C)</target>
        <note />
      </trans-unit>
      <trans-unit id="Default_">
        <source>Default</source>
        <target state="translated">既定</target>
        <note />
      </trans-unit>
      <trans-unit id="File_Name_colon">
        <source>File Name:</source>
        <target state="translated">ファイル名:</target>
        <note />
      </trans-unit>
      <trans-unit id="Generate_Type">
        <source>Generate Type</source>
        <target state="translated">型の生成</target>
        <note />
      </trans-unit>
      <trans-unit id="Kind_colon">
        <source>_Kind:</source>
        <target state="translated">種類(_K):</target>
        <note />
      </trans-unit>
      <trans-unit id="Location_colon">
        <source>Location:</source>
        <target state="translated">場所:</target>
        <note />
      </trans-unit>
      <trans-unit id="Modifier">
        <source>Modifier</source>
        <target state="translated">修飾子</target>
        <note />
      </trans-unit>
      <trans-unit id="Name_colon1">
        <source>Name:</source>
        <target state="translated">名前:</target>
        <note />
      </trans-unit>
      <trans-unit id="Parameter">
        <source>Parameter</source>
        <target state="translated">パラメーター</target>
        <note />
      </trans-unit>
      <trans-unit id="Parameters_colon2">
        <source>Parameters:</source>
        <target state="translated">パラメーター:</target>
        <note />
      </trans-unit>
      <trans-unit id="Preview_method_signature_colon">
        <source>Preview method signature:</source>
        <target state="translated">メソッド シグネチャのプレビュー:</target>
        <note />
      </trans-unit>
      <trans-unit id="Preview_reference_changes">
        <source>Preview reference changes</source>
        <target state="translated">参照の変更のプレビュー</target>
        <note />
      </trans-unit>
      <trans-unit id="Project_colon">
        <source>_Project:</source>
        <target state="translated">プロジェクト(_P):</target>
        <note />
      </trans-unit>
      <trans-unit id="Type">
        <source>Type</source>
        <target state="translated">型</target>
        <note />
      </trans-unit>
      <trans-unit id="Type_Details_colon">
        <source>Type Details:</source>
        <target state="translated">型の詳細:</target>
        <note />
      </trans-unit>
      <trans-unit id="Re_move">
        <source>Re_move</source>
        <target state="translated">削除(_M)</target>
        <note />
      </trans-unit>
      <trans-unit id="Restore">
        <source>_Restore</source>
        <target state="translated">復元(_R)</target>
        <note />
      </trans-unit>
      <trans-unit id="More_about_0">
        <source>More about {0}</source>
        <target state="translated">{0} の詳細</target>
        <note />
      </trans-unit>
      <trans-unit id="Navigation_must_be_performed_on_the_foreground_thread">
        <source>Navigation must be performed on the foreground thread.</source>
        <target state="translated">ナビゲーションは、フォアグラウンドのスレッドで行う必要があります。</target>
        <note />
      </trans-unit>
      <trans-unit id="bracket_plus_bracket">
        <source>[+] </source>
        <target state="translated">[+] </target>
        <note />
      </trans-unit>
      <trans-unit id="bracket_bracket">
        <source>[-] </source>
        <target state="translated">[-] </target>
        <note />
      </trans-unit>
      <trans-unit id="Reference_to_0_in_project_1">
        <source>Reference to '{0}' in project '{1}'</source>
        <target state="translated">プロジェクト '{1}' 内の '{0}' に対する参照</target>
        <note />
      </trans-unit>
      <trans-unit id="Unknown1">
        <source>&lt;Unknown&gt;</source>
        <target state="translated">&lt;不明&gt;</target>
        <note />
      </trans-unit>
      <trans-unit id="Analyzer_reference_to_0_in_project_1">
        <source>Analyzer reference to '{0}' in project '{1}'</source>
        <target state="translated">プロジェクト '{1}' 内の '{0}' に対するアナライザー参照</target>
        <note />
      </trans-unit>
      <trans-unit id="Project_reference_to_0_in_project_1">
        <source>Project reference to '{0}' in project '{1}'</source>
        <target state="translated">プロジェクト '{1}' 内の '{0}' に対するプロジェクト参照</target>
        <note />
      </trans-unit>
      <trans-unit id="AnalyzerDependencyConflict">
        <source>AnalyzerDependencyConflict</source>
        <target state="translated">AnalyzerDependencyConflict</target>
        <note />
      </trans-unit>
      <trans-unit id="Analyzer_assemblies_0_and_1_both_have_identity_2_but_different_contents_Only_one_will_be_loaded_and_analyzers_using_these_assemblies_may_not_run_correctly">
        <source>Analyzer assemblies '{0}' and '{1}' both have identity '{2}' but different contents. Only one will be loaded and analyzers using these assemblies may not run correctly.</source>
        <target state="translated">アナライザー アセンブリ '{0}' と '{1}' は両方とも ID が '{2}' ですが、内容が異なります。読み込まれるのは 1 つだけです。これらのアセンブリを使用するアナライザーは正常に実行されない可能性があります。</target>
        <note />
      </trans-unit>
      <trans-unit id="_0_references">
        <source>{0} references</source>
        <target state="translated">{0} 個の参照</target>
        <note />
      </trans-unit>
      <trans-unit id="_1_reference">
        <source>1 reference</source>
        <target state="translated">1 個の参照</target>
        <note />
      </trans-unit>
      <trans-unit id="_0_encountered_an_error_and_has_been_disabled">
        <source>'{0}' encountered an error and has been disabled.</source>
        <target state="translated">'{0}' でエラーが生じ、無効になりました。</target>
        <note />
      </trans-unit>
      <trans-unit id="Enable">
        <source>Enable</source>
        <target state="translated">有効にする</target>
        <note />
      </trans-unit>
      <trans-unit id="Enable_and_ignore_future_errors">
        <source>Enable and ignore future errors</source>
        <target state="translated">有効化して今後のエラーを無視する</target>
        <note />
      </trans-unit>
      <trans-unit id="No_Changes">
        <source>No Changes</source>
        <target state="translated">変更なし</target>
        <note />
      </trans-unit>
      <trans-unit id="Current_block">
        <source>Current block</source>
        <target state="translated">現在のブロック</target>
        <note />
      </trans-unit>
      <trans-unit id="Determining_current_block">
        <source>Determining current block.</source>
        <target state="translated">現在のブロックを特定しています。</target>
        <note />
      </trans-unit>
      <trans-unit id="IntelliSense">
        <source>IntelliSense</source>
        <target state="translated">IntelliSense</target>
        <note />
      </trans-unit>
      <trans-unit id="CSharp_VB_Build_Table_Data_Source">
        <source>C#/VB Build Table Data Source</source>
        <target state="translated">C#/VB ビルド テーブル データ ソース</target>
        <note />
      </trans-unit>
      <trans-unit id="MissingAnalyzerReference">
        <source>MissingAnalyzerReference</source>
        <target state="translated">MissingAnalyzerReference</target>
        <note />
      </trans-unit>
      <trans-unit id="Analyzer_assembly_0_depends_on_1_but_it_was_not_found_Analyzers_may_not_run_correctly_unless_the_missing_assembly_is_added_as_an_analyzer_reference_as_well">
        <source>Analyzer assembly '{0}' depends on '{1}' but it was not found. Analyzers may not run correctly unless the missing assembly is added as an analyzer reference as well.</source>
        <target state="translated">アナライザー アセンブリ '{0}' は '{1}' に依存しますが、見つかりませんでした。欠落しているアセンブリがアナライザー参照として追加されない限り、アナライザーを正常に実行できない可能性があります。</target>
        <note />
      </trans-unit>
      <trans-unit id="Suppress_diagnostics">
        <source>Suppress diagnostics</source>
        <target state="translated">診断を抑制する</target>
        <note />
      </trans-unit>
      <trans-unit id="Computing_suppressions_fix">
        <source>Computing suppressions fix...</source>
        <target state="translated">抑制の修正を計算しています...</target>
        <note />
      </trans-unit>
      <trans-unit id="Applying_suppressions_fix">
        <source>Applying suppressions fix...</source>
        <target state="translated">抑制の修正を適用しています...</target>
        <note />
      </trans-unit>
      <trans-unit id="Remove_suppressions">
        <source>Remove suppressions</source>
        <target state="translated">抑制の削除</target>
        <note />
      </trans-unit>
      <trans-unit id="Computing_remove_suppressions_fix">
        <source>Computing remove suppressions fix...</source>
        <target state="translated">抑制の削除の修正を計算しています...</target>
        <note />
      </trans-unit>
      <trans-unit id="Applying_remove_suppressions_fix">
        <source>Applying remove suppressions fix...</source>
        <target state="translated">抑制の削除の修正を適用しています...</target>
        <note />
      </trans-unit>
      <trans-unit id="This_workspace_only_supports_opening_documents_on_the_UI_thread">
        <source>This workspace only supports opening documents on the UI thread.</source>
        <target state="translated">このワークスペースでは、UI スレッドでドキュメントを開くことしかできません。</target>
        <note />
      </trans-unit>
      <trans-unit id="This_workspace_does_not_support_updating_Visual_Basic_parse_options">
        <source>This workspace does not support updating Visual Basic parse options.</source>
        <target state="translated">このワークスペースでは、Visual Basic の解析オプションの更新はサポートされていません。</target>
        <note />
      </trans-unit>
      <trans-unit id="Synchronize_0">
        <source>Synchronize {0}</source>
        <target state="translated">{0} を同期する</target>
        <note />
      </trans-unit>
      <trans-unit id="Synchronizing_with_0">
        <source>Synchronizing with {0}...</source>
        <target state="translated">{0} と同期しています...</target>
        <note />
      </trans-unit>
      <trans-unit id="Visual_Studio_has_suspended_some_advanced_features_to_improve_performance">
        <source>Visual Studio has suspended some advanced features to improve performance.</source>
        <target state="translated">Visual Studio は、パフォーマンス向上のため一部の高度な機能を中断しました。</target>
        <note />
      </trans-unit>
      <trans-unit id="Installing_0">
        <source>Installing '{0}'</source>
        <target state="translated">'{0}' をインストールしています</target>
        <note />
      </trans-unit>
      <trans-unit id="Installing_0_completed">
        <source>Installing '{0}' completed</source>
        <target state="translated">'{0}' のインストールが完了しました</target>
        <note />
      </trans-unit>
      <trans-unit id="Package_install_failed_colon_0">
        <source>Package install failed: {0}</source>
        <target state="translated">パッケージをインストールできませんでした: {0}</target>
        <note />
      </trans-unit>
      <trans-unit id="Unknown2">
        <source>&lt;Unknown&gt;</source>
        <target state="translated">&lt;不明&gt;</target>
        <note />
      </trans-unit>
      <trans-unit id="No">
        <source>No</source>
        <target state="translated">いいえ</target>
        <note />
      </trans-unit>
      <trans-unit id="Yes">
        <source>Yes</source>
        <target state="translated">はい</target>
        <note />
      </trans-unit>
      <trans-unit id="Choose_a_Symbol_Specification_and_a_Naming_Style">
        <source>Choose a Symbol Specification and a Naming Style.</source>
        <target state="translated">シンボル仕様と名前付けスタイルを選択します。</target>
        <note />
      </trans-unit>
      <trans-unit id="Enter_a_title_for_this_Naming_Rule">
        <source>Enter a title for this Naming Rule.</source>
        <target state="translated">この名前付けルールのタイトルを入力してください。</target>
        <note />
      </trans-unit>
      <trans-unit id="Enter_a_title_for_this_Naming_Style">
        <source>Enter a title for this Naming Style.</source>
        <target state="translated">この名前付けスタイルのタイトルを入力してください。</target>
        <note />
      </trans-unit>
      <trans-unit id="Enter_a_title_for_this_Symbol_Specification">
        <source>Enter a title for this Symbol Specification.</source>
        <target state="translated">このシンボル仕様のタイトルを入力してください。</target>
        <note />
      </trans-unit>
      <trans-unit id="Accessibilities_can_match_any">
        <source>Accessibilities (can match any)</source>
        <target state="translated">アクセシビリティ (任意のレベルと一致できます)</target>
        <note />
      </trans-unit>
      <trans-unit id="Capitalization_colon">
        <source>Capitalization:</source>
        <target state="translated">大文字化:</target>
        <note />
      </trans-unit>
      <trans-unit id="all_lower">
        <source>all lower</source>
        <target state="translated">すべて小文字(all lower)</target>
        <note />
      </trans-unit>
      <trans-unit id="ALL_UPPER">
        <source>ALL UPPER</source>
        <target state="translated">すべて大文字(ALL UPPER)</target>
        <note />
      </trans-unit>
      <trans-unit id="camel_Case_Name">
        <source>camel Case Name</source>
        <target state="translated">キャメル ケース名</target>
        <note />
      </trans-unit>
      <trans-unit id="First_word_upper">
        <source>First word upper</source>
        <target state="translated">先頭文字を大文字にする</target>
        <note />
      </trans-unit>
      <trans-unit id="Pascal_Case_Name">
        <source>Pascal Case Name</source>
        <target state="translated">パスカル ケース名</target>
        <note />
      </trans-unit>
      <trans-unit id="Severity_colon">
        <source>Severity:</source>
        <target state="translated">重要度:</target>
        <note />
      </trans-unit>
      <trans-unit id="Modifiers_must_match_all">
        <source>Modifiers (must match all)</source>
        <target state="translated">修飾子 (すべてと一致する必要があります)</target>
        <note />
      </trans-unit>
      <trans-unit id="Name_colon2">
        <source>Name:</source>
        <target state="translated">名前:</target>
        <note />
      </trans-unit>
      <trans-unit id="Naming_Rule">
        <source>Naming Rule</source>
        <target state="translated">名前付けルール</target>
        <note />
      </trans-unit>
      <trans-unit id="Naming_Style">
        <source>Naming Style</source>
        <target state="translated">名前付けスタイル</target>
        <note />
      </trans-unit>
      <trans-unit id="Naming_Style_colon">
        <source>Naming Style:</source>
        <target state="translated">名前付けスタイル:</target>
        <note />
      </trans-unit>
      <trans-unit id="Naming_Rules_allow_you_to_define_how_particular_sets_of_symbols_should_be_named_and_how_incorrectly_named_symbols_should_be_handled">
        <source>Naming Rules allow you to define how particular sets of symbols should be named and how incorrectly-named symbols should be handled.</source>
        <target state="translated">名前付けルールを使用すると、特定のシンボル セットの名前付け方法と、正しく名前付けされていないシンボルの処理方法を定義できます。</target>
        <note />
      </trans-unit>
      <trans-unit id="The_first_matching_top_level_Naming_Rule_is_used_by_default_when_naming_a_symbol_while_any_special_cases_are_handled_by_a_matching_child_rule">
        <source>The first matching top-level Naming Rule is used by default when naming a symbol, while any special cases are handled by a matching child rule.</source>
        <target state="translated">シンボルに名前を付けるときには、最初に一致するトップレベルの名前付けルールが既定で使用されますが、特殊なケースの場合は一致する子ルールによって処理されます。</target>
        <note />
      </trans-unit>
      <trans-unit id="Naming_Style_Title_colon">
        <source>Naming Style Title:</source>
        <target state="translated">名前付けスタイルのタイトル:</target>
        <note />
      </trans-unit>
      <trans-unit id="Parent_Rule_colon">
        <source>Parent Rule:</source>
        <target state="translated">親規則:</target>
        <note />
      </trans-unit>
      <trans-unit id="Required_Prefix_colon">
        <source>Required Prefix:</source>
        <target state="translated">必要なプレフィックス:</target>
        <note />
      </trans-unit>
      <trans-unit id="Required_Suffix_colon">
        <source>Required Suffix:</source>
        <target state="translated">必要なサフィックス:</target>
        <note />
      </trans-unit>
      <trans-unit id="Sample_Identifier_colon">
        <source>Sample Identifier:</source>
        <target state="translated">サンプル識別子:</target>
        <note />
      </trans-unit>
      <trans-unit id="Symbol_Kinds_can_match_any">
        <source>Symbol Kinds (can match any)</source>
        <target state="translated">シンボルの種類 (任意のものと一致できます)</target>
        <note />
      </trans-unit>
      <trans-unit id="Symbol_Specification">
        <source>Symbol Specification</source>
        <target state="translated">シンボル仕様</target>
        <note />
      </trans-unit>
      <trans-unit id="Symbol_Specification_colon">
        <source>Symbol Specification:</source>
        <target state="translated">シンボル仕様:</target>
        <note />
      </trans-unit>
      <trans-unit id="Symbol_Specification_Title_colon">
        <source>Symbol Specification Title:</source>
        <target state="translated">シンボル仕様のタイトル:</target>
        <note />
      </trans-unit>
      <trans-unit id="Word_Separator_colon">
        <source>Word Separator:</source>
        <target state="translated">単語の区切り記号:</target>
        <note />
      </trans-unit>
      <trans-unit id="example">
        <source>example</source>
        <target state="translated">例</target>
        <note>IdentifierWord_Example and IdentifierWord_Identifier are combined (with prefixes, suffixes, and word separators) into an example identifier name in the NamingStyle UI.</note>
      </trans-unit>
      <trans-unit id="identifier">
        <source>identifier</source>
        <target state="translated">識別子</target>
        <note>IdentifierWord_Example and IdentifierWord_Identifier are combined (with prefixes, suffixes, and word separators) into an example identifier name in the NamingStyle UI.</note>
      </trans-unit>
      <trans-unit id="Install_0">
        <source>Install '{0}'</source>
        <target state="translated">'{0}' をインストールする</target>
        <note />
      </trans-unit>
      <trans-unit id="Uninstalling_0">
        <source>Uninstalling '{0}'</source>
        <target state="translated">'{0}' アンインストールしています</target>
        <note />
      </trans-unit>
      <trans-unit id="Uninstalling_0_completed">
        <source>Uninstalling '{0}' completed</source>
        <target state="translated">'{0}' のアンインストールが完了しました</target>
        <note />
      </trans-unit>
      <trans-unit id="Uninstall_0">
        <source>Uninstall '{0}'</source>
        <target state="translated">'{0}' をアンインストールする</target>
        <note />
      </trans-unit>
      <trans-unit id="Package_uninstall_failed_colon_0">
        <source>Package uninstall failed: {0}</source>
        <target state="translated">パッケージをアンインストールできませんでした: {0}</target>
        <note />
      </trans-unit>
      <trans-unit id="Error_encountered_while_loading_the_project_Some_project_features_such_as_full_solution_analysis_for_the_failed_project_and_projects_that_depend_on_it_have_been_disabled">
        <source>Error encountered while loading the project. Some project features, such as full solution analysis for the failed project and projects that depend on it, have been disabled.</source>
        <target state="translated">プロジェクトの読み込み中にエラーが発生しました。失敗したプロジェクトとそれに依存するプロジェクトの完全なソリューション解析など、一部のプロジェクト機能が使用できなくなりました。</target>
        <note />
      </trans-unit>
      <trans-unit id="Project_loading_failed">
        <source>Project loading failed.</source>
        <target state="translated">プロジェクトの読み込みに失敗しました。</target>
        <note />
      </trans-unit>
      <trans-unit id="To_see_what_caused_the_issue_please_try_below_1_Close_Visual_Studio_long_paragraph_follows">
        <source>To see what caused the issue, please try below.

1. Close Visual Studio
2. Open a Visual Studio Developer Command Prompt
3. Set environment variable “TraceDesignTime” to true (set TraceDesignTime=true)
4. Delete .vs directory/.suo file
5. Restart VS from the command prompt you set the environment variable (devenv)
6. Open the solution
7. Check '{0}' and look for the failed tasks (FAILED)</source>
        <target state="translated">この問題の原因を確認するには、次をお試しください。

1. Visual Studio を閉じる
2. Visual Studio 開発者コマンド プロンプトを開く
3. 環境変数 "TraceDesignTime" を true に設定する (set TraceDesignTime=true)
4. .vs directory/.suo ファイルを削除する
5. 環境変数 (devenv) を設定したコマンド プロンプトから VS を再起動する
6. ソリューションを開く
7. '{0}' を確認し、失敗したタスク (FAILED) を探す</target>
        <note />
      </trans-unit>
      <trans-unit id="Additional_information_colon">
        <source>Additional information:</source>
        <target state="translated">追加情報:</target>
        <note />
      </trans-unit>
      <trans-unit id="Installing_0_failed_Additional_information_colon_1">
        <source>Installing '{0}' failed.

Additional information: {1}</source>
        <target state="translated">'{0}' をインストールできませんでした。

追加情報: {1}</target>
        <note />
      </trans-unit>
      <trans-unit id="Uninstalling_0_failed_Additional_information_colon_1">
        <source>Uninstalling '{0}' failed.

Additional information: {1}</source>
        <target state="translated">'{0}' をアンインストールできませんでした。

追加情報: {1}</target>
        <note />
      </trans-unit>
      <trans-unit id="Move_0_below_1">
        <source>Move {0} below {1}</source>
        <target state="translated">{0} を {1} の下に移動する</target>
        <note>{0} and {1} are parameter descriptions</note>
      </trans-unit>
      <trans-unit id="Move_0_above_1">
        <source>Move {0} above {1}</source>
        <target state="translated">{0} を {1} の上に移動する</target>
        <note>{0} and {1} are parameter descriptions</note>
      </trans-unit>
      <trans-unit id="Remove_0">
        <source>Remove {0}</source>
        <target state="translated">{0} の削除</target>
        <note>{0} is a parameter description</note>
      </trans-unit>
      <trans-unit id="Restore_0">
        <source>Restore {0}</source>
        <target state="translated">{0} を復元する</target>
        <note>{0} is a parameter description</note>
      </trans-unit>
      <trans-unit id="Re_enable">
        <source>Re-enable</source>
        <target state="translated">再有効化</target>
        <note />
      </trans-unit>
      <trans-unit id="Learn_more">
        <source>Learn more</source>
        <target state="translated">詳細を表示</target>
        <note />
      </trans-unit>
      <trans-unit id="Prefer_framework_type">
        <source>Prefer framework type</source>
        <target state="translated">フレームワークの型を優先する</target>
        <note />
      </trans-unit>
      <trans-unit id="Prefer_predefined_type">
        <source>Prefer predefined type</source>
        <target state="translated">定義済みの型を優先する</target>
        <note />
      </trans-unit>
      <trans-unit id="Copy_to_Clipboard">
        <source>Copy to Clipboard</source>
        <target state="translated">クリップボードにコピー</target>
        <note />
      </trans-unit>
      <trans-unit id="Close">
        <source>Close</source>
        <target state="translated">閉じる</target>
        <note />
      </trans-unit>
      <trans-unit id="Unknown_parameters">
        <source>&lt;Unknown Parameters&gt;</source>
        <target state="translated">&lt;不明なパラメーター&gt;</target>
        <note />
      </trans-unit>
      <trans-unit id="End_of_inner_exception_stack">
        <source>--- End of inner exception stack trace ---</source>
        <target state="translated">--- 内部例外のスタック トレースの終わり ---</target>
        <note />
      </trans-unit>
      <trans-unit id="For_locals_parameters_and_members">
        <source>For locals, parameters and members</source>
        <target state="translated">ローカル、パラメーター、メンバーの場合</target>
        <note />
      </trans-unit>
      <trans-unit id="For_member_access_expressions">
        <source>For member access expressions</source>
        <target state="translated">メンバー アクセス式の場合</target>
        <note />
      </trans-unit>
      <trans-unit id="Prefer_object_initializer">
        <source>Prefer object initializer</source>
        <target state="translated">オブジェクト初期化子を優先する</target>
        <note />
      </trans-unit>
      <trans-unit id="Expression_preferences_colon">
        <source>Expression preferences:</source>
        <target state="translated">式の優先順位:</target>
        <note />
      </trans-unit>
      <trans-unit id="Block_Structure_Guides">
        <source>Block Structure Guides</source>
        <target state="translated">ブロック構造のガイド</target>
        <note />
      </trans-unit>
      <trans-unit id="Outlining">
        <source>Outlining</source>
        <target state="translated">アウトライン</target>
        <note />
      </trans-unit>
      <trans-unit id="Show_guides_for_code_level_constructs">
        <source>Show guides for code level constructs</source>
        <target state="translated">コード レベルのコンストラクトのガイドを表示する</target>
        <note />
      </trans-unit>
      <trans-unit id="Show_guides_for_comments_and_preprocessor_regions">
        <source>Show guides for comments and preprocessor regions</source>
        <target state="translated">コメントとプリプロセッサ領域のガイドを表示する</target>
        <note />
      </trans-unit>
      <trans-unit id="Show_guides_for_declaration_level_constructs">
        <source>Show guides for declaration level constructs</source>
        <target state="translated">宣言レベルのコンストラクトのガイドを表示する</target>
        <note />
      </trans-unit>
      <trans-unit id="Show_outlining_for_code_level_constructs">
        <source>Show outlining for code level constructs</source>
        <target state="translated">コード レベルのコンストラクトのアウトラインを表示する</target>
        <note />
      </trans-unit>
      <trans-unit id="Show_outlining_for_comments_and_preprocessor_regions">
        <source>Show outlining for comments and preprocessor regions</source>
        <target state="translated">コメントとプリプロセッサ領域のアウトラインを表示する</target>
        <note />
      </trans-unit>
      <trans-unit id="Show_outlining_for_declaration_level_constructs">
        <source>Show outlining for declaration level constructs</source>
        <target state="translated">宣言レベルのコンストラクトのアウトラインを表示する</target>
        <note />
      </trans-unit>
      <trans-unit id="Variable_preferences_colon">
        <source>Variable preferences:</source>
        <target state="translated">変数の優先順位:</target>
        <note />
      </trans-unit>
      <trans-unit id="Prefer_inlined_variable_declaration">
        <source>Prefer inlined variable declaration</source>
        <target state="translated">インライン変数宣言を優先する</target>
        <note />
      </trans-unit>
      <trans-unit id="Use_expression_body_for_methods">
        <source>Use expression body for methods</source>
        <target state="translated">メソッドに式本体を使用する</target>
        <note />
      </trans-unit>
      <trans-unit id="Code_block_preferences_colon">
        <source>Code block preferences:</source>
        <target state="translated">コード ブロックの優先順位:</target>
        <note />
      </trans-unit>
      <trans-unit id="Use_expression_body_for_accessors">
        <source>Use expression body for accessors</source>
        <target state="translated">アクセサーに式本体を使用する</target>
        <note />
      </trans-unit>
      <trans-unit id="Use_expression_body_for_constructors">
        <source>Use expression body for constructors</source>
        <target state="translated">コンストラクターに式本体を使用する</target>
        <note />
      </trans-unit>
      <trans-unit id="Use_expression_body_for_indexers">
        <source>Use expression body for indexers</source>
        <target state="translated">インデクサーに式本体を使用する</target>
        <note />
      </trans-unit>
      <trans-unit id="Use_expression_body_for_operators">
        <source>Use expression body for operators</source>
        <target state="translated">オペレーターに式本体を使用する</target>
        <note />
      </trans-unit>
      <trans-unit id="Use_expression_body_for_properties">
        <source>Use expression body for properties</source>
        <target state="translated">プロパティに式本体を使用する</target>
        <note />
      </trans-unit>
      <trans-unit id="Some_naming_rules_are_incomplete_Please_complete_or_remove_them">
        <source>Some naming rules are incomplete. Please complete or remove them.</source>
        <target state="translated">一部の名前付けルールが不完全です。不完全なルールを完成させるか削除してください。</target>
        <note />
      </trans-unit>
      <trans-unit id="Manage_specifications">
        <source>Manage specifications</source>
        <target state="translated">仕様の管理</target>
        <note />
      </trans-unit>
      <trans-unit id="Reorder">
        <source>Reorder</source>
        <target state="translated">並べ替え</target>
        <note />
      </trans-unit>
      <trans-unit id="Severity">
        <source>Severity</source>
        <target state="translated">重要度</target>
        <note />
      </trans-unit>
      <trans-unit id="Specification">
        <source>Specification</source>
        <target state="translated">仕様</target>
        <note />
      </trans-unit>
      <trans-unit id="Required_Style">
        <source>Required Style</source>
        <target state="translated">必要なスタイル</target>
        <note />
      </trans-unit>
      <trans-unit id="This_item_cannot_be_deleted_because_it_is_used_by_an_existing_Naming_Rule">
        <source>This item cannot be deleted because it is used by an existing Naming Rule.</source>
        <target state="translated">このアイテムは既存の名前付けルールで使用されているため、削除できませんでした。</target>
        <note />
      </trans-unit>
      <trans-unit id="Prefer_collection_initializer">
        <source>Prefer collection initializer</source>
        <target state="translated">コレクション初期化子を優先する</target>
        <note />
      </trans-unit>
      <trans-unit id="Prefer_coalesce_expression">
        <source>Prefer coalesce expression</source>
        <target state="translated">合体式を優先する</target>
        <note />
      </trans-unit>
      <trans-unit id="Collapse_regions_when_collapsing_to_definitions">
        <source>Collapse #regions when collapsing to definitions</source>
        <target state="translated">定義を折りたたむときに #regions を折りたたむ</target>
        <note />
      </trans-unit>
      <trans-unit id="Prefer_null_propagation">
        <source>Prefer null propagation</source>
        <target state="translated">null 値の反映を優先する</target>
        <note />
      </trans-unit>
      <trans-unit id="Prefer_explicit_tuple_name">
        <source>Prefer explicit tuple name</source>
        <target state="translated">明示的なタプル名を優先します</target>
        <note />
      </trans-unit>
      <trans-unit id="Description">
        <source>Description</source>
        <target state="translated">説明</target>
        <note />
      </trans-unit>
      <trans-unit id="Preference">
        <source>Preference</source>
        <target state="translated">優先順位</target>
        <note />
      </trans-unit>
      <trans-unit id="Implement_Interface_or_Abstract_Class">
        <source>Implement Interface or Abstract Class</source>
        <target state="translated">インターフェイスまたは抽象クラスの実装</target>
        <note />
      </trans-unit>
      <trans-unit id="For_a_given_symbol_only_the_topmost_rule_with_a_matching_Specification_will_be_applied_Violation_of_that_rules_Required_Style_will_be_reported_at_the_chosen_Severity_level">
        <source>For a given symbol, only the topmost rule with a matching 'Specification' will be applied. Violation of that rule's 'Required Style' will be reported at the chosen 'Severity' level.</source>
        <target state="translated">指定されたシンボルには、一致する '仕様' を含む最上位のルールのみが適用されます。そのルールの '必要なスタイル' の違反は、選択した '重要度' レベルで報告されます。</target>
        <note />
      </trans-unit>
      <trans-unit id="at_the_end">
        <source>at the end</source>
        <target state="translated">末尾</target>
        <note />
      </trans-unit>
      <trans-unit id="When_inserting_properties_events_and_methods_place_them">
        <source>When inserting properties, events and methods, place them:</source>
        <target state="translated">プロパティ、イベント、メソッドを挿入する際には、次の場所に挿入します:</target>
        <note />
      </trans-unit>
      <trans-unit id="with_other_members_of_the_same_kind">
        <source>with other members of the same kind</source>
        <target state="translated">同じ種類の他のメンバーと共に</target>
        <note />
      </trans-unit>
      <trans-unit id="Prefer_braces">
        <source>Prefer braces</source>
        <target state="translated">波かっこを優先します</target>
        <note />
      </trans-unit>
      <trans-unit id="Over_colon">
        <source>Over:</source>
        <target state="translated">非優先:</target>
        <note />
      </trans-unit>
      <trans-unit id="Prefer_colon">
        <source>Prefer:</source>
        <target state="translated">優先:</target>
        <note />
      </trans-unit>
      <trans-unit id="or">
        <source>or</source>
        <target state="translated">または</target>
        <note />
      </trans-unit>
      <trans-unit id="built_in_types">
        <source>built-in types</source>
        <target state="translated">組み込み型</target>
        <note />
      </trans-unit>
      <trans-unit id="everywhere_else">
        <source>everywhere else</source>
        <target state="translated">他のすべての場所</target>
        <note />
      </trans-unit>
      <trans-unit id="type_is_apparent_from_assignment_expression">
        <source>type is apparent from assignment expression</source>
        <target state="translated">型は代入式から明確</target>
        <note />
      </trans-unit>
      <trans-unit id="Get_help_for_0">
        <source>Get help for '{0}'</source>
        <target state="translated">'{0}' のヘルプの表示</target>
        <note />
      </trans-unit>
      <trans-unit id="Get_help_for_0_from_Bing">
        <source>Get help for '{0}' from Bing</source>
        <target state="translated">Bing から '{0}' のヘルプを表示します</target>
        <note />
      </trans-unit>
      <trans-unit id="Move_down">
        <source>Move down</source>
        <target state="translated">下へ移動</target>
        <note />
      </trans-unit>
      <trans-unit id="Move_up">
        <source>Move up</source>
        <target state="translated">上へ移動</target>
        <note />
      </trans-unit>
      <trans-unit id="Remove">
        <source>Remove</source>
        <target state="translated">削除</target>
        <note />
      </trans-unit>
      <trans-unit id="Pick_members">
        <source>Pick members</source>
        <target state="translated">メンバーの選択</target>
        <note />
      </trans-unit>
      <trans-unit id="Unfortunately_a_process_used_by_Visual_Studio_has_encountered_an_unrecoverable_error_We_recommend_saving_your_work_and_then_closing_and_restarting_Visual_Studio">
        <source>Unfortunately, a process used by Visual Studio has encountered an unrecoverable error.  We recommend saving your work, and then closing and restarting Visual Studio.</source>
        <target state="translated">Visual Studio で使用されたプロセスで、修復不可能なエラーが発生しました。作業内容を保存してから Visual Studio を終了し、再起動してください。</target>
        <note />
      </trans-unit>
      <trans-unit id="Add_a_symbol_specification">
        <source>Add a symbol specification</source>
        <target state="translated">シンボル仕様の追加</target>
        <note />
      </trans-unit>
      <trans-unit id="Remove_symbol_specification">
        <source>Remove symbol specification</source>
        <target state="translated">シンボル仕様の削除</target>
        <note />
      </trans-unit>
      <trans-unit id="Add_item">
        <source>Add item</source>
        <target state="translated">項目の追加</target>
        <note />
      </trans-unit>
      <trans-unit id="Edit_item">
        <source>Edit item</source>
        <target state="translated">項目の編集</target>
        <note />
      </trans-unit>
      <trans-unit id="Remove_item">
        <source>Remove item</source>
        <target state="translated">項目の削除</target>
        <note />
      </trans-unit>
      <trans-unit id="Add_a_naming_rule">
        <source>Add a naming rule</source>
        <target state="translated">名前付けルールの追加</target>
        <note />
      </trans-unit>
      <trans-unit id="Remove_naming_rule">
        <source>Remove naming rule</source>
        <target state="translated">名前付けルールの削除</target>
        <note />
      </trans-unit>
      <trans-unit id="VisualStudioWorkspace_TryApplyChanges_cannot_be_called_from_a_background_thread">
        <source>VisualStudioWorkspace.TryApplyChanges cannot be called from a background thread.</source>
        <target state="translated">VisualStudioWorkspace.TryApplyChanges をバックグラウンド スレッドから呼び出すことはできません。</target>
        <note />
      </trans-unit>
      <trans-unit id="prefer_throwing_properties">
        <source>prefer throwing properties</source>
        <target state="translated">スロー プロパティを優先する</target>
        <note />
      </trans-unit>
      <trans-unit id="When_generating_properties">
        <source>When generating properties:</source>
        <target state="translated">プロパティの生成時:</target>
        <note />
      </trans-unit>
      <trans-unit id="Options">
        <source>Options</source>
        <target state="translated">オプション</target>
        <note />
      </trans-unit>
      <trans-unit id="Never_show_this_again">
        <source>Never show this again</source>
        <target state="translated">今後は表示しない</target>
        <note />
      </trans-unit>
      <trans-unit id="Prefer_simple_default_expression">
        <source>Prefer simple 'default' expression</source>
        <target state="translated">単純な 'default' 式を優先する</target>
        <note />
      </trans-unit>
      <trans-unit id="Prefer_inferred_tuple_names">
        <source>Prefer inferred tuple element names</source>
        <target state="translated">推定されたタプル要素の名前を優先します</target>
        <note />
      </trans-unit>
      <trans-unit id="Prefer_inferred_anonymous_type_member_names">
        <source>Prefer inferred anonymous type member names</source>
        <target state="translated">推定された匿名型のメンバー名を優先します</target>
        <note />
      </trans-unit>
      <trans-unit id="Preview_pane">
        <source>Preview pane</source>
        <target state="translated">プレビュー ウィンドウ</target>
        <note />
      </trans-unit>
      <trans-unit id="Analysis">
        <source>Analysis</source>
        <target state="translated">解析</target>
        <note />
      </trans-unit>
      <trans-unit id="Fade_out_unreachable_code">
        <source>Fade out unreachable code</source>
        <target state="translated">到達できないコードをフェードアウトします</target>
        <note />
      </trans-unit>
      <trans-unit id="Fading">
        <source>Fading</source>
        <target state="translated">フェード</target>
        <note />
      </trans-unit>
      <trans-unit id="Prefer_local_function_over_anonymous_function">
        <source>Prefer local function over anonymous function</source>
        <target state="translated">匿名関数よりローカル関数を優先します</target>
        <note />
      </trans-unit>
      <trans-unit id="Prefer_deconstructed_variable_declaration">
        <source>Prefer deconstructed variable declaration</source>
        <target state="translated">分解された変数宣言を優先する</target>
        <note />
      </trans-unit>
      <trans-unit id="External_reference_found">
        <source>External reference found</source>
        <target state="translated">外部参照が見つかりました</target>
        <note />
      </trans-unit>
      <trans-unit id="No_references_found_to_0">
        <source>No references found to '{0}'</source>
        <target state="translated">'{0}' の参照は見つかりませんでした</target>
        <note />
      </trans-unit>
      <trans-unit id="Search_found_no_results">
        <source>Search found no results</source>
        <target state="translated">一致する検索結果はありません</target>
        <note />
      </trans-unit>
      <trans-unit id="analyzer_Prefer_auto_properties">
        <source>Prefer auto properties</source>
        <target state="translated">自動プロパティを優先する</target>
        <note />
      </trans-unit>
      <trans-unit id="codegen_prefer_auto_properties">
        <source>prefer auto properties</source>
        <target state="translated">自動プロパティを優先する</target>
        <note />
      </trans-unit>
      <trans-unit id="ModuleHasBeenUnloaded">
        <source>Module has been unloaded.</source>
        <target state="translated">モジュールがアンロードされました。</target>
        <note />
      </trans-unit>
      <trans-unit id="Enable_navigation_to_decompiled_sources">
        <source>Enable navigation to decompiled sources (experimental)</source>
        <target state="translated">逆コンパイルされたソースへのナビゲーションを有効にする (試験段階)</target>
        <note />
      </trans-unit>
      <trans-unit id="Decompiler_Legal_Notice_Message">
        <source>IMPORTANT: Visual Studio includes decompiling functionality (“Decompiler”) that enables reproducing source code from binary code. By accessing and using the Decompiler, you agree to the Visual Studio license terms and the terms for the Decompiler below. If you do not agree with these combined terms, do not access or use the Decompiler.

You acknowledge that binary code and source code might be protected by copyright and trademark laws.  Before using the Decompiler on any binary code, you need to first:
(i) confirm that the license terms governing your use of the binary code do not contain a provision which prohibits you from decompiling the software; or
(ii) obtain permission to decompile the binary code from the owner of the software.

Your use of the Decompiler is optional.  Microsoft is not responsible and disclaims all liability for your use of the Decompiler that violates any laws or any software license terms which prohibit decompiling of the software.

I agree to all of the foregoing:</source>
        <target state="translated">重要: Visual Studio には、逆コンパイル機能 (“デコンパイラ”) が含まれています。これは、バイナリ コードからのソース コードの再生成を可能にする機能です。デコンパイラにアクセスしてこれを使用することで、Visual Studio のライセンス条項とデコンパイラに関する以下の条項に同意したことになります。ここでまとめられている条項に同意しない場合は、デコンパイラへのアクセスも使用も行わないでください。

バイナリ コードとソース コードが著作権と商標に関する法律によって保護されている可能性があることに同意します。バイナリ コードに対してデコンパイラを使用する前に、次のことを行う必要があります:
(i) バイナリ コードの使用を管理するライセンス条項にソフトウェアのデコンパイルを禁止する規定が含まれていないことを確認する。または
(ii) バイナリ コードをデコンパイルするための許可をソフトウェアの所有者から取得する。

デコンパイラの使用は任意です。ソフトウェアの逆コンパイルを禁止する法律またはソフトウェア ライセンス条項に違反するデコンパイラの使用に関して、Microsoft は一切責任を負わず、一切保証いたしません。

上記の内容にすべて同意します:</target>
        <note />
      </trans-unit>
      <trans-unit id="Decompiler_Legal_Notice_Title">
        <source>Decompiler Legal Notice</source>
        <target state="translated">デコンパイラの法的通知</target>
        <note />
      </trans-unit>
      <trans-unit id="Code_style_header_use_editor_config">
        <source>Your .editorconfig file might override the local settings configured on this page which only apply to your machine. To configure these settings to travel with your solution use EditorConfig files. More info</source>
        <target state="translated">このページに構成されているローカル設定 (ご使用のマシンにのみ適用される) が .editorconfig ファイルによって上書きされる可能性があります。これらの設定をソリューション全体に適用するよう構成するには、EditorConfig ファイルを使用します。詳細情報</target>
        <note />
      </trans-unit>
      <trans-unit id="Sync_Class_View">
        <source>Sync Class View</source>
        <target state="translated">クラス ビューの同期</target>
        <note />
      </trans-unit>
      <trans-unit id="Analyzing_0">
        <source>Analyzing '{0}'</source>
        <target state="translated">'{0}' の分析</target>
        <note />
      </trans-unit>
      <trans-unit id="Manage_naming_styles">
        <source>Manage naming styles</source>
        <target state="translated">名前付けスタイルを管理する</target>
        <note />
      </trans-unit>
      <trans-unit id="Prefer_conditional_expression_over_if_with_assignments">
        <source>Prefer conditional expression over 'if' with assignments</source>
        <target state="translated">代入のある 'if' より条件式を優先する</target>
        <note />
      </trans-unit>
      <trans-unit id="Prefer_conditional_expression_over_if_with_returns">
        <source>Prefer conditional expression over 'if' with returns</source>
        <target state="translated">戻り値のある 'if' より条件式を優先する</target>
        <note />
      </trans-unit>
    </body>
  </file>
</xliff><|MERGE_RESOLUTION|>--- conflicted
+++ resolved
@@ -189,11 +189,7 @@
       </trans-unit>
       <trans-unit id="Display_inline_parameter_name_hints">
         <source>Disp_lay inline parameter name hints</source>
-<<<<<<< HEAD
-        <target state="new">Disp_lay inline parameter name hints</target>
-=======
         <target state="needs-review-translation">インライン パラメーター名のヒントを表示する (_L)</target>
->>>>>>> d87d3bd6
         <note />
       </trans-unit>
       <trans-unit id="Display_inline_type_hints">
