﻿<?xml version="1.0" encoding="utf-8"?>
<xliff xmlns="urn:oasis:names:tc:xliff:document:1.2" xmlns:xsi="http://www.w3.org/2001/XMLSchema-instance" version="1.2" xsi:schemaLocation="urn:oasis:names:tc:xliff:document:1.2 xliff-core-1.2-transitional.xsd">
  <file datatype="xml" source-language="en" target-language="pt-BR" original="../ServicesVSResources.resx">
    <body>
      <trans-unit id="A_new_editorconfig_file_was_detected_at_the_root_of_your_solution_Would_you_like_to_make_it_a_solution_item">
        <source>A new .editorconfig file was detected at the root of your solution. Would you like to make it a solution item?</source>
        <target state="translated">Um novo arquivo .editorconfig foi detectado na raiz da sua solução. Deseja torná-lo um item de solução?</target>
        <note />
      </trans-unit>
      <trans-unit id="A_new_namespace_will_be_created">
        <source>A new namespace will be created</source>
        <target state="translated">Um namespace será criado</target>
        <note />
      </trans-unit>
      <trans-unit id="A_type_and_name_must_be_provided">
        <source>A type and name must be provided.</source>
        <target state="translated">Um tipo e um nome precisam ser fornecidos.</target>
        <note />
      </trans-unit>
      <trans-unit id="Add">
        <source>_Add</source>
        <target state="translated">_Adicionar</target>
        <note>Adding an element to a list</note>
      </trans-unit>
      <trans-unit id="Add_Parameter">
        <source>Add Parameter</source>
        <target state="translated">Adicionar Parâmetro</target>
        <note />
      </trans-unit>
      <trans-unit id="Add_to_current_file">
        <source>Add to _current file</source>
        <target state="translated">Adicionar ao _arquivo atual</target>
        <note />
      </trans-unit>
      <trans-unit id="Added_Parameter">
        <source>Added parameter.</source>
        <target state="translated">Parâmetro adicionado.</target>
        <note />
      </trans-unit>
      <trans-unit id="Additional_changes_are_needed_to_complete_the_refactoring_Review_changes_below">
        <source>Additional changes are needed to complete the refactoring. Review changes below.</source>
        <target state="translated">Alterações adicionais são necessárias para concluir a refatoração. Revise as alterações abaixo.</target>
        <note />
      </trans-unit>
      <trans-unit id="All_methods">
        <source>All methods</source>
        <target state="translated">Todos os métodos</target>
        <note />
      </trans-unit>
      <trans-unit id="All_sources">
        <source>All sources</source>
        <target state="translated">Todas as fontes</target>
        <note />
      </trans-unit>
      <trans-unit id="Allow_colon">
        <source>Allow:</source>
        <target state="translated">Permitir:</target>
        <note />
      </trans-unit>
      <trans-unit id="Always_for_clarity">
        <source>Always for clarity</source>
        <target state="translated">Sempre para esclarecimento</target>
        <note />
      </trans-unit>
      <trans-unit id="Apply_0_keymapping_scheme">
        <source>Apply '{0}' keymapping scheme</source>
        <target state="translated">Aplicar esquema de mapeamento de teclas '{0}'</target>
        <note />
      </trans-unit>
      <trans-unit id="Avoid_expression_statements_that_implicitly_ignore_value">
        <source>Avoid expression statements that implicitly ignore value</source>
        <target state="translated">Evitar instruções de expressão que implicitamente ignoram valor</target>
        <note />
      </trans-unit>
      <trans-unit id="Avoid_unused_parameters">
        <source>Avoid unused parameters</source>
        <target state="translated">Evitar parâmetros não utilizados</target>
        <note />
      </trans-unit>
      <trans-unit id="Avoid_unused_value_assignments">
        <source>Avoid unused value assignments</source>
        <target state="translated">Evitar atribuições de valor não utilizadas</target>
        <note />
      </trans-unit>
      <trans-unit id="Back">
        <source>Back</source>
        <target state="translated">Voltar</target>
        <note />
      </trans-unit>
      <trans-unit id="Background_analysis_scope_colon">
        <source>Background analysis scope:</source>
        <target state="translated">Escopo da análise em segundo plano:</target>
        <note />
      </trans-unit>
      <trans-unit id="Bitness32">
        <source>32-bit</source>
        <target state="new">32-bit</target>
        <note />
      </trans-unit>
      <trans-unit id="Bitness64">
        <source>64-bit</source>
        <target state="new">64-bit</target>
        <note />
      </trans-unit>
      <trans-unit id="Build_plus_live_analysis_NuGet_package">
        <source>Build + live analysis (NuGet package)</source>
        <target state="translated">Build + análise em tempo real (pacote NuGet)</target>
        <note />
      </trans-unit>
      <trans-unit id="CSharp_Visual_Basic_Language_Server_Client">
        <source>C#/Visual Basic Language Server Client</source>
        <target state="translated">Cliente do Servidor de Linguagem C#/Visual Basic</target>
        <note />
      </trans-unit>
      <trans-unit id="Calculating_dependents">
        <source>Calculating dependents...</source>
        <target state="translated">Calculando dependentes...</target>
        <note />
      </trans-unit>
      <trans-unit id="Call_site_value">
        <source>Call site value:</source>
        <target state="translated">Chamar valor do site:</target>
        <note />
      </trans-unit>
      <trans-unit id="Callsite">
        <source>Call site</source>
        <target state="translated">Chamar site</target>
        <note />
      </trans-unit>
      <trans-unit id="Code_analysis_completed_for_0">
        <source>Code analysis completed for '{0}'.</source>
        <target state="translated">Análise de código concluída para '{0}'.</target>
        <note />
      </trans-unit>
      <trans-unit id="Code_analysis_completed_for_Solution">
        <source>Code analysis completed for Solution.</source>
        <target state="translated">Análise de código concluída para a Solução.</target>
        <note />
      </trans-unit>
      <trans-unit id="Code_analysis_terminated_before_completion_for_0">
        <source>Code analysis terminated before completion for '{0}'.</source>
        <target state="translated">Análise de código terminada antes da conclusão para '{0}'.</target>
        <note />
      </trans-unit>
      <trans-unit id="Code_analysis_terminated_before_completion_for_Solution">
        <source>Code analysis terminated before completion for Solution.</source>
        <target state="translated">Análise de código terminada antes da conclusão da Solução.</target>
        <note />
      </trans-unit>
      <trans-unit id="Colorize_regular_expressions">
        <source>Colorize regular expressions</source>
        <target state="translated">Colorir expressões regulares</target>
        <note />
      </trans-unit>
      <trans-unit id="Containing_member">
        <source>Containing Member</source>
        <target state="translated">Contendo Membro</target>
        <note />
      </trans-unit>
      <trans-unit id="Containing_type">
        <source>Containing Type</source>
        <target state="translated">Contendo Tipo</target>
        <note />
      </trans-unit>
      <trans-unit id="Current_document">
        <source>Current document</source>
        <target state="translated">Documento atual</target>
        <note />
      </trans-unit>
      <trans-unit id="Current_parameter">
        <source>Current parameter</source>
        <target state="new">Current parameter</target>
        <note />
      </trans-unit>
      <trans-unit id="Display_inline_parameter_name_hints">
        <source>Disp_lay inline parameter name hints (experimental)</source>
        <target state="new">Disp_lay inline parameter name hints (experimental)</target>
        <note />
      </trans-unit>
      <trans-unit id="Edit">
        <source>_Edit</source>
        <target state="translated">_Editar</target>
        <note />
      </trans-unit>
      <trans-unit id="Edit_0">
        <source>Edit {0}</source>
        <target state="translated">Editar {0}</target>
        <note>{0} is a parameter description</note>
      </trans-unit>
      <trans-unit id="Editor_Color_Scheme">
        <source>Editor Color Scheme</source>
        <target state="translated">Esquema de Cores do Editor</target>
        <note />
      </trans-unit>
      <trans-unit id="Editor_color_scheme_options_are_only_available_when_using_a_color_theme_bundled_with_Visual_Studio_The_color_theme_can_be_configured_from_the_Environment_General_options_page">
        <source>Editor color scheme options are only available when using a color theme bundled with Visual Studio. The color theme can be configured from the Environment &gt; General options page.</source>
        <target state="translated">As opções do esquema de cores do editor estão disponíveis somente ao usar um tema de cores agrupado com Visual Studio. O tema de cores pode ser configurado na página Ambiente &gt; Opções gerais.</target>
        <note />
      </trans-unit>
      <trans-unit id="Element_is_not_valid">
        <source>Element is not valid.</source>
        <target state="translated">O elemento é inválido.</target>
        <note />
      </trans-unit>
      <trans-unit id="Enter_a_call_site_value_or_choose_a_different_value_injection_kind">
        <source>Enter a call site value or choose a different value injection kind</source>
        <target state="translated">Insira um valor de site de chamada ou escolha um tipo de injeção de valor diferente</target>
        <note />
      </trans-unit>
      <trans-unit id="Entire_repository">
        <source>Entire repository</source>
        <target state="translated">Repositório inteiro</target>
        <note />
      </trans-unit>
      <trans-unit id="Entire_solution">
        <source>Entire solution</source>
        <target state="translated">Solução Inteira</target>
        <note />
      </trans-unit>
      <trans-unit id="Evaluating_0_tasks_in_queue">
        <source>Evaluating ({0} tasks in queue)</source>
        <target state="translated">Avaliando ({0} tarefas na fila)</target>
        <note />
      </trans-unit>
      <trans-unit id="Finish">
        <source>Finish</source>
        <target state="translated">Concluir</target>
        <note />
      </trans-unit>
      <trans-unit id="Generate_dot_editorconfig_file_from_settings">
        <source>Generate .editorconfig file from settings</source>
        <target state="translated">Gerar o arquivo .editorconfig das configurações</target>
        <note />
      </trans-unit>
      <trans-unit id="Highlight_related_components_under_cursor">
        <source>Highlight related components under cursor</source>
        <target state="translated">Realçar componentes relacionados usando o cursor</target>
        <note />
      </trans-unit>
      <trans-unit id="In_other_operators">
        <source>In other operators</source>
        <target state="translated">Em outros operadores</target>
        <note />
      </trans-unit>
      <trans-unit id="Index">
        <source>Index</source>
        <target state="translated">Índice</target>
        <note>Index of parameter in original signature</note>
      </trans-unit>
      <trans-unit id="Infer_from_context">
        <source>Infer from context</source>
        <target state="translated">Inferir do contexto</target>
        <note />
      </trans-unit>
      <trans-unit id="Indexed_in_organization">
        <source>Indexed in organization</source>
        <target state="translated">Indexado na organização</target>
        <note />
      </trans-unit>
      <trans-unit id="Indexed_in_repo">
        <source>Indexed in repo</source>
        <target state="translated">Indexado no repositório</target>
        <note />
      </trans-unit>
      <trans-unit id="Inserting_call_site_value_0">
        <source>Inserting call site value '{0}'</source>
        <target state="translated">Inserindo o valor do site de chamada '{0}'</target>
        <note />
      </trans-unit>
      <trans-unit id="Install_Microsoft_recommended_Roslyn_analyzers_which_provide_additional_diagnostics_and_fixes_for_common_API_design_security_performance_and_reliability_issues">
        <source>Install Microsoft-recommended Roslyn analyzers, which provide additional diagnostics and fixes for common API design, security, performance, and reliability issues</source>
        <target state="translated">Instale os analisadores Roslyn recomendados pela Microsoft, que fornecem diagnósticos adicionais e correções para problemas comuns de confiabilidade, desempenho, segurança e design de API</target>
        <note />
      </trans-unit>
      <trans-unit id="Interface_cannot_have_field">
        <source>Interface cannot have field.</source>
        <target state="translated">A interface não pode ter campo.</target>
        <note />
      </trans-unit>
      <trans-unit id="IntroduceUndefinedTodoVariables">
        <source>Introduce undefined TODO variables</source>
        <target state="translated">Introduzir variáveis de TODO indefinidas</target>
        <note>"TODO" is an indicator that more work should be done at the location where the TODO is inserted</note>
      </trans-unit>
      <trans-unit id="Item_origin">
        <source>Item origin</source>
        <target state="translated">Origem do item</target>
        <note />
      </trans-unit>
      <trans-unit id="Keep_all_parentheses_in_colon">
        <source>Keep all parentheses in:</source>
        <target state="translated">Mantenha todos os parênteses em:</target>
        <note />
      </trans-unit>
      <trans-unit id="Kind">
        <source>Kind</source>
        <target state="translated">Tipo</target>
        <note />
      </trans-unit>
      <trans-unit id="Live_Share_CSharp_Visual_Basic_Language_Server_Client">
        <source>Live Share C#/Visual Basic Language Server Client</source>
        <target state="translated">Cliente do Servidor de Linguagem C#/Visual Basic do Live Share</target>
        <note>'Live Share' is a product name and does not need to be localized.</note>
      </trans-unit>
      <trans-unit id="Live_analysis_VSIX_extension">
        <source>Live analysis (VSIX extension)</source>
        <target state="translated">Análise em tempo real (extensão do VSIX)</target>
        <note />
      </trans-unit>
      <trans-unit id="Loaded_items">
        <source>Loaded items</source>
        <target state="translated">Itens carregados</target>
        <note />
      </trans-unit>
      <trans-unit id="Loaded_solution">
        <source>Loaded solution</source>
        <target state="translated">Solução carregada</target>
        <note />
      </trans-unit>
      <trans-unit id="Local">
        <source>Local</source>
        <target state="translated">Local</target>
        <note />
      </trans-unit>
      <trans-unit id="Local_metadata">
        <source>Local metadata</source>
        <target state="translated">Metadados locais</target>
        <note />
      </trans-unit>
      <trans-unit id="Make_0_abstract">
        <source>Make '{0}' abstract</source>
        <target state="translated">Fazer '{0}' abstrato</target>
        <note />
      </trans-unit>
      <trans-unit id="Make_abstract">
        <source>Make abstract</source>
        <target state="translated">Fazer abstrato</target>
        <note />
      </trans-unit>
      <trans-unit id="Members">
        <source>Members</source>
        <target state="translated">Membros</target>
        <note />
      </trans-unit>
      <trans-unit id="Modifier_preferences_colon">
        <source>Modifier preferences:</source>
        <target state="translated">Preferências do modificador:</target>
        <note />
      </trans-unit>
      <trans-unit id="Move_to_namespace">
        <source>Move to Namespace</source>
        <target state="translated">Mover para o Namespace</target>
        <note />
      </trans-unit>
      <trans-unit id="Namespace">
        <source>Namespace</source>
        <target state="translated">Namespace</target>
        <note />
      </trans-unit>
      <trans-unit id="Namespace_0">
        <source>Namespace: '{0}'</source>
        <target state="translated">Namespace: '{0}'</target>
        <note />
      </trans-unit>
      <trans-unit id="NamingSpecification_CSharp_Class">
        <source>class</source>
        <target state="new">class</target>
        <note>{Locked} This string can be found under "Tools | Options | Text Editor | C# | Code Style | Naming | Manage Specifications | + | Symbol kinds". All of the "NamingSpecification_CSharp_*" strings represent language constructs, and some of them are also actual keywords (including this one).</note>
      </trans-unit>
      <trans-unit id="NamingSpecification_CSharp_Delegate">
        <source>delegate</source>
        <target state="new">delegate</target>
        <note>{Locked} This string can be found under "Tools | Options | Text Editor | C# | Code Style | Naming | Manage Specifications | + | Symbol kinds". All of the "NamingSpecification_CSharp_*" strings represent language constructs, and some of them are also actual keywords (including this one).</note>
      </trans-unit>
      <trans-unit id="NamingSpecification_CSharp_Enum">
        <source>enum</source>
        <target state="new">enum</target>
        <note>{Locked} This string can be found under "Tools | Options | Text Editor | C# | Code Style | Naming | Manage Specifications | + | Symbol kinds". All of the "NamingSpecification_CSharp_*" strings represent language constructs, and some of them are also actual keywords (including this one).</note>
      </trans-unit>
      <trans-unit id="NamingSpecification_CSharp_Event">
        <source>event</source>
        <target state="new">event</target>
        <note>{Locked} This string can be found under "Tools | Options | Text Editor | C# | Code Style | Naming | Manage Specifications | + | Symbol kinds". All of the "NamingSpecification_CSharp_*" strings represent language constructs, and some of them are also actual keywords (including this one).</note>
      </trans-unit>
      <trans-unit id="NamingSpecification_CSharp_Field">
        <source>field</source>
        <target state="translated">Campo</target>
        <note>This string can be found under "Tools | Options | Text Editor | C# | Code Style | Naming | Manage Specifications | + | Symbol kinds". All of the "NamingSpecification_CSharp_*" strings represent language constructs, and some of them are also actual keywords (NOT this one). Refers to the C# programming language concept of a "field" (which stores data).</note>
      </trans-unit>
      <trans-unit id="NamingSpecification_CSharp_Interface">
        <source>interface</source>
        <target state="new">interface</target>
        <note>{Locked} This string can be found under "Tools | Options | Text Editor | C# | Code Style | Naming | Manage Specifications | + | Symbol kinds". All of the "NamingSpecification_CSharp_*" strings represent language constructs, and some of them are also actual keywords (including this one).</note>
      </trans-unit>
      <trans-unit id="NamingSpecification_CSharp_Local">
        <source>local</source>
        <target state="translated">local</target>
        <note>This string can be found under "Tools | Options | Text Editor | C# | Code Style | Naming | Manage Specifications | + | Symbol kinds". All of the "NamingSpecification_CSharp_*" strings represent language constructs, and some of them are also actual keywords (NOT this one). Refers to the C# language concept of a "local variable".</note>
      </trans-unit>
      <trans-unit id="NamingSpecification_CSharp_LocalFunction">
        <source>local function</source>
        <target state="translated">função local</target>
        <note>This string can be found under "Tools | Options | Text Editor | C# | Code Style | Naming | Manage Specifications | + | Symbol kinds". All of the "NamingSpecification_CSharp_*" strings represent language constructs, and some of them are also actual keywords (NOT this one). Refers to the C# language concept of a "local function" that exists locally within another function.</note>
      </trans-unit>
      <trans-unit id="NamingSpecification_CSharp_Method">
        <source>method</source>
        <target state="translated">método</target>
        <note>This string can be found under "Tools | Options | Text Editor | C# | Code Style | Naming | Manage Specifications | + | Symbol kinds". All of the "NamingSpecification_CSharp_*" strings represent language constructs, and some of them are also actual keywords (NOT this one). Refers to the C# language concept of a "method" that can be called by other code.</note>
      </trans-unit>
      <trans-unit id="NamingSpecification_CSharp_Namespace">
        <source>namespace</source>
        <target state="new">namespace</target>
        <note>{Locked} This string can be found under "Tools | Options | Text Editor | C# | Code Style | Naming | Manage Specifications | + | Symbol kinds". All of the "NamingSpecification_CSharp_*" strings represent language constructs, and some of them are also actual keywords (including this one).</note>
      </trans-unit>
      <trans-unit id="NamingSpecification_CSharp_Parameter">
        <source>parameter</source>
        <target state="translated">parâmetro</target>
        <note>This string can be found under "Tools | Options | Text Editor | C# | Code Style | Naming | Manage Specifications | + | Symbol kinds". All of the "NamingSpecification_CSharp_*" strings represent language constructs, and some of them are also actual keywords (NOT this one). Refers to the C# language concept of a "parameter" being passed to a method.</note>
      </trans-unit>
      <trans-unit id="NamingSpecification_CSharp_Property">
        <source>property</source>
        <target state="translated">Propriedade.</target>
        <note>This string can be found under "Tools | Options | Text Editor | C# | Code Style | Naming | Manage Specifications | + | Symbol kinds". All of the "NamingSpecification_CSharp_*" strings represent language constructs, and some of them are also actual keywords (NOT this one). Refers to the C# language concept of a "property" (which allows for the retrieval of data).</note>
      </trans-unit>
      <trans-unit id="NamingSpecification_CSharp_Struct">
        <source>struct</source>
        <target state="new">struct</target>
        <note>{Locked} This string can be found under "Tools | Options | Text Editor | C# | Code Style | Naming | Manage Specifications | + | Symbol kinds". All of the "NamingSpecification_CSharp_*" strings represent language constructs, and some of them are also actual keywords (including this one).</note>
      </trans-unit>
      <trans-unit id="NamingSpecification_CSharp_TypeParameter">
        <source>type parameter</source>
        <target state="translated">parâmetro de tipo</target>
        <note>This string can be found under "Tools | Options | Text Editor | C# | Code Style | Naming | Manage Specifications | + | Symbol kinds". All of the "NamingSpecification_CSharp_*" strings represent language constructs, and some of them are also actual keywords (NOT this one). Refers to the C# language concept of a "type parameter".</note>
      </trans-unit>
      <trans-unit id="NamingSpecification_VisualBasic_Class">
        <source>Class</source>
        <target state="new">Class</target>
        <note>{Locked} This string can be found under "Tools | Options | Text Editor | Basic | Code Style | Naming | Manage Specifications | + | Symbol kinds". All of the "NamingSpecification_VisualBasic_*" strings represent language constructs, and some of them are also actual keywords (including this one).</note>
      </trans-unit>
      <trans-unit id="NamingSpecification_VisualBasic_Delegate">
        <source>Delegate</source>
        <target state="new">Delegate</target>
        <note>{Locked} This string can be found under "Tools | Options | Text Editor | Basic | Code Style | Naming | Manage Specifications | + | Symbol kinds". All of the "NamingSpecification_VisualBasic_*" strings represent language constructs, and some of them are also actual keywords (including this one).</note>
      </trans-unit>
      <trans-unit id="NamingSpecification_VisualBasic_Enum">
        <source>Enum</source>
        <target state="new">Enum</target>
        <note>{Locked} This string can be found under "Tools | Options | Text Editor | Basic | Code Style | Naming | Manage Specifications | + | Symbol kinds". All of the "NamingSpecification_VisualBasic_*" strings represent language constructs, and some of them are also actual keywords (including this one).</note>
      </trans-unit>
      <trans-unit id="NamingSpecification_VisualBasic_Event">
        <source>Event</source>
        <target state="new">Event</target>
        <note>{Locked} This string can be found under "Tools | Options | Text Editor | Basic | Code Style | Naming | Manage Specifications | + | Symbol kinds". All of the "NamingSpecification_VisualBasic_*" strings represent language constructs, and some of them are also actual keywords (including this one).</note>
      </trans-unit>
      <trans-unit id="NamingSpecification_VisualBasic_Field">
        <source>Field</source>
        <target state="translated">Campo</target>
        <note>This string can be found under "Tools | Options | Text Editor | Basic | Code Style | Naming | Manage Specifications | + | Symbol kinds". All of the "NamingSpecification_VisualBasic_*" strings represent language constructs, and some of them are also actual keywords (NOT this one). Refers to the Visual Basic language concept of a "field" (which stores data).</note>
      </trans-unit>
      <trans-unit id="NamingSpecification_VisualBasic_Interface">
        <source>Interface</source>
        <target state="new">Interface</target>
        <note>{Locked} This string can be found under "Tools | Options | Text Editor | Basic | Code Style | Naming | Manage Specifications | + | Symbol kinds". All of the "NamingSpecification_VisualBasic_*" strings represent language constructs, and some of them are also actual keywords (including this one).</note>
      </trans-unit>
      <trans-unit id="NamingSpecification_VisualBasic_Local">
        <source>Local</source>
        <target state="translated">Local</target>
        <note>This string can be found under "Tools | Options | Text Editor | Basic | Code Style | Naming | Manage Specifications | + | Symbol kinds". All of the "NamingSpecification_VisualBasic_*" strings represent language constructs, and some of them are also actual keywords (NOT this one). Refers to the Visual Basic language concept of a "local variable".</note>
      </trans-unit>
      <trans-unit id="NamingSpecification_VisualBasic_Method">
        <source>Method</source>
        <target state="translated">método</target>
        <note>This string can be found under "Tools | Options | Text Editor | Basic | Code Style | Naming | Manage Specifications | + | Symbol kinds". All of the "NamingSpecification_VisualBasic_*" strings represent language constructs, and some of them are also actual keywords (NOT this one). Refers to the Visual Basic language concept of a "method".</note>
      </trans-unit>
      <trans-unit id="NamingSpecification_VisualBasic_Module">
        <source>Module</source>
        <target state="new">Module</target>
        <note>{Locked} This string can be found under "Tools | Options | Text Editor | Basic | Code Style | Naming | Manage Specifications | + | Symbol kinds". All of the "NamingSpecification_VisualBasic_*" strings represent language constructs, and some of them are also actual keywords (including this one).</note>
      </trans-unit>
      <trans-unit id="NamingSpecification_VisualBasic_Namespace">
        <source>Namespace</source>
        <target state="new">Namespace</target>
        <note>{Locked} This string can be found under "Tools | Options | Text Editor | Basic | Code Style | Naming | Manage Specifications | + | Symbol kinds". All of the "NamingSpecification_VisualBasic_*" strings represent language constructs, and some of them are also actual keywords (including this one).</note>
      </trans-unit>
      <trans-unit id="NamingSpecification_VisualBasic_Parameter">
        <source>Parameter</source>
        <target state="translated">Parâmetro</target>
        <note>This string can be found under "Tools | Options | Text Editor | Basic | Code Style | Naming | Manage Specifications | + | Symbol kinds". All of the "NamingSpecification_VisualBasic_*" strings represent language constructs, and some of them are also actual keywords (NOT this one). Refers to the Visual Basic language concept of a "parameter" which can be passed to a method.</note>
      </trans-unit>
      <trans-unit id="NamingSpecification_VisualBasic_Property">
        <source>Property</source>
        <target state="new">Property</target>
        <note>{Locked} This string can be found under "Tools | Options | Text Editor | Basic | Code Style | Naming | Manage Specifications | + | Symbol kinds". All of the "NamingSpecification_VisualBasic_*" strings represent language constructs, and some of them are also actual keywords (including this one).</note>
      </trans-unit>
      <trans-unit id="NamingSpecification_VisualBasic_Structure">
        <source>Structure</source>
        <target state="new">Structure</target>
        <note>{Locked} This string can be found under "Tools | Options | Text Editor | Basic | Code Style | Naming | Manage Specifications | + | Symbol kinds". All of the "NamingSpecification_VisualBasic_*" strings represent language constructs, and some of them are also actual keywords (including this one).</note>
      </trans-unit>
      <trans-unit id="NamingSpecification_VisualBasic_TypeParameter">
        <source>Type Parameter</source>
        <target state="translated">Parâmetro de Tipo</target>
        <note>This string can be found under "Tools | Options | Text Editor | Basic | Code Style | Naming | Manage Specifications | + | Symbol kinds". All of the "NamingSpecification_VisualBasic_*" strings represent language constructs, and some of them are also actual keywords (NOT this one). Refers to the Visual Basic language concept of a "type parameter".</note>
      </trans-unit>
      <trans-unit id="Naming_rules">
        <source>Naming rules</source>
        <target state="translated">Regras de nomenclatura</target>
        <note />
      </trans-unit>
      <trans-unit id="Never_if_unnecessary">
        <source>Never if unnecessary</source>
        <target state="translated">Nunca se desnecessário</target>
        <note />
      </trans-unit>
      <trans-unit id="Non_public_methods">
        <source>Non-public methods</source>
        <target state="translated">Métodos não públicos</target>
        <note />
      </trans-unit>
      <trans-unit id="None">
        <source>None</source>
        <target state="translated">NENHUM</target>
        <note />
      </trans-unit>
      <trans-unit id="Omit_only_for_optional_parameters">
        <source>Omit (only for optional parameters)</source>
        <target state="translated">Omitir (somente para parâmetros opcionais)</target>
        <note />
      </trans-unit>
      <trans-unit id="Open_documents">
        <source>Open documents</source>
        <target state="translated">Abrir documentos</target>
        <note />
      </trans-unit>
      <trans-unit id="Optional_parameters_must_provide_a_default_value">
        <source>Optional parameters must provide a default value</source>
        <target state="translated">Os parâmetros opcionais precisam especificar um valor padrão</target>
        <note />
      </trans-unit>
      <trans-unit id="Optional_with_default_value_colon">
        <source>Optional with default value:</source>
        <target state="translated">Opcional com o valor padrão:</target>
        <note />
      </trans-unit>
      <trans-unit id="Other">
        <source>Others</source>
        <target state="translated">Outros</target>
        <note />
      </trans-unit>
      <trans-unit id="Parameter_Details">
        <source>Parameter Details</source>
        <target state="translated">Detalhes do Parâmetro</target>
        <note />
      </trans-unit>
      <trans-unit id="Parameter_Name">
        <source>Parameter name:</source>
        <target state="translated">Nome do parâmetro:</target>
        <note />
      </trans-unit>
      <trans-unit id="Parameter_information">
        <source>Parameter information</source>
        <target state="translated">Informações do parâmetro</target>
        <note />
      </trans-unit>
      <trans-unit id="Parameter_kind">
        <source>Parameter kind</source>
        <target state="translated">Tipo de parâmetro</target>
        <note />
      </trans-unit>
      <trans-unit id="Parameter_name_contains_invalid_characters">
        <source>Parameter name contains invalid character(s).</source>
        <target state="translated">O nome do parâmetro contém caracteres inválidos.</target>
        <note />
      </trans-unit>
      <trans-unit id="Parameter_preferences_colon">
        <source>Parameter preferences:</source>
        <target state="translated">Preferências de parâmetro:</target>
        <note />
      </trans-unit>
      <trans-unit id="Parameter_type_contains_invalid_characters">
        <source>Parameter type contains invalid character(s).</source>
        <target state="translated">O tipo de parâmetro contém caracteres inválidos.</target>
        <note />
      </trans-unit>
      <trans-unit id="Parentheses_preferences_colon">
        <source>Parentheses preferences:</source>
        <target state="translated">Preferências de parênteses:</target>
        <note />
      </trans-unit>
      <trans-unit id="Paused_0_tasks_in_queue">
        <source>Paused ({0} tasks in queue)</source>
        <target state="translated">Em pausa ({0} tarefas na fila)</target>
        <note />
      </trans-unit>
      <trans-unit id="Please_enter_a_type_name">
        <source>Please enter a type name</source>
        <target state="translated">Insira um nome de tipo</target>
        <note>"Type" is the programming language concept</note>
      </trans-unit>
      <trans-unit id="Prefer_System_HashCode_in_GetHashCode">
        <source>Prefer 'System.HashCode' in 'GetHashCode'</source>
        <target state="translated">Prefira 'System.HashCode' em 'GetHashCode'</target>
        <note />
      </trans-unit>
      <trans-unit id="Prefer_compound_assignments">
        <source>Prefer compound assignments</source>
        <target state="translated">Preferir atribuições de compostos</target>
        <note />
      </trans-unit>
      <trans-unit id="Prefer_index_operator">
        <source>Prefer index operator</source>
        <target state="translated">Preferir operador de índice</target>
        <note />
      </trans-unit>
      <trans-unit id="Prefer_range_operator">
        <source>Prefer range operator</source>
        <target state="translated">Preferir operador de intervalo</target>
        <note />
      </trans-unit>
      <trans-unit id="Prefer_readonly_fields">
        <source>Prefer readonly fields</source>
        <target state="translated">Preferir campos readonly</target>
        <note />
      </trans-unit>
      <trans-unit id="Prefer_simple_using_statement">
        <source>Prefer simple 'using' statement</source>
        <target state="translated">Preferir a instrução 'using' simples</target>
        <note />
      </trans-unit>
      <trans-unit id="Prefer_simplified_boolean_expressions">
        <source>Prefer simplified boolean expressions</source>
        <target state="translated">Preferir expressões boolianas simplificadas</target>
        <note />
      </trans-unit>
      <trans-unit id="Prefer_static_local_functions">
        <source>Prefer static local functions</source>
        <target state="translated">Preferir as funções locais estáticas</target>
        <note />
      </trans-unit>
      <trans-unit id="Pull_Members_Up">
        <source>Pull Members Up</source>
        <target state="translated">Levantar os membros</target>
        <note />
      </trans-unit>
      <trans-unit id="Razor_CSharp_Language_Server_Client">
        <source>Razor C# Language Server Client</source>
        <target state="translated">Cliente do Servidor de Linguagem C# do Razor</target>
        <note />
      </trans-unit>
      <trans-unit id="Regular_Expressions">
        <source>Regular Expressions</source>
        <target state="translated">Expressões regulares</target>
        <note />
      </trans-unit>
      <trans-unit id="Rename_0_to_1">
        <source>Rename {0} to {1}</source>
        <target state="translated">Renomear {0} para {1}</target>
        <note />
      </trans-unit>
      <trans-unit id="Report_invalid_regular_expressions">
        <source>Report invalid regular expressions</source>
        <target state="translated">Relatar expressões regulares inválidas</target>
        <note />
      </trans-unit>
      <trans-unit id="Repository">
        <source>Repository</source>
        <target state="translated">Repositório</target>
        <note />
      </trans-unit>
      <trans-unit id="Required">
        <source>Required</source>
        <target state="translated">Necessário</target>
        <note />
      </trans-unit>
      <trans-unit id="Requires_System_HashCode_be_present_in_project">
        <source>Requires 'System.HashCode' be present in project</source>
        <target state="translated">Requer que 'System.HashCode' esteja presente no projeto</target>
        <note />
      </trans-unit>
      <trans-unit id="Reset_Visual_Studio_default_keymapping">
        <source>Reset Visual Studio default keymapping</source>
        <target state="translated">Redefinir mapeamento de teclas padrão do Visual Studio</target>
        <note />
      </trans-unit>
      <trans-unit id="Review_Changes">
        <source>Review Changes</source>
        <target state="translated">Revisar alterações</target>
        <note />
      </trans-unit>
      <trans-unit id="Run_Code_Analysis_on_0">
        <source>Run Code Analysis on {0}</source>
        <target state="translated">Executar Análise de Código em {0}</target>
        <note />
      </trans-unit>
      <trans-unit id="Running_code_analysis_for_0">
        <source>Running code analysis for '{0}'...</source>
        <target state="translated">Executando a análise de código para '{0}'...</target>
        <note />
      </trans-unit>
      <trans-unit id="Running_code_analysis_for_Solution">
        <source>Running code analysis for Solution...</source>
        <target state="translated">Executando a análise de código para a Solução...</target>
        <note />
      </trans-unit>
      <trans-unit id="Running_low_priority_background_processes">
        <source>Running low priority background processes</source>
        <target state="translated">Executando processos de baixa prioridade em segundo plano</target>
        <note />
      </trans-unit>
      <trans-unit id="Save_dot_editorconfig_file">
        <source>Save .editorconfig file</source>
        <target state="translated">Salvar arquivo .editorconfig</target>
        <note />
      </trans-unit>
      <trans-unit id="Select_destination">
        <source>Select destination</source>
        <target state="translated">Selecionar destino</target>
        <note />
      </trans-unit>
      <trans-unit id="Select_Dependents">
        <source>Select _Dependents</source>
        <target state="translated">Selecionar _Dependentes</target>
        <note />
      </trans-unit>
      <trans-unit id="Select_Public">
        <source>Select _Public</source>
        <target state="translated">Selecionar _Público</target>
        <note />
      </trans-unit>
      <trans-unit id="Select_destination_and_members_to_pull_up">
        <source>Select destination and members to pull up.</source>
        <target state="translated">Selecionar o destino e os membros a serem exibidos.</target>
        <note />
      </trans-unit>
      <trans-unit id="Select_destination_colon">
        <source>Select destination:</source>
        <target state="translated">Selecionar destino:</target>
        <note />
      </trans-unit>
      <trans-unit id="Select_member">
        <source>Select member</source>
        <target state="translated">Selecionar membro</target>
        <note />
      </trans-unit>
      <trans-unit id="Select_members_colon">
        <source>Select members:</source>
        <target state="translated">Selecionar membros:</target>
        <note />
      </trans-unit>
      <trans-unit id="Show_completion_list">
        <source>Show completion list</source>
        <target state="translated">Mostrar a lista de conclusão</target>
        <note />
      </trans-unit>
      <trans-unit id="Some_color_scheme_colors_are_being_overridden_by_changes_made_in_the_Environment_Fonts_and_Colors_options_page_Choose_Use_Defaults_in_the_Fonts_and_Colors_page_to_revert_all_customizations">
        <source>Some color scheme colors are being overridden by changes made in the Environment &gt; Fonts and Colors options page. Choose `Use Defaults` in the Fonts and Colors page to revert all customizations.</source>
        <target state="translated">Algumas cores do esquema de cores estão sendo substituídas pelas alterações feitas na página de Ambiente &gt; Opções de Fontes e Cores. Escolha 'Usar Padrões' na página Fontes e Cores para reverter todas as personalizações.</target>
        <note />
      </trans-unit>
      <trans-unit id="Target_Namespace_colon">
        <source>Target Namespace:</source>
        <target state="translated">Namespace de Destino:</target>
        <note />
      </trans-unit>
      <trans-unit id="This_is_an_invalid_namespace">
        <source>This is an invalid namespace</source>
        <target state="translated">Este é um namespace inválido</target>
        <note />
      </trans-unit>
      <trans-unit id="Type_Name">
        <source>Type name:</source>
        <target state="translated">Nome do tipo:</target>
        <note />
      </trans-unit>
      <trans-unit id="Type_name_has_a_syntax_error">
        <source>Type name has a syntax error</source>
        <target state="translated">O nome do Tipo tem um erro de sintaxe</target>
        <note>"Type" is the programming language concept</note>
      </trans-unit>
      <trans-unit id="Type_name_is_not_recognized">
        <source>Type name is not recognized</source>
        <target state="translated">O nome do Tipo não é reconhecido</target>
        <note>"Type" is the programming language concept</note>
      </trans-unit>
      <trans-unit id="Type_name_is_recognized">
        <source>Type name is recognized</source>
        <target state="translated">O nome do Tipo é reconhecido</target>
        <note>"Type" is the programming language concept</note>
      </trans-unit>
      <trans-unit id="Unused_value_is_explicitly_assigned_to_an_unused_local">
        <source>Unused value is explicitly assigned to an unused local</source>
        <target state="translated">O valor não utilizado é explicitamente atribuído a um local não utilizado</target>
        <note />
      </trans-unit>
      <trans-unit id="Unused_value_is_explicitly_assigned_to_discard">
        <source>Unused value is explicitly assigned to discard</source>
        <target state="translated">O valor não utilizado é explicitamente atribuído ao descarte</target>
        <note />
      </trans-unit>
      <trans-unit id="Updating_severity">
        <source>Updating severity</source>
        <target state="translated">Atualizando a severidade</target>
        <note />
      </trans-unit>
<<<<<<< HEAD
      <trans-unit id="Use_64_bit_process_for_code_analysis_requires_restart">
        <source>Use 64-bit process for code analysis (requires restart)</source>
        <target state="new">Use 64-bit process for code analysis (requires restart)</target>
        <note />
      </trans-unit>
      <trans-unit id="Use_editorconfig_compatibility_mode">
        <source>Use .editorconfig compatibility mode (requires restart)</source>
        <target state="translated">Usar o modo de compatibilidade .editorconfig (exige reinicialização)</target>
        <note />
      </trans-unit>
=======
>>>>>>> bbfee62c
      <trans-unit id="Use_expression_body_for_lambdas">
        <source>Use expression body for lambdas</source>
        <target state="translated">Usar o corpo da expressão para lambdas</target>
        <note />
      </trans-unit>
      <trans-unit id="Use_expression_body_for_local_functions">
        <source>Use expression body for local functions</source>
        <target state="translated">Usar o corpo da expressão para funções locais</target>
        <note />
      </trans-unit>
      <trans-unit id="Use_named_argument">
        <source>Use named argument</source>
        <target state="translated">Usar argumento nomeado</target>
        <note>"argument" is a programming term for a value passed to a function</note>
      </trans-unit>
      <trans-unit id="Value_assigned_here_is_never_used">
        <source>Value assigned here is never used</source>
        <target state="translated">O valor atribuído aqui nunca é usado</target>
        <note />
      </trans-unit>
      <trans-unit id="Value_colon">
        <source>Value:</source>
        <target state="translated">Valor:</target>
        <note />
      </trans-unit>
      <trans-unit id="Value_returned_by_invocation_is_implicitly_ignored">
        <source>Value returned by invocation is implicitly ignored</source>
        <target state="translated">O valor retornado por chamada é implicitamente ignorado</target>
        <note />
      </trans-unit>
      <trans-unit id="Value_to_inject_at_call_sites">
        <source>Value to inject at call sites</source>
        <target state="translated">Valor a ser injetado nos sites de chamada</target>
        <note />
      </trans-unit>
      <trans-unit id="Visual_Studio_2017">
        <source>Visual Studio 2017</source>
        <target state="translated">Visual Studio 2017</target>
        <note />
      </trans-unit>
      <trans-unit id="Visual_Studio_2019">
        <source>Visual Studio 2019</source>
        <target state="translated">Visual Studio 2019</target>
        <note />
      </trans-unit>
      <trans-unit id="Warning_colon_duplicate_parameter_name">
        <source>Warning: duplicate parameter name</source>
        <target state="translated">Aviso: nome de parâmetro duplicado</target>
        <note />
      </trans-unit>
      <trans-unit id="Warning_colon_type_does_not_bind">
        <source>Warning: type does not bind</source>
        <target state="translated">Aviso: o tipo não se associa</target>
        <note />
      </trans-unit>
      <trans-unit id="We_notice_you_suspended_0_Reset_keymappings_to_continue_to_navigate_and_refactor">
        <source>We notice you suspended '{0}'. Reset keymappings to continue to navigate and refactor.</source>
        <target state="translated">Notamos que você suspendeu '{0}'. Redefina os mapeamentos de teclas para continuar a navegar e refatorar.</target>
        <note />
      </trans-unit>
      <trans-unit id="This_workspace_does_not_support_updating_Visual_Basic_compilation_options">
        <source>This workspace does not support updating Visual Basic compilation options.</source>
        <target state="translated">Este workspace não é compatível com a atualização das opções de compilação do Visual Basic.</target>
        <note />
      </trans-unit>
      <trans-unit id="You_must_change_the_signature">
        <source>You must change the signature</source>
        <target state="translated">Você precisa alterar a assinatura</target>
        <note>"signature" here means the definition of a method</note>
      </trans-unit>
      <trans-unit id="You_must_select_at_least_one_member">
        <source>You must select at least one member.</source>
        <target state="translated">Você deve selecionar pelo menos um membro.</target>
        <note />
      </trans-unit>
      <trans-unit id="Interface_name_conflicts_with_an_existing_type_name">
        <source>Interface name conflicts with an existing type name.</source>
        <target state="translated">O nome da interface conflita com um nome de tipo existente.</target>
        <note />
      </trans-unit>
      <trans-unit id="Interface_name_is_not_a_valid_0_identifier">
        <source>Interface name is not a valid {0} identifier.</source>
        <target state="translated">O nome da interface não é um identificador {0} válido.</target>
        <note />
      </trans-unit>
      <trans-unit id="Illegal_characters_in_path">
        <source>Illegal characters in path.</source>
        <target state="translated">O caminho contém caracteres inválidos.</target>
        <note />
      </trans-unit>
      <trans-unit id="File_name_must_have_the_0_extension">
        <source>File name must have the "{0}" extension.</source>
        <target state="translated">O nome do arquivo deve ter a extensão "{0}".</target>
        <note />
      </trans-unit>
      <trans-unit id="Debugger">
        <source>Debugger</source>
        <target state="translated">Depurador</target>
        <note />
      </trans-unit>
      <trans-unit id="Determining_breakpoint_location">
        <source>Determining breakpoint location...</source>
        <target state="translated">Determinando a localização do ponto de interrupção...</target>
        <note />
      </trans-unit>
      <trans-unit id="Determining_autos">
        <source>Determining autos...</source>
        <target state="translated">Determinando autos...</target>
        <note />
      </trans-unit>
      <trans-unit id="Resolving_breakpoint_location">
        <source>Resolving breakpoint location...</source>
        <target state="translated">Resolvendo a localização do ponto de interrupção...</target>
        <note />
      </trans-unit>
      <trans-unit id="Validating_breakpoint_location">
        <source>Validating breakpoint location...</source>
        <target state="translated">Validando localização do ponto de interrupção...</target>
        <note />
      </trans-unit>
      <trans-unit id="Getting_DataTip_text">
        <source>Getting DataTip text...</source>
        <target state="translated">Obtendo texto DataTip...</target>
        <note />
      </trans-unit>
      <trans-unit id="Preview_unavailable">
        <source>Preview unavailable</source>
        <target state="translated">Visualização não disponível</target>
        <note />
      </trans-unit>
      <trans-unit id="Overrides_">
        <source>Overrides</source>
        <target state="translated">Substitui</target>
        <note />
      </trans-unit>
      <trans-unit id="Overridden_By">
        <source>Overridden By</source>
        <target state="translated">Substituído por</target>
        <note />
      </trans-unit>
      <trans-unit id="Inherits_">
        <source>Inherits</source>
        <target state="translated">Herda</target>
        <note />
      </trans-unit>
      <trans-unit id="Inherited_By">
        <source>Inherited By</source>
        <target state="translated">Herdado por</target>
        <note />
      </trans-unit>
      <trans-unit id="Implements_">
        <source>Implements</source>
        <target state="translated">Implementos</target>
        <note />
      </trans-unit>
      <trans-unit id="Implemented_By">
        <source>Implemented By</source>
        <target state="translated">Implementado por</target>
        <note />
      </trans-unit>
      <trans-unit id="Maximum_number_of_documents_are_open">
        <source>Maximum number of documents are open.</source>
        <target state="translated">Número máximo de documentos abertos.</target>
        <note />
      </trans-unit>
      <trans-unit id="Failed_to_create_document_in_miscellaneous_files_project">
        <source>Failed to create document in miscellaneous files project.</source>
        <target state="translated">Falha ao criar o documento no projeto arquivos diversos.</target>
        <note />
      </trans-unit>
      <trans-unit id="Invalid_access">
        <source>Invalid access.</source>
        <target state="translated">Acesso inválido.</target>
        <note />
      </trans-unit>
      <trans-unit id="The_following_references_were_not_found_0_Please_locate_and_add_them_manually">
        <source>The following references were not found. {0}Please locate and add them manually.</source>
        <target state="translated">As referências a seguir não foram encontradas. {0}Localize e adicione-as manualmente.</target>
        <note />
      </trans-unit>
      <trans-unit id="End_position_must_be_start_position">
        <source>End position must be &gt;= start position</source>
        <target state="translated">A posição final deve ser &gt;= posição inicial</target>
        <note />
      </trans-unit>
      <trans-unit id="Not_a_valid_value">
        <source>Not a valid value</source>
        <target state="translated">O valor não é válido</target>
        <note />
      </trans-unit>
      <trans-unit id="_0_will_be_changed_to_abstract">
        <source>'{0}' will be changed to abstract.</source>
        <target state="translated">'{0}' será alterado para abstrato.</target>
        <note />
      </trans-unit>
      <trans-unit id="_0_will_be_changed_to_non_static">
        <source>'{0}' will be changed to non-static.</source>
        <target state="translated">'{0}' será alterado para não estático.</target>
        <note />
      </trans-unit>
      <trans-unit id="_0_will_be_changed_to_public">
        <source>'{0}' will be changed to public.</source>
        <target state="translated">'{0}' será alterado para público.</target>
        <note />
      </trans-unit>
      <trans-unit id="given_workspace_doesn_t_support_undo">
        <source>given workspace doesn't support undo</source>
        <target state="translated">o workspace fornecido não dá suporte a desfazer</target>
        <note />
      </trans-unit>
      <trans-unit id="Add_a_reference_to_0">
        <source>Add a reference to '{0}'</source>
        <target state="translated">Adicionar uma referência a '{0}'</target>
        <note />
      </trans-unit>
      <trans-unit id="Event_type_is_invalid">
        <source>Event type is invalid</source>
        <target state="translated">O tipo de evento é inválido</target>
        <note />
      </trans-unit>
      <trans-unit id="Can_t_find_where_to_insert_member">
        <source>Can't find where to insert member</source>
        <target state="translated">Não é possível encontrar onde inserir o membro</target>
        <note />
      </trans-unit>
      <trans-unit id="Can_t_rename_other_elements">
        <source>Can't rename 'other' elements</source>
        <target state="translated">Não é possível renomear 'outros' elementos</target>
        <note />
      </trans-unit>
      <trans-unit id="Unknown_rename_type">
        <source>Unknown rename type</source>
        <target state="translated">Tipo de renomeação desconhecido</target>
        <note />
      </trans-unit>
      <trans-unit id="IDs_are_not_supported_for_this_symbol_type">
        <source>IDs are not supported for this symbol type.</source>
        <target state="translated">Este tipo de símbolo não dá suporte a IDs.</target>
        <note />
      </trans-unit>
      <trans-unit id="Can_t_create_a_node_id_for_this_symbol_kind_colon_0">
        <source>Can't create a node id for this symbol kind: '{0}'</source>
        <target state="translated">Não é possível criar uma ID de nó para esse tipo de símbolo: '{0}'</target>
        <note />
      </trans-unit>
      <trans-unit id="Project_References">
        <source>Project References</source>
        <target state="translated">Referências do Projeto</target>
        <note />
      </trans-unit>
      <trans-unit id="Base_Types">
        <source>Base Types</source>
        <target state="translated">Tipos Base</target>
        <note />
      </trans-unit>
      <trans-unit id="Miscellaneous_Files">
        <source>Miscellaneous Files</source>
        <target state="translated">Arquivos Diversos</target>
        <note />
      </trans-unit>
      <trans-unit id="Could_not_find_project_0">
        <source>Could not find project '{0}'</source>
        <target state="translated">Não foi possível encontrar o projeto '{0}'</target>
        <note />
      </trans-unit>
      <trans-unit id="Could_not_find_location_of_folder_on_disk">
        <source>Could not find location of folder on disk</source>
        <target state="translated">Não foi possível encontrar o local da pasta no disco</target>
        <note />
      </trans-unit>
      <trans-unit id="Assembly">
        <source>Assembly </source>
        <target state="translated">Assembly </target>
        <note />
      </trans-unit>
      <trans-unit id="Exceptions_colon">
        <source>Exceptions:</source>
        <target state="translated">Exceções:</target>
        <note />
      </trans-unit>
      <trans-unit id="Member_of_0">
        <source>Member of {0}</source>
        <target state="translated">Membro de {0}</target>
        <note />
      </trans-unit>
      <trans-unit id="Parameters_colon1">
        <source>Parameters:</source>
        <target state="translated">Parâmetros:</target>
        <note />
      </trans-unit>
      <trans-unit id="Project">
        <source>Project </source>
        <target state="translated">Projeto </target>
        <note />
      </trans-unit>
      <trans-unit id="Remarks_colon">
        <source>Remarks:</source>
        <target state="translated">Comentários:</target>
        <note />
      </trans-unit>
      <trans-unit id="Returns_colon">
        <source>Returns:</source>
        <target state="translated">Devoluções:</target>
        <note />
      </trans-unit>
      <trans-unit id="Summary_colon">
        <source>Summary:</source>
        <target state="translated">Resumo:</target>
        <note />
      </trans-unit>
      <trans-unit id="Type_Parameters_colon">
        <source>Type Parameters:</source>
        <target state="translated">Parâmetros de Tipo:</target>
        <note />
      </trans-unit>
      <trans-unit id="File_already_exists">
        <source>File already exists</source>
        <target state="translated">O arquivo já existe</target>
        <note />
      </trans-unit>
      <trans-unit id="File_path_cannot_use_reserved_keywords">
        <source>File path cannot use reserved keywords</source>
        <target state="translated">O caminho do arquivo não pode usar palavras-chave reservadas</target>
        <note />
      </trans-unit>
      <trans-unit id="DocumentPath_is_illegal">
        <source>DocumentPath is illegal</source>
        <target state="translated">O DocumentPath é ilegal</target>
        <note />
      </trans-unit>
      <trans-unit id="Project_Path_is_illegal">
        <source>Project Path is illegal</source>
        <target state="translated">O Caminho do Projeto é ilegal</target>
        <note />
      </trans-unit>
      <trans-unit id="Path_cannot_have_empty_filename">
        <source>Path cannot have empty filename</source>
        <target state="translated">O caminho não pode ter nome de arquivo vazio</target>
        <note />
      </trans-unit>
      <trans-unit id="The_given_DocumentId_did_not_come_from_the_Visual_Studio_workspace">
        <source>The given DocumentId did not come from the Visual Studio workspace.</source>
        <target state="translated">O DocumentId fornecido não veio do workspace do Visual Studio.</target>
        <note />
      </trans-unit>
      <trans-unit id="Project_colon_0_1_Use_the_dropdown_to_view_and_switch_to_other_projects_this_file_may_belong_to">
        <source>Project: {0} ({1})

Use the dropdown to view and switch to other projects this file may belong to.</source>
        <target state="translated">Projeto: {0} ({1})

Use a lista suspensa para exibir e mudar entre outros projetos aos quais este arquivo possa pertencer.</target>
        <note />
      </trans-unit>
      <trans-unit id="_0_Use_the_dropdown_to_view_and_navigate_to_other_items_in_this_file">
        <source>{0}

Use the dropdown to view and navigate to other items in this file.</source>
        <target state="translated">{0}

Use a lista suspensa para exibir e navegar para outros itens neste arquivo.</target>
        <note />
      </trans-unit>
      <trans-unit id="Project_colon_0_Use_the_dropdown_to_view_and_switch_to_other_projects_this_file_may_belong_to">
        <source>Project: {0}

Use the dropdown to view and switch to other projects this file may belong to.</source>
        <target state="translated">Projeto: {0}

Use a lista suspensa para exibir e mudar entre outros projetos aos quais este arquivo possa pertencer.</target>
        <note />
      </trans-unit>
      <trans-unit id="AnalyzerChangedOnDisk">
        <source>AnalyzerChangedOnDisk</source>
        <target state="translated">AnalyzerChangedOnDisk</target>
        <note />
      </trans-unit>
      <trans-unit id="The_analyzer_assembly_0_has_changed_Diagnostics_may_be_incorrect_until_Visual_Studio_is_restarted">
        <source>The analyzer assembly '{0}' has changed. Diagnostics may be incorrect until Visual Studio is restarted.</source>
        <target state="translated">O assembly do analisador '{0}' mudou. O diagnóstico pode estar incorreto até que o Visual Studio seja reiniciado.</target>
        <note />
      </trans-unit>
      <trans-unit id="CSharp_VB_Diagnostics_Table_Data_Source">
        <source>C#/VB Diagnostics Table Data Source</source>
        <target state="translated">Fonte de Dados da Tabela de Diagnóstico do C#/VB</target>
        <note />
      </trans-unit>
      <trans-unit id="CSharp_VB_Todo_List_Table_Data_Source">
        <source>C#/VB Todo List Table Data Source</source>
        <target state="translated">Fonte de Dados da Tabela da Lista de Tarefas Pendentes C#/VB</target>
        <note />
      </trans-unit>
      <trans-unit id="Cancel">
        <source>Cancel</source>
        <target state="translated">Cancelar</target>
        <note />
      </trans-unit>
      <trans-unit id="Deselect_All">
        <source>_Deselect All</source>
        <target state="translated">_Desmarcar Tudo</target>
        <note />
      </trans-unit>
      <trans-unit id="Extract_Interface">
        <source>Extract Interface</source>
        <target state="translated">Extrair a Interface</target>
        <note />
      </trans-unit>
      <trans-unit id="Generated_name_colon">
        <source>Generated name:</source>
        <target state="translated">Nome gerado:</target>
        <note />
      </trans-unit>
      <trans-unit id="New_file_name_colon">
        <source>New _file name:</source>
        <target state="translated">Nome do novo _arquivo:</target>
        <note />
      </trans-unit>
      <trans-unit id="New_interface_name_colon">
        <source>New _interface name:</source>
        <target state="translated">Nome da nova _interface:</target>
        <note />
      </trans-unit>
      <trans-unit id="OK">
        <source>OK</source>
        <target state="translated">OK</target>
        <note />
      </trans-unit>
      <trans-unit id="Select_All">
        <source>_Select All</source>
        <target state="translated">_Selecionar Tudo</target>
        <note />
      </trans-unit>
      <trans-unit id="Select_public_members_to_form_interface">
        <source>Select public _members to form interface</source>
        <target state="translated">Selecionar _membros públicos para formar a interface</target>
        <note />
      </trans-unit>
      <trans-unit id="Access_colon">
        <source>_Access:</source>
        <target state="translated">_Acessar:</target>
        <note />
      </trans-unit>
      <trans-unit id="Add_to_existing_file">
        <source>Add to _existing file</source>
        <target state="translated">Adicionar ao arquivo _existente</target>
        <note />
      </trans-unit>
      <trans-unit id="Change_Signature">
        <source>Change Signature</source>
        <target state="translated">Alterar Assinatura</target>
        <note />
      </trans-unit>
      <trans-unit id="Create_new_file">
        <source>_Create new file</source>
        <target state="translated">_Criar novo arquivo</target>
        <note />
      </trans-unit>
      <trans-unit id="Default_">
        <source>Default</source>
        <target state="translated">Padrão</target>
        <note />
      </trans-unit>
      <trans-unit id="File_Name_colon">
        <source>File Name:</source>
        <target state="translated">Nome do Arquivo:</target>
        <note />
      </trans-unit>
      <trans-unit id="Generate_Type">
        <source>Generate Type</source>
        <target state="translated">Gerar Tipo</target>
        <note />
      </trans-unit>
      <trans-unit id="Kind_colon">
        <source>_Kind:</source>
        <target state="translated">_Tipo:</target>
        <note />
      </trans-unit>
      <trans-unit id="Location_colon">
        <source>Location:</source>
        <target state="translated">Local:</target>
        <note />
      </trans-unit>
      <trans-unit id="Modifier">
        <source>Modifier</source>
        <target state="translated">Modificador</target>
        <note />
      </trans-unit>
      <trans-unit id="Name_colon1">
        <source>Name:</source>
        <target state="translated">Nome:</target>
        <note />
      </trans-unit>
      <trans-unit id="Parameter">
        <source>Parameter</source>
        <target state="translated">Parâmetro</target>
        <note />
      </trans-unit>
      <trans-unit id="Parameters_colon2">
        <source>Parameters:</source>
        <target state="translated">Parâmetros:</target>
        <note />
      </trans-unit>
      <trans-unit id="Preview_method_signature_colon">
        <source>Preview method signature:</source>
        <target state="translated">Visualizar assinatura do método:</target>
        <note />
      </trans-unit>
      <trans-unit id="Preview_reference_changes">
        <source>Preview reference changes</source>
        <target state="translated">Visualizar alterações de referência</target>
        <note />
      </trans-unit>
      <trans-unit id="Project_colon">
        <source>_Project:</source>
        <target state="translated">_Projeto:</target>
        <note />
      </trans-unit>
      <trans-unit id="Type">
        <source>Type</source>
        <target state="translated">Tipo</target>
        <note />
      </trans-unit>
      <trans-unit id="Type_Details_colon">
        <source>Type Details:</source>
        <target state="translated">Detalhes do Tipo:</target>
        <note />
      </trans-unit>
      <trans-unit id="Re_move">
        <source>Re_move</source>
        <target state="translated">Re_mover</target>
        <note />
      </trans-unit>
      <trans-unit id="Restore">
        <source>_Restore</source>
        <target state="translated">_Restaurar</target>
        <note />
      </trans-unit>
      <trans-unit id="More_about_0">
        <source>More about {0}</source>
        <target state="translated">Mais sobre {0}</target>
        <note />
      </trans-unit>
      <trans-unit id="Navigation_must_be_performed_on_the_foreground_thread">
        <source>Navigation must be performed on the foreground thread.</source>
        <target state="translated">A navegação deve ser executada no thread em primeiro plano.</target>
        <note />
      </trans-unit>
      <trans-unit id="bracket_plus_bracket">
        <source>[+] </source>
        <target state="translated">[+] </target>
        <note />
      </trans-unit>
      <trans-unit id="bracket_bracket">
        <source>[-] </source>
        <target state="translated">[-] </target>
        <note />
      </trans-unit>
      <trans-unit id="Reference_to_0_in_project_1">
        <source>Reference to '{0}' in project '{1}'</source>
        <target state="translated">Referência a '{0}' no projeto '{1}'</target>
        <note />
      </trans-unit>
      <trans-unit id="Unknown1">
        <source>&lt;Unknown&gt;</source>
        <target state="translated">&lt;Desconhecido&gt;</target>
        <note />
      </trans-unit>
      <trans-unit id="Analyzer_reference_to_0_in_project_1">
        <source>Analyzer reference to '{0}' in project '{1}'</source>
        <target state="translated">Referência do analisador a '{0}' no projeto '{1}'</target>
        <note />
      </trans-unit>
      <trans-unit id="Project_reference_to_0_in_project_1">
        <source>Project reference to '{0}' in project '{1}'</source>
        <target state="translated">Referência do projeto a '{0}' no projeto '{1}'</target>
        <note />
      </trans-unit>
      <trans-unit id="AnalyzerDependencyConflict">
        <source>AnalyzerDependencyConflict</source>
        <target state="translated">AnalyzerDependencyConflict</target>
        <note />
      </trans-unit>
      <trans-unit id="Analyzer_assemblies_0_and_1_both_have_identity_2_but_different_contents_Only_one_will_be_loaded_and_analyzers_using_these_assemblies_may_not_run_correctly">
        <source>Analyzer assemblies '{0}' and '{1}' both have identity '{2}' but different contents. Only one will be loaded and analyzers using these assemblies may not run correctly.</source>
        <target state="translated">Os assemblies do analisador '{0}' e '{1}' têm a identidade '{2}', porém conteúdos diferentes. Somente um será carregado e os analisadores usando esses conjuntos podem não executar corretamente.</target>
        <note />
      </trans-unit>
      <trans-unit id="_0_references">
        <source>{0} references</source>
        <target state="translated">{0} referências</target>
        <note />
      </trans-unit>
      <trans-unit id="_1_reference">
        <source>1 reference</source>
        <target state="translated">1 referência</target>
        <note />
      </trans-unit>
      <trans-unit id="_0_encountered_an_error_and_has_been_disabled">
        <source>'{0}' encountered an error and has been disabled.</source>
        <target state="translated">'{0}' encontrou um erro e foi desabilitado.</target>
        <note />
      </trans-unit>
      <trans-unit id="Enable">
        <source>Enable</source>
        <target state="translated">Habilitar</target>
        <note />
      </trans-unit>
      <trans-unit id="Enable_and_ignore_future_errors">
        <source>Enable and ignore future errors</source>
        <target state="translated">Habilitar e ignorar erros futuros</target>
        <note />
      </trans-unit>
      <trans-unit id="No_Changes">
        <source>No Changes</source>
        <target state="translated">Nenhuma Alteração</target>
        <note />
      </trans-unit>
      <trans-unit id="Current_block">
        <source>Current block</source>
        <target state="translated">Bloco atual</target>
        <note />
      </trans-unit>
      <trans-unit id="Determining_current_block">
        <source>Determining current block.</source>
        <target state="translated">Determinando o bloco atual.</target>
        <note />
      </trans-unit>
      <trans-unit id="IntelliSense">
        <source>IntelliSense</source>
        <target state="translated">IntelliSense</target>
        <note />
      </trans-unit>
      <trans-unit id="CSharp_VB_Build_Table_Data_Source">
        <source>C#/VB Build Table Data Source</source>
        <target state="translated">Fonte de Dados da Tabela de Build do C#/VB</target>
        <note />
      </trans-unit>
      <trans-unit id="MissingAnalyzerReference">
        <source>MissingAnalyzerReference</source>
        <target state="translated">MissingAnalyzerReference</target>
        <note />
      </trans-unit>
      <trans-unit id="Analyzer_assembly_0_depends_on_1_but_it_was_not_found_Analyzers_may_not_run_correctly_unless_the_missing_assembly_is_added_as_an_analyzer_reference_as_well">
        <source>Analyzer assembly '{0}' depends on '{1}' but it was not found. Analyzers may not run correctly unless the missing assembly is added as an analyzer reference as well.</source>
        <target state="translated">O assembly do analisador '{0}' depende do '{1}', mas não foi encontrado. Os analisadores podem não ser executados corretamente a menos que o assembly ausente também seja adicionado como uma referência do analisador.</target>
        <note />
      </trans-unit>
      <trans-unit id="Suppress_diagnostics">
        <source>Suppress diagnostics</source>
        <target state="translated">Suprimir diagnósticos</target>
        <note />
      </trans-unit>
      <trans-unit id="Computing_suppressions_fix">
        <source>Computing suppressions fix...</source>
        <target state="translated">Calculando correção de supressões...</target>
        <note />
      </trans-unit>
      <trans-unit id="Applying_suppressions_fix">
        <source>Applying suppressions fix...</source>
        <target state="translated">Aplicando correção de supressões...</target>
        <note />
      </trans-unit>
      <trans-unit id="Remove_suppressions">
        <source>Remove suppressions</source>
        <target state="translated">Remover supressões</target>
        <note />
      </trans-unit>
      <trans-unit id="Computing_remove_suppressions_fix">
        <source>Computing remove suppressions fix...</source>
        <target state="translated">Calculando a correção de remoção de supressões...</target>
        <note />
      </trans-unit>
      <trans-unit id="Applying_remove_suppressions_fix">
        <source>Applying remove suppressions fix...</source>
        <target state="translated">Aplicando correção de supressões de remoção...</target>
        <note />
      </trans-unit>
      <trans-unit id="This_workspace_only_supports_opening_documents_on_the_UI_thread">
        <source>This workspace only supports opening documents on the UI thread.</source>
        <target state="translated">Este workspace só dá suporte à abertura de documentos no thread da IU.</target>
        <note />
      </trans-unit>
      <trans-unit id="This_workspace_does_not_support_updating_Visual_Basic_parse_options">
        <source>This workspace does not support updating Visual Basic parse options.</source>
        <target state="translated">Este workspace não dá suporte à atualização das opções de análise do Visual Basic.</target>
        <note />
      </trans-unit>
      <trans-unit id="Synchronize_0">
        <source>Synchronize {0}</source>
        <target state="translated">Sincronizar {0}</target>
        <note />
      </trans-unit>
      <trans-unit id="Synchronizing_with_0">
        <source>Synchronizing with {0}...</source>
        <target state="translated">Sincronizando a {0}...</target>
        <note />
      </trans-unit>
      <trans-unit id="Visual_Studio_has_suspended_some_advanced_features_to_improve_performance">
        <source>Visual Studio has suspended some advanced features to improve performance.</source>
        <target state="translated">O Visual Studio suspendeu alguns recursos avançados para melhorar o desempenho.</target>
        <note />
      </trans-unit>
      <trans-unit id="Installing_0">
        <source>Installing '{0}'</source>
        <target state="translated">Instalando '{0}'</target>
        <note />
      </trans-unit>
      <trans-unit id="Installing_0_completed">
        <source>Installing '{0}' completed</source>
        <target state="translated">Instalação de '{0}' concluída</target>
        <note />
      </trans-unit>
      <trans-unit id="Package_install_failed_colon_0">
        <source>Package install failed: {0}</source>
        <target state="translated">Falha na instalação do pacote: {0}</target>
        <note />
      </trans-unit>
      <trans-unit id="Unknown2">
        <source>&lt;Unknown&gt;</source>
        <target state="translated">&lt;Desconhecido&gt;</target>
        <note />
      </trans-unit>
      <trans-unit id="No">
        <source>No</source>
        <target state="translated">Não</target>
        <note />
      </trans-unit>
      <trans-unit id="Yes">
        <source>Yes</source>
        <target state="translated">Sim</target>
        <note />
      </trans-unit>
      <trans-unit id="Choose_a_Symbol_Specification_and_a_Naming_Style">
        <source>Choose a Symbol Specification and a Naming Style.</source>
        <target state="translated">Escolha uma Especificação de Símbolo e um Estilo de Nomenclatura.</target>
        <note />
      </trans-unit>
      <trans-unit id="Enter_a_title_for_this_Naming_Rule">
        <source>Enter a title for this Naming Rule.</source>
        <target state="translated">Insira um título para essa Regra de Nomenclatura.</target>
        <note />
      </trans-unit>
      <trans-unit id="Enter_a_title_for_this_Naming_Style">
        <source>Enter a title for this Naming Style.</source>
        <target state="translated">Insira um título para esse Estilo de Nomenclatura.</target>
        <note />
      </trans-unit>
      <trans-unit id="Enter_a_title_for_this_Symbol_Specification">
        <source>Enter a title for this Symbol Specification.</source>
        <target state="translated">Insira um título para essa Especificação de Símbolo.</target>
        <note />
      </trans-unit>
      <trans-unit id="Accessibilities_can_match_any">
        <source>Accessibilities (can match any)</source>
        <target state="translated">Acessibilidades (podem corresponder a qualquer uma)</target>
        <note />
      </trans-unit>
      <trans-unit id="Capitalization_colon">
        <source>Capitalization:</source>
        <target state="translated">Uso de maiúsculas:</target>
        <note />
      </trans-unit>
      <trans-unit id="all_lower">
        <source>all lower</source>
        <target state="translated">todas minúsculas</target>
        <note />
      </trans-unit>
      <trans-unit id="ALL_UPPER">
        <source>ALL UPPER</source>
        <target state="translated">TODAS MAIÚSCULAS</target>
        <note />
      </trans-unit>
      <trans-unit id="camel_Case_Name">
        <source>camel Case Name</source>
        <target state="translated">nome Em Minúsculas Concatenadas</target>
        <note />
      </trans-unit>
      <trans-unit id="First_word_upper">
        <source>First word upper</source>
        <target state="translated">Primeira palavra com maiúsculas</target>
        <note />
      </trans-unit>
      <trans-unit id="Pascal_Case_Name">
        <source>Pascal Case Name</source>
        <target state="translated">Nome do Caso Pascal</target>
        <note />
      </trans-unit>
      <trans-unit id="Severity_colon">
        <source>Severity:</source>
        <target state="translated">Gravidade:</target>
        <note />
      </trans-unit>
      <trans-unit id="Modifiers_must_match_all">
        <source>Modifiers (must match all)</source>
        <target state="translated">Modificadores (devem corresponder a todos)</target>
        <note />
      </trans-unit>
      <trans-unit id="Name_colon2">
        <source>Name:</source>
        <target state="translated">Nome:</target>
        <note />
      </trans-unit>
      <trans-unit id="Naming_Rule">
        <source>Naming Rule</source>
        <target state="translated">Regra de Nomenclatura</target>
        <note />
      </trans-unit>
      <trans-unit id="Naming_Style">
        <source>Naming Style</source>
        <target state="translated">Estilo de Nomenclatura</target>
        <note />
      </trans-unit>
      <trans-unit id="Naming_Style_colon">
        <source>Naming Style:</source>
        <target state="translated">Estilo de Nomenclatura:</target>
        <note />
      </trans-unit>
      <trans-unit id="Naming_Rules_allow_you_to_define_how_particular_sets_of_symbols_should_be_named_and_how_incorrectly_named_symbols_should_be_handled">
        <source>Naming Rules allow you to define how particular sets of symbols should be named and how incorrectly-named symbols should be handled.</source>
        <target state="translated">As Regras de Nomenclatura permitem definir como os conjuntos de símbolos específicos devem ser nomeados e como os símbolos nomeados incorretamente devem ser manuseados.</target>
        <note />
      </trans-unit>
      <trans-unit id="The_first_matching_top_level_Naming_Rule_is_used_by_default_when_naming_a_symbol_while_any_special_cases_are_handled_by_a_matching_child_rule">
        <source>The first matching top-level Naming Rule is used by default when naming a symbol, while any special cases are handled by a matching child rule.</source>
        <target state="translated">A primeira Regra de Nomenclatura superior correspondente é usada por padrão ao nomear um símbolo, enquanto qualquer caso especial é manuseado por uma regra filha correspondente.</target>
        <note />
      </trans-unit>
      <trans-unit id="Naming_Style_Title_colon">
        <source>Naming Style Title:</source>
        <target state="translated">Título do Estilo de Nomenclatura:</target>
        <note />
      </trans-unit>
      <trans-unit id="Parent_Rule_colon">
        <source>Parent Rule:</source>
        <target state="translated">Regra Pai:</target>
        <note />
      </trans-unit>
      <trans-unit id="Required_Prefix_colon">
        <source>Required Prefix:</source>
        <target state="translated">Prefixo Necessário:</target>
        <note />
      </trans-unit>
      <trans-unit id="Required_Suffix_colon">
        <source>Required Suffix:</source>
        <target state="translated">Sufixo Necessário:</target>
        <note />
      </trans-unit>
      <trans-unit id="Sample_Identifier_colon">
        <source>Sample Identifier:</source>
        <target state="translated">Identificador de Amostra:</target>
        <note />
      </trans-unit>
      <trans-unit id="Symbol_Kinds_can_match_any">
        <source>Symbol Kinds (can match any)</source>
        <target state="translated">Tipos de Símbolo (podem corresponder a qualquer um)</target>
        <note />
      </trans-unit>
      <trans-unit id="Symbol_Specification">
        <source>Symbol Specification</source>
        <target state="translated">Especificação do Símbolo</target>
        <note />
      </trans-unit>
      <trans-unit id="Symbol_Specification_colon">
        <source>Symbol Specification:</source>
        <target state="translated">Especificação do Símbolo:</target>
        <note />
      </trans-unit>
      <trans-unit id="Symbol_Specification_Title_colon">
        <source>Symbol Specification Title:</source>
        <target state="translated">Título da Especificação do Símbolo:</target>
        <note />
      </trans-unit>
      <trans-unit id="Word_Separator_colon">
        <source>Word Separator:</source>
        <target state="translated">Separador de Palavras:</target>
        <note />
      </trans-unit>
      <trans-unit id="example">
        <source>example</source>
        <target state="translated">exemplo</target>
        <note>IdentifierWord_Example and IdentifierWord_Identifier are combined (with prefixes, suffixes, and word separators) into an example identifier name in the NamingStyle UI.</note>
      </trans-unit>
      <trans-unit id="identifier">
        <source>identifier</source>
        <target state="translated">identificador</target>
        <note>IdentifierWord_Example and IdentifierWord_Identifier are combined (with prefixes, suffixes, and word separators) into an example identifier name in the NamingStyle UI.</note>
      </trans-unit>
      <trans-unit id="Install_0">
        <source>Install '{0}'</source>
        <target state="translated">Instalar '{0}'</target>
        <note />
      </trans-unit>
      <trans-unit id="Uninstalling_0">
        <source>Uninstalling '{0}'</source>
        <target state="translated">Desinstalando '{0}'</target>
        <note />
      </trans-unit>
      <trans-unit id="Uninstalling_0_completed">
        <source>Uninstalling '{0}' completed</source>
        <target state="translated">Desinstalação do '{0}' concluída</target>
        <note />
      </trans-unit>
      <trans-unit id="Uninstall_0">
        <source>Uninstall '{0}'</source>
        <target state="translated">Desinstalar '{0}'</target>
        <note />
      </trans-unit>
      <trans-unit id="Package_uninstall_failed_colon_0">
        <source>Package uninstall failed: {0}</source>
        <target state="translated">Falha na desinstalação do pacote: {0}</target>
        <note />
      </trans-unit>
      <trans-unit id="Error_encountered_while_loading_the_project_Some_project_features_such_as_full_solution_analysis_for_the_failed_project_and_projects_that_depend_on_it_have_been_disabled">
        <source>Error encountered while loading the project. Some project features, such as full solution analysis for the failed project and projects that depend on it, have been disabled.</source>
        <target state="translated">Erro encontrado ao carregar o projeto. Alguns recursos do projeto, como a análise de solução completa e projetos que dependem dela, foram desabilitados.</target>
        <note />
      </trans-unit>
      <trans-unit id="Project_loading_failed">
        <source>Project loading failed.</source>
        <target state="translated">Falha ao carregar o projeto.</target>
        <note />
      </trans-unit>
      <trans-unit id="To_see_what_caused_the_issue_please_try_below_1_Close_Visual_Studio_long_paragraph_follows">
        <source>To see what caused the issue, please try below.

1. Close Visual Studio
2. Open a Visual Studio Developer Command Prompt
3. Set environment variable “TraceDesignTime” to true (set TraceDesignTime=true)
4. Delete .vs directory/.suo file
5. Restart VS from the command prompt you set the environment variable (devenv)
6. Open the solution
7. Check '{0}' and look for the failed tasks (FAILED)</source>
        <target state="translated">Para ver o que causou o problema, tente a opção abaixo.

1. Feche o Visual Studio
2. Abra um Prompt de Comando do Desenvolvedor do Visual Studio
3. Defina a variável de ambiente “TraceDesignTime” como true (set TraceDesignTime=true)
4. Exclua o diretório .vs/arquivo .suo
5. Reinicie o VS do prompt de comando em que você definiu a variável de ambiente (devenv)
6. Abra a solução
7. Marque '{0}' e procure as tarefas com falha (COM FALHA)</target>
        <note />
      </trans-unit>
      <trans-unit id="Additional_information_colon">
        <source>Additional information:</source>
        <target state="translated">Informações adicionais:</target>
        <note />
      </trans-unit>
      <trans-unit id="Installing_0_failed_Additional_information_colon_1">
        <source>Installing '{0}' failed.

Additional information: {1}</source>
        <target state="translated">Falha na Instalação de '{0}'.

Informações Adicionais: {1}</target>
        <note />
      </trans-unit>
      <trans-unit id="Uninstalling_0_failed_Additional_information_colon_1">
        <source>Uninstalling '{0}' failed.

Additional information: {1}</source>
        <target state="translated">Desinstalação do '{0}' falhou.

Informações adicionais: {1}</target>
        <note />
      </trans-unit>
      <trans-unit id="Move_0_below_1">
        <source>Move {0} below {1}</source>
        <target state="translated">Mover {0} pra baixo {1}</target>
        <note>{0} and {1} are parameter descriptions</note>
      </trans-unit>
      <trans-unit id="Move_0_above_1">
        <source>Move {0} above {1}</source>
        <target state="translated">Mover {0} pra cima {1}</target>
        <note>{0} and {1} are parameter descriptions</note>
      </trans-unit>
      <trans-unit id="Remove_0">
        <source>Remove {0}</source>
        <target state="translated">Remover {0}</target>
        <note>{0} is a parameter description</note>
      </trans-unit>
      <trans-unit id="Restore_0">
        <source>Restore {0}</source>
        <target state="translated">Restaurar {0}</target>
        <note>{0} is a parameter description</note>
      </trans-unit>
      <trans-unit id="Re_enable">
        <source>Re-enable</source>
        <target state="translated">Habilitar novamente</target>
        <note />
      </trans-unit>
      <trans-unit id="Learn_more">
        <source>Learn more</source>
        <target state="translated">Saiba mais</target>
        <note />
      </trans-unit>
      <trans-unit id="Prefer_framework_type">
        <source>Prefer framework type</source>
        <target state="translated">Preferir tipo de estrutura</target>
        <note />
      </trans-unit>
      <trans-unit id="Prefer_predefined_type">
        <source>Prefer predefined type</source>
        <target state="translated">Preferir tipo predefinido</target>
        <note />
      </trans-unit>
      <trans-unit id="Copy_to_Clipboard">
        <source>Copy to Clipboard</source>
        <target state="translated">Copiar para Área de Transferência</target>
        <note />
      </trans-unit>
      <trans-unit id="Close">
        <source>Close</source>
        <target state="translated">Fechar</target>
        <note />
      </trans-unit>
      <trans-unit id="Unknown_parameters">
        <source>&lt;Unknown Parameters&gt;</source>
        <target state="translated">&lt;Parâmetros Desconhecidos&gt;</target>
        <note />
      </trans-unit>
      <trans-unit id="End_of_inner_exception_stack">
        <source>--- End of inner exception stack trace ---</source>
        <target state="translated">--- Fim do rastreamento da pilha de exceções internas ---</target>
        <note />
      </trans-unit>
      <trans-unit id="For_locals_parameters_and_members">
        <source>For locals, parameters and members</source>
        <target state="translated">Para locais, parâmetros e membros</target>
        <note />
      </trans-unit>
      <trans-unit id="For_member_access_expressions">
        <source>For member access expressions</source>
        <target state="translated">Para expressões de acesso de membro</target>
        <note />
      </trans-unit>
      <trans-unit id="Prefer_object_initializer">
        <source>Prefer object initializer</source>
        <target state="translated">Preferir inicializador de objeto</target>
        <note />
      </trans-unit>
      <trans-unit id="Expression_preferences_colon">
        <source>Expression preferences:</source>
        <target state="translated">Preferências de expressão:</target>
        <note />
      </trans-unit>
      <trans-unit id="Block_Structure_Guides">
        <source>Block Structure Guides</source>
        <target state="translated">Guias de Estrutura de Bloco</target>
        <note />
      </trans-unit>
      <trans-unit id="Outlining">
        <source>Outlining</source>
        <target state="translated">Estrutura de Tópicos</target>
        <note />
      </trans-unit>
      <trans-unit id="Show_guides_for_code_level_constructs">
        <source>Show guides for code level constructs</source>
        <target state="translated">Mostrar guias para construções de nível de código</target>
        <note />
      </trans-unit>
      <trans-unit id="Show_guides_for_comments_and_preprocessor_regions">
        <source>Show guides for comments and preprocessor regions</source>
        <target state="translated">Mostrar guias para regiões do pré-processador e comentários</target>
        <note />
      </trans-unit>
      <trans-unit id="Show_guides_for_declaration_level_constructs">
        <source>Show guides for declaration level constructs</source>
        <target state="translated">Mostrar guias para construções de nível de declaração</target>
        <note />
      </trans-unit>
      <trans-unit id="Show_outlining_for_code_level_constructs">
        <source>Show outlining for code level constructs</source>
        <target state="translated">Mostrar estrutura de tópicos para construções de nível de código</target>
        <note />
      </trans-unit>
      <trans-unit id="Show_outlining_for_comments_and_preprocessor_regions">
        <source>Show outlining for comments and preprocessor regions</source>
        <target state="translated">Mostrar estrutura de tópicos para regiões de pré-processador e comentários</target>
        <note />
      </trans-unit>
      <trans-unit id="Show_outlining_for_declaration_level_constructs">
        <source>Show outlining for declaration level constructs</source>
        <target state="translated">Mostrar estrutura de código para construções de nível de declaração</target>
        <note />
      </trans-unit>
      <trans-unit id="Variable_preferences_colon">
        <source>Variable preferences:</source>
        <target state="translated">Preferências de variáveis:</target>
        <note />
      </trans-unit>
      <trans-unit id="Prefer_inlined_variable_declaration">
        <source>Prefer inlined variable declaration</source>
        <target state="translated">Preferir declaração de variável embutida</target>
        <note />
      </trans-unit>
      <trans-unit id="Use_expression_body_for_methods">
        <source>Use expression body for methods</source>
        <target state="translated">Usar o corpo da expressão para métodos</target>
        <note />
      </trans-unit>
      <trans-unit id="Code_block_preferences_colon">
        <source>Code block preferences:</source>
        <target state="translated">Preferências do bloco de código:</target>
        <note />
      </trans-unit>
      <trans-unit id="Use_expression_body_for_accessors">
        <source>Use expression body for accessors</source>
        <target state="translated">Usar o corpo da expressão para acessadores</target>
        <note />
      </trans-unit>
      <trans-unit id="Use_expression_body_for_constructors">
        <source>Use expression body for constructors</source>
        <target state="translated">Usar o corpo da expressão para construtores</target>
        <note />
      </trans-unit>
      <trans-unit id="Use_expression_body_for_indexers">
        <source>Use expression body for indexers</source>
        <target state="translated">Usar o corpo da expressão para indexadores</target>
        <note />
      </trans-unit>
      <trans-unit id="Use_expression_body_for_operators">
        <source>Use expression body for operators</source>
        <target state="translated">Usar o corpo da expressão para operadores</target>
        <note />
      </trans-unit>
      <trans-unit id="Use_expression_body_for_properties">
        <source>Use expression body for properties</source>
        <target state="translated">Usar o corpo da expressão para propriedades</target>
        <note />
      </trans-unit>
      <trans-unit id="Some_naming_rules_are_incomplete_Please_complete_or_remove_them">
        <source>Some naming rules are incomplete. Please complete or remove them.</source>
        <target state="translated">Algumas regras de nomenclatura são incompletas. Complete ou remova-as.</target>
        <note />
      </trans-unit>
      <trans-unit id="Manage_specifications">
        <source>Manage specifications</source>
        <target state="translated">Gerenciar especificações</target>
        <note />
      </trans-unit>
      <trans-unit id="Reorder">
        <source>Reorder</source>
        <target state="translated">Reordenar</target>
        <note />
      </trans-unit>
      <trans-unit id="Severity">
        <source>Severity</source>
        <target state="translated">Gravidade</target>
        <note />
      </trans-unit>
      <trans-unit id="Specification">
        <source>Specification</source>
        <target state="translated">Especificação</target>
        <note />
      </trans-unit>
      <trans-unit id="Required_Style">
        <source>Required Style</source>
        <target state="translated">Estilo Necessário</target>
        <note />
      </trans-unit>
      <trans-unit id="This_item_cannot_be_deleted_because_it_is_used_by_an_existing_Naming_Rule">
        <source>This item cannot be deleted because it is used by an existing Naming Rule.</source>
        <target state="translated">Este item não pode ser excluído porque é usado por uma Regra de Nomenclatura existente.</target>
        <note />
      </trans-unit>
      <trans-unit id="Prefer_collection_initializer">
        <source>Prefer collection initializer</source>
        <target state="translated">Preferir o inicializador de coleção</target>
        <note />
      </trans-unit>
      <trans-unit id="Prefer_coalesce_expression">
        <source>Prefer coalesce expression</source>
        <target state="translated">Preferir a expressão de união</target>
        <note />
      </trans-unit>
      <trans-unit id="Collapse_regions_when_collapsing_to_definitions">
        <source>Collapse #regions when collapsing to definitions</source>
        <target state="translated">Recolher #regions ao recolher para definições</target>
        <note />
      </trans-unit>
      <trans-unit id="Prefer_null_propagation">
        <source>Prefer null propagation</source>
        <target state="translated">Preferir tratamento simplificado de nulo</target>
        <note />
      </trans-unit>
      <trans-unit id="Prefer_explicit_tuple_name">
        <source>Prefer explicit tuple name</source>
        <target state="translated">Preferir nome de tupla explícito</target>
        <note />
      </trans-unit>
      <trans-unit id="Description">
        <source>Description</source>
        <target state="translated">Descrição</target>
        <note />
      </trans-unit>
      <trans-unit id="Preference">
        <source>Preference</source>
        <target state="translated">Preferência</target>
        <note />
      </trans-unit>
      <trans-unit id="Implement_Interface_or_Abstract_Class">
        <source>Implement Interface or Abstract Class</source>
        <target state="translated">Implementar Interface ou Classe Abstrata</target>
        <note />
      </trans-unit>
      <trans-unit id="For_a_given_symbol_only_the_topmost_rule_with_a_matching_Specification_will_be_applied_Violation_of_that_rules_Required_Style_will_be_reported_at_the_chosen_Severity_level">
        <source>For a given symbol, only the topmost rule with a matching 'Specification' will be applied. Violation of that rule's 'Required Style' will be reported at the chosen 'Severity' level.</source>
        <target state="translated">Para um determinado símbolo, somente a regra superior com uma 'Especificação' correspondente será aplicada. A violação do 'Estilo Necessário' da regra será reportada no nível de 'Gravidade' escolhido.</target>
        <note />
      </trans-unit>
      <trans-unit id="at_the_end">
        <source>at the end</source>
        <target state="translated">no final</target>
        <note />
      </trans-unit>
      <trans-unit id="When_inserting_properties_events_and_methods_place_them">
        <source>When inserting properties, events and methods, place them:</source>
        <target state="translated">Ao inserir as propriedades, eventos e métodos, coloque-os:</target>
        <note />
      </trans-unit>
      <trans-unit id="with_other_members_of_the_same_kind">
        <source>with other members of the same kind</source>
        <target state="translated">com outros membros do mesmo tipo</target>
        <note />
      </trans-unit>
      <trans-unit id="Prefer_braces">
        <source>Prefer braces</source>
        <target state="translated">Preferir chaves</target>
        <note />
      </trans-unit>
      <trans-unit id="Over_colon">
        <source>Over:</source>
        <target state="translated">Sobre:</target>
        <note />
      </trans-unit>
      <trans-unit id="Prefer_colon">
        <source>Prefer:</source>
        <target state="translated">Preferir:</target>
        <note />
      </trans-unit>
      <trans-unit id="or">
        <source>or</source>
        <target state="translated">ou</target>
        <note />
      </trans-unit>
      <trans-unit id="built_in_types">
        <source>built-in types</source>
        <target state="translated">tipos internos</target>
        <note />
      </trans-unit>
      <trans-unit id="everywhere_else">
        <source>everywhere else</source>
        <target state="translated">em todos os lugares</target>
        <note />
      </trans-unit>
      <trans-unit id="type_is_apparent_from_assignment_expression">
        <source>type is apparent from assignment expression</source>
        <target state="translated">o tipo é aparente da expressão de atribuição</target>
        <note />
      </trans-unit>
      <trans-unit id="Get_help_for_0">
        <source>Get help for '{0}'</source>
        <target state="translated">Obter ajuda para '{0}'</target>
        <note />
      </trans-unit>
      <trans-unit id="Get_help_for_0_from_Bing">
        <source>Get help for '{0}' from Bing</source>
        <target state="translated">Obter ajuda para o '{0}' do Bing</target>
        <note />
      </trans-unit>
      <trans-unit id="Move_down">
        <source>Move down</source>
        <target state="translated">Mover para baixo</target>
        <note />
      </trans-unit>
      <trans-unit id="Move_up">
        <source>Move up</source>
        <target state="translated">Mover para cima</target>
        <note />
      </trans-unit>
      <trans-unit id="Remove">
        <source>Remove</source>
        <target state="translated">Remover</target>
        <note />
      </trans-unit>
      <trans-unit id="Pick_members">
        <source>Pick members</source>
        <target state="translated">Escolher membros</target>
        <note />
      </trans-unit>
      <trans-unit id="Unfortunately_a_process_used_by_Visual_Studio_has_encountered_an_unrecoverable_error_We_recommend_saving_your_work_and_then_closing_and_restarting_Visual_Studio">
        <source>Unfortunately, a process used by Visual Studio has encountered an unrecoverable error.  We recommend saving your work, and then closing and restarting Visual Studio.</source>
        <target state="translated">Infelizmente, um processo usado pelo Visual Studio encontrou um erro irrecuperável. Recomendamos que salve seu trabalho e então, feche e reinicie o Visual Studio.</target>
        <note />
      </trans-unit>
      <trans-unit id="Add_a_symbol_specification">
        <source>Add a symbol specification</source>
        <target state="translated">Adicionar uma especificação de símbolo</target>
        <note />
      </trans-unit>
      <trans-unit id="Remove_symbol_specification">
        <source>Remove symbol specification</source>
        <target state="translated">Remover especificação de símbolo</target>
        <note />
      </trans-unit>
      <trans-unit id="Add_item">
        <source>Add item</source>
        <target state="translated">Adicionar item</target>
        <note />
      </trans-unit>
      <trans-unit id="Edit_item">
        <source>Edit item</source>
        <target state="translated">Editar item</target>
        <note />
      </trans-unit>
      <trans-unit id="Remove_item">
        <source>Remove item</source>
        <target state="translated">Remover item</target>
        <note />
      </trans-unit>
      <trans-unit id="Add_a_naming_rule">
        <source>Add a naming rule</source>
        <target state="translated">Adicionar uma regra de nomenclatura</target>
        <note />
      </trans-unit>
      <trans-unit id="Remove_naming_rule">
        <source>Remove naming rule</source>
        <target state="translated">Remover regra de nomenclatura</target>
        <note />
      </trans-unit>
      <trans-unit id="VisualStudioWorkspace_TryApplyChanges_cannot_be_called_from_a_background_thread">
        <source>VisualStudioWorkspace.TryApplyChanges cannot be called from a background thread.</source>
        <target state="translated">VisualStudioWorkspace.TryApplyChanges não pode ser chamado de um thread de tela de fundo.</target>
        <note />
      </trans-unit>
      <trans-unit id="prefer_throwing_properties">
        <source>prefer throwing properties</source>
        <target state="translated">preferir propriedades de lançamento</target>
        <note />
      </trans-unit>
      <trans-unit id="When_generating_properties">
        <source>When generating properties:</source>
        <target state="translated">Ao gerar propriedades:</target>
        <note />
      </trans-unit>
      <trans-unit id="Options">
        <source>Options</source>
        <target state="translated">Opções</target>
        <note />
      </trans-unit>
      <trans-unit id="Never_show_this_again">
        <source>Never show this again</source>
        <target state="translated">Nunca mostrar isso novamente</target>
        <note />
      </trans-unit>
      <trans-unit id="Prefer_simple_default_expression">
        <source>Prefer simple 'default' expression</source>
        <target state="translated">Preferir a expressão 'default' simples</target>
        <note />
      </trans-unit>
      <trans-unit id="Prefer_inferred_tuple_names">
        <source>Prefer inferred tuple element names</source>
        <target state="translated">Preferir usar nomes de elementos inferidos de tupla</target>
        <note />
      </trans-unit>
      <trans-unit id="Prefer_inferred_anonymous_type_member_names">
        <source>Prefer inferred anonymous type member names</source>
        <target state="translated">Prefira usar nomes de membro inferidos do tipo anônimo</target>
        <note />
      </trans-unit>
      <trans-unit id="Preview_pane">
        <source>Preview pane</source>
        <target state="translated">Painel de versão prévia</target>
        <note />
      </trans-unit>
      <trans-unit id="Analysis">
        <source>Analysis</source>
        <target state="translated">Análise</target>
        <note />
      </trans-unit>
      <trans-unit id="Fade_out_unreachable_code">
        <source>Fade out unreachable code</source>
        <target state="translated">Esmaecer código inacessível</target>
        <note />
      </trans-unit>
      <trans-unit id="Fading">
        <source>Fading</source>
        <target state="translated">Esmaecimento</target>
        <note />
      </trans-unit>
      <trans-unit id="Prefer_local_function_over_anonymous_function">
        <source>Prefer local function over anonymous function</source>
        <target state="translated">Preferir usar função anônima em vez de local</target>
        <note />
      </trans-unit>
      <trans-unit id="Prefer_deconstructed_variable_declaration">
        <source>Prefer deconstructed variable declaration</source>
        <target state="translated">Preferir declaração de variável desconstruída</target>
        <note />
      </trans-unit>
      <trans-unit id="External_reference_found">
        <source>External reference found</source>
        <target state="translated">Referência externa encontrada</target>
        <note />
      </trans-unit>
      <trans-unit id="No_references_found_to_0">
        <source>No references found to '{0}'</source>
        <target state="translated">Nenhuma referência encontrada para '{0}'</target>
        <note />
      </trans-unit>
      <trans-unit id="Search_found_no_results">
        <source>Search found no results</source>
        <target state="translated">A pesquisa não encontrou resultados</target>
        <note />
      </trans-unit>
      <trans-unit id="analyzer_Prefer_auto_properties">
        <source>Prefer auto properties</source>
        <target state="translated">Preferir propriedades automáticas</target>
        <note />
      </trans-unit>
      <trans-unit id="codegen_prefer_auto_properties">
        <source>prefer auto properties</source>
        <target state="translated">preferir propriedades automáticas</target>
        <note />
      </trans-unit>
      <trans-unit id="ModuleHasBeenUnloaded">
        <source>Module has been unloaded.</source>
        <target state="translated">O módulo foi descarregado.</target>
        <note />
      </trans-unit>
      <trans-unit id="Enable_navigation_to_decompiled_sources">
        <source>Enable navigation to decompiled sources (experimental)</source>
        <target state="translated">Habilitar a navegação para origens descompiladas (experimental)</target>
        <note />
      </trans-unit>
      <trans-unit id="Decompiler_Legal_Notice_Message">
        <source>IMPORTANT: Visual Studio includes decompiling functionality (“Decompiler”) that enables reproducing source code from binary code. By accessing and using the Decompiler, you agree to the Visual Studio license terms and the terms for the Decompiler below. If you do not agree with these combined terms, do not access or use the Decompiler.

You acknowledge that binary code and source code might be protected by copyright and trademark laws.  Before using the Decompiler on any binary code, you need to first:
(i) confirm that the license terms governing your use of the binary code do not contain a provision which prohibits you from decompiling the software; or
(ii) obtain permission to decompile the binary code from the owner of the software.

Your use of the Decompiler is optional.  Microsoft is not responsible and disclaims all liability for your use of the Decompiler that violates any laws or any software license terms which prohibit decompiling of the software.

I agree to all of the foregoing:</source>
        <target state="needs-review-translation">IMPORTANTE: o Visual Studio inclui a funcionalidade de descompilação (“Descompilador”) que habilita a reprodução do código-fonte com base em código binário. Ao acessar e usar o Descompilador, você concorda com os termos de licença do Visual Studio e os termos do Descompilador abaixo. Se você não concorda com esses termos combinados, não acesse nem use o Descompilador.
 
Você declara-se ciente de que o código binário e o código-fonte podem estar protegidos por leis de direitos autorais e de marca. Antes de usar o Descompilador em qualquer código binário, você deve primeiro:  
(i) confirmar que os termos da licença que regem o uso do código binário não contêm uma provisão que lhe proíbe de descompilar o software; ou
(ii) obter permissão para descompilar o código binário do proprietário do software.
 
Seu uso do Descompilador é opcional. A Microsoft não é responsável e isenta-se de toda obrigação referente ao seu uso do Descompilador que viole quaisquer leis ou termos de licença de software que proíba a descompilação do software.

Eu concordo com todo o conteúdo supracitado:</target>
        <note />
      </trans-unit>
      <trans-unit id="Decompiler_Legal_Notice_Title">
        <source>Decompiler Legal Notice</source>
        <target state="translated">Aviso Legal do Descompilador</target>
        <note />
      </trans-unit>
      <trans-unit id="Code_style_header_use_editor_config">
        <source>Your .editorconfig file might override the local settings configured on this page which only apply to your machine. To configure these settings to travel with your solution use EditorConfig files. More info</source>
        <target state="translated">O arquivo .editorconfig pode substituir as configurações locais definidas nesta página que se aplicam somente ao seu computador. Para definir que essas configurações se desloquem com a sua solução, use arquivos EditorConfig. Mais informações</target>
        <note />
      </trans-unit>
      <trans-unit id="Sync_Class_View">
        <source>Sync Class View</source>
        <target state="translated">Sincronizar Modo de Exibição de Classe</target>
        <note />
      </trans-unit>
      <trans-unit id="Analyzing_0">
        <source>Analyzing '{0}'</source>
        <target state="translated">Analisando '{0}'</target>
        <note />
      </trans-unit>
      <trans-unit id="Manage_naming_styles">
        <source>Manage naming styles</source>
        <target state="translated">Gerenciar estilos de nomenclatura</target>
        <note />
      </trans-unit>
      <trans-unit id="Prefer_conditional_expression_over_if_with_assignments">
        <source>Prefer conditional expression over 'if' with assignments</source>
        <target state="translated">Preferir expressão condicional em vez de 'if' com atribuições</target>
        <note />
      </trans-unit>
      <trans-unit id="Prefer_conditional_expression_over_if_with_returns">
        <source>Prefer conditional expression over 'if' with returns</source>
        <target state="translated">Preferir expressão condicional em vez de 'if' com retornos</target>
        <note />
      </trans-unit>
    </body>
  </file>
</xliff><|MERGE_RESOLUTION|>--- conflicted
+++ resolved
@@ -802,19 +802,11 @@
         <target state="translated">Atualizando a severidade</target>
         <note />
       </trans-unit>
-<<<<<<< HEAD
       <trans-unit id="Use_64_bit_process_for_code_analysis_requires_restart">
         <source>Use 64-bit process for code analysis (requires restart)</source>
         <target state="new">Use 64-bit process for code analysis (requires restart)</target>
         <note />
       </trans-unit>
-      <trans-unit id="Use_editorconfig_compatibility_mode">
-        <source>Use .editorconfig compatibility mode (requires restart)</source>
-        <target state="translated">Usar o modo de compatibilidade .editorconfig (exige reinicialização)</target>
-        <note />
-      </trans-unit>
-=======
->>>>>>> bbfee62c
       <trans-unit id="Use_expression_body_for_lambdas">
         <source>Use expression body for lambdas</source>
         <target state="translated">Usar o corpo da expressão para lambdas</target>
