--- conflicted
+++ resolved
@@ -802,19 +802,11 @@
         <target state="translated">正在更新嚴重性</target>
         <note />
       </trans-unit>
-<<<<<<< HEAD
       <trans-unit id="Use_64_bit_process_for_code_analysis_requires_restart">
         <source>Use 64-bit process for code analysis (requires restart)</source>
         <target state="new">Use 64-bit process for code analysis (requires restart)</target>
         <note />
       </trans-unit>
-      <trans-unit id="Use_editorconfig_compatibility_mode">
-        <source>Use .editorconfig compatibility mode (requires restart)</source>
-        <target state="translated">使用 .editorconfig 相容性模式 (需要重新啟動)</target>
-        <note />
-      </trans-unit>
-=======
->>>>>>> bbfee62c
       <trans-unit id="Use_expression_body_for_lambdas">
         <source>Use expression body for lambdas</source>
         <target state="translated">使用 lambda 的運算式主體</target>
