--- conflicted
+++ resolved
@@ -520,7 +520,6 @@
             set { SetBooleanOption(CSharpCodeStyleOptions.UseVarWhenDeclaringLocals, value); }
         }
 
-<<<<<<< HEAD
         public string Style_UseImplicitTypeWherePossible
         {
             get
@@ -560,14 +559,6 @@
             }
         }
 
-        public int WarnOnBuildErrors
-        {
-            get { return GetBooleanOption(OrganizerOptions.WarnOnBuildErrors); }
-            set { SetBooleanOption(OrganizerOptions.WarnOnBuildErrors, value); }
-        }
-
-=======
->>>>>>> 006b915c
         public int Wrapping_IgnoreSpacesAroundBinaryOperators
         {
             get
