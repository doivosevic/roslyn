--- conflicted
+++ resolved
@@ -1,11 +1,6 @@
-<<<<<<< HEAD
-﻿using System.ComponentModel.Composition;
+﻿// Copyright (c) Microsoft.  All Rights Reserved.  Licensed under the Apache License, Version 2.0.  See License.txt in the project root for license information.
+using System.ComponentModel.Composition;
 using System.Collections.Generic;
-=======
-﻿// Copyright (c) Microsoft.  All Rights Reserved.  Licensed under the Apache License, Version 2.0.  See License.txt in the project root for license information.
-
-using System.ComponentModel.Composition;
->>>>>>> a7eb09e9
 using System.Reflection;
 using System.Threading.Tasks;
 using System.Windows.Controls;
