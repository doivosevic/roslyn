// Copyright (c) Microsoft.  All Rights Reserved.  Licensed under the Apache License, Version 2.0.  See License.txt in the project root for license information.

using System;
using System.Diagnostics;
using System.Globalization;
using System.IO;
using System.Text;
using Microsoft.VisualStudio.Text;

namespace Microsoft.VisualStudio.InteractiveWindow
{
    internal sealed class InteractiveWindowWriter : TextWriter
    {
        private readonly IInteractiveWindow _window;
        private readonly SortedSpans _spans;

        internal InteractiveWindowWriter(IInteractiveWindow window, SortedSpans spans)
        {
            Debug.Assert(window != null);
            _window = window;
            _spans = spans;
        }

        public IInteractiveWindow Window
        {
            get { return _window; }
        }

        public override object InitializeLifetimeService()
        {
            return null;
        }

        public override IFormatProvider FormatProvider
        {
            get { return CultureInfo.CurrentCulture; }
        }

        public override Encoding Encoding
        {
            get { return Encoding.UTF8; }
        }

        public override void Write(string value)
        {
            if (string.IsNullOrEmpty(value))
            {
                return;
            }

<<<<<<< HEAD
            int offset = window.Write(value).Start;
            if (spans != null)
=======
            int offset = _window.Write(value);
            if (_spans != null)
>>>>>>> a7eb09e9
            {
                _spans.Add(new Span(offset, value.Length));
            }
        }

        public override void Write(char[] value, int start, int count)
        {
            Write(new string(value, start, count));
        }

        public override void WriteLine()
        {
            Span span = _window.WriteLine(text: null);
            if (_spans != null)
            {
                _spans.Add(span);
            }
        }

        public override void WriteLine(string str)
        {
            Span span = _window.WriteLine(str);
            if (_spans != null)
            {
                _spans.Add(span);
            }
        }
    }
}<|MERGE_RESOLUTION|>--- conflicted
+++ resolved
@@ -48,13 +48,8 @@
                 return;
             }
 
-<<<<<<< HEAD
-            int offset = window.Write(value).Start;
-            if (spans != null)
-=======
-            int offset = _window.Write(value);
+            int offset = _window.Write(value).Start;
             if (_spans != null)
->>>>>>> a7eb09e9
             {
                 _spans.Add(new Span(offset, value.Length));
             }
