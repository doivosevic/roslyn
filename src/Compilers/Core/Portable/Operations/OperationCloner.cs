﻿// Copyright (c) Microsoft.  All Rights Reserved.  Licensed under the Apache License, Version 2.0.  See License.txt in the project root for license information.

using System.Collections.Immutable;
using Roslyn.Utilities;

namespace Microsoft.CodeAnalysis.Semantics
{
    internal abstract class OperationCloner : OperationVisitor<object, IOperation>
    {
        protected T Visit<T>(T node) where T : IOperation
        {
            return (T)Visit(node, argument: null);
        }

        public IOperation Visit(IOperation operation)
        {
            return Visit(operation, argument: null);
        }

        public override IOperation DefaultVisit(IOperation operation, object argument)
        {
            // this should never reach, otherwise, there is missing override for IOperation type
            throw ExceptionUtilities.Unreachable;
        }

        internal override IOperation VisitNoneOperation(IOperation operation, object argument)
        {
            return Operation.CreateOperationNone(((Operation)operation).SemanticModel, operation.Syntax, operation.ConstantValue, () => VisitArray(operation.Children.ToImmutableArray()), operation.IsImplicit);
        }

        private ImmutableArray<T> VisitArray<T>(ImmutableArray<T> nodes) where T : IOperation
        {
            // clone the array
            return nodes.SelectAsArray(n => Visit(n));
        }

        public override IOperation VisitBlockStatement(IBlockStatement operation, object argument)
        {
            return new BlockStatement(VisitArray(operation.Statements), operation.Locals, ((Operation)operation).SemanticModel, operation.Syntax, operation.Type, operation.ConstantValue, operation.IsImplicit);
        }

        public override IOperation VisitVariableDeclarationStatement(IVariableDeclarationStatement operation, object argument)
        {
            return new VariableDeclarationStatement(VisitArray(operation.Declarations), ((Operation)operation).SemanticModel, operation.Syntax, operation.Type, operation.ConstantValue, operation.IsImplicit);
        }

        public override IOperation VisitVariableDeclaration(IVariableDeclaration operation, object argument)
        {
            return new VariableDeclaration(operation.Variables, Visit(operation.Initializer), ((Operation)operation).SemanticModel, operation.Syntax, operation.Type, operation.ConstantValue, operation.IsImplicit);
        }

        public override IOperation VisitSwitchStatement(ISwitchStatement operation, object argument)
        {
            return new SwitchStatement(Visit(operation.Value), VisitArray(operation.Cases), ((Operation)operation).SemanticModel, operation.Syntax, operation.Type, operation.ConstantValue, operation.IsImplicit);
        }

        public override IOperation VisitSwitchCase(ISwitchCase operation, object argument)
        {
            return new SwitchCase(VisitArray(operation.Clauses), VisitArray(operation.Body), ((Operation)operation).SemanticModel, operation.Syntax, operation.Type, operation.ConstantValue, operation.IsImplicit);
        }

        public override IOperation VisitSingleValueCaseClause(ISingleValueCaseClause operation, object argument)
        {
            return new SingleValueCaseClause(Visit(operation.Value), operation.Equality, operation.CaseKind, ((Operation)operation).SemanticModel, operation.Syntax, operation.Type, operation.ConstantValue, operation.IsImplicit);
        }

        public override IOperation VisitRelationalCaseClause(IRelationalCaseClause operation, object argument)
        {
            return new RelationalCaseClause(Visit(operation.Value), operation.Relation, operation.CaseKind, ((Operation)operation).SemanticModel, operation.Syntax, operation.Type, operation.ConstantValue, operation.IsImplicit);
        }

        public override IOperation VisitRangeCaseClause(IRangeCaseClause operation, object argument)
        {
            return new RangeCaseClause(Visit(operation.MinimumValue), Visit(operation.MaximumValue), operation.CaseKind, ((Operation)operation).SemanticModel, operation.Syntax, operation.Type, operation.ConstantValue, operation.IsImplicit);
        }

        public override IOperation VisitDefaultCaseClause(IDefaultCaseClause operation, object argument)
        {
            return new DefaultCaseClause(((Operation)operation).SemanticModel, operation.Syntax, operation.Type, operation.ConstantValue, operation.IsImplicit);
        }

        public override IOperation VisitIfStatement(IIfStatement operation, object argument)
        {
            return new IfStatement(Visit(operation.Condition), Visit(operation.IfTrueStatement), Visit(operation.IfFalseStatement), ((Operation)operation).SemanticModel, operation.Syntax, operation.Type, operation.ConstantValue, operation.IsImplicit);
        }

        public override IOperation VisitWhileUntilLoopStatement(IWhileUntilLoopStatement operation, object argument)
        {
            return new WhileUntilLoopStatement(operation.IsTopTest, operation.IsWhile, Visit(operation.Condition), operation.LoopKind, Visit(operation.Body), ((Operation)operation).SemanticModel, operation.Syntax, operation.Type, operation.ConstantValue, operation.IsImplicit);
        }

        public override IOperation VisitForLoopStatement(IForLoopStatement operation, object argument)
        {
            return new ForLoopStatement(VisitArray(operation.Before), VisitArray(operation.AtLoopBottom), operation.Locals, Visit(operation.Condition), operation.LoopKind, Visit(operation.Body), ((Operation)operation).SemanticModel, operation.Syntax, operation.Type, operation.ConstantValue, operation.IsImplicit);
        }

        public override IOperation VisitForEachLoopStatement(IForEachLoopStatement operation, object argument)
        {
            return new ForEachLoopStatement(operation.IterationVariable, Visit(operation.Collection), operation.LoopKind, Visit(operation.Body), ((Operation)operation).SemanticModel, operation.Syntax, operation.Type, operation.ConstantValue, operation.IsImplicit);
        }

        public override IOperation VisitLabeledStatement(ILabeledStatement operation, object argument)
        {
<<<<<<< HEAD
            return new LabeledStatement(operation.Label, Visit(operation.Statement), ((Operation)operation).SemanticModel, operation.Syntax, operation.Type, operation.ConstantValue);
=======
            return new LabelStatement(operation.Label, Visit(operation.LabeledStatement), ((Operation)operation).SemanticModel, operation.Syntax, operation.Type, operation.ConstantValue, operation.IsImplicit);
>>>>>>> a2840b98
        }

        public override IOperation VisitBranchStatement(IBranchStatement operation, object argument)
        {
            return new BranchStatement(operation.Target, operation.BranchKind, ((Operation)operation).SemanticModel, operation.Syntax, operation.Type, operation.ConstantValue, operation.IsImplicit);
        }

        public override IOperation VisitYieldBreakStatement(IReturnStatement operation, object argument)
        {
            return new ReturnStatement(operation.Kind, Visit(operation.ReturnedValue), ((Operation)operation).SemanticModel, operation.Syntax, operation.Type, operation.ConstantValue, operation.IsImplicit);
        }

        public override IOperation VisitEmptyStatement(IEmptyStatement operation, object argument)
        {
            return new EmptyStatement(((Operation)operation).SemanticModel, operation.Syntax, operation.Type, operation.ConstantValue, operation.IsImplicit);
        }

        public override IOperation VisitThrowStatement(IThrowStatement operation, object argument)
        {
            return new ThrowStatement(Visit(operation.ThrownObject), ((Operation)operation).SemanticModel, operation.Syntax, operation.Type, operation.ConstantValue, operation.IsImplicit);
        }

        public override IOperation VisitReturnStatement(IReturnStatement operation, object argument)
        {
            return new ReturnStatement(operation.Kind, Visit(operation.ReturnedValue), ((Operation)operation).SemanticModel, operation.Syntax, operation.Type, operation.ConstantValue, operation.IsImplicit);
        }

        public override IOperation VisitLockStatement(ILockStatement operation, object argument)
        {
            return new LockStatement(Visit(operation.LockedObject), Visit(operation.Body), ((Operation)operation).SemanticModel, operation.Syntax, operation.Type, operation.ConstantValue, operation.IsImplicit);
        }

        public override IOperation VisitTryStatement(ITryStatement operation, object argument)
        {
            return new TryStatement(Visit(operation.Body), VisitArray(operation.Catches), Visit(operation.FinallyHandler), ((Operation)operation).SemanticModel, operation.Syntax, operation.Type, operation.ConstantValue, operation.IsImplicit);
        }

        public override IOperation VisitCatchClause(ICatchClause operation, object argument)
        {
            return new CatchClause(Visit(operation.Handler), operation.CaughtType, Visit(operation.Filter), operation.ExceptionLocal, ((Operation)operation).SemanticModel, operation.Syntax, operation.Type, operation.ConstantValue, operation.IsImplicit);
        }

        public override IOperation VisitUsingStatement(IUsingStatement operation, object argument)
        {
            return new UsingStatement(Visit(operation.Body), Visit(operation.Declaration), Visit(operation.Value), ((Operation)operation).SemanticModel, operation.Syntax, operation.Type, operation.ConstantValue, operation.IsImplicit);
        }

        public override IOperation VisitFixedStatement(IFixedStatement operation, object argument)
        {
            return new FixedStatement(Visit(operation.Variables), Visit(operation.Body), ((Operation)operation).SemanticModel, operation.Syntax, operation.Type, operation.ConstantValue, operation.IsImplicit);
        }

        public override IOperation VisitExpressionStatement(IExpressionStatement operation, object argument)
        {
            return new ExpressionStatement(Visit(operation.Expression), ((Operation)operation).SemanticModel, operation.Syntax, operation.Type, operation.ConstantValue, operation.IsImplicit);
        }

        public override IOperation VisitWithStatement(IWithStatement operation, object argument)
        {
            return new WithStatement(Visit(operation.Body), Visit(operation.Value), ((Operation)operation).SemanticModel, operation.Syntax, operation.Type, operation.ConstantValue, operation.IsImplicit);
        }

        public override IOperation VisitStopStatement(IStopStatement operation, object argument)
        {
            return new StopStatement(((Operation)operation).SemanticModel, operation.Syntax, operation.Type, operation.ConstantValue, operation.IsImplicit);
        }

        public override IOperation VisitEndStatement(IEndStatement operation, object argument)
        {
            return new EndStatement(((Operation)operation).SemanticModel, operation.Syntax, operation.Type, operation.ConstantValue, operation.IsImplicit);
        }

        public override IOperation VisitInvocationExpression(IInvocationExpression operation, object argument)
        {
            return new InvocationExpression(operation.TargetMethod, Visit(operation.Instance), operation.IsVirtual, VisitArray(operation.ArgumentsInEvaluationOrder), ((Operation)operation).SemanticModel, operation.Syntax, operation.Type, operation.ConstantValue, operation.IsImplicit);
        }

        public override IOperation VisitArgument(IArgument operation, object argument)
        {
            return new Argument(operation.ArgumentKind, operation.Parameter, Visit(operation.Value), Visit(operation.InConversion), Visit(operation.OutConversion), ((Operation)operation).SemanticModel, operation.Syntax, operation.Type, operation.ConstantValue, operation.IsImplicit);
        }

        public override IOperation VisitOmittedArgumentExpression(IOmittedArgumentExpression operation, object argument)
        {
            return new OmittedArgumentExpression(((Operation)operation).SemanticModel, operation.Syntax, operation.Type, operation.ConstantValue, operation.IsImplicit);
        }

        public override IOperation VisitArrayElementReferenceExpression(IArrayElementReferenceExpression operation, object argument)
        {
            return new ArrayElementReferenceExpression(Visit(operation.ArrayReference), VisitArray(operation.Indices), ((Operation)operation).SemanticModel, operation.Syntax, operation.Type, operation.ConstantValue, operation.IsImplicit);
        }

        public override IOperation VisitPointerIndirectionReferenceExpression(IPointerIndirectionReferenceExpression operation, object argument)
        {
            return new PointerIndirectionReferenceExpression(Visit(operation.Pointer), ((Operation)operation).SemanticModel, operation.Syntax, operation.Type, operation.ConstantValue, operation.IsImplicit);
        }

        public override IOperation VisitLocalReferenceExpression(ILocalReferenceExpression operation, object argument)
        {
            return new LocalReferenceExpression(operation.Local, ((Operation)operation).SemanticModel, operation.Syntax, operation.Type, operation.ConstantValue, operation.IsImplicit);
        }

        public override IOperation VisitParameterReferenceExpression(IParameterReferenceExpression operation, object argument)
        {
            return new ParameterReferenceExpression(operation.Parameter, ((Operation)operation).SemanticModel, operation.Syntax, operation.Type, operation.ConstantValue, operation.IsImplicit);
        }

        public override IOperation VisitSyntheticLocalReferenceExpression(ISyntheticLocalReferenceExpression operation, object argument)
        {
            return new SyntheticLocalReferenceExpression(operation.SyntheticLocalKind, ((Operation)operation).SemanticModel, operation.Syntax, operation.Type, operation.ConstantValue, operation.IsImplicit);
        }

        public override IOperation VisitInstanceReferenceExpression(IInstanceReferenceExpression operation, object argument)
        {
            return new InstanceReferenceExpression(operation.InstanceReferenceKind, ((Operation)operation).SemanticModel, operation.Syntax, operation.Type, operation.ConstantValue, operation.IsImplicit);
        }

        public override IOperation VisitFieldReferenceExpression(IFieldReferenceExpression operation, object argument)
        {
            return new FieldReferenceExpression(operation.Field, Visit(operation.Instance), operation.Member, ((Operation)operation).SemanticModel, operation.Syntax, operation.Type, operation.ConstantValue, operation.IsImplicit);
        }

        public override IOperation VisitMethodBindingExpression(IMethodBindingExpression operation, object argument)
        {
            return new MethodBindingExpression(operation.Method, operation.IsVirtual, Visit(operation.Instance), operation.Member, ((Operation)operation).SemanticModel, operation.Syntax, operation.Type, operation.ConstantValue, operation.IsImplicit);
        }

        public override IOperation VisitPropertyReferenceExpression(IPropertyReferenceExpression operation, object argument)
        {
            return new PropertyReferenceExpression(operation.Property, Visit(operation.Instance), operation.Member, VisitArray(operation.ArgumentsInEvaluationOrder), ((Operation)operation).SemanticModel, operation.Syntax, operation.Type, operation.ConstantValue, operation.IsImplicit);
        }

        public override IOperation VisitEventReferenceExpression(IEventReferenceExpression operation, object argument)
        {
            return new EventReferenceExpression(operation.Event, Visit(operation.Instance), operation.Member, ((Operation)operation).SemanticModel, operation.Syntax, operation.Type, operation.ConstantValue, operation.IsImplicit);
        }

        public override IOperation VisitEventAssignmentExpression(IEventAssignmentExpression operation, object argument)
        {
            return new EventAssignmentExpression(Visit(operation.EventReference), Visit(operation.HandlerValue), operation.Adds, ((Operation)operation).SemanticModel, operation.Syntax, operation.Type, operation.ConstantValue, operation.IsImplicit);
        }

        public override IOperation VisitConditionalAccessExpression(IConditionalAccessExpression operation, object argument)
        {
            return new ConditionalAccessExpression(Visit(operation.ConditionalValue), Visit(operation.ConditionalInstance), ((Operation)operation).SemanticModel, operation.Syntax, operation.Type, operation.ConstantValue, operation.IsImplicit);
        }

        public override IOperation VisitConditionalAccessInstanceExpression(IConditionalAccessInstanceExpression operation, object argument)
        {
            return new ConditionalAccessInstanceExpression(((Operation)operation).SemanticModel, operation.Syntax, operation.Type, operation.ConstantValue, operation.IsImplicit);
        }

        public override IOperation VisitPlaceholderExpression(IPlaceholderExpression operation, object argument)
        {
            return new PlaceholderExpression(((Operation)operation).SemanticModel, operation.Syntax, operation.Type, operation.ConstantValue, operation.IsImplicit);
        }

        public override IOperation VisitUnaryOperatorExpression(IUnaryOperatorExpression operation, object argument)
        {
            return new UnaryOperatorExpression(operation.UnaryOperationKind, Visit(operation.Operand), operation.IsLifted, operation.UsesOperatorMethod, operation.OperatorMethod, ((Operation)operation).SemanticModel, operation.Syntax, operation.Type, operation.ConstantValue, operation.IsImplicit);
        }

        public override IOperation VisitBinaryOperatorExpression(IBinaryOperatorExpression operation, object argument)
        {
            return new BinaryOperatorExpression(operation.BinaryOperationKind, Visit(operation.LeftOperand), Visit(operation.RightOperand), operation.IsLifted, operation.UsesOperatorMethod, operation.OperatorMethod, ((Operation)operation).SemanticModel, operation.Syntax, operation.Type, operation.ConstantValue, operation.IsImplicit);
        }

        public override IOperation VisitConditionalChoiceExpression(IConditionalChoiceExpression operation, object argument)
        {
            return new ConditionalChoiceExpression(Visit(operation.Condition), Visit(operation.IfTrueValue), Visit(operation.IfFalseValue), ((Operation)operation).SemanticModel, operation.Syntax, operation.Type, operation.ConstantValue, operation.IsImplicit);
        }

        public override IOperation VisitNullCoalescingExpression(INullCoalescingExpression operation, object argument)
        {
            return new NullCoalescingExpression(Visit(operation.PrimaryOperand), Visit(operation.SecondaryOperand), ((Operation)operation).SemanticModel, operation.Syntax, operation.Type, operation.ConstantValue, operation.IsImplicit);
        }

        public override IOperation VisitIsTypeExpression(IIsTypeExpression operation, object argument)
        {
            return new IsTypeExpression(Visit(operation.Operand), operation.IsType, ((Operation)operation).SemanticModel, operation.Syntax, operation.Type, operation.ConstantValue, operation.IsImplicit);
        }

        public override IOperation VisitSizeOfExpression(ISizeOfExpression operation, object argument)
        {
            return new SizeOfExpression(operation.TypeOperand, ((Operation)operation).SemanticModel, operation.Syntax, operation.Type, operation.ConstantValue, operation.IsImplicit);
        }

        public override IOperation VisitTypeOfExpression(ITypeOfExpression operation, object argument)
        {
            return new TypeOfExpression(operation.TypeOperand, ((Operation)operation).SemanticModel, operation.Syntax, operation.Type, operation.ConstantValue, operation.IsImplicit);
        }

        public override IOperation VisitLambdaExpression(ILambdaExpression operation, object argument)
        {
            return new LambdaExpression(operation.Signature, Visit(operation.Body), ((Operation)operation).SemanticModel, operation.Syntax, operation.Type, operation.ConstantValue, operation.IsImplicit);
        }

        public override IOperation VisitLiteralExpression(ILiteralExpression operation, object argument)
        {
            return new LiteralExpression(operation.Text, ((Operation)operation).SemanticModel, operation.Syntax, operation.Type, operation.ConstantValue, operation.IsImplicit);
        }

        public override IOperation VisitAwaitExpression(IAwaitExpression operation, object argument)
        {
            return new AwaitExpression(Visit(operation.AwaitedValue), ((Operation)operation).SemanticModel, operation.Syntax, operation.Type, operation.ConstantValue, operation.IsImplicit);
        }

        public override IOperation VisitNameOfExpression(INameOfExpression operation, object argument)
        {
            return new NameOfExpression(Visit(operation.Argument), ((Operation)operation).SemanticModel, operation.Syntax, operation.Type, operation.ConstantValue, operation.IsImplicit);
        }

        public override IOperation VisitThrowExpression(IThrowExpression operation, object argument)
        {
            return new ThrowExpression(Visit(operation.Expression), ((Operation)operation).SemanticModel, operation.Syntax, operation.Type, operation.ConstantValue, operation.IsImplicit);
        }

        public override IOperation VisitAddressOfExpression(IAddressOfExpression operation, object argument)
        {
            return new AddressOfExpression(Visit(operation.Reference), ((Operation)operation).SemanticModel, operation.Syntax, operation.Type, operation.ConstantValue, operation.IsImplicit);
        }

        public override IOperation VisitObjectCreationExpression(IObjectCreationExpression operation, object argument)
        {
            return new ObjectCreationExpression(operation.Constructor, Visit(operation.Initializer), VisitArray(operation.ArgumentsInEvaluationOrder), ((Operation)operation).SemanticModel, operation.Syntax, operation.Type, operation.ConstantValue, operation.IsImplicit);
        }

        public override IOperation VisitAnonymousObjectCreationExpression(IAnonymousObjectCreationExpression operation, object argument)
        {
            return new AnonymousObjectCreationExpression(VisitArray(operation.Initializers), ((Operation)operation).SemanticModel, operation.Syntax, operation.Type, operation.ConstantValue, operation.IsImplicit);
        }

        public override IOperation VisitObjectOrCollectionInitializerExpression(IObjectOrCollectionInitializerExpression operation, object argument)
        {
            return new ObjectOrCollectionInitializerExpression(VisitArray(operation.Initializers), ((Operation)operation).SemanticModel, operation.Syntax, operation.Type, operation.ConstantValue, operation.IsImplicit);
        }

        public override IOperation VisitMemberInitializerExpression(IMemberInitializerExpression operation, object argument)
        {
            return new MemberInitializerExpression(Visit(operation.InitializedMember), Visit(operation.Initializer), ((Operation)operation).SemanticModel, operation.Syntax, operation.Type, operation.ConstantValue, operation.IsImplicit);
        }

        public override IOperation VisitCollectionElementInitializerExpression(ICollectionElementInitializerExpression operation, object argument)
        {
            return new CollectionElementInitializerExpression(operation.AddMethod, VisitArray(operation.Arguments), operation.IsDynamic, ((Operation)operation).SemanticModel, operation.Syntax, operation.Type, operation.ConstantValue, operation.IsImplicit);
        }

        public override IOperation VisitFieldInitializer(IFieldInitializer operation, object argument)
        {
            return new FieldInitializer(operation.InitializedFields, Visit(operation.Value), operation.Kind, ((Operation)operation).SemanticModel, operation.Syntax, operation.Type, operation.ConstantValue, operation.IsImplicit);
        }

        public override IOperation VisitPropertyInitializer(IPropertyInitializer operation, object argument)
        {
            return new PropertyInitializer(operation.InitializedProperty, Visit(operation.Value), operation.Kind, ((Operation)operation).SemanticModel, operation.Syntax, operation.Type, operation.ConstantValue, operation.IsImplicit);
        }

        public override IOperation VisitParameterInitializer(IParameterInitializer operation, object argument)
        {
            return new ParameterInitializer(operation.Parameter, Visit(operation.Value), operation.Kind, ((Operation)operation).SemanticModel, operation.Syntax, operation.Type, operation.ConstantValue, operation.IsImplicit);
        }

        public override IOperation VisitArrayCreationExpression(IArrayCreationExpression operation, object argument)
        {
            return new ArrayCreationExpression(operation.ElementType, VisitArray(operation.DimensionSizes), Visit(operation.Initializer), ((Operation)operation).SemanticModel, operation.Syntax, operation.Type, operation.ConstantValue, operation.IsImplicit);
        }

        public override IOperation VisitArrayInitializer(IArrayInitializer operation, object argument)
        {
            return new ArrayInitializer(VisitArray(operation.ElementValues), ((Operation)operation).SemanticModel, operation.Syntax, operation.Type, operation.ConstantValue, operation.IsImplicit);
        }

        public override IOperation VisitSimpleAssignmentExpression(ISimpleAssignmentExpression operation, object argument)
        {
            return new SimpleAssignmentExpression(Visit(operation.Target), Visit(operation.Value), ((Operation)operation).SemanticModel, operation.Syntax, operation.Type, operation.ConstantValue, operation.IsImplicit);
        }

        public override IOperation VisitCompoundAssignmentExpression(ICompoundAssignmentExpression operation, object argument)
        {
            return new CompoundAssignmentExpression(operation.BinaryOperationKind, operation.IsLifted, Visit(operation.Target), Visit(operation.Value), operation.UsesOperatorMethod, operation.OperatorMethod, ((Operation)operation).SemanticModel, operation.Syntax, operation.Type, operation.ConstantValue, operation.IsImplicit);
        }

        public override IOperation VisitIncrementExpression(IIncrementExpression operation, object argument)
        {
            return new IncrementExpression(operation.IncrementOperationKind, Visit(operation.Target), operation.UsesOperatorMethod, operation.OperatorMethod, ((Operation)operation).SemanticModel, operation.Syntax, operation.Type, operation.ConstantValue, operation.IsImplicit);
        }

        public override IOperation VisitParenthesizedExpression(IParenthesizedExpression operation, object argument)
        {
            return new ParenthesizedExpression(Visit(operation.Operand), ((Operation)operation).SemanticModel, operation.Syntax, operation.Type, operation.ConstantValue, operation.IsImplicit);
        }

        public override IOperation VisitDynamicMemberReferenceExpression(IDynamicMemberReferenceExpression operation, object argument)
        {
            return new DynamicMemberReferenceExpression(Visit(operation.Instance), operation.MemberName, operation.TypeArguments, operation.ContainingType, ((Operation)operation).SemanticModel, operation.Syntax, operation.Type, operation.ConstantValue, operation.IsImplicit);
        }

        public override IOperation VisitDynamicObjectCreationExpression(IDynamicObjectCreationExpression operation, object argument)
        {
            return new DynamicObjectCreationExpression(operation.Name, operation.ApplicableSymbols, VisitArray(operation.Arguments), operation.ArgumentNames, operation.ArgumentRefKinds, Visit(operation.Initializer), ((Operation)operation).SemanticModel, operation.Syntax, operation.Type, operation.ConstantValue, operation.IsImplicit);
        }

        public override IOperation VisitDefaultValueExpression(IDefaultValueExpression operation, object argument)
        {
            return new DefaultValueExpression(((Operation)operation).SemanticModel, operation.Syntax, operation.Type, operation.ConstantValue, operation.IsImplicit);
        }

        public override IOperation VisitTypeParameterObjectCreationExpression(ITypeParameterObjectCreationExpression operation, object argument)
        {
            return new TypeParameterObjectCreationExpression(Visit(operation.Initializer), ((Operation)operation).SemanticModel, operation.Syntax, operation.Type, operation.ConstantValue, operation.IsImplicit);
        }

        public override IOperation VisitInvalidStatement(IInvalidStatement operation, object argument)
        {
            return new InvalidStatement(VisitArray(operation.Children.ToImmutableArray()), ((Operation)operation).SemanticModel, operation.Syntax, operation.Type, operation.ConstantValue, operation.IsImplicit);
        }

        public override IOperation VisitInvalidExpression(IInvalidExpression operation, object argument)
        {
            return new InvalidExpression(VisitArray(operation.Children.ToImmutableArray()), ((Operation)operation).SemanticModel, operation.Syntax, operation.Type, operation.ConstantValue, operation.IsImplicit);
        }

        public override IOperation VisitLocalFunctionStatement(ILocalFunctionStatement operation, object argument)
        {
            return new LocalFunctionStatement(operation.LocalFunctionSymbol, Visit(operation.Body), ((Operation)operation).SemanticModel, operation.Syntax, operation.Type, operation.ConstantValue, operation.IsImplicit);
        }

        public override IOperation VisitInterpolatedStringExpression(IInterpolatedStringExpression operation, object argument)
        {
            return new InterpolatedStringExpression(VisitArray(operation.Parts), ((Operation)operation).SemanticModel, operation.Syntax, operation.Type, operation.ConstantValue, operation.IsImplicit);
        }

        public override IOperation VisitInterpolatedStringText(IInterpolatedStringText operation, object argument)
        {
            return new InterpolatedStringText(Visit(operation.Text), ((Operation)operation).SemanticModel, operation.Syntax, operation.Type, operation.ConstantValue, operation.IsImplicit);
        }

        public override IOperation VisitInterpolation(IInterpolation operation, object argument)
        {
            return new Interpolation(Visit(operation.Expression), Visit(operation.Alignment), Visit(operation.FormatString), ((Operation)operation).SemanticModel, operation.Syntax, operation.Type, operation.ConstantValue, operation.IsImplicit);
        }

        public override IOperation VisitIsPatternExpression(IIsPatternExpression operation, object argument)
        {
            return new IsPatternExpression(Visit(operation.Expression), Visit(operation.Pattern), ((Operation)operation).SemanticModel, operation.Syntax, operation.Type, operation.ConstantValue, operation.IsImplicit);
        }

        public override IOperation VisitConstantPattern(IConstantPattern operation, object argument)
        {
            return new ConstantPattern(Visit(operation.Value), ((Operation)operation).SemanticModel, operation.Syntax, operation.Type, operation.ConstantValue, operation.IsImplicit);
        }

        public override IOperation VisitDeclarationPattern(IDeclarationPattern operation, object argument)
        {
            return new DeclarationPattern(operation.DeclaredSymbol, ((Operation)operation).SemanticModel, operation.Syntax, operation.Type, operation.ConstantValue, operation.IsImplicit);
        }

        public override IOperation VisitPatternCaseClause(IPatternCaseClause operation, object argument)
        {
            return new PatternCaseClause(operation.Label, Visit(operation.Pattern), Visit(operation.GuardExpression), ((Operation)operation).SemanticModel, operation.Syntax, operation.Type, operation.ConstantValue, operation.IsImplicit);
        }

        public override IOperation VisitTupleExpression(ITupleExpression operation, object argument)
        {
            return new TupleExpression(VisitArray(operation.Elements), ((Operation)operation).SemanticModel, operation.Syntax, operation.Type, operation.ConstantValue, operation.IsImplicit);
        }
    }
}<|MERGE_RESOLUTION|>--- conflicted
+++ resolved
@@ -101,11 +101,7 @@
 
         public override IOperation VisitLabeledStatement(ILabeledStatement operation, object argument)
         {
-<<<<<<< HEAD
-            return new LabeledStatement(operation.Label, Visit(operation.Statement), ((Operation)operation).SemanticModel, operation.Syntax, operation.Type, operation.ConstantValue);
-=======
-            return new LabelStatement(operation.Label, Visit(operation.LabeledStatement), ((Operation)operation).SemanticModel, operation.Syntax, operation.Type, operation.ConstantValue, operation.IsImplicit);
->>>>>>> a2840b98
+            return new LabeledStatement(operation.Label, Visit(operation.Statement), ((Operation)operation).SemanticModel, operation.Syntax, operation.Type, operation.ConstantValue, operation.IsImplicit);
         }
 
         public override IOperation VisitBranchStatement(IBranchStatement operation, object argument)
