--- conflicted
+++ resolved
@@ -521,29 +521,17 @@
         /// Returns null if the event has already been processed for the analyzer OR is currently being processed by another task.
         /// Otherwise, returns a non-null state representing partial analysis state for the given event for the given analyzer.
         /// </returns>
-<<<<<<< HEAD
-        public async Task<AnalyzerStateData> TryStartProcessingEventAsync(CompilationEvent compilationEvent, DiagnosticAnalyzer analyzer, CancellationToken cancellationToken)
-        {
-            return await GetAnalyzerState(analyzer).TryStartProcessingEventAsync(compilationEvent, cancellationToken).ConfigureAwait(false);
-=======
         public Task<AnalyzerStateData> TryStartProcessingEventAsync(CompilationEvent compilationEvent, DiagnosticAnalyzer analyzer, CancellationToken cancellationToken)
         {
             return GetAnalyzerState(analyzer).TryStartProcessingEventAsync(compilationEvent, cancellationToken);
->>>>>>> 4e8694d5
         }
 
         /// <summary>
         /// Marks the given event as fully analyzed for the given analyzer.
         /// </summary>
-<<<<<<< HEAD
-        public async Task MarkEventCompleteAsync(CompilationEvent compilationEvent, DiagnosticAnalyzer analyzer, CancellationToken cancellationToken)
-        {
-            await GetAnalyzerState(analyzer).MarkEventCompleteAsync(compilationEvent, cancellationToken).ConfigureAwait(false);
-=======
         public Task MarkEventCompleteAsync(CompilationEvent compilationEvent, DiagnosticAnalyzer analyzer, CancellationToken cancellationToken)
         {
             return GetAnalyzerState(analyzer).MarkEventCompleteAsync(compilationEvent, cancellationToken);
->>>>>>> 4e8694d5
         }
 
         /// <summary>
@@ -553,29 +541,17 @@
         /// Returns null if the symbol has already been processed for the analyzer OR is currently being processed by another task.
         /// Otherwise, returns a non-null state representing partial analysis state for the given symbol for the given analyzer.
         /// </returns>
-<<<<<<< HEAD
-        public async Task<AnalyzerStateData> TryStartAnalyzingSymbolAsync(ISymbol symbol, DiagnosticAnalyzer analyzer, CancellationToken cancellationToken)
-        {
-            return await GetAnalyzerState(analyzer).TryStartAnalyzingSymbolAsync(symbol, cancellationToken).ConfigureAwait(false);
-=======
         public Task<AnalyzerStateData> TryStartAnalyzingSymbolAsync(ISymbol symbol, DiagnosticAnalyzer analyzer, CancellationToken cancellationToken)
         {
             return GetAnalyzerState(analyzer).TryStartAnalyzingSymbolAsync(symbol, cancellationToken);
->>>>>>> 4e8694d5
         }
 
         /// <summary>
         /// Marks the given symbol as fully analyzed for the given analyzer.
         /// </summary>
-<<<<<<< HEAD
-        public async Task MarkSymbolCompleteAsync(ISymbol symbol, DiagnosticAnalyzer analyzer, CancellationToken cancellationToken)
-        {
-            await GetAnalyzerState(analyzer).MarkSymbolCompleteAsync(symbol, cancellationToken).ConfigureAwait(false);
-=======
         public Task MarkSymbolCompleteAsync(ISymbol symbol, DiagnosticAnalyzer analyzer, CancellationToken cancellationToken)
         {
             return GetAnalyzerState(analyzer).MarkSymbolCompleteAsync(symbol, cancellationToken);
->>>>>>> 4e8694d5
         }
 
         /// <summary>
@@ -585,15 +561,9 @@
         /// Returns null if the declaration has already been processed for the analyzer OR is currently being processed by another task.
         /// Otherwise, returns a non-null state representing partial analysis state for the given declaration for the given analyzer.
         /// </returns>
-<<<<<<< HEAD
-        public async Task<DeclarationAnalyzerStateData> TryStartAnalyzingDeclarationAsync(SyntaxReference decl, DiagnosticAnalyzer analyzer, CancellationToken cancellationToken)
-        {
-            return await GetAnalyzerState(analyzer).TryStartAnalyzingDeclarationAsync(decl, cancellationToken).ConfigureAwait(false);
-=======
         public Task<DeclarationAnalyzerStateData> TryStartAnalyzingDeclarationAsync(SyntaxReference decl, DiagnosticAnalyzer analyzer, CancellationToken cancellationToken)
         {
             return GetAnalyzerState(analyzer).TryStartAnalyzingDeclarationAsync(decl, cancellationToken);
->>>>>>> 4e8694d5
         }
 
         /// <summary>
@@ -616,15 +586,9 @@
         /// <summary>
         /// Marks the given symbol declaration as fully analyzed for the given analyzer.
         /// </summary>
-<<<<<<< HEAD
-        public async Task MarkDeclarationCompleteAsync(SyntaxReference decl, DiagnosticAnalyzer analyzer, CancellationToken cancellationToken)
-        {
-            await GetAnalyzerState(analyzer).MarkDeclarationCompleteAsync(decl, cancellationToken).ConfigureAwait(false);
-=======
         public Task MarkDeclarationCompleteAsync(SyntaxReference decl, DiagnosticAnalyzer analyzer, CancellationToken cancellationToken)
         {
             return GetAnalyzerState(analyzer).MarkDeclarationCompleteAsync(decl, cancellationToken);
->>>>>>> 4e8694d5
         }
 
         /// <summary>
@@ -645,29 +609,17 @@
         /// Returns null if the tree has already been processed for the analyzer OR is currently being processed by another task.
         /// Otherwise, returns a non-null state representing partial syntax analysis state for the given tree for the given analyzer.
         /// </returns>
-<<<<<<< HEAD
-        public async Task<AnalyzerStateData> TryStartSyntaxAnalysisAsync(SyntaxTree tree, DiagnosticAnalyzer analyzer, CancellationToken cancellationToken)
-        {
-            return await GetAnalyzerState(analyzer).TryStartSyntaxAnalysisAsync(tree, cancellationToken).ConfigureAwait(false);
-=======
         public Task<AnalyzerStateData> TryStartSyntaxAnalysisAsync(SyntaxTree tree, DiagnosticAnalyzer analyzer, CancellationToken cancellationToken)
         {
             return GetAnalyzerState(analyzer).TryStartSyntaxAnalysisAsync(tree, cancellationToken);
->>>>>>> 4e8694d5
         }
 
         /// <summary>
         /// Marks the given tree as fully syntactically analyzed for the given analyzer.
         /// </summary>
-<<<<<<< HEAD
-        public async Task MarkSyntaxAnalysisCompleteAsync(SyntaxTree tree, DiagnosticAnalyzer analyzer, CancellationToken cancellationToken)
-        {
-            await GetAnalyzerState(analyzer).MarkSyntaxAnalysisCompleteAsync(tree, cancellationToken).ConfigureAwait(false);
-=======
         public Task MarkSyntaxAnalysisCompleteAsync(SyntaxTree tree, DiagnosticAnalyzer analyzer, CancellationToken cancellationToken)
         {
             return GetAnalyzerState(analyzer).MarkSyntaxAnalysisCompleteAsync(tree, cancellationToken);
->>>>>>> 4e8694d5
         }
     }
 }