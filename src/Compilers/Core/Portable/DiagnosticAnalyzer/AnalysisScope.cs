--- conflicted
+++ resolved
@@ -2,12 +2,9 @@
 // The .NET Foundation licenses this file to you under the MIT license.
 // See the LICENSE file in the project root for more information.
 
-<<<<<<< HEAD
 #nullable enable
 
-=======
 using System;
->>>>>>> 51562f2e
 using System.Collections.Generic;
 using System.Collections.Immutable;
 using System.Diagnostics;
@@ -25,13 +22,9 @@
     /// </summary>
     internal class AnalysisScope
     {
-<<<<<<< HEAD
+        private readonly Lazy<ImmutableHashSet<DiagnosticAnalyzer>> _lazyAnalyzersSet;
+
         public SourceOrNonSourceFile? FilterFileOpt { get; }
-=======
-        private readonly Lazy<ImmutableHashSet<DiagnosticAnalyzer>> _lazyAnalyzersSet;
-
-        public SyntaxTree FilterTreeOpt { get; }
->>>>>>> 51562f2e
         public TextSpan? FilterSpanOpt { get; }
 
         public ImmutableArray<DiagnosticAnalyzer> Analyzers { get; }
@@ -63,55 +56,36 @@
         /// </summary>
         public bool IsTreeAnalysis => FilterFileOpt != null;
 
-<<<<<<< HEAD
-        public AnalysisScope(Compilation compilation, AnalyzerOptions? analyzerOptions, ImmutableArray<DiagnosticAnalyzer> analyzers, bool concurrentAnalysis, bool categorizeDiagnostics)
-            : this(compilation.SyntaxTrees, analyzerOptions?.AdditionalFiles ?? ImmutableArray<AdditionalText>.Empty,
-                  analyzers, filterTreeOpt: null, filterSpanOpt: null, isSyntaxOnlyTreeAnalysis: false, concurrentAnalysis, categorizeDiagnostics)
-        {
-        }
-
-        public AnalysisScope(ImmutableArray<DiagnosticAnalyzer> analyzers, SourceOrNonSourceFile filterTree, TextSpan? filterSpan, bool syntaxAnalysis, bool concurrentAnalysis, bool categorizeDiagnostics)
-            : this(filterTree?.SourceTree != null ? SpecializedCollections.SingletonEnumerable(filterTree.SourceTree) : SpecializedCollections.EmptyEnumerable<SyntaxTree>(),
-                   filterTree?.NonSourceFile != null ? SpecializedCollections.SingletonEnumerable(filterTree.NonSourceFile) : SpecializedCollections.EmptyEnumerable<AdditionalText>(),
-                   analyzers, filterTree, filterSpan, syntaxAnalysis, concurrentAnalysis, categorizeDiagnostics)
-=======
         /// <summary>
         /// Flag indicating if this is a partial analysis for the corresponding <see cref="CompilationWithAnalyzers"/>,
         /// i.e. <see cref="IsTreeAnalysis"/> is true and/or <see cref="Analyzers"/> is a subset of <see cref="CompilationWithAnalyzers.Analyzers"/>.
         /// </summary>
         public bool IsPartialAnalysis { get; }
 
-        public AnalysisScope(Compilation compilation, ImmutableArray<DiagnosticAnalyzer> analyzers, bool hasAllAnalyzers, bool concurrentAnalysis, bool categorizeDiagnostics)
-            : this(compilation.SyntaxTrees, analyzers, isPartialAnalysis: !hasAllAnalyzers, filterTreeOpt: null, filterSpanOpt: null, isSyntaxOnlyTreeAnalysis: false, concurrentAnalysis: concurrentAnalysis, categorizeDiagnostics: categorizeDiagnostics)
-        {
-        }
-
-        public AnalysisScope(ImmutableArray<DiagnosticAnalyzer> analyzers, SyntaxTree filterTree, TextSpan? filterSpan, bool syntaxAnalysis, bool concurrentAnalysis, bool categorizeDiagnostics)
-            : this(SpecializedCollections.SingletonEnumerable(filterTree), analyzers, isPartialAnalysis: true, filterTree, filterSpan, syntaxAnalysis, concurrentAnalysis, categorizeDiagnostics)
->>>>>>> 51562f2e
-        {
-            Debug.Assert(filterTree != null);
-        }
-
-<<<<<<< HEAD
-        private AnalysisScope(IEnumerable<SyntaxTree> trees, IEnumerable<AdditionalText> nonSourceFiles, ImmutableArray<DiagnosticAnalyzer> analyzers, SourceOrNonSourceFile? filterTreeOpt, TextSpan? filterSpanOpt, bool isSyntaxOnlyTreeAnalysis, bool concurrentAnalysis, bool categorizeDiagnostics)
-=======
-        private AnalysisScope(IEnumerable<SyntaxTree> trees, ImmutableArray<DiagnosticAnalyzer> analyzers, bool isPartialAnalysis, SyntaxTree filterTreeOpt, TextSpan? filterSpanOpt, bool isSyntaxOnlyTreeAnalysis, bool concurrentAnalysis, bool categorizeDiagnostics)
->>>>>>> 51562f2e
-        {
-            Debug.Assert(isPartialAnalysis || FilterTreeOpt == null);
+        public AnalysisScope(Compilation compilation, AnalyzerOptions? analyzerOptions, ImmutableArray<DiagnosticAnalyzer> analyzers, bool hasAllAnalyzers, bool concurrentAnalysis, bool categorizeDiagnostics)
+            : this(compilation.SyntaxTrees, analyzerOptions?.AdditionalFiles ?? ImmutableArray<AdditionalText>.Empty,
+                   analyzers, isPartialAnalysis: !hasAllAnalyzers, filterFile: null, filterSpanOpt: null, isSyntaxOnlyTreeAnalysis: false, concurrentAnalysis: concurrentAnalysis, categorizeDiagnostics: categorizeDiagnostics)
+        {
+        }
+
+        public AnalysisScope(ImmutableArray<DiagnosticAnalyzer> analyzers, SourceOrNonSourceFile filterFile, TextSpan? filterSpan, bool syntaxAnalysis, bool concurrentAnalysis, bool categorizeDiagnostics)
+            : this(filterFile.SourceTree != null ? SpecializedCollections.SingletonEnumerable(filterFile.SourceTree) : SpecializedCollections.EmptyEnumerable<SyntaxTree>(),
+                   filterFile.NonSourceFile != null ? SpecializedCollections.SingletonEnumerable(filterFile.NonSourceFile) : SpecializedCollections.EmptyEnumerable<AdditionalText>(),
+                   analyzers, isPartialAnalysis: true, filterFile, filterSpan, syntaxAnalysis, concurrentAnalysis, categorizeDiagnostics)
+        {
+        }
+
+        private AnalysisScope(IEnumerable<SyntaxTree> trees, IEnumerable<AdditionalText> nonSourceFiles, ImmutableArray<DiagnosticAnalyzer> analyzers, bool isPartialAnalysis, SourceOrNonSourceFile? filterFile, TextSpan? filterSpanOpt, bool isSyntaxOnlyTreeAnalysis, bool concurrentAnalysis, bool categorizeDiagnostics)
+        {
+            Debug.Assert(isPartialAnalysis || FilterFileOpt == null);
             Debug.Assert(isPartialAnalysis || FilterSpanOpt == null);
             Debug.Assert(isPartialAnalysis || !isSyntaxOnlyTreeAnalysis);
 
             SyntaxTrees = trees;
             NonSourceFiles = nonSourceFiles;
             Analyzers = analyzers;
-<<<<<<< HEAD
-            FilterFileOpt = filterTreeOpt;
-=======
             IsPartialAnalysis = isPartialAnalysis;
-            FilterTreeOpt = filterTreeOpt;
->>>>>>> 51562f2e
+            FilterFileOpt = filterFile;
             FilterSpanOpt = filterSpanOpt;
             IsSyntaxOnlyTreeAnalysis = isSyntaxOnlyTreeAnalysis;
             ConcurrentAnalysis = concurrentAnalysis;
@@ -135,12 +109,8 @@
 
         public AnalysisScope WithAnalyzers(ImmutableArray<DiagnosticAnalyzer> analyzers, bool hasAllAnalyzers)
         {
-<<<<<<< HEAD
-            return new AnalysisScope(SyntaxTrees, NonSourceFiles, analyzers, FilterFileOpt, FilterSpanOpt, IsSyntaxOnlyTreeAnalysis, ConcurrentAnalysis, CategorizeDiagnostics);
-=======
             var isPartialAnalysis = IsTreeAnalysis || !hasAllAnalyzers;
-            return new AnalysisScope(SyntaxTrees, analyzers, isPartialAnalysis, FilterTreeOpt, FilterSpanOpt, IsSyntaxOnlyTreeAnalysis, ConcurrentAnalysis, CategorizeDiagnostics);
->>>>>>> 51562f2e
+            return new AnalysisScope(SyntaxTrees, NonSourceFiles, analyzers, isPartialAnalysis, FilterFileOpt, FilterSpanOpt, IsSyntaxOnlyTreeAnalysis, ConcurrentAnalysis, CategorizeDiagnostics);
         }
 
         public static bool ShouldSkipSymbolAnalysis(SymbolDeclaredCompilationEvent symbolEvent)
