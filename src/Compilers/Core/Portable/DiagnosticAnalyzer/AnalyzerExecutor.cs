--- conflicted
+++ resolved
@@ -579,7 +579,6 @@
                     {
                         var codeBlockStartAction = startAction as CodeBlockStartAnalyzerAction<TLanguageKindEnum>;
                         if (codeBlockStartAction != null)
-<<<<<<< HEAD
                         {
                             var codeBlockEndActions = blockEndActions as PooledHashSet<CodeBlockAnalyzerAction>;
                             // Catch Exception from the start action.
@@ -595,23 +594,6 @@
                         }
                         else
                         {
-=======
-                        {
-                            var codeBlockEndActions = blockEndActions as PooledHashSet<CodeBlockAnalyzerAction>;
-                            // Catch Exception from the start action.
-                            ExecuteAndCatchIfThrows(startAction.Analyzer, () =>
-                            {
-                                var codeBlockScope = new HostCodeBlockStartAnalysisScope<TLanguageKindEnum>();
-                                var blockStartContext = new AnalyzerCodeBlockStartAnalysisContext<TLanguageKindEnum>(startAction.Analyzer,
-                                    codeBlockScope, declaredNode, declaredSymbol, semanticModel, _analyzerOptions, _cancellationToken);
-                                codeBlockStartAction.Action(blockStartContext);
-                                codeBlockEndActions.AddAll(codeBlockScope.CodeBlockEndActions);
-                                syntaxNodeActions.AddRange(codeBlockScope.SyntaxNodeActions);
-                            });
-                        }
-                        else
-                        {
->>>>>>> 2094b280
                             var operationBlockStartAction = startAction as OperationBlockStartAnalyzerAction;
                             if (operationBlockStartAction != null)
                             {
