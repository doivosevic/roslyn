--- conflicted
+++ resolved
@@ -1549,19 +1549,43 @@
                 Diagnostic(NullOperationSyntaxTestAnalyzer.ParamsArrayOperationDescriptor.Id, "New Integer() { 1, 2 }").WithLocation(11, 12))
         End Sub
 
-<<<<<<< HEAD
+        <WorkItem(8114, "https://github.com/dotnet/roslyn/issues/8114")>
+        <Fact>
+        Public Sub InvalidOperatorVisualBasic()
+            Dim source = <compilation>
+                             <file name="c.vb">
+                                 <![CDATA[
+Class C
+    Public Function M1(a As Double, b as C) as Double
+        Return b + c
+    End Sub
+
+    Public Function M2(s As C) As C
+        Return -s
+    End Function
+End Class
+]]>
+                             </file>
+                         </compilation>
+
+            Dim comp = CompilationUtils.CreateCompilationWithMscorlibAndVBRuntime(source)
+            comp.VerifyDiagnostics(
+                Diagnostic(ERRID.ERR_EndFunctionExpected, "Public Function M1(a As Double, b as C) as Double").WithLocation(2, 5),
+                Diagnostic(ERRID.ERR_InvalidEndSub, "End Sub").WithLocation(4, 5),
+                Diagnostic(ERRID.ERR_InvInsideEndsProc, "Public Function M2(s As C) As C").WithLocation(6, 5),
+                Diagnostic(ERRID.ERR_ClassNotExpression1, "c").WithArguments("C").WithLocation(3, 20),
+                Diagnostic(ERRID.ERR_UnaryOperand2, "-s").WithArguments("-", "C").WithLocation(7, 16))
+            comp.VerifyAnalyzerDiagnostics({New InvalidOperatorExpressionTestAnalyzer}, Nothing, Nothing, False,
+                Diagnostic(InvalidOperatorExpressionTestAnalyzer.InvalidBinaryDescriptor.Id, "b + c").WithLocation(3, 16),
+                Diagnostic(InvalidOperatorExpressionTestAnalyzer.InvalidUnaryDescriptor.Id, "-s").WithLocation(7, 16))
+        End Sub
+
         <Fact>
         Public Sub ConditionalAccessOperationsVisualBasic()
-=======
-        <WorkItem(8114, "https://github.com/dotnet/roslyn/issues/8114")>
-        <Fact>
-        Public Sub InvalidOperatorVisualBasic()
->>>>>>> 9cc27712
-            Dim source = <compilation>
-                             <file name="c.vb">
-                                 <![CDATA[
-Class C
-<<<<<<< HEAD
+            Dim source = <compilation>
+                             <file name="c.vb">
+                                 <![CDATA[
+Class C
     Public Property Prop As Integer
         Get
             Return 0
@@ -1594,22 +1618,12 @@
         x = Field1?(0)
         Field1?.M0(Nothing)
     End Sub
-=======
-    Public Function M1(a As Double, b as C) as Double
-        Return b + c
-    End Sub
-
-    Public Function M2(s As C) As C
-        Return -s
-    End Function
->>>>>>> 9cc27712
-End Class
-]]>
-                             </file>
-                         </compilation>
-
-            Dim comp = CompilationUtils.CreateCompilationWithMscorlibAndVBRuntime(source)
-<<<<<<< HEAD
+End Class
+]]>
+                             </file>
+                         </compilation>
+
+            Dim comp = CompilationUtils.CreateCompilationWithMscorlibAndVBRuntime(source)
             comp.VerifyDiagnostics()
             comp.VerifyAnalyzerDiagnostics({New ConditionalAccessOperationTestAnalyzer}, Nothing, Nothing, False,
                 Diagnostic(ConditionalAccessOperationTestAnalyzer.ConditionalAccessOperationDescriptor.Id, "p?.Prop").WithLocation(24, 17),
@@ -1628,17 +1642,6 @@
                 Diagnostic(ConditionalAccessOperationTestAnalyzer.ConditionalAccessInstanceOperationDescriptor.Id, "Field1?(0)").WithLocation(31, 13),
                 Diagnostic(ConditionalAccessOperationTestAnalyzer.ConditionalAccessOperationDescriptor.Id, "Field1?.M0(Nothing)").WithLocation(32, 9),
                 Diagnostic(ConditionalAccessOperationTestAnalyzer.ConditionalAccessInstanceOperationDescriptor.Id, "Field1?.M0(Nothing)").WithLocation(32, 9))
-=======
-            comp.VerifyDiagnostics(
-                Diagnostic(ERRID.ERR_EndFunctionExpected, "Public Function M1(a As Double, b as C) as Double").WithLocation(2, 5),
-                Diagnostic(ERRID.ERR_InvalidEndSub, "End Sub").WithLocation(4, 5),
-                Diagnostic(ERRID.ERR_InvInsideEndsProc, "Public Function M2(s As C) As C").WithLocation(6, 5),
-                Diagnostic(ERRID.ERR_ClassNotExpression1, "c").WithArguments("C").WithLocation(3, 20),
-                Diagnostic(ERRID.ERR_UnaryOperand2, "-s").WithArguments("-", "C").WithLocation(7, 16))
-            comp.VerifyAnalyzerDiagnostics({New InvalidOperatorExpressionTestAnalyzer}, Nothing, Nothing, False,
-                Diagnostic(InvalidOperatorExpressionTestAnalyzer.InvalidBinaryDescriptor.Id, "b + c").WithLocation(3, 16),
-                Diagnostic(InvalidOperatorExpressionTestAnalyzer.InvalidUnaryDescriptor.Id, "-s").WithLocation(7, 16))
->>>>>>> 9cc27712
         End Sub
     End Class
 End Namespace