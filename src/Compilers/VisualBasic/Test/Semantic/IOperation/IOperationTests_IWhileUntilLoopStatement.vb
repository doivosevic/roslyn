--- conflicted
+++ resolved
@@ -881,13 +881,8 @@
               Expression: ISimpleAssignmentExpression (OperationKind.SimpleAssignmentExpression, Type: System.SByte) (Syntax: 'y = CSByte(x / 2)')
                   Left: ILocalReferenceExpression: y (OperationKind.LocalReferenceExpression, Type: System.SByte) (Syntax: 'y')
                   Right: IConversionExpression (Explicit, TryCast: False, Unchecked) (OperationKind.ConversionExpression, Type: System.SByte) (Syntax: 'CSByte(x / 2)')
-<<<<<<< HEAD
                       Conversion: CommonConversion (Exists: True, IsIdentity: False, IsNumeric: True, IsReference: False, IsUserDefined: False) (MethodSymbol: null)
-                      Operand: IBinaryOperatorExpression (BinaryOperationKind.FloatingDivide) (OperationKind.BinaryOperatorExpression, Type: System.Double) (Syntax: 'x / 2')
-=======
-                      Conversion: CommonConversion (Exists: False, IsIdentity: False, IsNumeric: False, IsReference: False, IsUserDefined: False) (MethodSymbol: null)
                       Operand: IBinaryOperatorExpression (BinaryOperatorKind.Divide, Checked) (OperationKind.BinaryOperatorExpression, Type: System.Double) (Syntax: 'x / 2')
->>>>>>> 6ea94ada
                           Left: IConversionExpression (Implicit, TryCast: False, Unchecked) (OperationKind.ConversionExpression, Type: System.Double) (Syntax: 'x')
                               Conversion: CommonConversion (Exists: True, IsIdentity: False, IsNumeric: True, IsReference: False, IsUserDefined: False) (MethodSymbol: null)
                               Operand: ILocalReferenceExpression: x (OperationKind.LocalReferenceExpression, Type: System.SByte) (Syntax: 'x')
