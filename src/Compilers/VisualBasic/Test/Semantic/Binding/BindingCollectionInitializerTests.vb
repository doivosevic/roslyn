﻿' Copyright (c) Microsoft.  All Rights Reserved.  Licensed under the Apache License, Version 2.0.  See License.txt in the project root for license information.

Imports Microsoft.CodeAnalysis
Imports Microsoft.CodeAnalysis.Test.Utilities
Imports Microsoft.CodeAnalysis.Text
Imports Microsoft.CodeAnalysis.VisualBasic
Imports Microsoft.CodeAnalysis.VisualBasic.Symbols
Imports Microsoft.CodeAnalysis.VisualBasic.Syntax
Imports Microsoft.CodeAnalysis.VisualBasic.UnitTests.Emit
Imports Roslyn.Test.Utilities

Namespace Microsoft.CodeAnalysis.VisualBasic.UnitTests
    Public Class BindingCollectionInitializerTests
        Inherits BasicTestBase

        <CompilerTrait(CompilerFeature.IOperation)>
        <Fact()>
        Public Sub CollectionInitializerList()
            Dim source =
<compilation name="CollectionInitializerList">
    <file name="a.vb">
Option Strict On

Imports System
Imports System.Collections.Generic

Class C1
    Public Shared Sub Main()
        Dim c As New List(Of String) From {"Hello World!"}    'BIND:"New List(Of String) From {"Hello World!"}"    
        Console.WriteLine(c(0))
    End Sub
End Class        
    </file>
</compilation>

            CompileAndVerify(source, "Hello World!")

            Dim expectedOperationTree = <![CDATA[
IObjectCreationOperation (Constructor: Sub System.Collections.Generic.List(Of System.String)..ctor()) (OperationKind.ObjectCreation, Type: System.Collections.Generic.List(Of System.String)) (Syntax: 'New List(Of ... lo World!"}')
  Arguments(0)
  Initializer: 
    IObjectOrCollectionInitializerOperation (OperationKind.ObjectOrCollectionInitializer, Type: System.Collections.Generic.List(Of System.String)) (Syntax: 'From {"Hello World!"}')
      Initializers(1):
          ICollectionElementInitializerOperation (AddMethod: Sub System.Collections.Generic.List(Of System.String).Add(item As System.String)) (IsDynamic: False) (OperationKind.CollectionElementInitializer, Type: System.Void, IsImplicit) (Syntax: '"Hello World!"')
            Arguments(1):
                ILiteralOperation (OperationKind.Literal, Type: System.String, Constant: "Hello World!") (Syntax: '"Hello World!"')
]]>.Value

            Dim expectedDiagnostics = String.Empty

            VerifyOperationTreeAndDiagnosticsForTest(Of ObjectCreationExpressionSyntax)(source.Value, expectedOperationTree, expectedDiagnostics)
        End Sub

        <CompilerTrait(CompilerFeature.IOperation)>
        <Fact()>
        Public Sub CollectionInitializerListEachElementAsCollectionInitializer()
            Dim source =
<compilation name="CollectionInitializerListEachElementAsCollectionInitializer">
    <file name="a.vb">
Option Strict On

Imports System
Imports System.Collections.Generic

Class C1
    Public Shared Sub Main()
        Dim c As New List(Of String) From {{"Hello"}, {" "}, {"World!"}}'BIND:"New List(Of String) From {{"Hello"}, {" "}, {"World!"}}"

        For each element in c
            Console.Write(element)
        next element
    End Sub
End Class        
    </file>
</compilation>

            CompileAndVerify(source, "Hello World!")

            Dim expectedOperationTree = <![CDATA[
IObjectCreationOperation (Constructor: Sub System.Collections.Generic.List(Of System.String)..ctor()) (OperationKind.ObjectCreation, Type: System.Collections.Generic.List(Of System.String)) (Syntax: 'New List(Of ... {"World!"}}')
  Arguments(0)
  Initializer: 
    IObjectOrCollectionInitializerOperation (OperationKind.ObjectOrCollectionInitializer, Type: System.Collections.Generic.List(Of System.String)) (Syntax: 'From {{"Hel ... {"World!"}}')
      Initializers(3):
          ICollectionElementInitializerOperation (AddMethod: Sub System.Collections.Generic.List(Of System.String).Add(item As System.String)) (IsDynamic: False) (OperationKind.CollectionElementInitializer, Type: System.Void, IsImplicit) (Syntax: '{"Hello"}')
            Arguments(1):
                ILiteralOperation (OperationKind.Literal, Type: System.String, Constant: "Hello") (Syntax: '"Hello"')
          ICollectionElementInitializerOperation (AddMethod: Sub System.Collections.Generic.List(Of System.String).Add(item As System.String)) (IsDynamic: False) (OperationKind.CollectionElementInitializer, Type: System.Void, IsImplicit) (Syntax: '{" "}')
            Arguments(1):
                ILiteralOperation (OperationKind.Literal, Type: System.String, Constant: " ") (Syntax: '" "')
          ICollectionElementInitializerOperation (AddMethod: Sub System.Collections.Generic.List(Of System.String).Add(item As System.String)) (IsDynamic: False) (OperationKind.CollectionElementInitializer, Type: System.Void, IsImplicit) (Syntax: '{"World!"}')
            Arguments(1):
                ILiteralOperation (OperationKind.Literal, Type: System.String, Constant: "World!") (Syntax: '"World!"')
]]>.Value

            Dim expectedDiagnostics = String.Empty

            VerifyOperationTreeAndDiagnosticsForTest(Of ObjectCreationExpressionSyntax)(source.Value, expectedOperationTree, expectedDiagnostics)
        End Sub

        <CompilerTrait(CompilerFeature.IOperation)>
        <Fact()>
        Public Sub CollectionInitializerDictionary()
            Dim source =
<compilation name="CollectionInitializerDictionary">
    <file name="a.vb">
Option Strict On

Imports System
Imports System.Collections.Generic

Class C1
    Public Shared Sub Main()
        Dim c As New Dictionary(Of String, Integer) From {{"Hello", 23}, {"World", 42}}'BIND:"New Dictionary(Of String, Integer) From {{"Hello", 23}, {"World", 42}}"

        For Each keyValue In c
            Console.WriteLine(keyValue.Key + " " + keyValue.Value.ToString)
        Next

    End Sub
End Class        
    </file>
</compilation>

            CompileAndVerify(source, expectedOutput:=<![CDATA[
Hello 23
World 42
]]>)

            Dim expectedOperationTree = <![CDATA[
IObjectCreationOperation (Constructor: Sub System.Collections.Generic.Dictionary(Of System.String, System.Int32)..ctor()) (OperationKind.ObjectCreation, Type: System.Collections.Generic.Dictionary(Of System.String, System.Int32)) (Syntax: 'New Diction ... orld", 42}}')
  Arguments(0)
  Initializer: 
    IObjectOrCollectionInitializerOperation (OperationKind.ObjectOrCollectionInitializer, Type: System.Collections.Generic.Dictionary(Of System.String, System.Int32)) (Syntax: 'From {{"Hel ... orld", 42}}')
      Initializers(2):
          ICollectionElementInitializerOperation (AddMethod: Sub System.Collections.Generic.Dictionary(Of System.String, System.Int32).Add(key As System.String, value As System.Int32)) (IsDynamic: False) (OperationKind.CollectionElementInitializer, Type: System.Void, IsImplicit) (Syntax: '{"Hello", 23}')
            Arguments(2):
                ILiteralOperation (OperationKind.Literal, Type: System.String, Constant: "Hello") (Syntax: '"Hello"')
                ILiteralOperation (OperationKind.Literal, Type: System.Int32, Constant: 23) (Syntax: '23')
          ICollectionElementInitializerOperation (AddMethod: Sub System.Collections.Generic.Dictionary(Of System.String, System.Int32).Add(key As System.String, value As System.Int32)) (IsDynamic: False) (OperationKind.CollectionElementInitializer, Type: System.Void, IsImplicit) (Syntax: '{"World", 42}')
            Arguments(2):
                ILiteralOperation (OperationKind.Literal, Type: System.String, Constant: "World") (Syntax: '"World"')
                ILiteralOperation (OperationKind.Literal, Type: System.Int32, Constant: 42) (Syntax: '42')
]]>.Value

            Dim expectedDiagnostics = String.Empty

            VerifyOperationTreeAndDiagnosticsForTest(Of ObjectCreationExpressionSyntax)(source.Value, expectedOperationTree, expectedDiagnostics)
        End Sub

        <CompilerTrait(CompilerFeature.IOperation)>
        <Fact()>
        Public Sub CollectionInitializerCustomCollection()
            Dim source =
<compilation name="CollectionInitializerCustomCollection">
    <file name="a.vb">
Option Strict On

Imports System
Imports System.Collections.Generic

Class Custom
    Private list As New List(Of String)()

    Public Function GetEnumerator() As CustomEnumerator
        Return New CustomEnumerator(list)
    End Function

    Public Sub add(p As String)
        list.Add(p)
    End Sub

    Public Class CustomEnumerator
        Private list As list(Of String)
        Private index As Integer = -1

        Public Sub New(list As List(Of String))
            Me.list = list
        End Sub

        Public Function MoveNext() As Boolean
            If Me.index &lt; Me.list.Count - 1 Then
                index = index + 1
                Return True
            End If

            Return False
        End function

        Public ReadOnly Property Current As String
            Get
                Return Me.list(index)
            End Get
        End Property
    End Class
End Class

    Class C1
        Public Shared Sub Main()
            Dim c as Custom = New Custom() From {"Hello", " ", "World"}'BIND:"New Custom() From {"Hello", " ", "World"}"
            Output(c)
        End Sub

        Public Shared Sub Output(c as custom)
            For Each value In c
                Console.Write(value)
            Next
        End Sub
    End Class
    </file>
</compilation>

            CompileAndVerify(source, expectedOutput:=<![CDATA[
Hello World
]]>).VerifyIL("C1.Main", <![CDATA[
{
  // Code size       44 (0x2c)
  .maxstack  3
  IL_0000:  newobj     "Sub Custom..ctor()"
  IL_0005:  dup
  IL_0006:  ldstr      "Hello"
  IL_000b:  callvirt   "Sub Custom.add(String)"
  IL_0010:  dup
  IL_0011:  ldstr      " "
  IL_0016:  callvirt   "Sub Custom.add(String)"
  IL_001b:  dup
  IL_001c:  ldstr      "World"
  IL_0021:  callvirt   "Sub Custom.add(String)"
  IL_0026:  call       "Sub C1.Output(Custom)"
  IL_002b:  ret
}
]]>.Value)

            Dim expectedOperationTree = <![CDATA[
IObjectCreationOperation (Constructor: Sub Custom..ctor()) (OperationKind.ObjectCreation, Type: Custom) (Syntax: 'New Custom( ... ", "World"}')
  Arguments(0)
  Initializer: 
    IObjectOrCollectionInitializerOperation (OperationKind.ObjectOrCollectionInitializer, Type: Custom) (Syntax: 'From {"Hell ... ", "World"}')
      Initializers(3):
          ICollectionElementInitializerOperation (AddMethod: Sub Custom.add(p As System.String)) (IsDynamic: False) (OperationKind.CollectionElementInitializer, Type: System.Void, IsImplicit) (Syntax: '"Hello"')
            Arguments(1):
                ILiteralOperation (OperationKind.Literal, Type: System.String, Constant: "Hello") (Syntax: '"Hello"')
          ICollectionElementInitializerOperation (AddMethod: Sub Custom.add(p As System.String)) (IsDynamic: False) (OperationKind.CollectionElementInitializer, Type: System.Void, IsImplicit) (Syntax: '" "')
            Arguments(1):
                ILiteralOperation (OperationKind.Literal, Type: System.String, Constant: " ") (Syntax: '" "')
          ICollectionElementInitializerOperation (AddMethod: Sub Custom.add(p As System.String)) (IsDynamic: False) (OperationKind.CollectionElementInitializer, Type: System.Void, IsImplicit) (Syntax: '"World"')
            Arguments(1):
                ILiteralOperation (OperationKind.Literal, Type: System.String, Constant: "World") (Syntax: '"World"')
]]>.Value

            Dim expectedDiagnostics = String.Empty

            VerifyOperationTreeAndDiagnosticsForTest(Of ObjectCreationExpressionSyntax)(source.Value, expectedOperationTree, expectedDiagnostics)
        End Sub

        <CompilerTrait(CompilerFeature.IOperation)>
        <Fact()>
        Public Sub CollectionInitializerEmptyInitializers()
            Dim source = <![CDATA[
Option Strict On

Imports System.Collections.Generic

Class C2
End Class

Class C1
    Public Shared Sub Main()
        ' ok
        Dim a As New List(Of Integer) From {}

        ' not ok
        Dim b As New List(Of Integer) From {{}}'BIND:"New List(Of Integer) From {{}}"
    End Sub
End Class]]>.Value

            Dim expectedOperationTree = <![CDATA[
IObjectCreationOperation (Constructor: Sub System.Collections.Generic.List(Of System.Int32)..ctor()) (OperationKind.ObjectCreation, Type: System.Collections.Generic.List(Of System.Int32), IsInvalid) (Syntax: 'New List(Of ... ) From {{}}')
  Arguments(0)
  Initializer: 
    IObjectOrCollectionInitializerOperation (OperationKind.ObjectOrCollectionInitializer, Type: System.Collections.Generic.List(Of System.Int32), IsInvalid) (Syntax: 'From {{}}')
      Initializers(1):
          IInvalidOperation (OperationKind.Invalid, Type: ?, IsInvalid, IsImplicit) (Syntax: '{}')
            Children(0)
]]>.Value

            Dim expectedDiagnostics = <![CDATA[
BC36721: An aggregate collection initializer entry must contain at least one element.
        Dim b As New List(Of Integer) From {{}}'BIND:"New List(Of Integer) From {{}}"
                                            ~~
]]>.Value

            VerifyOperationTreeAndDiagnosticsForTest(Of ObjectCreationExpressionSyntax)(source, expectedOperationTree, expectedDiagnostics)
        End Sub

        <CompilerTrait(CompilerFeature.IOperation)>
        <Fact()>
        Public Sub CollectionInitializerNotACollection()
            Dim source = <![CDATA[
Option Strict On

Imports System
Imports System.Collections.Generic

Class C1
    Public Shared Sub Main()
        Dim c As New C1() From {"Hello World!"}'BIND:"New C1() From {"Hello World!"}"
    End Sub
End Class]]>.Value

            Dim expectedOperationTree = <![CDATA[
IObjectCreationOperation (Constructor: Sub C1..ctor()) (OperationKind.ObjectCreation, Type: C1, IsInvalid) (Syntax: 'New C1() Fr ... lo World!"}')
  Arguments(0)
  Initializer: 
    IObjectOrCollectionInitializerOperation (OperationKind.ObjectOrCollectionInitializer, Type: C1, IsInvalid) (Syntax: 'From {"Hello World!"}')
      Initializers(1):
          IInvalidOperation (OperationKind.Invalid, Type: ?, IsInvalid, IsImplicit) (Syntax: '"Hello World!"')
            Children(1):
                ILiteralOperation (OperationKind.Literal, Type: System.String, Constant: "Hello World!", IsInvalid) (Syntax: '"Hello World!"')
]]>.Value

            Dim expectedDiagnostics = <![CDATA[
BC36718: Cannot initialize the type 'C1' with a collection initializer because it is not a collection type.
        Dim c As New C1() From {"Hello World!"}'BIND:"New C1() From {"Hello World!"}"
                          ~~~~~~~~~~~~~~~~~~~~~
]]>.Value

            VerifyOperationTreeAndDiagnosticsForTest(Of ObjectCreationExpressionSyntax)(source, expectedOperationTree, expectedDiagnostics)
        End Sub

        <CompilerTrait(CompilerFeature.IOperation)>
        <Fact()>
        Public Sub CollectionInitializerCannotCombineBothInitializers()
            Dim source = <![CDATA[
Option Strict On

Imports System
Imports System.Collections

Class C2
    Implements ICollection

    Public Sub CopyTo(array As Array, index As Integer) Implements ICollection.CopyTo
    End Sub

    Public ReadOnly Property Count As Integer Implements ICollection.Count
        Get
            Return 0
        End Get
    End Property

    Public ReadOnly Property IsSynchronized As Boolean Implements ICollection.IsSynchronized
        Get
            Return False
        End Get
    End Property

    Public ReadOnly Property SyncRoot As Object Implements ICollection.SyncRoot
        Get
            Return Nothing
        End Get
    End Property

    Public Function GetEnumerator() As IEnumerator Implements IEnumerable.GetEnumerator
        Return Nothing
    End Function

    Public a As String

    Public Sub Add(p As String)
    End Sub
End Class

Class C1
    Public a As String

    Public Shared Sub Main()'BIND:"Public Shared Sub Main()"
        Dim a As New C2() With {.a = "goo"} From {"Hello World!"}
        Dim b As New C2() From {"Hello World!"} With {.a = "goo"}
        Dim c As C2 = New C2() From {"Hello World!"} With {.a = "goo"}
        Dim d As C2 = New C2() With {.a = "goo"} From {"Hello World!"} 
    End Sub
End Class]]>.Value

            Dim expectedOperationTree = <![CDATA[
IBlockOperation (6 statements, 4 locals) (OperationKind.Block, Type: null, IsInvalid) (Syntax: 'Public Shar ... End Sub')
  Locals: Local_1: a As C2
    Local_2: b As C2
    Local_3: c As C2
    Local_4: d As C2
  IVariableDeclarationsOperation (1 declarations) (OperationKind.VariableDeclarations, Type: null) (Syntax: 'Dim a As Ne ... .a = "goo"}')
    IVariableDeclarationOperation (1 variables) (OperationKind.VariableDeclaration, Type: null) (Syntax: 'a')
      Variables: Local_1: a As C2
      Initializer: 
        IVariableInitializerOperation (OperationKind.VariableInitializer, Type: null) (Syntax: 'As New C2() ... .a = "goo"}')
          IObjectCreationOperation (Constructor: Sub C2..ctor()) (OperationKind.ObjectCreation, Type: C2) (Syntax: 'New C2() Wi ... .a = "goo"}')
            Arguments(0)
            Initializer: 
              IObjectOrCollectionInitializerOperation (OperationKind.ObjectOrCollectionInitializer, Type: C2) (Syntax: 'With {.a = "goo"}')
                Initializers(1):
                    ISimpleAssignmentOperation (OperationKind.SimpleAssignment, Type: System.String) (Syntax: '.a = "goo"')
                      Left: 
                        IFieldReferenceOperation: C2.a As System.String (OperationKind.FieldReference, Type: System.String) (Syntax: 'a')
                          Instance Receiver: 
                            IInstanceReferenceOperation (OperationKind.InstanceReference, Type: C2, IsImplicit) (Syntax: 'New C2() Wi ... .a = "goo"}')
                      Right: 
                        ILiteralOperation (OperationKind.Literal, Type: System.String, Constant: "goo") (Syntax: '"goo"')
  IVariableDeclarationsOperation (1 declarations) (OperationKind.VariableDeclarations, Type: null) (Syntax: 'Dim b As Ne ... lo World!"}')
    IVariableDeclarationOperation (1 variables) (OperationKind.VariableDeclaration, Type: null) (Syntax: 'b')
      Variables: Local_1: b As C2
      Initializer: 
        IVariableInitializerOperation (OperationKind.VariableInitializer, Type: null) (Syntax: 'As New C2() ... lo World!"}')
          IObjectCreationOperation (Constructor: Sub C2..ctor()) (OperationKind.ObjectCreation, Type: C2) (Syntax: 'New C2() Fr ... lo World!"}')
            Arguments(0)
            Initializer: 
              IObjectOrCollectionInitializerOperation (OperationKind.ObjectOrCollectionInitializer, Type: C2) (Syntax: 'From {"Hello World!"}')
                Initializers(1):
                    ICollectionElementInitializerOperation (AddMethod: Sub C2.Add(p As System.String)) (IsDynamic: False) (OperationKind.CollectionElementInitializer, Type: System.Void, IsImplicit) (Syntax: '"Hello World!"')
                      Arguments(1):
                          ILiteralOperation (OperationKind.Literal, Type: System.String, Constant: "Hello World!") (Syntax: '"Hello World!"')
  IVariableDeclarationsOperation (1 declarations) (OperationKind.VariableDeclarations, Type: null, IsInvalid) (Syntax: 'Dim c As C2 ... lo World!"}')
    IVariableDeclarationOperation (1 variables) (OperationKind.VariableDeclaration, Type: null) (Syntax: 'c')
      Variables: Local_1: c As C2
      Initializer: 
        IVariableInitializerOperation (OperationKind.VariableInitializer, Type: null, IsInvalid) (Syntax: '= New C2()  ... lo World!"}')
          IObjectCreationOperation (Constructor: Sub C2..ctor()) (OperationKind.ObjectCreation, Type: C2, IsInvalid) (Syntax: 'New C2() Fr ... lo World!"}')
            Arguments(0)
            Initializer: 
              IObjectOrCollectionInitializerOperation (OperationKind.ObjectOrCollectionInitializer, Type: C2, IsInvalid) (Syntax: 'From {"Hello World!"}')
                Initializers(1):
                    ICollectionElementInitializerOperation (AddMethod: Sub C2.Add(p As System.String)) (IsDynamic: False) (OperationKind.CollectionElementInitializer, Type: System.Void, IsInvalid, IsImplicit) (Syntax: '"Hello World!"')
                      Arguments(1):
                          ILiteralOperation (OperationKind.Literal, Type: System.String, Constant: "Hello World!", IsInvalid) (Syntax: '"Hello World!"')
  IVariableDeclarationsOperation (1 declarations) (OperationKind.VariableDeclarations, Type: null, IsInvalid) (Syntax: 'Dim d As C2 ... .a = "goo"}')
    IVariableDeclarationOperation (1 variables) (OperationKind.VariableDeclaration, Type: null) (Syntax: 'd')
      Variables: Local_1: d As C2
      Initializer: 
        IVariableInitializerOperation (OperationKind.VariableInitializer, Type: null, IsInvalid) (Syntax: '= New C2()  ... .a = "goo"}')
          IObjectCreationOperation (Constructor: Sub C2..ctor()) (OperationKind.ObjectCreation, Type: C2, IsInvalid) (Syntax: 'New C2() Wi ... .a = "goo"}')
            Arguments(0)
            Initializer: 
              IObjectOrCollectionInitializerOperation (OperationKind.ObjectOrCollectionInitializer, Type: C2, IsInvalid) (Syntax: 'With {.a = "goo"}')
                Initializers(1):
                    ISimpleAssignmentOperation (OperationKind.SimpleAssignment, Type: System.String, IsInvalid) (Syntax: '.a = "goo"')
                      Left: 
                        IFieldReferenceOperation: C2.a As System.String (OperationKind.FieldReference, Type: System.String, IsInvalid) (Syntax: 'a')
                          Instance Receiver: 
                            IInstanceReferenceOperation (OperationKind.InstanceReference, Type: C2, IsInvalid, IsImplicit) (Syntax: 'New C2() Wi ... .a = "goo"}')
                      Right: 
<<<<<<< HEAD
                        ILiteralOperation (OperationKind.Literal, Type: System.String, Constant: "goo", IsInvalid) (Syntax: '"goo"')
  ILabeledOperation (Label: exit) (OperationKind.Labeled, Type: null) (Syntax: 'End Sub')
    Statement: 
      null
  IReturnOperation (OperationKind.Return, Type: null) (Syntax: 'End Sub')
=======
                        ILiteralExpression (OperationKind.LiteralExpression, Type: System.String, Constant: "goo", IsInvalid) (Syntax: '"goo"')
  ILabeledStatement (Label: exit) (OperationKind.LabeledStatement, IsImplicit) (Syntax: 'End Sub')
    Statement: 
      null
  IReturnStatement (OperationKind.ReturnStatement, IsImplicit) (Syntax: 'End Sub')
>>>>>>> 7cdd69e7
    ReturnedValue: 
      null
]]>.Value

            Dim expectedDiagnostics = <![CDATA[
BC36720: An Object Initializer and a Collection Initializer cannot be combined in the same initialization.
        Dim a As New C2() With {.a = "goo"} From {"Hello World!"}
                                            ~~~~
BC36720: An Object Initializer and a Collection Initializer cannot be combined in the same initialization.
        Dim b As New C2() From {"Hello World!"} With {.a = "goo"}
                                                ~~~~
BC36720: An Object Initializer and a Collection Initializer cannot be combined in the same initialization.
        Dim c As C2 = New C2() From {"Hello World!"} With {.a = "goo"}
                               ~~~~~~~~~~~~~~~~~~~~~
BC36720: An Object Initializer and a Collection Initializer cannot be combined in the same initialization.
        Dim d As C2 = New C2() With {.a = "goo"} From {"Hello World!"} 
                               ~~~~~~~~~~~~~~~~~
]]>.Value

            VerifyOperationTreeAndDiagnosticsForTest(Of MethodBlockSyntax)(source, expectedOperationTree, expectedDiagnostics)
        End Sub

        <CompilerTrait(CompilerFeature.IOperation)>
        <Fact()>
        Public Sub CollectionInitializerNoAddMethod()
            Dim source = <![CDATA[
Option Strict On

Imports System
Imports System.Collections

Class C2
    Implements ICollection

    Public Sub CopyTo(array As Array, index As Integer) Implements ICollection.CopyTo
    End Sub

    Public ReadOnly Property Count As Integer Implements ICollection.Count
        Get
            Return 0
        End Get
    End Property

    Public ReadOnly Property IsSynchronized As Boolean Implements ICollection.IsSynchronized
        Get
            Return False
        End Get
    End Property

    Public ReadOnly Property SyncRoot As Object Implements ICollection.SyncRoot
        Get
            Return Nothing
        End Get
    End Property

    Public Function GetEnumerator() As IEnumerator Implements IEnumerable.GetEnumerator
        Return Nothing
    End Function
End Class

Class C3
    Inherits C2

    Protected Sub Add()
    End Sub
End Class

Class C4
    Inherits C2

    Public Property Add() As String
End Class

Class C5
    Inherits C2

    Public Add As String
End Class

Class C1
    Public a As String

    Public Shared Sub Main()
        Dim a As New C2() From {"Hello World!"}'BIND:"New C2() From {"Hello World!"}"
        Dim b As New C3() From {"Hello World!"}
        Dim c As New C4() From {"Hello World!"}
        Dim d As New C5() From {"Hello World!"}
    End Sub
End Class]]>.Value

            Dim expectedOperationTree = <![CDATA[
IObjectCreationOperation (Constructor: Sub C2..ctor()) (OperationKind.ObjectCreation, Type: C2, IsInvalid) (Syntax: 'New C2() Fr ... lo World!"}')
  Arguments(0)
  Initializer: 
    IObjectOrCollectionInitializerOperation (OperationKind.ObjectOrCollectionInitializer, Type: C2, IsInvalid) (Syntax: 'From {"Hello World!"}')
      Initializers(1):
          IInvalidOperation (OperationKind.Invalid, Type: ?, IsInvalid, IsImplicit) (Syntax: '"Hello World!"')
            Children(1):
                ILiteralOperation (OperationKind.Literal, Type: System.String, Constant: "Hello World!", IsInvalid) (Syntax: '"Hello World!"')
]]>.Value

            Dim expectedDiagnostics = <![CDATA[
BC36719: Cannot initialize the type 'C2' with a collection initializer because it does not have an accessible 'Add' method.
        Dim a As New C2() From {"Hello World!"}'BIND:"New C2() From {"Hello World!"}"
                          ~~~~~~~~~~~~~~~~~~~~~
BC36719: Cannot initialize the type 'C3' with a collection initializer because it does not have an accessible 'Add' method.
        Dim b As New C3() From {"Hello World!"}
                          ~~~~~~~~~~~~~~~~~~~~~
BC36719: Cannot initialize the type 'C4' with a collection initializer because it does not have an accessible 'Add' method.
        Dim c As New C4() From {"Hello World!"}
                          ~~~~~~~~~~~~~~~~~~~~~
BC36719: Cannot initialize the type 'C5' with a collection initializer because it does not have an accessible 'Add' method.
        Dim d As New C5() From {"Hello World!"}
                          ~~~~~~~~~~~~~~~~~~~~~
]]>.Value

            VerifyOperationTreeAndDiagnosticsForTest(Of ObjectCreationExpressionSyntax)(source, expectedOperationTree, expectedDiagnostics)
        End Sub

        <CompilerTrait(CompilerFeature.IOperation)>
        <Fact()>
        Public Sub CollectionInitializerAddMethodIsFunction()
            Dim source =
    <compilation name="CollectionInitializerAddMethodIsFunction">
        <file name="a.vb">
Option Strict On

Imports System
Imports System.Collections

Public Class C1
    Implements ICollection

    Public Sub CopyTo(array As Array, index As Integer) Implements ICollection.CopyTo
    End Sub

    Public ReadOnly Property Count As Integer Implements ICollection.Count
        Get
            Return 0
        End Get
    End Property

    Public ReadOnly Property IsSynchronized As Boolean Implements ICollection.IsSynchronized
        Get
            Return False
        End Get
    End Property

    Public ReadOnly Property SyncRoot As Object Implements ICollection.SyncRoot
        Get
            Return Nothing
        End Get
    End Property

    Public Function GetEnumerator() As IEnumerator Implements IEnumerable.GetEnumerator
        Return Nothing
    End Function

    Public Function Add(p As Integer) As String
        Console.WriteLine("What's the point of returning something here?")
        return "Boo!"
    End Function
End Class

Class C2
    Public Shared Sub Main()
        Dim x As New C1() From {1}'BIND:"New C1() From {1}"
    End Sub
End Class
    </file>
    </compilation>

            CompileAndVerify(source, expectedOutput:=<![CDATA[
What's the point of returning something here?
 ]]>)

            Dim expectedOperationTree = <![CDATA[
IObjectCreationOperation (Constructor: Sub C1..ctor()) (OperationKind.ObjectCreation, Type: C1) (Syntax: 'New C1() From {1}')
  Arguments(0)
  Initializer: 
    IObjectOrCollectionInitializerOperation (OperationKind.ObjectOrCollectionInitializer, Type: C1) (Syntax: 'From {1}')
      Initializers(1):
          ICollectionElementInitializerOperation (AddMethod: Function C1.Add(p As System.Int32) As System.String) (IsDynamic: False) (OperationKind.CollectionElementInitializer, Type: System.String, IsImplicit) (Syntax: '1')
            Arguments(1):
                ILiteralOperation (OperationKind.Literal, Type: System.Int32, Constant: 1) (Syntax: '1')
]]>.Value

            Dim expectedDiagnostics = String.Empty

            VerifyOperationTreeAndDiagnosticsForTest(Of ObjectCreationExpressionSyntax)(source.Value, expectedOperationTree, expectedDiagnostics)
        End Sub

        <CompilerTrait(CompilerFeature.IOperation)>
        <Fact()>
        Public Sub CollectionInitializerOverloadResolutionErrors()
            Dim source = <![CDATA[
Option Strict On

Imports System
Imports System.Collections

Class C2
    Implements ICollection

    Public Sub CopyTo(array As Array, index As Integer) Implements ICollection.CopyTo
    End Sub

    Public ReadOnly Property Count As Integer Implements ICollection.Count
        Get
            Return 0
        End Get
    End Property

    Public ReadOnly Property IsSynchronized As Boolean Implements ICollection.IsSynchronized
        Get
            Return False
        End Get
    End Property

    Public ReadOnly Property SyncRoot As Object Implements ICollection.SyncRoot
        Get
            Return Nothing
        End Get
    End Property

    Public Function GetEnumerator() As IEnumerator Implements IEnumerable.GetEnumerator
        Return Nothing
    End Function

    Public Sub Add()
    End Sub

    Protected Sub Add(p As String)
    End Sub
End Class

Class C3
    Inherits C2

    ' first argument matches
    Public Overloads Sub Add(p As String, q As Integer)
    End Sub
End Class

Class C4
    Inherits C2

    ' first argument does not match -> multiple candidates
    Public Overloads Sub Add(p As Integer, q As String)
    End Sub
End Class

Class C5
    Inherits C2

    ' first argument does not match -> multiple candidates
    Public Overloads Sub Add(p As Byte)
    End Sub
End Class

Class C1
    Public a As String

    Public Shared Sub Main()
        Dim a As New C2() From {"Hello World!", "Errors will be shown for each initializer element"}'BIND:"From {"Hello World!", "Errors will be shown for each initializer element"}"
        Dim b As New C3() From {"Hello World!"}
        Dim c As New C4() From {"Hello World!"}
        Dim d As New C5() From {300%}
    End Sub
End Class]]>.Value

            Dim expectedOperationTree = <![CDATA[
IObjectOrCollectionInitializerOperation (OperationKind.ObjectOrCollectionInitializer, Type: C2, IsInvalid) (Syntax: 'From {"Hell ... r element"}')
  Initializers(2):
      IInvalidOperation (OperationKind.Invalid, Type: System.Void, IsInvalid, IsImplicit) (Syntax: '"Hello World!"')
        Children(2):
<<<<<<< HEAD
            IOperation:  (OperationKind.None, Type: null, IsInvalid) (Syntax: '"Hello World!"')
=======
            IOperation:  (OperationKind.None, IsInvalid, IsImplicit) (Syntax: '"Hello World!"')
>>>>>>> 7cdd69e7
              Children(1):
                  IInstanceReferenceOperation (OperationKind.InstanceReference, Type: C2, IsInvalid, IsImplicit) (Syntax: 'New C2() Fr ... r element"}')
            ILiteralOperation (OperationKind.Literal, Type: System.String, Constant: "Hello World!", IsInvalid) (Syntax: '"Hello World!"')
      IInvalidOperation (OperationKind.Invalid, Type: System.Void, IsInvalid, IsImplicit) (Syntax: '"Errors wil ... er element"')
        Children(2):
<<<<<<< HEAD
            IOperation:  (OperationKind.None, Type: null, IsInvalid) (Syntax: '"Errors wil ... er element"')
=======
            IOperation:  (OperationKind.None, IsInvalid, IsImplicit) (Syntax: '"Errors wil ... er element"')
>>>>>>> 7cdd69e7
              Children(1):
                  IInstanceReferenceOperation (OperationKind.InstanceReference, Type: C2, IsInvalid, IsImplicit) (Syntax: 'New C2() Fr ... r element"}')
            ILiteralOperation (OperationKind.Literal, Type: System.String, Constant: "Errors will be shown for each initializer element", IsInvalid) (Syntax: '"Errors wil ... er element"')
]]>.Value

            Dim expectedDiagnostics = <![CDATA[
BC30057: Too many arguments to 'Public Sub Add()'.
        Dim a As New C2() From {"Hello World!", "Errors will be shown for each initializer element"}'BIND:"From {"Hello World!", "Errors will be shown for each initializer element"}"
                                ~~~~~~~~~~~~~~
BC30057: Too many arguments to 'Public Sub Add()'.
        Dim a As New C2() From {"Hello World!", "Errors will be shown for each initializer element"}'BIND:"From {"Hello World!", "Errors will be shown for each initializer element"}"
                                                ~~~~~~~~~~~~~~~~~~~~~~~~~~~~~~~~~~~~~~~~~~~~~~~~~~~
BC30516: Overload resolution failed because no accessible 'Add' accepts this number of arguments.
        Dim b As New C3() From {"Hello World!"}
                                ~~~~~~~~~~~~~~
BC30516: Overload resolution failed because no accessible 'Add' accepts this number of arguments.
        Dim c As New C4() From {"Hello World!"}
                                ~~~~~~~~~~~~~~
BC30439: Constant expression not representable in type 'Byte'.
        Dim d As New C5() From {300%}
                                ~~~~
]]>.Value

            VerifyOperationTreeAndDiagnosticsForTest(Of ObjectCollectionInitializerSyntax)(source, expectedOperationTree, expectedDiagnostics)
        End Sub

        <CompilerTrait(CompilerFeature.IOperation)>
        <Fact()>
        Public Sub CollectionInitializerWarningsWillBeKept()
            Dim source = <![CDATA[
Option Strict On

Imports System
Imports System.Collections

Class C2
    Implements ICollection

    Public Sub CopyTo(array As Array, index As Integer) Implements ICollection.CopyTo
    End Sub

    Public ReadOnly Property Count As Integer Implements ICollection.Count
        Get
            Return 0
        End Get
    End Property

    Public ReadOnly Property IsSynchronized As Boolean Implements ICollection.IsSynchronized
        Get
            Return False
        End Get
    End Property

    Public ReadOnly Property SyncRoot As Object Implements ICollection.SyncRoot
        Get
            Return Nothing
        End Get
    End Property

    Public Function GetEnumerator() As IEnumerator Implements IEnumerable.GetEnumerator
        Return Nothing
    End Function

    Public Shared Sub Add(p As String)
    End Sub
End Class

Class C1
    Public a As String

    Public Shared Sub Main()
        Dim a As New C2() From {"Hello World!", "Errors will be shown for each initializer element"}'BIND:"New C2() From {"Hello World!", "Errors will be shown for each initializer element"}"
    End Sub
End Class]]>.Value

            Dim expectedOperationTree = <![CDATA[
IObjectCreationOperation (Constructor: Sub C2..ctor()) (OperationKind.ObjectCreation, Type: C2) (Syntax: 'New C2() Fr ... r element"}')
  Arguments(0)
  Initializer: 
    IObjectOrCollectionInitializerOperation (OperationKind.ObjectOrCollectionInitializer, Type: C2) (Syntax: 'From {"Hell ... r element"}')
      Initializers(2):
          ICollectionElementInitializerOperation (AddMethod: Sub C2.Add(p As System.String)) (IsDynamic: False) (OperationKind.CollectionElementInitializer, Type: System.Void, IsImplicit) (Syntax: '"Hello World!"')
            Arguments(1):
                ILiteralOperation (OperationKind.Literal, Type: System.String, Constant: "Hello World!") (Syntax: '"Hello World!"')
          ICollectionElementInitializerOperation (AddMethod: Sub C2.Add(p As System.String)) (IsDynamic: False) (OperationKind.CollectionElementInitializer, Type: System.Void, IsImplicit) (Syntax: '"Errors wil ... er element"')
            Arguments(1):
                ILiteralOperation (OperationKind.Literal, Type: System.String, Constant: "Errors will be shown for each initializer element") (Syntax: '"Errors wil ... er element"')
]]>.Value

            Dim expectedDiagnostics = <![CDATA[
BC42025: Access of shared member, constant member, enum member or nested type through an instance; qualifying expression will not be evaluated.
        Dim a As New C2() From {"Hello World!", "Errors will be shown for each initializer element"}'BIND:"New C2() From {"Hello World!", "Errors will be shown for each initializer element"}"
                                ~~~~~~~~~~~~~~
BC42025: Access of shared member, constant member, enum member or nested type through an instance; qualifying expression will not be evaluated.
        Dim a As New C2() From {"Hello World!", "Errors will be shown for each initializer element"}'BIND:"New C2() From {"Hello World!", "Errors will be shown for each initializer element"}"
                                                ~~~~~~~~~~~~~~~~~~~~~~~~~~~~~~~~~~~~~~~~~~~~~~~~~~~
]]>.Value

            VerifyOperationTreeAndDiagnosticsForTest(Of ObjectCreationExpressionSyntax)(source, expectedOperationTree, expectedDiagnostics)
        End Sub

        <Fact()>
        Public Sub CollectionInitializerExtensionMethodsAreSupported()
            Dim source =
    <compilation name="CollectionInitializerExtensionMethodsAreSupported">
        <file name="a.vb">
Option Strict On

Imports System
Imports System.Collections
Imports System.Collections.Generic
Imports System.Runtime.CompilerServices

Class C2
    Implements ICollection

    Public Sub CopyTo(array As Array, index As Integer) Implements ICollection.CopyTo
    End Sub

    Public ReadOnly Property Count As Integer Implements ICollection.Count
        Get
            Return 0
        End Get
    End Property

    Public ReadOnly Property IsSynchronized As Boolean Implements ICollection.IsSynchronized
        Get
            Return False
        End Get
    End Property

    Public ReadOnly Property SyncRoot As Object Implements ICollection.SyncRoot
        Get
            Return Nothing
        End Get
    End Property

    Public Function GetEnumerator() As IEnumerator Implements IEnumerable.GetEnumerator
        Return Nothing
    End Function
End Class

Class C1
    public a as string

    Public Shared Sub Main()
        ' extensions for custom type
        Dim a As New C2() From {"Hello World!", "Errors will be shown for each initializer element"}

        ' extensions for predefined type
        Dim x0 As LinkedList(Of Integer) = New LinkedList(Of Integer) From {1, 2, 3}
    End Sub
End Class        

Module C2Extensions
    &lt;Extension()&gt;
    Public Sub Add(this as C2, p as string)
    End Sub

    &lt;Extension()&gt;
    Public Sub ADD(ByRef x As LinkedList(Of Integer), ByVal y As Integer)
        x.AddLast(y)
    End Sub
End Module

Namespace System.Runtime.CompilerServices

    &lt;AttributeUsage(AttributeTargets.Assembly Or AttributeTargets.Class Or AttributeTargets.Method)&gt;
    Class ExtensionAttribute
        Inherits Attribute
    End Class

End Namespace
    </file>
    </compilation>

            Dim compilation = CompilationUtils.CreateCompilationWithMscorlibAndVBRuntime(source)
            AssertTheseDiagnostics(compilation, <expected>
                                                </expected>)
        End Sub

        <Fact()>
        Public Sub CollectionInitializerExtensionMethodsAreSupportedForValueTypes()
            Dim source =
    <compilation name="CollectionInitializerExtensionMethodsAreSupportedForValueTypes">
        <file name="a.vb">
Option Strict On

Imports System
Imports System.Collections
Imports System.Collections.Generic
Imports System.Runtime.CompilerServices

Structure C2
    Implements ICollection

    Public Sub CopyTo(array As Array, index As Integer) Implements ICollection.CopyTo
    End Sub

    Public ReadOnly Property Count As Integer Implements ICollection.Count
        Get
            Return 0
        End Get
    End Property

    Public ReadOnly Property IsSynchronized As Boolean Implements ICollection.IsSynchronized
        Get
            Return False
        End Get
    End Property

    Public ReadOnly Property SyncRoot As Object Implements ICollection.SyncRoot
        Get
            Return Nothing
        End Get
    End Property

    Public Function GetEnumerator() As IEnumerator Implements IEnumerable.GetEnumerator
        Return Nothing
    End Function
End Structure

Class C1
    public a as string

    Public Shared Sub Main()
        Dim a As New C2() From {"Hello World!", "Errors will be shown for each initializer element"}
    End Sub
End Class        

Module C2Extensions
    &lt;Extension()&gt;
    Public Sub Add(this as C2, p as string)
    End Sub
End Module

Namespace System.Runtime.CompilerServices

    &lt;AttributeUsage(AttributeTargets.Assembly Or AttributeTargets.Class Or AttributeTargets.Method)&gt;
    Class ExtensionAttribute
        Inherits Attribute
    End Class

End Namespace
    </file>
    </compilation>

            Dim compilation = CompilationUtils.CreateCompilationWithMscorlibAndVBRuntime(source)
            AssertTheseDiagnostics(compilation, <expected>
                                                </expected>)
        End Sub

        <Fact()>
        Public Sub CollectionInitializerTypeConstraintsAreSupported()
            Dim source =
    <compilation name="CollectionInitializerTypeConstraintsAreSupported">
        <file name="a.vb">
Option Strict On

Imports System
Imports System.Collections
Imports System.Collections.Generic

Public Interface IAdd(Of T)
    Sub Add(p As T)
End Interface

Public Class C2
    Public Sub Add()
    End Sub
End Class

Class C3
    Implements IAdd(Of String), ICollection

    private mylist as new list(of String)()

    Public Sub New()
    End Sub

    Public Sub Add1(p As String) Implements IAdd(Of String).Add
        mylist.add(p)
    End Sub

    Public Sub CopyTo(array As Array, index As Integer) Implements ICollection.CopyTo
    End Sub

    Public ReadOnly Property Count As Integer Implements ICollection.Count
        Get
            Return 0
        End Get
    End Property

    Public ReadOnly Property IsSynchronized As Boolean Implements ICollection.IsSynchronized
        Get
            Return False
        End Get
    End Property

    Public ReadOnly Property SyncRoot As Object Implements ICollection.SyncRoot
        Get
            Return False
        End Get
    End Property

    Public Function GetEnumerator() As IEnumerator Implements IEnumerable.GetEnumerator
        Return mylist.getenumerator
    End Function
End Class

Class C1
    Public Shared Sub DoStuff(Of T As {IAdd(Of String), ICollection, New})()
        Dim a As New T() From {"Hello", " ", "World!"}

        for each str as string in a
            Console.Write(str)
        next str
    End Sub

    Public Shared Sub Main()
        DoStuff(Of C3)()
    End Sub
End Class 
    </file>
    </compilation>

            CompileAndVerify(source, "Hello World!")
        End Sub

        <CompilerTrait(CompilerFeature.IOperation)>
        <Fact()>
        Public Sub CollectionInitializerTypeConstraintsAndAmbiguity()
            Dim source = <![CDATA[
Option Strict On

Imports System
Imports System.Collections
Imports System.Collections.Generic

Public Interface IAdd(Of T)
    Sub Add(p As String)
End Interface

Class C1
    Public Shared Sub DoStuff(Of T As {IAdd(Of String), IAdd(Of Integer), ICollection, New})()
        Dim a As New T() From {"Hello", " ", "World!"}'BIND:"New T() From {"Hello", " ", "World!"}"

        For Each str As String In a
            Console.Write(str)
        Next str
    End Sub

    Public Shared Sub Main()
    End Sub
End Class]]>.Value

            Dim expectedOperationTree = <![CDATA[
ITypeParameterObjectCreationOperation (OperationKind.TypeParameterObjectCreation, Type: T, IsInvalid) (Syntax: 'New T() Fro ... , "World!"}')
]]>.Value

            Dim expectedDiagnostics = <![CDATA[
BC30521: Overload resolution failed because no accessible 'Add' is most specific for these arguments:
    'Sub IAdd(Of String).Add(p As String)': Not most specific.
    'Sub IAdd(Of Integer).Add(p As String)': Not most specific.
        Dim a As New T() From {"Hello", " ", "World!"}'BIND:"New T() From {"Hello", " ", "World!"}"
                               ~~~~~~~
BC30521: Overload resolution failed because no accessible 'Add' is most specific for these arguments:
    'Sub IAdd(Of String).Add(p As String)': Not most specific.
    'Sub IAdd(Of Integer).Add(p As String)': Not most specific.
        Dim a As New T() From {"Hello", " ", "World!"}'BIND:"New T() From {"Hello", " ", "World!"}"
                                        ~~~
BC30521: Overload resolution failed because no accessible 'Add' is most specific for these arguments:
    'Sub IAdd(Of String).Add(p As String)': Not most specific.
    'Sub IAdd(Of Integer).Add(p As String)': Not most specific.
        Dim a As New T() From {"Hello", " ", "World!"}'BIND:"New T() From {"Hello", " ", "World!"}"
                                             ~~~~~~~~
]]>.Value

            VerifyOperationTreeAndDiagnosticsForTest(Of ObjectCreationExpressionSyntax)(source, expectedOperationTree, expectedDiagnostics)
        End Sub

        <CompilerTrait(CompilerFeature.IOperation)>
        <WorkItem(529265, "http://vstfdevdiv:8080/DevDiv2/DevDiv/_workitems/edit/529265")>
        <Fact()>
        Public Sub CollectionInitializerCollectionInitializerArityCheck()
            Dim source = <![CDATA[
Option Strict On

Imports System
Imports System.Collections.Generic

Class C1
    Public Shared Sub Main()
        Dim x As New Dictionary(Of String, Integer) From {{1}}'BIND:"New Dictionary(Of String, Integer) From {{1}}"
    End Sub
End Class]]>.Value

            Dim expectedOperationTree = <![CDATA[
IObjectCreationOperation (Constructor: Sub System.Collections.Generic.Dictionary(Of System.String, System.Int32)..ctor()) (OperationKind.ObjectCreation, Type: System.Collections.Generic.Dictionary(Of System.String, System.Int32), IsInvalid) (Syntax: 'New Diction ...  From {{1}}')
  Arguments(0)
  Initializer: 
    IObjectOrCollectionInitializerOperation (OperationKind.ObjectOrCollectionInitializer, Type: System.Collections.Generic.Dictionary(Of System.String, System.Int32), IsInvalid) (Syntax: 'From {{1}}')
      Initializers(1):
          IInvalidOperation (OperationKind.Invalid, Type: System.Void, IsInvalid, IsImplicit) (Syntax: '{1}')
            Children(2):
<<<<<<< HEAD
                IOperation:  (OperationKind.None, Type: null, IsInvalid) (Syntax: '{1}')
=======
                IOperation:  (OperationKind.None, IsInvalid, IsImplicit) (Syntax: '{1}')
>>>>>>> 7cdd69e7
                  Children(1):
                      IInstanceReferenceOperation (OperationKind.InstanceReference, Type: System.Collections.Generic.Dictionary(Of System.String, System.Int32), IsInvalid, IsImplicit) (Syntax: 'New Diction ...  From {{1}}')
                ILiteralOperation (OperationKind.Literal, Type: System.Int32, Constant: 1, IsInvalid) (Syntax: '1')
]]>.Value

            Dim expectedDiagnostics = <![CDATA[
BC30455: Argument not specified for parameter 'value' of 'Public Overloads Sub Add(key As String, value As Integer)'.
        Dim x As New Dictionary(Of String, Integer) From {{1}}'BIND:"New Dictionary(Of String, Integer) From {{1}}"
                                                          ~~~
BC30512: Option Strict On disallows implicit conversions from 'Integer' to 'String'.
        Dim x As New Dictionary(Of String, Integer) From {{1}}'BIND:"New Dictionary(Of String, Integer) From {{1}}"
                                                           ~
]]>.Value

            VerifyOperationTreeAndDiagnosticsForTest(Of ObjectCreationExpressionSyntax)(source, expectedOperationTree, expectedDiagnostics)
        End Sub

        <Fact()>
        Public Sub CollectionInitializerReferencingItself()
            Dim source =
<compilation name="CollectionInitializerReferencingItselfRefType">
    <file name="a.vb">
Option Strict On

Imports System
Imports System.Collections.Generic
Imports System.Collections

Interface IMissingStuff
    Sub Add(p As String)
    Function Item() As String
End Interface

Structure Custom
    Implements IMissingStuff, IEnumerable(Of String)

    Public Shared list As New List(Of String)()

    Public Sub Add(p As String) Implements IMissingStuff.Add
        list.Add(p)
    End Sub

    Public Function Item() As String Implements IMissingStuff.Item
        Return Nothing
    End Function

    Public Structure CustomEnumerator
        Implements IEnumerator(Of String)

        Private list As List(Of String)
        Private Shared index As Integer = -1

        Public Sub New(list As List(Of String))
            Me.list = list
        End Sub

        Public Function MoveNext() As Boolean
            If index &lt; Me.list.Count - 1 Then
                index = index + 1
            Return True
            End If

            Return False
        End function

        Public ReadOnly Property Current As String
            Get
                Return Me.list(index)
            End Get
        End Property

        Public ReadOnly Property Current1 As String Implements IEnumerator(Of String).Current
            Get
                Return Current
            End Get
        End Property

        Public ReadOnly Property Current2 As Object Implements IEnumerator.Current
            Get
                Return Current
            End Get
        End Property

        Public Function MoveNext1() As Boolean Implements IEnumerator.MoveNext
            Return MoveNext()
        End Function

        Public Sub Reset() Implements IEnumerator.Reset

        End Sub

        Public Sub Dispose() Implements IDisposable.Dispose

        End Sub
    end structure

    Public Function GetEnumerator1() As IEnumerator(Of String) Implements IEnumerable(Of String).GetEnumerator
        Return New CustomEnumerator(list)
    End Function

    Public Function GetEnumerator2() As IEnumerator Implements IEnumerable.GetEnumerator
        Return New CustomEnumerator(list)
    End Function
End Structure

Structure CustomNonEmpty
    Implements IMissingStuff, IEnumerable(Of String)

    Public MakeItNonEmpty as String

    Public Shared list As New List(Of String)()

    Public Sub Add(p As String) Implements IMissingStuff.Add
        list.Add(p)
    End Sub

    Public Function Item() As String Implements IMissingStuff.Item
        Return Nothing
    End Function

    Public Structure CustomEnumerator
        Implements IEnumerator(Of String)

        Private list As List(Of String)
        Private Shared index As Integer = -1

        Public Sub New(list As List(Of String))
            Me.list = list
        End Sub

        Public Function MoveNext() As Boolean
            If index &lt; Me.list.Count - 1 Then
                index = index + 1
            Return True
            End If

            Return False
        End function

        Public ReadOnly Property Current As String
            Get
                Return Me.list(index)
            End Get
        End Property

        Public ReadOnly Property Current1 As String Implements IEnumerator(Of String).Current
            Get
                Return Current
            End Get
        End Property

        Public ReadOnly Property Current2 As Object Implements IEnumerator.Current
            Get
                Return Current
            End Get
        End Property

        Public Function MoveNext1() As Boolean Implements IEnumerator.MoveNext
            Return MoveNext()
        End Function

        Public Sub Reset() Implements IEnumerator.Reset

        End Sub

        Public Sub Dispose() Implements IDisposable.Dispose

        End Sub
    end structure

    Public Function GetEnumerator1() As IEnumerator(Of String) Implements IEnumerable(Of String).GetEnumerator
        Return New CustomEnumerator(list)
    End Function

    Public Function GetEnumerator2() As IEnumerator Implements IEnumerable.GetEnumerator
        Return New CustomEnumerator(list)
    End Function
End Structure

Class CBase(Of T)
    Public Overridable Sub TypeParameterValueTypeAsClassConstraint(Of U As {T, IEnumerable, IMissingStuff})()
    End Sub
End Class

Class CDerived
    Inherits CBase(Of Custom)

    Public Overrides Sub TypeParameterValueTypeAsClassConstraint(Of U As {Custom, IEnumerable, IMissingStuff})()
        Dim m As New U From {"Hello World!", m.Item(0)}                                             ' temp used, m is uninitialized, show warning
        Dim n As U = New U() From {"Hello World!", n.Item(0)}                                       ' temp used, h is uninitialized, show warning
        Dim o, p As New U() From {o.Item(0), p.Item(0)}                                             ' temps used, show warnings (although o is initialized when initializing p)
    End Sub
End Class

        Class C1
            Public Sub TypeParameterNotDefined(Of T As {IEnumerable, IMissingStuff, New})()
                ' no warnings from type parameters as well
                Dim e As New T From {"Hello World!", e.Item(0)}                                     ' Receiver type unknown, no warning
                Dim f As T = New T() From {"Hello World!", f.Item(0)}                               ' Receiver type unknown, no warning
            End Sub

            Public Sub TypeParameterAsStructure(Of T As {Structure, IEnumerable, IMissingStuff})()
                ' no warnings from type parameters as well
                Dim g As New T From {"Hello World!", g.Item(0)}                                     ' temp used, g is uninitialized, show warning
                Dim h As T = New T() From {"Hello World!", h.Item(0)}                               ' temp used, h is uninitialized, show warning
                Dim i, j As New T() From {i.Item(0), j.Item(0)}                                     ' temps used, show warnings (although i is initialized when initializing j)
            End Sub

            Public Sub TypeParameterAsRefType(Of T As {List(Of String), new})()
                Dim k As New T From {"Hello World!", k.Item(0)}                                     ' temp used, k is uninitialized, show warning
                Dim l As T = New T() From {"Hello World!", l.Item(0)}                               ' temp used, l is uninitialized, show warning
            End Sub

            Public Shared Sub Main()
                Dim a As New Custom From {"Hello World!", a.Item(0)}                                ' empty, non trackable structure, no warning
                Dim b As Custom = New Custom() From {"Hello World!", b.Item(0)}                     ' empty, non trackable structure, no warning

                Dim q As New CustomNonEmpty From {"Hello World!", q.Item(0)}                        ' temp used, q is uninitialized, show warning
                Dim r As CustomNonEmpty = New CustomNonEmpty() From {"Hello World!", r.Item(0)}     ' temp used, r is uninitialized, show warning

                ' reference types are not ok, they are still Nothing
                Dim c As New List(Of String) From {"Hello World!", c.Item(0)}                       ' show warning
                Dim d As List(Of String) = New List(Of String)() From {"Hello World!", d.Item(0)}   ' show warning

                ' was already assigned, no warning again.
                c = New List(Of String)() From {"Hello World!", c.Item(0)}                          ' no warning
            End Sub
        End Class
    </file>
</compilation>

            Dim compilation = CompilationUtils.CreateCompilationWithMscorlibAndVBRuntime(source)
            AssertTheseDiagnostics(compilation, <expected>
BC42109: Variable 'm' is used before it has been assigned a value. A null reference exception could result at runtime. Make sure the structure or all the reference members are initialized before use
        Dim m As New U From {"Hello World!", m.Item(0)}                                             ' temp used, m is uninitialized, show warning
                                             ~
BC42109: Variable 'n' is used before it has been assigned a value. A null reference exception could result at runtime. Make sure the structure or all the reference members are initialized before use
        Dim n As U = New U() From {"Hello World!", n.Item(0)}                                       ' temp used, h is uninitialized, show warning
                                                   ~
BC42109: Variable 'o' is used before it has been assigned a value. A null reference exception could result at runtime. Make sure the structure or all the reference members are initialized before use
        Dim o, p As New U() From {o.Item(0), p.Item(0)}                                             ' temps used, show warnings (although o is initialized when initializing p)
                                  ~
BC42109: Variable 'p' is used before it has been assigned a value. A null reference exception could result at runtime. Make sure the structure or all the reference members are initialized before use
        Dim o, p As New U() From {o.Item(0), p.Item(0)}                                             ' temps used, show warnings (although o is initialized when initializing p)
                                             ~
BC42109: Variable 'g' is used before it has been assigned a value. A null reference exception could result at runtime. Make sure the structure or all the reference members are initialized before use
                Dim g As New T From {"Hello World!", g.Item(0)}                                     ' temp used, g is uninitialized, show warning
                                                     ~
BC42109: Variable 'h' is used before it has been assigned a value. A null reference exception could result at runtime. Make sure the structure or all the reference members are initialized before use
                Dim h As T = New T() From {"Hello World!", h.Item(0)}                               ' temp used, h is uninitialized, show warning
                                                           ~
BC42109: Variable 'i' is used before it has been assigned a value. A null reference exception could result at runtime. Make sure the structure or all the reference members are initialized before use
                Dim i, j As New T() From {i.Item(0), j.Item(0)}                                     ' temps used, show warnings (although i is initialized when initializing j)
                                          ~
BC42109: Variable 'j' is used before it has been assigned a value. A null reference exception could result at runtime. Make sure the structure or all the reference members are initialized before use
                Dim i, j As New T() From {i.Item(0), j.Item(0)}                                     ' temps used, show warnings (although i is initialized when initializing j)
                                                     ~
BC42104: Variable 'k' is used before it has been assigned a value. A null reference exception could result at runtime.
                Dim k As New T From {"Hello World!", k.Item(0)}                                     ' temp used, k is uninitialized, show warning
                                                     ~
BC42104: Variable 'l' is used before it has been assigned a value. A null reference exception could result at runtime.
                Dim l As T = New T() From {"Hello World!", l.Item(0)}                               ' temp used, l is uninitialized, show warning
                                                           ~
BC42109: Variable 'q' is used before it has been assigned a value. A null reference exception could result at runtime. Make sure the structure or all the reference members are initialized before use
                Dim q As New CustomNonEmpty From {"Hello World!", q.Item(0)}                        ' temp used, q is uninitialized, show warning
                                                                  ~
BC42109: Variable 'r' is used before it has been assigned a value. A null reference exception could result at runtime. Make sure the structure or all the reference members are initialized before use
                Dim r As CustomNonEmpty = New CustomNonEmpty() From {"Hello World!", r.Item(0)}     ' temp used, r is uninitialized, show warning
                                                                                     ~
BC42104: Variable 'c' is used before it has been assigned a value. A null reference exception could result at runtime.
                Dim c As New List(Of String) From {"Hello World!", c.Item(0)}                       ' show warning
                                                                   ~
BC42104: Variable 'd' is used before it has been assigned a value. A null reference exception could result at runtime.
                Dim d As List(Of String) = New List(Of String)() From {"Hello World!", d.Item(0)}   ' show warning
                                                                                       ~
                                           </expected>)
        End Sub

        <CompilerTrait(CompilerFeature.IOperation)>
        <Fact()>
        Public Sub CollectionInitializerReferencingItself_2()
            Dim source = <![CDATA[
Imports System
Imports System.Collections.Generic

Module Program
    Sub Main(args As String())
        Dim x, y As New List(Of String)() From {"1", x.Item(0)}'BIND:"New List(Of String)() From {"1", x.Item(0)}"
        Dim z As New List(Of String)() From {"1", z.Item(0)}
    End Sub
End Module]]>.Value

            Dim expectedOperationTree = <![CDATA[
IObjectCreationOperation (Constructor: Sub System.Collections.Generic.List(Of System.String)..ctor()) (OperationKind.ObjectCreation, Type: System.Collections.Generic.List(Of System.String)) (Syntax: 'New List(Of ...  x.Item(0)}')
  Arguments(0)
  Initializer: 
    IObjectOrCollectionInitializerOperation (OperationKind.ObjectOrCollectionInitializer, Type: System.Collections.Generic.List(Of System.String)) (Syntax: 'From {"1", x.Item(0)}')
      Initializers(2):
          ICollectionElementInitializerOperation (AddMethod: Sub System.Collections.Generic.List(Of System.String).Add(item As System.String)) (IsDynamic: False) (OperationKind.CollectionElementInitializer, Type: System.Void, IsImplicit) (Syntax: '"1"')
            Arguments(1):
                ILiteralOperation (OperationKind.Literal, Type: System.String, Constant: "1") (Syntax: '"1"')
          ICollectionElementInitializerOperation (AddMethod: Sub System.Collections.Generic.List(Of System.String).Add(item As System.String)) (IsDynamic: False) (OperationKind.CollectionElementInitializer, Type: System.Void, IsImplicit) (Syntax: 'x.Item(0)')
            Arguments(1):
                IPropertyReferenceOperation: Property System.Collections.Generic.List(Of System.String).Item(index As System.Int32) As System.String (OperationKind.PropertyReference, Type: System.String) (Syntax: 'x.Item(0)')
                  Instance Receiver: 
                    ILocalReferenceOperation: x (OperationKind.LocalReference, Type: System.Collections.Generic.List(Of System.String)) (Syntax: 'x')
                  Arguments(1):
                      IArgumentOperation (ArgumentKind.Explicit, Matching Parameter: index) (OperationKind.Argument, Type: null) (Syntax: '0')
                        ILiteralOperation (OperationKind.Literal, Type: System.Int32, Constant: 0) (Syntax: '0')
                        InConversion: CommonConversion (Exists: True, IsIdentity: True, IsNumeric: False, IsReference: False, IsUserDefined: False) (MethodSymbol: null)
                        OutConversion: CommonConversion (Exists: True, IsIdentity: True, IsNumeric: False, IsReference: False, IsUserDefined: False) (MethodSymbol: null)
]]>.Value

            Dim expectedDiagnostics = <![CDATA[
BC42104: Variable 'x' is used before it has been assigned a value. A null reference exception could result at runtime.
        Dim x, y As New List(Of String)() From {"1", x.Item(0)}'BIND:"New List(Of String)() From {"1", x.Item(0)}"
                                                     ~
BC42104: Variable 'z' is used before it has been assigned a value. A null reference exception could result at runtime.
        Dim z As New List(Of String)() From {"1", z.Item(0)}
                                                  ~
]]>.Value

            VerifyOperationTreeAndDiagnosticsForTest(Of ObjectCreationExpressionSyntax)(source, expectedOperationTree, expectedDiagnostics)
        End Sub

        <CompilerTrait(CompilerFeature.IOperation)>
        <Fact()>
        Public Sub CollectionInitializerCustomCollectionOptionalParameter()
            Dim source =
<compilation name="CollectionInitializerCustomCollection">
    <file name="a.vb">
Option Strict On

Imports System
Imports System.Collections.Generic

Class Custom
    Private list As New List(Of String)()

    Public Function GetEnumerator() As CustomEnumerator
        Return New CustomEnumerator(list)
    End Function

    Public Sub add(p As String, optional p2 as String = " ")
        list.Add(p)
        list.Add(p2)
    End Sub

    Public Class CustomEnumerator
        Private list As list(Of String)
        Private index As Integer = -1

        Public Sub New(list As List(Of String))
            Me.list = list
        End Sub

        Public Function MoveNext() As Boolean
            If Me.index &lt; Me.list.Count - 1 Then
                index = index + 1
                Return True
            End If

            Return False
        End function

        Public ReadOnly Property Current As String
            Get
                Return Me.list(index)
            End Get
        End Property
    End Class
End Class

    Class C1
        Public Shared Sub Main()
            Dim c as Custom = New Custom() From {"Hello", {"World", "!"}}'BIND:"New Custom() From {"Hello", {"World", "!"}}"
            Output(c)
        End Sub

        Public Shared Sub Output(c as custom)
            For Each value In c
                Console.Write(value)
            Next
        End Sub
    End Class
    </file>
</compilation>

            CompileAndVerify(source, expectedOutput:=<![CDATA[
Hello World!
]]>)

            Dim expectedOperationTree = <![CDATA[
IObjectCreationOperation (Constructor: Sub Custom..ctor()) (OperationKind.ObjectCreation, Type: Custom) (Syntax: 'New Custom( ... rld", "!"}}')
  Arguments(0)
  Initializer: 
    IObjectOrCollectionInitializerOperation (OperationKind.ObjectOrCollectionInitializer, Type: Custom) (Syntax: 'From {"Hell ... rld", "!"}}')
      Initializers(2):
          ICollectionElementInitializerOperation (AddMethod: Sub Custom.add(p As System.String, [p2 As System.String = " "])) (IsDynamic: False) (OperationKind.CollectionElementInitializer, Type: System.Void, IsImplicit) (Syntax: '"Hello"')
            Arguments(2):
                ILiteralOperation (OperationKind.Literal, Type: System.String, Constant: "Hello") (Syntax: '"Hello"')
                ILiteralOperation (OperationKind.Literal, Type: System.String, Constant: " ", IsImplicit) (Syntax: '"Hello"')
          ICollectionElementInitializerOperation (AddMethod: Sub Custom.add(p As System.String, [p2 As System.String = " "])) (IsDynamic: False) (OperationKind.CollectionElementInitializer, Type: System.Void, IsImplicit) (Syntax: '{"World", "!"}')
            Arguments(2):
                ILiteralOperation (OperationKind.Literal, Type: System.String, Constant: "World") (Syntax: '"World"')
                ILiteralOperation (OperationKind.Literal, Type: System.String, Constant: "!") (Syntax: '"!"')
]]>.Value

            Dim expectedDiagnostics = String.Empty

            VerifyOperationTreeAndDiagnosticsForTest(Of ObjectCreationExpressionSyntax)(source.Value, expectedOperationTree, expectedDiagnostics)
        End Sub

        <Fact()>
        Public Sub CollectionInitializerCustomCollectionParamArray()
            Dim source =
<compilation name="CollectionInitializerCustomCollection">
    <file name="a.vb">
Option Strict On

Imports System
Imports System.Collections.Generic

Class Custom
    Private list As New List(Of String)()

    Public Function GetEnumerator() As CustomEnumerator
        Return New CustomEnumerator(list)
    End Function

    Public Sub add(paramarray p() As String)
        list.AddRange(p)
    End Sub

    Public Class CustomEnumerator
        Private list As list(Of String)
        Private index As Integer = -1

        Public Sub New(list As List(Of String))
            Me.list = list
        End Sub

        Public Function MoveNext() As Boolean
            If Me.index &lt; Me.list.Count - 1 Then
                index = index + 1
                Return True
            End If

            Return False
        End function

        Public ReadOnly Property Current As String
            Get
                Return Me.list(index)
            End Get
        End Property
    End Class
End Class

    Class C1
        Public Shared Sub Main()
            Dim c as Custom = New Custom() From {"Hello", {" ", "World"}, ({"!", "!", "!"})} 
            Output(c)
        End Sub

        Public Shared Sub Output(c as custom)
            For Each value In c
                Console.Write(value)
            Next
        End Sub
    End Class
    </file>
</compilation>

            CompileAndVerify(source, expectedOutput:=<![CDATA[
Hello World!!!
]]>)
        End Sub

        <Fact(), WorkItem(529787, "http://vstfdevdiv:8080/DevDiv2/DevDiv/_workitems/edit/529787")>
        Public Sub GetCollectionInitializerSymbolInfo_01()
            Dim compilation = CreateCompilationWithMscorlib(
<compilation>
    <file name="a.vb"><![CDATA[
Imports System
Imports System.Collections.Generic
 
class X 
    Inherits List(Of Integer)

    Sub Add(x As Integer)
    End Sub

    Sub Add(x As String)
    End Sub
 
    Shared Sub Main()
        Dim z = new X() From { String.Empty, 'BIND1:"String.Empty"
                                12}          'BIND2:"12"
    End Sub
End Class
    ]]></file>
</compilation>)

            Dim tree As SyntaxTree = (From t In compilation.SyntaxTrees Where t.FilePath = "a.vb").Single()
            Dim semanticInfo As SemanticInfoSummary = Nothing

            Dim semanticModel = compilation.GetSemanticModel(tree)

            Dim symbolInfo As SymbolInfo

            If True Then
                Dim node1 As ExpressionSyntax = CompilationUtils.FindBindingText(Of ExpressionSyntax)(compilation, "a.vb", 1)
                symbolInfo = semanticModel.GetCollectionInitializerSymbolInfo(node1)

                Assert.NotNull(symbolInfo.Symbol)
                Assert.Equal("Sub X.Add(x As System.String)", symbolInfo.Symbol.ToTestDisplayString())
                Assert.Equal(CandidateReason.None, symbolInfo.CandidateReason)
                Assert.Equal(0, symbolInfo.CandidateSymbols.Length)
            End If

            If True Then
                Dim node2 As ExpressionSyntax = CompilationUtils.FindBindingText(Of ExpressionSyntax)(compilation, "a.vb", 2)
                symbolInfo = semanticModel.GetCollectionInitializerSymbolInfo(node2)

                Assert.NotNull(symbolInfo.Symbol)
                Assert.Equal("Sub X.Add(x As System.Int32)", symbolInfo.Symbol.ToTestDisplayString())
                Assert.Equal(CandidateReason.None, symbolInfo.CandidateReason)
                Assert.Equal(0, symbolInfo.CandidateSymbols.Length)
            End If
        End Sub

        <Fact(), WorkItem(529787, "http://vstfdevdiv:8080/DevDiv2/DevDiv/_workitems/edit/529787")>
        Public Sub GetCollectionInitializerSymbolInfo_02()
            Dim compilation = CreateCompilationWithMscorlib(
<compilation>
    <file name="a.vb"><![CDATA[
Imports System
Imports System.Collections.Generic
 
class X 
    Inherits List(Of Integer)

    Sub Add(x As X)
    End Sub

    Sub Add(x As List(Of Byte))
    End Sub
 
    Shared Sub Main()
        Dim z = new X() From { String.Empty } 'BIND1:"String.Empty"
    End Sub
End Class
    ]]></file>
</compilation>)

            Dim tree As SyntaxTree = (From t In compilation.SyntaxTrees Where t.FilePath = "a.vb").Single()
            Dim semanticInfo As SemanticInfoSummary = Nothing

            Dim semanticModel = compilation.GetSemanticModel(tree)

            Dim symbolInfo As SymbolInfo

            Dim node1 As ExpressionSyntax = CompilationUtils.FindBindingText(Of ExpressionSyntax)(compilation, "a.vb", 1)
            symbolInfo = semanticModel.GetCollectionInitializerSymbolInfo(node1)

            Assert.Null(symbolInfo.Symbol)
            Assert.Equal(CandidateReason.OverloadResolutionFailure, symbolInfo.CandidateReason)
            Assert.Equal(2, symbolInfo.CandidateSymbols.Length)
            Assert.Equal({"Sub X.Add(x As System.Collections.Generic.List(Of System.Byte))",
                          "Sub X.Add(x As X)"},
                         symbolInfo.CandidateSymbols.Select(Function(s) s.ToTestDisplayString()).Order().ToArray())
        End Sub

        <Fact(), WorkItem(529787, "http://vstfdevdiv:8080/DevDiv2/DevDiv/_workitems/edit/529787")>
        Public Sub GetCollectionInitializerSymbolInfo_03()
            Dim compilation = CreateCompilationWithMscorlib(
<compilation>
    <file name="a.vb"><![CDATA[
Imports System
Imports System.Collections.Generic
 
Class Base
    Implements IEnumerable(Of Integer)
End Class

class X 
    Inherits Base

    Protected Sub Add(x As String)
    End Sub
End Class

class Y
    Shared Sub Main()
        Dim z = new X() From { String.Empty } 'BIND1:"String.Empty"
    End Sub
End Class
    ]]></file>
</compilation>)

            Dim tree As SyntaxTree = (From t In compilation.SyntaxTrees Where t.FilePath = "a.vb").Single()
            Dim semanticInfo As SemanticInfoSummary = Nothing

            Dim semanticModel = compilation.GetSemanticModel(tree)

            Dim symbolInfo As SymbolInfo

            Dim node1 As ExpressionSyntax = CompilationUtils.FindBindingText(Of ExpressionSyntax)(compilation, "a.vb", 1)
            symbolInfo = semanticModel.GetCollectionInitializerSymbolInfo(node1)

            Assert.Null(symbolInfo.Symbol)
            Assert.Equal(CandidateReason.None, symbolInfo.CandidateReason)
            Assert.Equal(0, symbolInfo.CandidateSymbols.Length)
        End Sub

        <Fact(), WorkItem(529787, "http://vstfdevdiv:8080/DevDiv2/DevDiv/_workitems/edit/529787")>
        Public Sub GetCollectionInitializerSymbolInfo_04()
            Dim compilation = CreateCompilationWithMscorlib(
<compilation>
    <file name="a.vb"><![CDATA[
Imports System
Imports System.Collections.Generic
 
class X 
    Inherits List(Of Integer)

    Sub Add(x As String, y As Integer)
    End Sub
 
    Shared Sub Main()
        Dim z = new X() From { {String.Empty, 12} } 'BIND1:"{String.Empty, 12}"
    End Sub
End Class
    ]]></file>
</compilation>)

            Dim tree As SyntaxTree = (From t In compilation.SyntaxTrees Where t.FilePath = "a.vb").Single()
            Dim semanticInfo As SemanticInfoSummary = Nothing

            Dim semanticModel = compilation.GetSemanticModel(tree)

            Dim symbolInfo As SymbolInfo

            Dim node1 As ExpressionSyntax = CompilationUtils.FindBindingText(Of ExpressionSyntax)(compilation, "a.vb", 1)
            symbolInfo = semanticModel.GetCollectionInitializerSymbolInfo(node1)

            Assert.NotNull(symbolInfo.Symbol)
            Assert.Equal("Sub X.Add(x As System.String, y As System.Int32)", symbolInfo.Symbol.ToTestDisplayString())
            Assert.Equal(CandidateReason.None, symbolInfo.CandidateReason)
            Assert.Equal(0, symbolInfo.CandidateSymbols.Length)
        End Sub

        <Fact(), WorkItem(529787, "http://vstfdevdiv:8080/DevDiv2/DevDiv/_workitems/edit/529787")>
        Public Sub GetCollectionInitializerSymbolInfo_05()
            Dim compilation = CreateCompilationWithMscorlib(
<compilation>
    <file name="a.vb"><![CDATA[
Imports System
Imports System.Collections.Generic
 
class X 
    Inherits List(Of Integer)

    Sub Add(x As String, y As Integer)
    End Sub
 
    Shared Sub Main()
        Dim z = new X() From { {String.Empty, 'BIND1:"String.Empty"
                                12} }         'BIND2:"12"
    End Sub
End Class
    ]]></file>
</compilation>)

            Dim tree As SyntaxTree = (From t In compilation.SyntaxTrees Where t.FilePath = "a.vb").Single()
            Dim semanticInfo As SemanticInfoSummary = Nothing

            Dim semanticModel = compilation.GetSemanticModel(tree)

            Dim symbolInfo As SymbolInfo

            For i As Integer = 1 To 2
                Dim node1 As ExpressionSyntax = CompilationUtils.FindBindingText(Of ExpressionSyntax)(compilation, "a.vb", i)
                symbolInfo = semanticModel.GetCollectionInitializerSymbolInfo(node1)

                Assert.Null(symbolInfo.Symbol)
                Assert.Equal(CandidateReason.None, symbolInfo.CandidateReason)
                Assert.Equal(0, symbolInfo.CandidateSymbols.Length)
            Next
        End Sub

        <Fact()>
        <WorkItem(12983, "https://github.com/dotnet/roslyn/issues/12983")>
        Public Sub GetCollectionInitializerSymbolInfo_06()
            Dim compilation = CreateCompilationWithMscorlib(
<compilation>
    <file name="a.vb">
Option Strict On

Imports System
Imports System.Collections.Generic

Class C1
    Public Shared Sub Main()
        Dim list1 = new List(Of String)
        Dim list2 = new List(Of String)()
        
        Dim list3 = new List(Of String) With { .Count = 3 }
        Dim list4 = new List(Of String)() With { .Count = 3 }
        
        Dim list5 = new List(Of String)  From { 1, 2, 3 }
        Dim list6 = new List(Of String)() From { 1, 2, 3 }
    End Sub
End Class        
    </file>
</compilation>)

            Dim tree = compilation.SyntaxTrees.Single()
            Dim semanticModel = compilation.GetSemanticModel(tree)

            Dim nodes = tree.GetRoot().DescendantNodes().OfType(Of GenericNameSyntax)().ToArray()
            Assert.Equal(6, nodes.Length)

            For Each name In nodes
                Assert.Equal("List(Of String)", name.ToString())
                Assert.Equal("System.Collections.Generic.List(Of System.String)", semanticModel.GetSymbolInfo(name).Symbol.ToTestDisplayString())
                Assert.Null(semanticModel.GetTypeInfo(name).Type)
            Next
        End Sub

    End Class
End Namespace<|MERGE_RESOLUTION|>--- conflicted
+++ resolved
@@ -447,19 +447,11 @@
                           Instance Receiver: 
                             IInstanceReferenceOperation (OperationKind.InstanceReference, Type: C2, IsInvalid, IsImplicit) (Syntax: 'New C2() Wi ... .a = "goo"}')
                       Right: 
-<<<<<<< HEAD
                         ILiteralOperation (OperationKind.Literal, Type: System.String, Constant: "goo", IsInvalid) (Syntax: '"goo"')
-  ILabeledOperation (Label: exit) (OperationKind.Labeled, Type: null) (Syntax: 'End Sub')
+  ILabeledOperation (Label: exit) (OperationKind.Labeled, Type: null, IsImplicit) (Syntax: 'End Sub')
     Statement: 
       null
-  IReturnOperation (OperationKind.Return, Type: null) (Syntax: 'End Sub')
-=======
-                        ILiteralExpression (OperationKind.LiteralExpression, Type: System.String, Constant: "goo", IsInvalid) (Syntax: '"goo"')
-  ILabeledStatement (Label: exit) (OperationKind.LabeledStatement, IsImplicit) (Syntax: 'End Sub')
-    Statement: 
-      null
-  IReturnStatement (OperationKind.ReturnStatement, IsImplicit) (Syntax: 'End Sub')
->>>>>>> 7cdd69e7
+  IReturnOperation (OperationKind.Return, Type: null, IsImplicit) (Syntax: 'End Sub')
     ReturnedValue: 
       null
 ]]>.Value
@@ -736,21 +728,13 @@
   Initializers(2):
       IInvalidOperation (OperationKind.Invalid, Type: System.Void, IsInvalid, IsImplicit) (Syntax: '"Hello World!"')
         Children(2):
-<<<<<<< HEAD
-            IOperation:  (OperationKind.None, Type: null, IsInvalid) (Syntax: '"Hello World!"')
-=======
-            IOperation:  (OperationKind.None, IsInvalid, IsImplicit) (Syntax: '"Hello World!"')
->>>>>>> 7cdd69e7
+            IOperation:  (OperationKind.None, Type: null, IsInvalid, IsImplicit) (Syntax: '"Hello World!"')
               Children(1):
                   IInstanceReferenceOperation (OperationKind.InstanceReference, Type: C2, IsInvalid, IsImplicit) (Syntax: 'New C2() Fr ... r element"}')
             ILiteralOperation (OperationKind.Literal, Type: System.String, Constant: "Hello World!", IsInvalid) (Syntax: '"Hello World!"')
       IInvalidOperation (OperationKind.Invalid, Type: System.Void, IsInvalid, IsImplicit) (Syntax: '"Errors wil ... er element"')
         Children(2):
-<<<<<<< HEAD
-            IOperation:  (OperationKind.None, Type: null, IsInvalid) (Syntax: '"Errors wil ... er element"')
-=======
-            IOperation:  (OperationKind.None, IsInvalid, IsImplicit) (Syntax: '"Errors wil ... er element"')
->>>>>>> 7cdd69e7
+            IOperation:  (OperationKind.None, Type: null, IsInvalid, IsImplicit) (Syntax: '"Errors wil ... er element"')
               Children(1):
                   IInstanceReferenceOperation (OperationKind.InstanceReference, Type: C2, IsInvalid, IsImplicit) (Syntax: 'New C2() Fr ... r element"}')
             ILiteralOperation (OperationKind.Literal, Type: System.String, Constant: "Errors will be shown for each initializer element", IsInvalid) (Syntax: '"Errors wil ... er element"')
@@ -1156,11 +1140,7 @@
       Initializers(1):
           IInvalidOperation (OperationKind.Invalid, Type: System.Void, IsInvalid, IsImplicit) (Syntax: '{1}')
             Children(2):
-<<<<<<< HEAD
-                IOperation:  (OperationKind.None, Type: null, IsInvalid) (Syntax: '{1}')
-=======
-                IOperation:  (OperationKind.None, IsInvalid, IsImplicit) (Syntax: '{1}')
->>>>>>> 7cdd69e7
+                IOperation:  (OperationKind.None, Type: null, IsInvalid, IsImplicit) (Syntax: '{1}')
                   Children(1):
                       IInstanceReferenceOperation (OperationKind.InstanceReference, Type: System.Collections.Generic.Dictionary(Of System.String, System.Int32), IsInvalid, IsImplicit) (Syntax: 'New Diction ...  From {{1}}')
                 ILiteralOperation (OperationKind.Literal, Type: System.Int32, Constant: 1, IsInvalid) (Syntax: '1')
