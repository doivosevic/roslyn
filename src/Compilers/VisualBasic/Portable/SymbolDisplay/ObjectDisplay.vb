--- conflicted
+++ resolved
@@ -396,17 +396,7 @@
                 End If
 
                 If isNonPrintable Then
-<<<<<<< HEAD
                     If quote Then
-=======
-                    If nonPrintableSubstitute <> s_nullChar Then
-                        Yield Character(nonPrintableSubstitute)
-
-                        If isCrLf Then
-                            Yield Character(nonPrintableSubstitute)
-                        End If
-                    ElseIf quote Then
->>>>>>> ea2d34be
                         If lastConcatenandWasQuoted Then
                             Yield Quotes()
                             lastConcatenandWasQuoted = False
