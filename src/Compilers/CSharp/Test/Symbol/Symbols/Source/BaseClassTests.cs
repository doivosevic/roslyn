﻿// Copyright (c) Microsoft.  All Rights Reserved.  Licensed under the Apache License, Version 2.0.  See License.txt in the project root for license information.

using System.Collections.Generic;
using System.Collections.Immutable;
using System.Linq;
using Microsoft.CodeAnalysis.CSharp.Emit;
using Microsoft.CodeAnalysis.CSharp.Symbols.Metadata.PE;
using Microsoft.CodeAnalysis.CSharp.Symbols;
using Microsoft.CodeAnalysis.CSharp.Syntax;
using Microsoft.CodeAnalysis.CSharp.Test.Utilities;
using Microsoft.CodeAnalysis.Emit;
using Microsoft.CodeAnalysis.Test.Utilities;
using Roslyn.Test.Utilities;
using Roslyn.Utilities;
using Xunit;
using Retargeting = Microsoft.CodeAnalysis.CSharp.Symbols.Retargeting;

namespace Microsoft.CodeAnalysis.CSharp.UnitTests
{
    public class BaseClassTests : CSharpTestBase
    {
        [Fact]
        public void CyclicBases1()
        {
            var text =
@"
class X : Y {}
class Y : X {}
";
            var comp = CreateCompilation(text);
            var global = comp.GlobalNamespace;
            var x = global.GetTypeMembers("X", 0).Single();
            var y = global.GetTypeMembers("Y", 0).Single();
            Assert.NotEqual(y, x.BaseType());
            Assert.NotEqual(x, y.BaseType());
            Assert.Equal(SymbolKind.ErrorType, x.BaseType().Kind);
            Assert.Equal(SymbolKind.ErrorType, y.BaseType().Kind);
            Assert.Equal("Y", x.BaseType().Name);
            Assert.Equal("X", y.BaseType().Name);
        }

        [Fact]
        public void CyclicBases2()
        {
            var text =
@"
class X : Y.n {}
class Y : X.n {}
";
            var comp = CreateCompilation(text);
            var global = comp.GlobalNamespace;
            var x = global.GetTypeMembers("X", 0).Single();
            var y = global.GetTypeMembers("Y", 0).Single();
            Assert.NotEqual(y, x.BaseType());
            Assert.NotEqual(x, y.BaseType());
            Assert.Equal(SymbolKind.ErrorType, x.BaseType().Kind);
            Assert.Equal(SymbolKind.ErrorType, y.BaseType().Kind);
            Assert.Equal("n", x.BaseType().Name);
            Assert.Equal("n", y.BaseType().Name);
        }

        [Fact]
        public void CyclicBases3()
        {
            var C1 = TestReferences.SymbolsTests.CyclicInheritance.Class1;
            var C2 = TestReferences.SymbolsTests.CyclicInheritance.Class2;

            var text =
@"
class C4 : C1 {}
";

            var comp = CreateStandardCompilation(text, new[] { C1, C2 });
            var global = comp.GlobalNamespace;
            var x = global.GetTypeMembers("C4", 0).Single();

            var x_base_base = x.BaseType().BaseType() as ErrorTypeSymbol;
            var er = x_base_base.ErrorInfo;

            Assert.Equal("error CS0268: Imported type 'C2' is invalid. It contains a circular base class dependency.",
                er.ToString(EnsureEnglishUICulture.PreferredOrNull));
        }

        [WorkItem(538506, "http://vstfdevdiv:8080/DevDiv2/DevDiv/_workitems/edit/538506")]
        [Fact]
        public void CyclicBasesRegress4140()
        {
            var text =
@"
class A<T>
{
    class B : A<E> { }
    class E : B.E { }
}

";
            var comp = CreateCompilation(text);
            var global = comp.GlobalNamespace;
            var a = global.GetTypeMembers("A", 1).Single();
            var b = a.GetTypeMembers("B", 0).Single();
            var e = a.GetTypeMembers("E", 0).Single();
            Assert.NotEqual(e, e.BaseType());

            var x_base = e.BaseType() as ErrorTypeSymbol;
            var er = x_base.ErrorInfo;

            Assert.Equal("error CS0146: Circular base class dependency involving 'A<A<T>.E>.E' and 'A<T>.E'",
                er.ToString(EnsureEnglishUICulture.PreferredOrNull));
        }

        [WorkItem(538526, "http://vstfdevdiv:8080/DevDiv2/DevDiv/_workitems/edit/538526")]
        [Fact]
        public void CyclicBasesRegress4166()
        {
            var text =
@"
class A<T> {
    public class C : B.D { }
}

class B {
    public class D : A<int>.C { }
}

";
            var comp = CreateCompilation(text);
            var global = comp.GlobalNamespace;
            var a = global.GetTypeMembers("A", 1).Single();
            var b = global.GetTypeMembers("B", 0).Single();
            var d = b.GetTypeMembers("D", 0).Single();
            Assert.NotEqual(d, d.BaseType());

            var x_base = d.BaseType() as ErrorTypeSymbol;
            var er = x_base.ErrorInfo;

            Assert.Equal("error CS0146: Circular base class dependency involving 'A<int>.C' and 'B.D'",
                er.ToString(EnsureEnglishUICulture.PreferredOrNull));
        }

        [WorkItem(4169, "DevDiv_Projects/Roslyn")]
        [Fact]
        public void CyclicBasesRegress4169()
        {
            var text =
@"
class A : object, A.IC
{
    protected interface IC { }
}

";
            var comp = CreateStandardCompilation(text);
            var global = comp.GlobalNamespace;
            var a = global.GetTypeMembers("A", 0).Single();
            var ic = a.GetTypeMembers("IC", 0).Single();
            Assert.Equal(a.Interfaces()[0], ic);

            var diagnostics = comp.GetDeclarationDiagnostics();
            Assert.Equal(0, diagnostics.Count());
        }

        [WorkItem(527551, "http://vstfdevdiv:8080/DevDiv2/DevDiv/_workitems/edit/527551")]
        [Fact]
        public void CyclicBasesRegress4168()
        {
            var text =
@"
class A : object, A.B.B.IC
{
    public class B : A {
        public interface IC { }
    }
}
";
            var comp = CreateStandardCompilation(text);
            var global = comp.GlobalNamespace;
            var a = global.GetTypeMembers("A", 0).Single();
            var b = a.GetTypeMembers("B", 0).Single();
            var ic = b.GetTypeMembers("IC", 0).Single();
            Assert.NotEqual(b, b.BaseType());
            Assert.NotEqual(a, b.BaseType());
            Assert.Equal(SymbolKind.ErrorType, a.Interfaces()[0].Kind);
            Assert.NotEqual(ic, a.Interfaces()[0]);

            var diagnostics = comp.GetDeclarationDiagnostics();
            Assert.Equal(2, diagnostics.Count());
        }

        [Fact]
        public void CyclicBases4()
        {
            var text =
@"
class A<T> : B<A<T>> { }
class B<T> : A<B<T>> {
    A<T> F() { return null; }
}
";
            var comp = CreateStandardCompilation(text);
            comp.GetDeclarationDiagnostics().Verify(
    // (2,7): error CS0146: Circular base class dependency involving 'B<A<T>>' and 'A<T>'
    // class A<T> : B<A<T>> { }
    Diagnostic(ErrorCode.ERR_CircularBase, "A").WithArguments("B<A<T>>", "A<T>"),
    // (3,7): error CS0146: Circular base class dependency involving 'A<B<T>>' and 'B<T>'
    // class B<T> : A<B<T>> {
    Diagnostic(ErrorCode.ERR_CircularBase, "B").WithArguments("A<B<T>>", "B<T>")
                );
        }

        [Fact]
        public void CyclicBases5()
        {
            // bases are cyclic, but you can still find members when binding bases
            var text =
@"
class A : B {
  public class X { }
}

class B : A {
  public class Y { }
}

class Z : A.Y { }
class W : B.X { }

";
            var comp = CreateCompilation(text);
            var global = comp.GlobalNamespace;
            var z = global.GetTypeMembers("Z", 0).Single();
            var w = global.GetTypeMembers("W", 0).Single();
            var zBase = z.BaseType();
            Assert.Equal("Y", zBase.Name);
            var wBase = w.BaseType();
            Assert.Equal("X", wBase.Name);
        }

        [Fact]
        public void CyclicBases6()
        {
            // bases are cyclic, but you can still search for members w/o infinite looping in binder
            var text =
@"
class A : B {
  public class X {}
}

class B : C {
  public class Y {}
}

class C : A {
  public class Z {}
}

";
            var comp = CreateCompilation(text);
            var global = comp.GlobalNamespace;
            var a = global.GetTypeMembers("A", 0).Single();

            //var aBase = a.BaseType();
            //Assert.True(aBase.IsErrorType());
            //Assert.Equal("B", aBase.Name);

            var tree = comp.SyntaxTrees[0];
            var model = comp.GetSemanticModel(tree);
            var classA = (TypeDeclarationSyntax)tree.GetCompilationUnitRoot().Members[0];
            var someMemberInA = classA.Members[0];
            int positionInA = someMemberInA.SpanStart;

            var members = model.LookupSymbols(positionInA, a, "Z");
            Assert.Equal(1, members.Length);
            Assert.False(((TypeSymbol)members[0]).IsErrorType());
            Assert.Equal("C.Z", members[0].ToTestDisplayString());

            var members2 = model.LookupSymbols(positionInA, a, "Q");
            Assert.Equal(0, members2.Length);
        }

        [Fact]
        public void CyclicBases7()
        {
            // bases are cyclic, but you can still search for members w/o infinite looping in binder
            var text =
@"
class A : B<A.Y> {
  public class X {}
}

class B<T> : A {
  public class Y {}
}
";
            var comp = CreateCompilation(text);
            var global = comp.GlobalNamespace;
            var a = global.GetTypeMembers("A", 0).Single();

            //var aBase = a.BaseType();
            //Assert.True(aBase.IsErrorType());
            //Assert.Equal("B", aBase.Name);

            var tree = comp.SyntaxTrees[0];
            var model = comp.GetSemanticModel(tree);
            var classA = (TypeDeclarationSyntax)tree.GetCompilationUnitRoot().Members[0];
            var someMemberInA = classA.Members[0];
            int positionInA = someMemberInA.SpanStart;

            var members = model.LookupSymbols(positionInA, a, "Q");
            Assert.Equal(0, members.Length);
        }

        [Fact]
        public void CyclicBases8()
        {
            var text = @"
public class A
{
    protected class B
    {
        protected class C
        {
            public class X { }
        }
    }
}
internal class F : A
{
    private class D : B
    {
        public class E : C.X { }
    }
}";
            var comp = CreateStandardCompilation(text);
            comp.VerifyDiagnostics(
                // (16,22): error CS0060: Inconsistent accessibility: base class 'A.B.C.X' is less accessible than class 'F.D.E'
                //         public class E : C.X { }
                Diagnostic(ErrorCode.ERR_BadVisBaseClass, "E").WithArguments("F.D.E", "A.B.C.X")
                );
        }

        [Fact, WorkItem(7878, "https://github.com/dotnet/roslyn/issues/7878")]
        public void BadVisibilityPartial()
        {
            var text = @"
internal class NV
{
}

public partial class C1
{
}

partial class C1 : NV
{
}

public partial class C1
{
}
";
            var comp = CreateStandardCompilation(text);
            comp.VerifyDiagnostics(
                // (10,15): error CS0060: Inconsistent accessibility: base class 'NV' is less accessible than class 'C1'
                // partial class C1 : NV
                Diagnostic(ErrorCode.ERR_BadVisBaseClass, "C1").WithArguments("C1", "NV").WithLocation(10, 15));
        }

        [Fact, WorkItem(7878, "https://github.com/dotnet/roslyn/issues/7878")]
        public void StaticBasePartial()
        {
            var text = @"
static class NV
{
}

public partial class C1
{
}

partial class C1 : NV
{
}

public partial class C1
{
}
";
            var comp = CreateStandardCompilation(text);
            comp.VerifyDiagnostics(
                // (10,15): error CS0709: 'C1': cannot derive from static class 'NV'
                // partial class C1 : NV
                Diagnostic(ErrorCode.ERR_StaticBaseClass, "C1").WithArguments("NV", "C1").WithLocation(10, 15),
                // (10,15): error CS0060: Inconsistent accessibility: base class 'NV' is less accessible than class 'C1'
                // partial class C1 : NV
                Diagnostic(ErrorCode.ERR_BadVisBaseClass, "C1").WithArguments("C1", "NV").WithLocation(10, 15));
        }


        [Fact, WorkItem(7878, "https://github.com/dotnet/roslyn/issues/7878")]
        public void BadVisInterfacePartial()
        {
            var text = @"
interface IGoo
{
    void Moo();
}

interface IBaz
{
    void Noo();
}

interface IBam
{
    void Zoo();
}

public partial interface IBar
{
}

partial interface IBar : IGoo, IBam
{
}

partial interface IBar : IBaz, IBaz
{
}
";
            var comp = CreateStandardCompilation(text);
            comp.VerifyDiagnostics(
                // (25,32): error CS0528: 'IBaz' is already listed in interface list
                // partial interface IBar : IBaz, IBaz
                Diagnostic(ErrorCode.ERR_DuplicateInterfaceInBaseList, "IBaz").WithArguments("IBaz").WithLocation(25, 32),
                // (21,19): error CS0061: Inconsistent accessibility: base interface 'IGoo' is less accessible than interface 'IBar'
                // partial interface IBar : IGoo, IBam
                Diagnostic(ErrorCode.ERR_BadVisBaseInterface, "IBar").WithArguments("IBar", "IGoo").WithLocation(21, 19),
                // (21,19): error CS0061: Inconsistent accessibility: base interface 'IBam' is less accessible than interface 'IBar'
                // partial interface IBar : IGoo, IBam
                Diagnostic(ErrorCode.ERR_BadVisBaseInterface, "IBar").WithArguments("IBar", "IBam").WithLocation(21, 19),
                // (25,19): error CS0061: Inconsistent accessibility: base interface 'IBaz' is less accessible than interface 'IBar'
                // partial interface IBar : IBaz, IBaz
                Diagnostic(ErrorCode.ERR_BadVisBaseInterface, "IBar").WithArguments("IBar", "IBaz").WithLocation(25, 19));
        }

        [Fact]
        public void EricLiCase1()
        {
            // should not be cyclic
            var text =
@"
interface I<T> {}
class A {
    public class B {}
}
class C : A, I<C.B> {}
";
            var comp = CreateCompilation(text);
            var global = comp.GlobalNamespace;
            var c = global.GetTypeMembers("C", 0).Single();
            var cBase = c.BaseType();
            Assert.False(cBase.IsErrorType());
            Assert.Equal("A", cBase.Name);
<<<<<<< HEAD
            Assert.True(c.Interfaces.Single().TypeArguments.Single().TypeSymbol.IsErrorType()); //can't see base of C while evaluating C.B
=======
            Assert.True(c.Interfaces().Single().TypeArguments().Single().IsErrorType()); //can't see base of C while evaluating C.B
>>>>>>> 1bc93344
        }

        [Fact]
        public void EricLiCase2()
        {
            // should not be cyclic
            var text =
@"
interface I<T> {}
class E : I<E> {}
";
            var comp = CreateCompilation(text);
            var global = comp.GlobalNamespace;
            var e = global.GetTypeMembers("E", 0).Single();
            Assert.Equal(1, e.Interfaces().Length);
            Assert.Equal("I<E>", e.Interfaces()[0].ToTestDisplayString());
        }

        [Fact]
        public void EricLiCase3()
        {
            // should not be cyclic
            var text =
@"
interface I<T> {}
class G : I<G.H> {
    public class H {}
}
";
            var comp = CreateCompilation(text);
            var global = comp.GlobalNamespace;
            var g = global.GetTypeMembers("G", 0).Single();
            Assert.Equal(1, g.Interfaces().Length);
            Assert.Equal("I<G.H>", g.Interfaces()[0].ToTestDisplayString());
        }

        [Fact]
        public void EricLiCase4()
        {
            // should not be cyclic
            var text =
@"
interface I<T> {}
class J : I<J.K.L> {
    public class K {
        public class L {}
    }
}
";
            var comp = CreateCompilation(text);
            var global = comp.GlobalNamespace;
            var j = global.GetTypeMembers("J", 0).Single();
            Assert.Equal(1, j.Interfaces().Length);
            Assert.Equal("I<J.K.L>", j.Interfaces()[0].ToTestDisplayString());
        }

        [Fact]
        public void EricLiCase5()
        {
            // should be cyclic
            var text =
@"class M : M {}
";
            var comp = CreateCompilation(text);
            var global = comp.GlobalNamespace;
            var m = global.GetTypeMembers("M", 0).Single();
            Assert.True(m.BaseType().IsErrorType());
        }

        [Fact]
        public void EricLiCase6()
        {
            // should not be cyclic
            var text =
@"
class N<T> {}
class O : N<O> {}
";
            var comp = CreateCompilation(text);
            var global = comp.GlobalNamespace;
            var o = global.GetTypeMembers("O", 0).Single();
            Assert.False(o.BaseType().IsErrorType());
            Assert.Equal("N<O>", o.BaseType().ToTestDisplayString());
        }

        [Fact]
        public void EricLiCase7()
        {
            // should not be cyclic
            var text =
@"
class N<T> {}
class P : N<P.Q> {
    public class Q {}
}
";
            var comp = CreateCompilation(text);
            var global = comp.GlobalNamespace;
            var p = global.GetTypeMembers("P", 0).Single();
            Assert.False(p.BaseType().IsErrorType());
            Assert.Equal("N<P.Q>", p.BaseType().ToTestDisplayString());
        }

        [Fact]
        public void EricLiCase8()
        {
            // should not be cyclic
            var text =
@"
class N<T> {}
class R : N<R.S.T>{
    public class S {
        public class T {}
    }
}
";
            var comp = CreateCompilation(text);
            var global = comp.GlobalNamespace;
            var r = global.GetTypeMembers("R", 0).Single();
            var rBase = r.BaseType();
            Assert.False(rBase.IsErrorType());
            Assert.Equal("N<R.S.T>", rBase.ToTestDisplayString());
        }

        [Fact]
        public void EricLiCase9()
        {
            // should not be cyclic, legal to implement an inner interface
            var text =
@"
class U : U.I
{
   public interface I {};
}
";
            var comp = CreateCompilation(text);
            var global = comp.GlobalNamespace;
            var u = global.GetTypeMembers("U", 0).Single();
            var ifaces = u.Interfaces();
            Assert.Equal(1, ifaces.Length);
            Assert.False(ifaces[0].IsErrorType());
            Assert.Equal("U.I", ifaces[0].ToTestDisplayString());
        }


        [Fact]
        public void EricLiCase10()
        {
            // should not be cyclic, legal to implement an inner interface
            var text =
@"
interface IX : C.IY {}
class C : IX {
    public interface IY {}
}
";
            var comp = CreateCompilation(text);
            var global = comp.GlobalNamespace;
            var c = global.GetTypeMembers("C", 0).Single();
            var ifaces = c.Interfaces();
            Assert.Equal(1, ifaces.Length);
            Assert.False(ifaces[0].IsErrorType());
            Assert.Equal("IX", ifaces[0].ToTestDisplayString());
            var ix = ifaces[0];
            var ixFaces = ix.Interfaces();
            Assert.Equal(1, ixFaces.Length);
            Assert.False(ixFaces[0].IsErrorType());
            Assert.Equal("C.IY", ixFaces[0].ToTestDisplayString());
        }

        [Fact]
        public void EricLiCase11()
        {
            // should not be cyclic, legal to implement an inner interface
            var text =
@"
class X : Y.I {}
class Y : X {
    public interface I {}
}
";
            var comp = CreateCompilation(text);
            var global = comp.GlobalNamespace;
            var x = global.GetTypeMembers("X", 0).Single();
            var ifaces = x.Interfaces();
            Assert.Equal(1, ifaces.Length);
            Assert.False(ifaces[0].IsErrorType());
            Assert.Equal("Y.I", ifaces[0].ToTestDisplayString());
        }

        [Fact]
        public void EricLiCase12()
        {
            // G should not be in scope
            var text =
@"
class B : G { 
   public class G {} 
}
";
            var comp = CreateCompilation(text);
            var global = comp.GlobalNamespace;
            var b = global.GetTypeMembers("B", 0).Single();
            Assert.True(b.BaseType().IsErrorType());
        }

        [Fact]
        public void EricLiCase14()
        {
            // this should be cyclic
            var text =
@"
   class B {}
   class D {}
   class Z<T> : E<B> {}
   class E<U> : Z<D> {}
";
            var comp = CreateCompilation(text);
            var global = comp.GlobalNamespace;
            var z = global.GetTypeMembers("Z", 1).Single();
            Assert.True(z.BaseType().IsErrorType());
        }

        [Fact]
        public void VladResCase01()
        {
            var text = @"
class A : A { } 
";

            CreateStandardCompilation(text).VerifyDiagnostics(
                // (2,7): error CS0146: Circular base class dependency involving 'A' and 'A'
                Diagnostic(ErrorCode.ERR_CircularBase, "A").WithArguments("A", "A"));
        }

        [Fact]
        public void VladResCase02()
        {
            var text = @"
class A : B { }
class B : A { } 
";

            CreateStandardCompilation(text).VerifyDiagnostics(
                // (2,7): error CS0146: Circular base class dependency involving 'B' and 'A'
                Diagnostic(ErrorCode.ERR_CircularBase, "A").WithArguments("B", "A"),
                // (3,7): error CS0146: Circular base class dependency involving 'A' and 'B'
                Diagnostic(ErrorCode.ERR_CircularBase, "B").WithArguments("A", "B"));
        }

        [Fact]
        public void VladResCase03()
        {
            var text = @"
class A : A.B
{
    public class B { }
}
";

            CreateStandardCompilation(text).VerifyDiagnostics(
                // (2,7): error CS0146: Circular base class dependency involving 'A.B' and 'A'
                Diagnostic(ErrorCode.ERR_CircularBase, "A").WithArguments("A.B", "A"));
        }

        [Fact]
        public void VladResCase04()
        {
            var text = @"
class A : A.I
{
    public interface I { }
}
";

            CreateStandardCompilation(text).VerifyDiagnostics();
        }

        [Fact]
        public void VladResCase05()
        {
            var text = @"
class A : A.I
{
    private interface I { }
}
";

            CreateStandardCompilation(text).VerifyDiagnostics();
        }

        [Fact]
        public void VladResCase06()
        {
            var text = @"
class A : A.B.I
{
    private class B : A
    {
        public interface I { }
    }
}
";

            CreateStandardCompilation(text).VerifyDiagnostics();
        }

        [Fact]
        public void VladResCase07()
        {
            var text = @"
class A : A.B.B.I
{
    private class B : A
    {
        public interface I { }
    }
}
";

            CreateStandardCompilation(text).VerifyDiagnostics(
                Diagnostic(ErrorCode.ERR_CircularBase, "A").WithArguments("A", "A.B"),
                Diagnostic(ErrorCode.ERR_DottedTypeNameNotFoundInAgg, "B").WithArguments("B", "A.B"));
        }

        [Fact]
        public void VladResCase08()
        {
            var text = @"
class A : C<A.B>
{
    public class B
    {
    }
}

class C<T> { }
";

            CreateStandardCompilation(text).VerifyDiagnostics();
        }

        [Fact]
        public void VladResCase09()
        {
            var text = @"
class A : C<A.B.D>
{
    public class B
    {
        public class D { }
    }
}

class C<T> { }
";

            CreateStandardCompilation(text).VerifyDiagnostics();
        }

        [Fact]
        public void VladResCase10()
        {
            var text = @"
class A : C<A.B.B>
{
    public class B : A { }
}

class C<T> { }
";

            CreateStandardCompilation(text).VerifyDiagnostics(
                Diagnostic(ErrorCode.ERR_CircularBase, "A").WithArguments("A", "A.B"),
                Diagnostic(ErrorCode.ERR_DottedTypeNameNotFoundInAgg, "B").WithArguments("B", "A.B"));
        }

        [Fact]
        public void VladResCase11()
        {
            var text = @"
class A : C<E>
{
    public class B
    {
        public class D { }
    }
}
class C<T> { }
class E : A.B.D { }
";

            CreateStandardCompilation(text).VerifyDiagnostics();
        }

        [Fact]
        public void VladResCase12()
        {
            var text = @"
class A : C<E.F>
{
    public class B
    {
        public class D
        {
            public class F { }
        }
    }
}
class C<T> { }
class E : A.B.D { }
";

            CreateStandardCompilation(text).VerifyDiagnostics();
        }

        [Fact]
        public void VladResCase13()
        {
            var text = @"
class A<T>
{
    public class B { }
}

class C : A<D.B> { }

class D : C { }
";

            CreateStandardCompilation(text).VerifyDiagnostics(
                // (7,15): error CS0426: The type name 'B' does not exist in the type 'D'
                Diagnostic(ErrorCode.ERR_DottedTypeNameNotFoundInAgg, "B").WithArguments("B", "D"));
        }

        [Fact]
        public void VladResCase14()
        {
            var text = @"
class A<T>
{
    public class B { }
}

class C : A<C>, I<C.B> { }

interface I<T> { }
";

            CreateStandardCompilation(text).VerifyDiagnostics(
                // (7,21): error CS0146: Circular base class dependency involving 'C' and 'C'
                Diagnostic(ErrorCode.ERR_CircularBase, "B").WithArguments("C", "C"));
        }

        [Fact]
        public void VladResCase15()
        {
            var text = @"
class X
{
    public interface Z { }
}

class A
{
    public class X
    {
        public class V { }
    }
}

class B : A, B.Y.Z
{
    public class Y : X { }
    public class C : B.Y.V { }
}
";

            CreateStandardCompilation(text).VerifyDiagnostics(
                Diagnostic(ErrorCode.ERR_CircularBase, "X").WithArguments("B", "B.Y"),
                Diagnostic(ErrorCode.ERR_DottedTypeNameNotFoundInAgg, "Z").WithArguments("Z", "B.Y"),
                Diagnostic(ErrorCode.ERR_DottedTypeNameNotFoundInAgg, "V").WithArguments("V", "B.Y"));
        }

        [Fact]
        public void VladResCase16()
        {
            var text = @"
class X
{
    public interface Z { }
}

class A<T>
{
    public class X
    {
        public class V { }
    }
}

class B : A<B.Y.Z>
{
    public class Y : X { }
    public class C : B.Y.V { }
}

";

            CreateStandardCompilation(text).VerifyDiagnostics(
                // (15,17): error CS0146: Circular base class dependency involving 'B.Y' and 'B'
                Diagnostic(ErrorCode.ERR_CircularBase, "X").WithArguments("B", "B.Y"),
                Diagnostic(ErrorCode.ERR_DottedTypeNameNotFoundInAgg, "Z").WithArguments("Z", "B.Y"),
                Diagnostic(ErrorCode.ERR_DottedTypeNameNotFoundInAgg, "V").WithArguments("V", "B.Y"));
        }

        [Fact]
        public void CyclicInterfaces3()
        {
            var C1 = TestReferences.SymbolsTests.CyclicInheritance.Class1;
            var C2 = TestReferences.SymbolsTests.CyclicInheritance.Class2;

            var text =
@"
interface I4 : I1 {}
";
            var comp = CreateStandardCompilation(text, new[] { C1, C2 });
            var global = comp.GlobalNamespace;
            var x = global.GetTypeMembers("I4", 0).Single();

            var x_base_base = x.Interfaces().First().Interfaces().First() as ErrorTypeSymbol;
            var er = x_base_base.ErrorInfo;

            Assert.Equal("error CS0268: Imported type 'I2' is invalid. It contains a circular base class dependency.",
                er.ToString(EnsureEnglishUICulture.PreferredOrNull));
        }


        [Fact]
        public void CyclicRetargeted4()
        {
            var ClassAv1 = TestReferences.SymbolsTests.RetargetingCycle.V1.ClassA.dll;

            var text =
@"
public class ClassB : ClassA {}
";
            var comp = CreateStandardCompilation(text, new[] { ClassAv1 }, assemblyName: "ClassB");

            var global1 = comp.GlobalNamespace;
            var B1 = global1.GetTypeMembers("ClassB", 0).Single();
            var A1 = global1.GetTypeMembers("ClassA", 0).Single();

            var B_base = B1.BaseType();
            var A_base = A1.BaseType();
            Assert.True(B1.IsFromCompilation(comp));
            Assert.IsAssignableFrom<PENamedTypeSymbol>(B_base);
            Assert.IsAssignableFrom<PENamedTypeSymbol>(A_base);

            var ClassAv2 = TestReferences.SymbolsTests.RetargetingCycle.V2.ClassA.dll;
            text =
@"
public class ClassC : ClassB {}
";

            var comp2 = CreateStandardCompilation(text, new MetadataReference[] { ClassAv2, new CSharpCompilationReference(comp) });

            var global = comp2.GlobalNamespace;
            var B2 = global.GetTypeMembers("ClassB", 0).Single();
            var C = global.GetTypeMembers("ClassC", 0).Single();

            Assert.IsType<Retargeting.RetargetingNamedTypeSymbol>(B2);
            Assert.Same(B1, ((Retargeting.RetargetingNamedTypeSymbol)B2).UnderlyingNamedType);
            Assert.Same(C.BaseType(), B2);

            var errorBase = B2.BaseType() as ErrorTypeSymbol;
            var er = errorBase.ErrorInfo;

            Assert.Equal("error CS0268: Imported type 'ClassA' is invalid. It contains a circular base class dependency.",
                er.ToString(EnsureEnglishUICulture.PreferredOrNull));

            var A2 = global.GetTypeMembers("ClassA", 0).Single();

            var errorBase1 = A2.BaseType() as ErrorTypeSymbol;
            er = errorBase1.ErrorInfo;

            Assert.Equal("error CS0268: Imported type 'ClassB' is invalid. It contains a circular base class dependency.",
                er.ToString(EnsureEnglishUICulture.PreferredOrNull));
        }


        [Fact]
        public void CyclicRetargeted5()
        {
            var ClassAv1 = TestReferences.SymbolsTests.RetargetingCycle.V1.ClassA.dll;
            var ClassBv1 = TestReferences.SymbolsTests.RetargetingCycle.V1.ClassB.netmodule;

            var text = @"// hi";
            var comp = CreateStandardCompilation(text, new[]
                {
                    ClassAv1,
                    ClassBv1
                },
                assemblyName: "ClassB");

            var global1 = comp.GlobalNamespace;
            var B1 = global1.GetTypeMembers("ClassB", 0).Distinct().Single();
            var A1 = global1.GetTypeMembers("ClassA", 0).Single();

            var B_base = B1.BaseType();
            var A_base = A1.BaseType();
            Assert.IsAssignableFrom<PENamedTypeSymbol>(B1);
            Assert.IsAssignableFrom<PENamedTypeSymbol>(B_base);
            Assert.IsAssignableFrom<PENamedTypeSymbol>(A_base);

            var ClassAv2 = TestReferences.SymbolsTests.RetargetingCycle.V2.ClassA.dll;
            text =
@"
public class ClassC : ClassB {}
";

            var comp2 = CreateStandardCompilation(text, new MetadataReference[]
            {
                ClassAv2,
                new CSharpCompilationReference(comp)
            });

            var global = comp2.GlobalNamespace;
            var B2 = global.GetTypeMembers("ClassB", 0).Single();
            var C = global.GetTypeMembers("ClassC", 0).Single();

            Assert.IsAssignableFrom<PENamedTypeSymbol>(B2);
            Assert.NotEqual(B1, B2);
            Assert.Same(((PEModuleSymbol)B1.ContainingModule).Module, ((PEModuleSymbol)B2.ContainingModule).Module);
            Assert.Equal(((PENamedTypeSymbol)B1).Handle, ((PENamedTypeSymbol)B2).Handle);
            Assert.Same(C.BaseType(), B2);

            var errorBase = B2.BaseType() as ErrorTypeSymbol;
            var er = errorBase.ErrorInfo;

            Assert.Equal("error CS0268: Imported type 'ClassA' is invalid. It contains a circular base class dependency.",
                er.ToString(EnsureEnglishUICulture.PreferredOrNull));

            var A2 = global.GetTypeMembers("ClassA", 0).Single();

            var errorBase1 = A2.BaseType() as ErrorTypeSymbol;
            er = errorBase1.ErrorInfo;

            Assert.Equal("error CS0268: Imported type 'ClassB' is invalid. It contains a circular base class dependency.",
                er.ToString(EnsureEnglishUICulture.PreferredOrNull));
        }


        [Fact]
        public void CyclicRetargeted6()
        {
            var ClassAv2 = TestReferences.SymbolsTests.RetargetingCycle.V2.ClassA.dll;

            var text =
@"
public class ClassB : ClassA {}
";
            var comp = CreateStandardCompilation(text, new[] { ClassAv2 }, assemblyName: "ClassB");

            var global1 = comp.GlobalNamespace;
            var B1 = global1.GetTypeMembers("ClassB", 0).Single();
            var A1 = global1.GetTypeMembers("ClassA", 0).Single();

            var B_base = B1.BaseType();
            var A_base = A1.BaseType();

            Assert.True(B1.IsFromCompilation(comp));

            var errorBase = B_base as ErrorTypeSymbol;
            var er = errorBase.ErrorInfo;

            Assert.Equal("error CS0146: Circular base class dependency involving 'ClassA' and 'ClassB'",
                er.ToString(EnsureEnglishUICulture.PreferredOrNull));

            var errorBase1 = A_base as ErrorTypeSymbol;
            er = errorBase1.ErrorInfo;

            Assert.Equal("error CS0268: Imported type 'ClassB' is invalid. It contains a circular base class dependency.",
                er.ToString(EnsureEnglishUICulture.PreferredOrNull));

            var ClassAv1 = TestReferences.SymbolsTests.RetargetingCycle.V1.ClassA.dll;
            text =
@"
public class ClassC : ClassB {}
";

            var comp2 = CreateStandardCompilation(text, new MetadataReference[]
            {
                ClassAv1,
                new CSharpCompilationReference(comp),
            });

            var global = comp2.GlobalNamespace;
            var A2 = global.GetTypeMembers("ClassA", 0).Single();
            var B2 = global.GetTypeMembers("ClassB", 0).Single();
            var C = global.GetTypeMembers("ClassC", 0).Single();

            Assert.IsType<Retargeting.RetargetingNamedTypeSymbol>(B2);
            Assert.Same(B1, ((Retargeting.RetargetingNamedTypeSymbol)B2).UnderlyingNamedType);
            Assert.Same(C.BaseType(), B2);
            Assert.Same(B2.BaseType(), A2);
        }


        [Fact]
        public void CyclicRetargeted7()
        {
            var ClassAv2 = TestReferences.SymbolsTests.RetargetingCycle.V2.ClassA.dll;
            var ClassBv1 = TestReferences.SymbolsTests.RetargetingCycle.V1.ClassB.netmodule;

            var text = @"// hi";
            var comp = CreateStandardCompilation(text, new MetadataReference[]
                {
                    ClassAv2,
                    ClassBv1,
                },
                assemblyName: "ClassB");

            var global1 = comp.GlobalNamespace;
            var B1 = global1.GetTypeMembers("ClassB", 0).Distinct().Single();
            var A1 = global1.GetTypeMembers("ClassA", 0).Single();

            var B_base = B1.BaseType();
            var A_base = A1.BaseType();
            Assert.IsAssignableFrom<PENamedTypeSymbol>(B1);

            var errorBase = B_base as ErrorTypeSymbol;
            var er = errorBase.ErrorInfo;

            Assert.Equal("error CS0268: Imported type 'ClassA' is invalid. It contains a circular base class dependency.",
                er.ToString(EnsureEnglishUICulture.PreferredOrNull));

            var errorBase1 = A_base as ErrorTypeSymbol;
            er = errorBase1.ErrorInfo;

            Assert.Equal("error CS0268: Imported type 'ClassB' is invalid. It contains a circular base class dependency.",
                er.ToString(EnsureEnglishUICulture.PreferredOrNull));

            var ClassAv1 = TestReferences.SymbolsTests.RetargetingCycle.V1.ClassA.dll;
            text =
@"
public class ClassC : ClassB {}
";

            var comp2 = CreateStandardCompilation(text, new MetadataReference[]
            {
                ClassAv1,
                new CSharpCompilationReference(comp)
            });

            var global = comp2.GlobalNamespace;
            var B2 = global.GetTypeMembers("ClassB", 0).Single();
            var C = global.GetTypeMembers("ClassC", 0).Single();

            Assert.IsAssignableFrom<PENamedTypeSymbol>(B2);
            Assert.NotEqual(B1, B2);
            Assert.Same(((PEModuleSymbol)B1.ContainingModule).Module, ((PEModuleSymbol)B2.ContainingModule).Module);
            Assert.Equal(((PENamedTypeSymbol)B1).Handle, ((PENamedTypeSymbol)B2).Handle);
            Assert.Same(C.BaseType(), B2);

            var A2 = global.GetTypeMembers("ClassA", 0).Single();

            Assert.IsAssignableFrom<PENamedTypeSymbol>(A2.BaseType());
            Assert.IsAssignableFrom<PENamedTypeSymbol>(B2.BaseType());
        }

        [Fact]
        public void NestedNames1()
        {
            var text =
@"
namespace N
{
    static class C
    {
        class A<T>
        {
            class B<U> : A<B<U>>.D { }
            private class D { }
        }
    }
}
";
            var comp = CreateCompilation(text);
            var global = comp.GlobalNamespace;
            var n = global.GetMembers("N").OfType<NamespaceSymbol>().Single();
            var c = n.GetTypeMembers("C", 0).Single();
            var a = c.GetTypeMembers("A", 1).Single();
            var b = a.GetTypeMembers("B", 1).Single();
            var d = a.GetTypeMembers("D", 0).Single();
            Assert.Equal(Accessibility.Private, d.DeclaredAccessibility);
            Assert.Equal(d.OriginalDefinition, b.BaseType().OriginalDefinition);
            Assert.NotEqual(d, b.BaseType());
        }

        [Fact]
        public void Using1()
        {
            var text =
@"
namespace N1 {
  class A {}
}
namespace N2 {
  using N1; // bring N1.A into scope
  class B : A {}
}
";
            var comp = CreateCompilation(text);
            var global = comp.GlobalNamespace;
            var n1 = global.GetMembers("N1").Single() as NamespaceSymbol;
            var n2 = global.GetMembers("N2").Single() as NamespaceSymbol;
            var a = n1.GetTypeMembers("A", 0).Single();
            var b = n2.GetTypeMembers("B", 0).Single();
            Assert.Equal(a, b.BaseType());
        }

        [Fact]
        public void Using2()
        {
            var text =
@"
namespace N1 {
  class A<T> {}
}
namespace N2 {
  using X = N1.A<B>; // bring N1.A into scope
  class B : X {}
}
";
            var comp = CreateCompilation(text);
            var global = comp.GlobalNamespace;
            var n1 = global.GetMembers("N1").Single() as NamespaceSymbol;
            var n2 = global.GetMembers("N2").Single() as NamespaceSymbol;
            var a = n1.GetTypeMembers("A", 1).Single();
            var b = n2.GetTypeMembers("B", 0).Single();
<<<<<<< HEAD
            var bt = b.BaseType;
            Assert.Equal(a, b.BaseType.OriginalDefinition);
            Assert.Equal(b, (b.BaseType as NamedTypeSymbol).TypeArguments[0].TypeSymbol);
=======
            var bt = b.BaseType();
            Assert.Equal(a, b.BaseType().OriginalDefinition);
            Assert.Equal(b, (b.BaseType() as NamedTypeSymbol).TypeArguments()[0]);
>>>>>>> 1bc93344
        }

        [Fact]
        public void Using3()
        {
            var text =
@"
using @global = N;
namespace N { class C {} }
class D : global::N.C {}";
            var comp = CreateCompilation(text);
            var global = comp.GlobalNamespace;
            var d = global.GetMembers("D").Single() as NamedTypeSymbol;
            Assert.NotEqual(SymbolKind.ErrorType, d.BaseType().Kind);
        }

        [Fact]
        public void Arrays1()
        {
            var text =
@"
class G<T> { }
class C : G<C[,][]>
{
}
";
            var comp = CreateCompilation(text);
            var global = comp.GlobalNamespace;
            var g = global.GetTypeMembers("G", 1).Single();
            var c = global.GetTypeMembers("C", 0).Single();
<<<<<<< HEAD
            Assert.Equal(g, c.BaseType.OriginalDefinition);
            var garg = c.BaseType.TypeArguments[0].TypeSymbol;
=======
            Assert.Equal(g, c.BaseType().OriginalDefinition);
            var garg = c.BaseType().TypeArguments()[0];
>>>>>>> 1bc93344
            Assert.Equal(SymbolKind.ArrayType, garg.Kind);
            var carr1 = garg as ArrayTypeSymbol;
            var carr2 = carr1.ElementType.TypeSymbol as ArrayTypeSymbol;
            Assert.Equal(c, carr2.ElementType.TypeSymbol);
            Assert.Equal(2, carr1.Rank);
            Assert.Equal(1, carr2.Rank);
            Assert.True(carr2.IsSZArray);
        }

        [Fact]
        public void MultiSource()
        {
            var text1 =
@"
using N2;
namespace N1 {
  class A {}
}
partial class X {
  class B1 : B {}
}
partial class Broken {
  class A2 : A {} // error: A not found
}
";
            var text2 =
@"
using N1;
namespace N2 {
  class B {}
}
partial class X {
  class A1 : A {}
}
partial class Broken {
  class B2 : B {} // error: B not found
}
";
            var comp = CreateCompilation(new[] { text1, text2 });
            var global = comp.GlobalNamespace;
            var n1 = global.GetMembers("N1").Single() as NamespaceSymbol;
            var n2 = global.GetMembers("N2").Single() as NamespaceSymbol;
            var a = n1.GetTypeMembers("A", 0).Single();
            var b = n2.GetTypeMembers("B", 0).Single();
            var x = global.GetTypeMembers("X", 0).Single();
            var a1 = x.GetTypeMembers("A1", 0).Single();
            Assert.Equal(a, a1.BaseType());
            var b1 = x.GetTypeMembers("B1", 0).Single();
            Assert.Equal(b, b1.BaseType());
            var broken = global.GetTypeMembers("Broken", 0).Single();
            var a2 = broken.GetTypeMembers("A2", 0).Single();
            Assert.NotEqual(a, a2.BaseType());
            Assert.Equal(SymbolKind.ErrorType, a2.BaseType().Kind);
            var b2 = broken.GetTypeMembers("B2", 0).Single();
            Assert.NotEqual(b, b2.BaseType());
            Assert.Equal(SymbolKind.ErrorType, b2.BaseType().Kind);
        }

        [Fact]
        public void CyclicUsing1()
        {
            var text =
@"
using M = B.X;
using N = A.Y;
public class A : M { }
public class B : N { }
";
            var tree = Parse(text);
            var comp = CreateStandardCompilation(tree);

            var global = comp.GlobalNamespace;
            var a = global.GetTypeMembers("A", 0).Single();
            var b = global.GetTypeMembers("B", 0).Single();
            var abase = a.BaseType();
            Assert.Equal(SymbolKind.ErrorType, abase.Kind);
            var bbase = b.BaseType();
            Assert.Equal(SymbolKind.ErrorType, bbase.Kind);
        }

        [Fact]
        public void BaseError()
        {
            var text = "class C : Bar { }";
            var tree = Parse(text);
            var comp = CreateStandardCompilation(tree);
            Assert.Equal(1, comp.GetDeclarationDiagnostics().Count());
        }

        [WorkItem(537401, "http://vstfdevdiv:8080/DevDiv2/DevDiv/_workitems/edit/537401")]
        [Fact]
        public void NamespaceClassInterfaceEscapedIdentifier()
        {
            var text = @"
namespace @if
{
    public interface @break { }
    public class @int<@string> { }
    public class @float : @int<@break> : @if.@break { }
}";
            var comp = CreateStandardCompilation(Parse(text));
            NamespaceSymbol nif = (NamespaceSymbol)comp.SourceModule.GlobalNamespace.GetMembers("if").Single();
            Assert.Equal("if", nif.Name);
            Assert.Equal("@if", nif.ToString());
            NamedTypeSymbol cfloat = (NamedTypeSymbol)nif.GetMembers("float").Single();
            Assert.Equal("float", cfloat.Name);
            Assert.Equal("@if.@float", cfloat.ToString());
            NamedTypeSymbol cint = cfloat.BaseType();
            Assert.Equal("int", cint.Name);
            Assert.Equal("@if.@int<@if.@break>", cint.ToString());
            NamedTypeSymbol ibreak = cfloat.Interfaces().Single();
            Assert.Equal("break", ibreak.Name);
            Assert.Equal("@if.@break", ibreak.ToString());
        }

        [WorkItem(539328, "http://vstfdevdiv:8080/DevDiv2/DevDiv/_workitems/edit/539328")]
        [WorkItem(539789, "http://vstfdevdiv:8080/DevDiv2/DevDiv/_workitems/edit/539789")]
        [Fact]
        public void AccessInBaseClauseCheckedWithRespectToContainer()
        {
            var text = @"
class X
{
    protected class A { }
}
 
class Y : X
{
    private class C : X.A { }
    private class B { }
}";
            var comp = CreateStandardCompilation(Parse(text));
            var diags = comp.GetDeclarationDiagnostics();
            Assert.Empty(diags);
        }

        /// <summary>
        /// The base type of a nested type should not change depending on
        /// whether or not the base type of the containing type has been
        /// evaluated.
        /// </summary>
        [WorkItem(539744, "http://vstfdevdiv:8080/DevDiv2/DevDiv/_workitems/edit/539744")]
        [Fact]
        public void BaseTypeEvaluationOrder()
        {
            var text = @"
class A<T>
{
    public class X { }
}
class B : A<B.Y.Error>
{
    public class Y : X { }
}
";
            //B.BaseType(), B.Y.BaseType
            {
                var comp = CreateStandardCompilation(text);

                var classB = (NamedTypeSymbol)comp.SourceModule.GlobalNamespace.GetMembers("B")[0];
                var classY = (NamedTypeSymbol)classB.GetMembers("Y")[0];

                var baseB = classB.BaseType();
                Assert.Equal("A<B.Y.Error>", baseB.ToTestDisplayString());
                Assert.False(baseB.IsErrorType());

                var baseY = classY.BaseType();
                Assert.Equal("X", baseY.ToTestDisplayString());
                Assert.True(baseY.IsErrorType());
            }

            //B.Y.BaseType(), B.BaseType
            {
                var comp = CreateStandardCompilation(text);

                var classB = (NamedTypeSymbol)comp.SourceModule.GlobalNamespace.GetMembers("B")[0];
                var classY = (NamedTypeSymbol)classB.GetMembers("Y")[0];

                var baseY = classY.BaseType();
                Assert.Equal("X", baseY.ToTestDisplayString());
                Assert.True(baseY.IsErrorType());

                var baseB = classB.BaseType();
                Assert.Equal("A<B.Y.Error>", baseB.ToTestDisplayString());
                Assert.False(baseB.IsErrorType());
            }
        }

        [Fact]
        public void BaseInterfacesInMetadata()
        {
            var text = @"
interface I1 { }
interface I2 : I1 { }
class C : I2 { }
";
            var comp = CreateStandardCompilation(text);
            var global = comp.GlobalNamespace;

            var baseInterface = global.GetMember<NamedTypeSymbol>("I1");
            var derivedInterface = global.GetMember<NamedTypeSymbol>("I2");
            var @class = global.GetMember<NamedTypeSymbol>("C");

            var bothInterfaces = ImmutableArray.Create(baseInterface, derivedInterface);

            Assert.Equal(baseInterface, derivedInterface.AllInterfaces().Single());
            Assert.Equal(derivedInterface, @class.Interfaces().Single());
            Assert.True(@class.AllInterfaces().SetEquals(bothInterfaces, EqualityComparer<NamedTypeSymbol>.Default));

            var typeDef = (Cci.ITypeDefinition)@class;
            var module = new PEAssemblyBuilder((SourceAssemblySymbol)@class.ContainingAssembly, EmitOptions.Default, OutputKind.DynamicallyLinkedLibrary,
                GetDefaultModulePropertiesForSerialization(), SpecializedCollections.EmptyEnumerable<ResourceDescription>());
            var context = new EmitContext(module, null, new DiagnosticBag(), metadataOnly: false, includePrivateMembers: true);
            var cciInterfaces = typeDef.Interfaces(context)
                .Select(impl => impl.TypeRef).Cast<NamedTypeSymbol>().AsImmutable();
            Assert.True(cciInterfaces.SetEquals(bothInterfaces, EqualityComparer<NamedTypeSymbol>.Default));
            context.Diagnostics.Verify();
        }

        [Fact(), WorkItem(544454, "http://vstfdevdiv:8080/DevDiv2/DevDiv/_workitems/edit/544454")]
        public void InterfaceImplementedWithPrivateType()
        {
            var textA = @"
using System;
using System.Collections;
using System.Collections.Generic;

public class A: IEnumerable<A.MyPrivateType>
{
    private class MyPrivateType {}

    IEnumerator<MyPrivateType> IEnumerable<A.MyPrivateType>.GetEnumerator()
    { throw new NotImplementedException(); }

    IEnumerator IEnumerable.GetEnumerator()
    { throw new NotImplementedException(); }
}";

            var textB = @"
using System.Collections.Generic;

class Z
{
    public IEnumerable<object> goo(A a)
    { 
        return a;
    }
}";

            CSharpCompilation c1 = CreateStandardCompilation(textA);
            CSharpCompilation c2 = CreateStandardCompilation(textB, new[] { new CSharpCompilationReference(c1) });

            //Works this way, but doesn't when compilation is supplied as metadata
            Assert.Equal(0, c1.GetDiagnostics().Count());
            Assert.Equal(0, c2.GetDiagnostics().Count());

            var metadata1 = c1.EmitToArray(options: new EmitOptions(metadataOnly: true));
            c2 = CreateStandardCompilation(textB, new[] { MetadataReference.CreateFromImage(metadata1) });

            Assert.Equal(0, c2.GetDiagnostics().Count());
        }

        [WorkItem(545365, "http://vstfdevdiv:8080/DevDiv2/DevDiv/_workitems/edit/545365")]
        [Fact()]
        public void ProtectedInternalNestedBaseClass()
        {
            var source1 = @"
public class PublicClass
{
    protected internal class ProtectedInternalClass
    {
        public ProtectedInternalClass()
        {
        }
    }
}
";

            var source2 = @"
class C : PublicClass.ProtectedInternalClass
{
}
";

            var compilation1 = CreateStandardCompilation(source1, assemblyName: "One");
            compilation1.VerifyDiagnostics();

            var compilation2 = CreateStandardCompilation(source2, new[] { new CSharpCompilationReference(compilation1) }, assemblyName: "Two");
            compilation2.VerifyDiagnostics(
                // (2,23): error CS0122: 'PublicClass.ProtectedInternalClass' is inaccessible due to its protection level
                // class C : PublicClass.ProtectedInternalClass
                Diagnostic(ErrorCode.ERR_BadAccess, "ProtectedInternalClass").WithArguments("PublicClass.ProtectedInternalClass"));
        }

        [WorkItem(545365, "http://vstfdevdiv:8080/DevDiv2/DevDiv/_workitems/edit/545365")]
        [ClrOnlyFact(ClrOnlyReason.Ilasm)]
        public void ProtectedAndInternalNestedBaseClass()
        {
            // Note: the problem was with the "protected" check so we use InternalsVisibleTo to make
            // the "internal" check succeed.
            var il = @"
.assembly extern mscorlib { .ver 4:0:0:0 .publickeytoken = (B7 7A 5C 56 19 34 E0 89) } 

.assembly '<<GeneratedFileName>>'
{
  .custom instance void [mscorlib]System.Runtime.CompilerServices.InternalsVisibleToAttribute::.ctor(string)
           = {string('Test')}
} 

.class public auto ansi beforefieldinit PublicClass
       extends [mscorlib]System.Object
{
  .class auto ansi nested famandassem beforefieldinit ProtectedAndInternalClass
         extends [mscorlib]System.Object
  {
    .method public hidebysig specialname rtspecialname 
            instance void  .ctor() cil managed
    {
      ldarg.0
      call       instance void [mscorlib]System.Object::.ctor()
      ret
    }

  } // end of class ProtectedAndInternalClass

  .method public hidebysig specialname rtspecialname 
          instance void  .ctor() cil managed
    {
      ldarg.0
      call       instance void [mscorlib]System.Object::.ctor()
      ret
    }

} // end of class PublicClass
";

            var csharp = @"
class C : PublicClass.ProtectedAndInternalClass
{
}
";
            CreateCompilationWithCustomILSource(csharp, il, appendDefaultHeader: false).VerifyDiagnostics(
                // (2,23): error CS0122: 'PublicClass.ProtectedAndInternalClass' is inaccessible due to its protection level
                // class C : PublicClass.ProtectedAndInternalClass
                Diagnostic(ErrorCode.ERR_BadAccess, "ProtectedAndInternalClass").WithArguments("PublicClass.ProtectedAndInternalClass"));
        }

        [WorkItem(530144, "http://vstfdevdiv:8080/DevDiv2/DevDiv/_workitems/edit/530144")]
        [Fact()]
        public void UnifyingBaseInterfaces01()
        {
            var il = @"
.assembly extern mscorlib
{
}
.assembly a
{
  .hash algorithm 0x00008004
  .ver 0:0:0:0
}
.module a.dll


.class interface public abstract auto ansi J`1<T>
{
}

.class interface public abstract auto ansi I`1<T>
       implements class J`1<int32>,
                  class J`1<!T>
{
}";

            var csharp =
@"public class C
{
    public static I<int> x;
    static void F(I<int> x)
    {
        I<int> t = C.x;
    }
}

public class D : I<int> {}
public interface I2 : I<int> {}";
            CreateCompilationWithCustomILSource(csharp, il, appendDefaultHeader: false).VerifyDiagnostics(
                // (10,14): error CS0648: 'I<int>' is a type not supported by the language
                // public class D : I<int> {}
                Diagnostic(ErrorCode.ERR_BogusType, "D").WithArguments("I<int>"),
                // (11,18): error CS0648: 'I<int>' is a type not supported by the language
                // public interface I2 : I<int> {}
                Diagnostic(ErrorCode.ERR_BogusType, "I2").WithArguments("I<int>"),
                // (4,26): error CS0648: 'I<int>' is a type not supported by the language
                //     static void F(I<int> x)
                Diagnostic(ErrorCode.ERR_BogusType, "x").WithArguments("I<int>"),
                // (3,19): error CS0648: 'I<int>' is a type not supported by the language
                //     public static I<int> x;
                Diagnostic(ErrorCode.ERR_BogusType, "I<int>").WithArguments("I<int>"),
                // (6,9): error CS0648: 'I<int>' is a type not supported by the language
                //         I<int> t = C.x;
                Diagnostic(ErrorCode.ERR_BogusType, "I<int>").WithArguments("I<int>")
            );
        }

        [WorkItem(530144, "http://vstfdevdiv:8080/DevDiv2/DevDiv/_workitems/edit/530144")]
        [Fact()]
        public void UnifyingBaseInterfaces02()
        {
            var il = @"
.assembly extern mscorlib
{
}
.assembly a
{
  .hash algorithm 0x00008004
  .ver 0:0:0:0
}
.module a.dll


.class interface public abstract auto ansi J`1<T>
{
}

.class interface public abstract auto ansi I`1<T>
       implements class J`1<object>,
                  class J`1<!T>
{
}";

            var csharp =
@"public class C
{
    public static I<dynamic> x;
    static void F(I<dynamic> x)
    {
        I<dynamic> t = C.x;
    }
}";
            CreateCompilationWithCustomILSource(csharp, il, appendDefaultHeader: false, references: new[] { SystemCoreRef }).VerifyDiagnostics(
                // (4,30): error CS0648: 'I<dynamic>' is a type not supported by the language
                //     static void F(I<dynamic> x)
                Diagnostic(ErrorCode.ERR_BogusType, "x").WithArguments("I<dynamic>"),
                // (3,19): error CS0648: 'I<dynamic>' is a type not supported by the language
                //     public static I<dynamic> x;
                Diagnostic(ErrorCode.ERR_BogusType, "I<dynamic>").WithArguments("I<dynamic>"),
                // (6,9): error CS0648: 'I<dynamic>' is a type not supported by the language
                //         I<dynamic> t = C.x;
                Diagnostic(ErrorCode.ERR_BogusType, "I<dynamic>").WithArguments("I<dynamic>")
            );
        }

        [WorkItem(545365, "http://vstfdevdiv:8080/DevDiv2/DevDiv/_workitems/edit/545365")]
        [Fact()]
        public void ProtectedNestedBaseClass()
        {
            var source1 = @"
public class PublicClass
{
    protected class ProtectedClass
    {
        public ProtectedClass()
        {
        }
    }
}
";

            var source2 = @"
class C : PublicClass.ProtectedClass
{
}
";

            var compilation1 = CreateStandardCompilation(source1, assemblyName: "One");
            compilation1.VerifyDiagnostics();

            var compilation2 = CreateStandardCompilation(source2, new[] { new CSharpCompilationReference(compilation1) }, assemblyName: "Two");
            compilation2.VerifyDiagnostics(
                // (2,23): error CS0122: 'PublicClass.ProtectedClass' is inaccessible due to its protection level
                // class C : PublicClass.ProtectedClass
                Diagnostic(ErrorCode.ERR_BadAccess, "ProtectedClass").WithArguments("PublicClass.ProtectedClass"));
        }

        [WorkItem(545589, "http://vstfdevdiv:8080/DevDiv2/DevDiv/_workitems/edit/545589")]
        [Fact]
        public void MissingTypeArgumentInBase()
        {
            var text =
@"interface I<out T> { }
 
class B : I<object>
{
    public static void Goo<T>(I<T> x)
    {
    }
 
    public static void Goo<T>() where T : I<>
    {
    }
 
    static void Main()
    {
        Goo(new B());
    }
}";
            var comp = CreateStandardCompilation(Parse(text));
            comp.VerifyDiagnostics(
                // (9,43): error CS7003: Unexpected use of an unbound generic name
                //     public static void Goo<T>() where T : I<>
                Diagnostic(ErrorCode.ERR_UnexpectedUnboundGenericName, "I<>")
                );
        }

        [WorkItem(792711, "http://vstfdevdiv:8080/DevDiv2/DevDiv/_workitems/edit/792711")]
        [Fact]
        public void Repro792711()
        {
            var source = @"
public class Base<T>
{
}

public class Derived<T> : Base<Derived<T>>
{
}
";

            var metadataRef = CreateStandardCompilation(source).EmitToImageReference(embedInteropTypes: true);

            var comp = CreateStandardCompilation("", new[] { metadataRef });
            var derived = comp.GlobalNamespace.GetMember<NamedTypeSymbol>("Derived");
            Assert.Equal(TypeKind.Class, derived.TypeKind);
        }

        [WorkItem(872825, "http://vstfdevdiv:8080/DevDiv2/DevDiv/_workitems/edit/872825")]
        [Fact]
        public void InaccessibleStructInterface()
        {
            var source =
@"class C
{
    protected interface I
    {
    }
}
struct S : C.I
{
}";
            var compilation = CreateStandardCompilation(source);
            compilation.VerifyDiagnostics(
                // (7,14): error CS0122: 'C.I' is inaccessible due to its protection level
                // struct S : C.I
                Diagnostic(ErrorCode.ERR_BadAccess, "I").WithArguments("C.I").WithLocation(7, 14));
        }

        [WorkItem(872948, "http://vstfdevdiv:8080/DevDiv2/DevDiv/_workitems/edit/872948")]
        [Fact]
        public void MissingNestedMemberInStructImplementsClause()
        {
            var source =
@"struct S : S.I
{
}";
            var compilation = CreateStandardCompilation(source);
            // Ideally report "CS0426: The type name 'I' does not exist in the type 'S'"
            // instead. Bug #896959.
            compilation.VerifyDiagnostics(
                // (1,14): error CS0146: Circular base class dependency involving 'S' and 'S'
                // struct S : S.I
                Diagnostic(ErrorCode.ERR_CircularBase, "I").WithArguments("S", "S").WithLocation(1, 14));
        }

        [WorkItem(896959, "http://vstfdevdiv:8080/DevDiv2/DevDiv/_workitems/edit/896959")]
        [Fact(Skip = "896959")]
        public void MissingNestedMemberInClassImplementsClause()
        {
            var source =
@"class C : C.I
{
}";
            var compilation = CreateStandardCompilation(source);
            compilation.VerifyDiagnostics(
                // (1,13): error CS0426: The type name 'I' does not exist in the type 'C'
                // class C : C.I
                Diagnostic(ErrorCode.ERR_DottedTypeNameNotFoundInAgg, "I").WithArguments("I", "C").WithLocation(1, 13));
        }

        [Fact, WorkItem(1085632, "http://vstfdevdiv:8080/DevDiv2/DevDiv/_workitems/edit/1085632")]
        public void BaseLookupRecursionWithStaticImport01()
        {
            const string source =
@"using A<int>.B;
using D;

class A<T> : C
{
    public static class B { }
}

class D
{
    public class C { }
}";
            var compilation = CreateStandardCompilation(source);
            compilation.VerifyDiagnostics(
                    // (4,14): error CS0246: The type or namespace name 'C' could not be found (are you missing a using directive or an assembly reference?)
                    // class A<T> : C
                    Diagnostic(ErrorCode.ERR_SingleTypeNameNotFound, "C").WithArguments("C").WithLocation(4, 14),
                    // (1,7): error CS0138: A 'using namespace' directive can only be applied to namespaces; 'A<int>.B' is a type not a namespace. Consider a 'using static' directive instead
                    // using A<int>.B;
                    Diagnostic(ErrorCode.ERR_BadUsingNamespace, "A<int>.B").WithArguments("A<int>.B").WithLocation(1, 7),
                    // (2,7): error CS0138: A 'using namespace' directive can only be applied to namespaces; 'D' is a type not a namespace. Consider a 'using static' directive instead
                    // using D;
                    Diagnostic(ErrorCode.ERR_BadUsingNamespace, "D").WithArguments("D").WithLocation(2, 7),
                    // (2,1): hidden CS8019: Unnecessary using directive.
                    // using D;
                    Diagnostic(ErrorCode.HDN_UnusedUsingDirective, "using D;").WithLocation(2, 1),
                    // (1,1): hidden CS8019: Unnecessary using directive.
                    // using A<int>.B;
                    Diagnostic(ErrorCode.HDN_UnusedUsingDirective, "using A<int>.B;").WithLocation(1, 1)
                );
        }

        [Fact, WorkItem(1085632, "http://vstfdevdiv:8080/DevDiv2/DevDiv/_workitems/edit/1085632")]
        public void BaseLookupRecursionWithStaticImport02()
        {
            const string source =
@"using static A<int>.B;
using static D;

class A<T> : C
{
    public static class B { }
}

class D
{
    public class C { }
}";
            var compilation = CreateStandardCompilation(source);
            compilation.VerifyDiagnostics(
                    // (1,1): hidden CS8019: Unnecessary using directive.
                    // using static A<int>.B;
                    Diagnostic(ErrorCode.HDN_UnusedUsingDirective, "using static A<int>.B;").WithLocation(1, 1)
                );
        }

        [Fact]
        public void BindBases()
        {
            // Ensure good semantic model data even in error scenarios
            var text =
@"
class B {
  public B(long x) {}
}

class D : B {
  extern D(int x) : base(y) {}
  static int y;
}";
            var comp = CreateCompilationWithMscorlib45(text);
            var tree = comp.SyntaxTrees[0];
            var model = comp.GetSemanticModel(tree);
            var baseY = tree.GetRoot().DescendantNodes().Where(n => n.ToString() == "y").OfType<ExpressionSyntax>().First();
            var typeInfo = model.GetTypeInfo(baseY);
            Assert.Equal(SpecialType.System_Int32, typeInfo.Type.SpecialType);
            Assert.Equal(SpecialType.System_Int64, typeInfo.ConvertedType.SpecialType);
        }

        [Fact, WorkItem(5697, "https://github.com/dotnet/roslyn/issues/5697")]
        public void InheritThroughStaticImportOfGenericTypeWithConstraint_01()
        {
            var text =
@"
using static CrashTest.Crash<CrashTest.Class2>; 

namespace CrashTest 
{ 
    class Class2 : AbstractClass 
    { 
    } 

    public static class Crash<T> 
        where T: Crash<T>.AbstractClass 
    { 
        public abstract class AbstractClass 
        { 
            public int Id { get; set; } 
        } 
    } 
}";
            var comp = CreateStandardCompilation(text);
            CompileAndVerify(comp);
        }

        [Fact, WorkItem(5697, "https://github.com/dotnet/roslyn/issues/5697")]
        public void InheritThroughStaticImportOfGenericTypeWithConstraint_02()
        {
            var text =
@"
using static CrashTest.Crash<object>; 

namespace CrashTest 
{ 
    class Class2 : AbstractClass 
    { 
    } 

    public static class Crash<T> 
        where T: Crash<T>.AbstractClass 
    { 
        public abstract class AbstractClass 
        { 
            public int Id { get; set; } 
        } 
    } 

    class Class3
    {
        AbstractClass Test()
        {
            return null;
        }
    }
}";
            var comp = CreateStandardCompilation(text);
            comp.VerifyDiagnostics(
    // (6,11): error CS0311: The type 'object' cannot be used as type parameter 'T' in the generic type or method 'Crash<T>'. There is no implicit reference conversion from 'object' to 'CrashTest.Crash<object>.AbstractClass'.
    //     class Class2 : AbstractClass 
    Diagnostic(ErrorCode.ERR_GenericConstraintNotSatisfiedRefType, "Class2").WithArguments("CrashTest.Crash<T>", "CrashTest.Crash<object>.AbstractClass", "T", "object").WithLocation(6, 11),
    // (21,23): error CS0311: The type 'object' cannot be used as type parameter 'T' in the generic type or method 'Crash<T>'. There is no implicit reference conversion from 'object' to 'CrashTest.Crash<object>.AbstractClass'.
    //         AbstractClass Test()
    Diagnostic(ErrorCode.ERR_GenericConstraintNotSatisfiedRefType, "Test").WithArguments("CrashTest.Crash<T>", "CrashTest.Crash<object>.AbstractClass", "T", "object").WithLocation(21, 23)
                );
        }

        [Fact, WorkItem(5697, "https://github.com/dotnet/roslyn/issues/5697")]
        public void InheritThroughStaticImportOfGenericTypeWithConstraint_03()
        {
            var text =
@"
using static CrashTest.Crash<CrashTest.Class2>; 

namespace CrashTest 
{ 
    [System.Obsolete]
    class Class2 : AbstractClass 
    { 
    } 

    [System.Obsolete]
    public static class Crash<T> 
        where T: Crash<T>.AbstractClass 
    { 
        public abstract class AbstractClass 
        { 
            public int Id { get; set; } 
        } 
    } 
}";
            var comp = CreateStandardCompilation(text);
            comp.VerifyDiagnostics(
                // (2,30): warning CS0612: 'Class2' is obsolete
                // using static CrashTest.Crash<CrashTest.Class2>; 
                Diagnostic(ErrorCode.WRN_DeprecatedSymbol, "CrashTest.Class2").WithArguments("CrashTest.Class2").WithLocation(2, 30),
                // (2,14): warning CS0612: 'Crash<Class2>' is obsolete
                // using static CrashTest.Crash<CrashTest.Class2>; 
                Diagnostic(ErrorCode.WRN_DeprecatedSymbol, "CrashTest.Crash<CrashTest.Class2>").WithArguments("CrashTest.Crash<CrashTest.Class2>").WithLocation(2, 14));
        }

        [Fact, WorkItem(5697, "https://github.com/dotnet/roslyn/issues/5697")]
        public void InheritThroughStaticImportOfGenericTypeWithConstraint_04()
        {
            var text =
@"
using static CrashTest.Crash<CrashTest.Class2>; 

namespace CrashTest 
{ 
    class Class2 : AbstractClass 
    { 
    } 

    public static class Crash<T> 
        where T: Crash<T>.AbstractClass 
    { 
        [System.Obsolete]
        public abstract class AbstractClass 
        { 
            public int Id { get; set; } 
        } 
    } 
}";
            var comp = CreateStandardCompilation(text);
            comp.VerifyDiagnostics(
    // (11,18): warning CS0612: 'Crash<T>.AbstractClass' is obsolete
    //         where T: Crash<T>.AbstractClass 
    Diagnostic(ErrorCode.WRN_DeprecatedSymbol, "Crash<T>.AbstractClass").WithArguments("CrashTest.Crash<T>.AbstractClass").WithLocation(11, 18),
    // (6,20): warning CS0612: 'Crash<Class2>.AbstractClass' is obsolete
    //     class Class2 : AbstractClass 
    Diagnostic(ErrorCode.WRN_DeprecatedSymbol, "AbstractClass").WithArguments("CrashTest.Crash<CrashTest.Class2>.AbstractClass").WithLocation(6, 20)
                );
        }

        [Fact, WorkItem(5697, "https://github.com/dotnet/roslyn/issues/5697")]
        public void InheritThroughStaticImportOfGenericTypeWithConstraint_05()
        {
            var text =
@"
using CrashTest.Crash<CrashTest.Class2>; 

namespace CrashTest 
{ 
    class Class2 : AbstractClass 
    { 
    } 

    public static class Crash<T> 
        where T: Crash<T>.AbstractClass 
    { 
        public abstract class AbstractClass 
        { 
            public int Id { get; set; } 
        } 
    } 
}";
            var comp = CreateStandardCompilation(text);
            comp.VerifyDiagnostics(
    // (2,7): error CS0138: A 'using namespace' directive can only be applied to namespaces; 'Crash<Class2>' is a type not a namespace. Consider a 'using static' directive instead
    // using CrashTest.Crash<CrashTest.Class2>; 
    Diagnostic(ErrorCode.ERR_BadUsingNamespace, "CrashTest.Crash<CrashTest.Class2>").WithArguments("CrashTest.Crash<CrashTest.Class2>").WithLocation(2, 7),
    // (6,20): error CS0246: The type or namespace name 'AbstractClass' could not be found (are you missing a using directive or an assembly reference?)
    //     class Class2 : AbstractClass 
    Diagnostic(ErrorCode.ERR_SingleTypeNameNotFound, "AbstractClass").WithArguments("AbstractClass").WithLocation(6, 20),
    // (2,1): hidden CS8019: Unnecessary using directive.
    // using CrashTest.Crash<CrashTest.Class2>; 
    Diagnostic(ErrorCode.HDN_UnusedUsingDirective, "using CrashTest.Crash<CrashTest.Class2>;").WithLocation(2, 1)
                );
        }

        [Fact]
        [WorkItem(174789, "https://devdiv.visualstudio.com/DefaultCollection/DevDiv/_workitems?_a=edit&id=174789")]
        public void CycleTypeArgument()
        {
            var text =
@"class A<T>
{
    internal class B { }
}
class Base
{
    protected class C { }
    private class D { }
}
class Derived : Base
{
    class E : A<C>.B { }
    class F : A<D>.B { }
}";
            var comp = CreateStandardCompilation(text);
            comp.VerifyDiagnostics(
                // (13,17): error CS0122: 'Base.D' is inaccessible due to its protection level
                //     class F : A<D>.B { }
                Diagnostic(ErrorCode.ERR_BadAccess, "D").WithArguments("Base.D").WithLocation(13, 17));
        }

        [Fact]
        [WorkItem(174789, "https://devdiv.visualstudio.com/DefaultCollection/DevDiv/_workitems?_a=edit&id=174789")]
        public void CycleArray()
        {
            var text =
@"class A<T>
{
    internal class B { }
}
class Base
{
    protected class C { }
    private class D { }
}
class Derived : Base
{
    class E : A<C[]>.B { }
    class F : A<D[]>.B { }
}";
            var comp = CreateStandardCompilation(text);
            comp.VerifyDiagnostics(
                // (13,17): error CS0122: 'Base.D' is inaccessible due to its protection level
                //     class F : A<D>.B { }
                Diagnostic(ErrorCode.ERR_BadAccess, "D").WithArguments("Base.D").WithLocation(13, 17));
        }

        [Fact]
        [WorkItem(174789, "https://devdiv.visualstudio.com/DefaultCollection/DevDiv/_workitems?_a=edit&id=174789")]
        public void CyclePointer()
        {
            var text =
@"class A<T>
{
    internal class B { }
}
class Base
{
    protected class C { }
    private class D { }
}
class Derived : Base
{
    class E : A<C*>.B { }
    class F : A<D*>.B { }
}";
            var comp = CreateStandardCompilation(text);
            comp.VerifyDiagnostics(
                // (13,17): error CS0122: 'Base.D' is inaccessible due to its protection level
                //     class F : A<D*>.B { }
                Diagnostic(ErrorCode.ERR_BadAccess, "D").WithArguments("Base.D").WithLocation(13, 17),
                // (13,17): error CS0208: Cannot take the address of, get the size of, or declare a pointer to a managed type ('Base.D')
                //     class F : A<D*>.B { }
                Diagnostic(ErrorCode.ERR_ManagedAddr, "D*").WithArguments("Base.D").WithLocation(13, 17),
                // (13,11): error CS0306: The type 'Base.D*' may not be used as a type argument
                //     class F : A<D*>.B { }
                Diagnostic(ErrorCode.ERR_BadTypeArgument, "F").WithArguments("Base.D*").WithLocation(13, 11),
                // (12,17): error CS0208: Cannot take the address of, get the size of, or declare a pointer to a managed type ('Base.C')
                //     class E : A<C*>.B { }
                Diagnostic(ErrorCode.ERR_ManagedAddr, "C*").WithArguments("Base.C").WithLocation(12, 17),
                // (12,11): error CS0306: The type 'Base.C*' may not be used as a type argument
                //     class E : A<C*>.B { }
                Diagnostic(ErrorCode.ERR_BadTypeArgument, "E").WithArguments("Base.C*").WithLocation(12, 11));
        }
    }
}<|MERGE_RESOLUTION|>--- conflicted
+++ resolved
@@ -461,11 +461,7 @@
             var cBase = c.BaseType();
             Assert.False(cBase.IsErrorType());
             Assert.Equal("A", cBase.Name);
-<<<<<<< HEAD
-            Assert.True(c.Interfaces.Single().TypeArguments.Single().TypeSymbol.IsErrorType()); //can't see base of C while evaluating C.B
-=======
-            Assert.True(c.Interfaces().Single().TypeArguments().Single().IsErrorType()); //can't see base of C while evaluating C.B
->>>>>>> 1bc93344
+            Assert.True(c.Interfaces().Single().TypeArguments().Single().TypeSymbol.IsErrorType()); //can't see base of C while evaluating C.B
         }
 
         [Fact]
@@ -1307,15 +1303,9 @@
             var n2 = global.GetMembers("N2").Single() as NamespaceSymbol;
             var a = n1.GetTypeMembers("A", 1).Single();
             var b = n2.GetTypeMembers("B", 0).Single();
-<<<<<<< HEAD
-            var bt = b.BaseType;
-            Assert.Equal(a, b.BaseType.OriginalDefinition);
-            Assert.Equal(b, (b.BaseType as NamedTypeSymbol).TypeArguments[0].TypeSymbol);
-=======
             var bt = b.BaseType();
             Assert.Equal(a, b.BaseType().OriginalDefinition);
-            Assert.Equal(b, (b.BaseType() as NamedTypeSymbol).TypeArguments()[0]);
->>>>>>> 1bc93344
+            Assert.Equal(b, (b.BaseType() as NamedTypeSymbol).TypeArguments()[0].TypeSymbol);
         }
 
         [Fact]
@@ -1346,13 +1336,8 @@
             var global = comp.GlobalNamespace;
             var g = global.GetTypeMembers("G", 1).Single();
             var c = global.GetTypeMembers("C", 0).Single();
-<<<<<<< HEAD
-            Assert.Equal(g, c.BaseType.OriginalDefinition);
-            var garg = c.BaseType.TypeArguments[0].TypeSymbol;
-=======
             Assert.Equal(g, c.BaseType().OriginalDefinition);
-            var garg = c.BaseType().TypeArguments()[0];
->>>>>>> 1bc93344
+            var garg = c.BaseType().TypeArguments()[0].TypeSymbol;
             Assert.Equal(SymbolKind.ArrayType, garg.Kind);
             var carr1 = garg as ArrayTypeSymbol;
             var carr2 = carr1.ElementType.TypeSymbol as ArrayTypeSymbol;
