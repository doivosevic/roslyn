﻿// Copyright (c) Microsoft.  All Rights Reserved.  Licensed under the Apache License, Version 2.0.  See License.txt in the project root for license information.

using System.Collections.Generic;
using System.Linq;
using Microsoft.CodeAnalysis.CSharp.Symbols;
using Microsoft.CodeAnalysis.CSharp.Symbols.Metadata.PE;
using Microsoft.CodeAnalysis.CSharp.Syntax;
using Microsoft.CodeAnalysis.CSharp.Test.Utilities;
using Microsoft.CodeAnalysis.Text;
using Roslyn.Test.Utilities;
using Xunit;

namespace Microsoft.CodeAnalysis.CSharp.UnitTests.Symbols.Metadata.PE
{
    public class NoPiaInstantiationOfGenericClassAndStruct : CSharpTestBase
    {
        [Fact]
        public void NoPiaIllegalGenericInstantiationSymbolForClassThatInheritsGeneric()
        {
            //Test class that inherits Generic<NoPIAType>

            var localTypeSource = @"public class NoPIAGenerics 
{
   Class1 field =  null;   
}";

            var localConsumer1 = CreateCompilation(localTypeSource);

            NamedTypeSymbol classLocalType1 = localConsumer1.SourceModule.GlobalNamespace.GetTypeMembers("NoPIAGenerics").Single();
            var localField = classLocalType1.GetMembers("field").OfType<FieldSymbol>().Single();

<<<<<<< HEAD
            Assert.Equal(SymbolKind.ErrorType, localField.Type.TypeSymbol.BaseType.Kind);
            Assert.IsType<NoPiaIllegalGenericInstantiationSymbol>(localField.Type.TypeSymbol.BaseType);
=======
            Assert.Equal(SymbolKind.ErrorType, localField.Type.BaseType().Kind);
            Assert.IsType<NoPiaIllegalGenericInstantiationSymbol>(localField.Type.BaseType());
>>>>>>> 1bc93344
        }

        [Fact]
        public void NoPiaIllegalGenericInstantiationSymbolForGenericType()
        {
            //Test field with Generic(Of NoPIAType())

            var localTypeSource = @"public class NoPIAGenerics 
{
   NestedConstructs nested = null;
}";

            var localConsumer = CreateCompilation(localTypeSource);

            NamedTypeSymbol classLocalType = localConsumer.GlobalNamespace.GetTypeMembers("NoPIAGenerics").Single();
            var localField = classLocalType.GetMembers("nested").OfType<FieldSymbol>().Single();
            var importedField = localField.Type.TypeSymbol.GetMembers("field2").OfType<FieldSymbol>().Single();

            Assert.Equal(SymbolKind.ErrorType, importedField.Type.Kind);
            Assert.IsType<NoPiaIllegalGenericInstantiationSymbol>(importedField.Type.TypeSymbol);
        }

        [Fact]
        public void NoPiaIllegalGenericInstantiationSymbolForFieldWithNestedGenericType()
        {
            //Test field with Generic(Of IGeneric(Of NoPIAType))

            var localTypeSource = @"public class NoPIAGenerics 
{
   NestedConstructs nested = null;
}";

            var localConsumer = CreateCompilation(localTypeSource);

            NamedTypeSymbol classLocalType = localConsumer.GlobalNamespace.GetTypeMembers("NoPIAGenerics").Single();
            var localField = classLocalType.GetMembers("nested").OfType<FieldSymbol>().Single();
            var importedField = localField.Type.TypeSymbol.GetMembers("field3").OfType<FieldSymbol>().Single();

            Assert.Equal(SymbolKind.ErrorType, importedField.Type.Kind);
            Assert.IsType<NoPiaIllegalGenericInstantiationSymbol>(importedField.Type.TypeSymbol);
        }

        [Fact]
        public void NoPiaIllegalGenericInstantiationSymbolForFieldWithTwoNestedGenericType()
        {
            //Test field with IGeneric(Of IGeneric(Of Generic(Of NoPIAType)))

            var localTypeSource = @"public class NoPIAGenerics 
{
   NestedConstructs nested = New NestedConstructs();
}";
            var localConsumer = CreateCompilation(localTypeSource);

            NamedTypeSymbol classLocalType = localConsumer.GlobalNamespace.GetTypeMembers("NoPIAGenerics").Single();
            var localField = classLocalType.GetMembers("nested").OfType<FieldSymbol>().Single();
            var importedField = localField.Type.TypeSymbol.GetMembers("field5").OfType<FieldSymbol>().Single();

            Assert.Equal(SymbolKind.NamedType, importedField.Type.Kind);

<<<<<<< HEAD
            var outer = ((NamedTypeSymbol)importedField.Type.TypeSymbol).TypeArguments.Single().TypeSymbol;
            Assert.Equal(SymbolKind.NamedType, outer.Kind);

            var inner = ((NamedTypeSymbol)outer).TypeArguments.Single().TypeSymbol;
=======
            var outer = ((NamedTypeSymbol)importedField.Type).TypeArguments().Single();
            Assert.Equal(SymbolKind.NamedType, outer.Kind);

            var inner = ((NamedTypeSymbol)outer).TypeArguments().Single();
>>>>>>> 1bc93344
            Assert.Equal(SymbolKind.ErrorType, inner.Kind);
        }

        [Fact]
        public void NoPIAInterfaceInheritsGenericInterface()
        {
            //Test interface that inherits IGeneric(Of NoPIAType)

            var localTypeSource = @" public class NoPIAGenerics 
{
   Interface1 i1 = null;
}";
            var localConsumer = CreateCompilation(localTypeSource);

            NamedTypeSymbol classLocalType1 = localConsumer.GlobalNamespace.GetTypeMembers("NoPIAGenerics").Single();
            var var1 = classLocalType1.GetMembers("i1").OfType<FieldSymbol>().Single();

            Assert.Equal(SymbolKind.NamedType, var1.Type.Kind);
            Assert.IsAssignableFrom<PENamedTypeSymbol>(var1.Type.TypeSymbol);
        }

        [Fact]
        public void NoPIALocalClassInheritsGenericTypeWithPIATypeParameters()
        {
            //Test class that inherits Generic(Of NoPIAType) used as method return or arguments

            var localTypeSource1 = @"public class NoPIAGenerics 
{
     InheritsMethods inheritsMethods = null;
}";
            var localConsumer = CreateCompilation(localTypeSource1);

            NamedTypeSymbol classLocalType = localConsumer.GlobalNamespace.GetTypeMembers("NoPIAGenerics").Single();
            var localField = classLocalType.GetMembers("inheritsMethods").OfType<FieldSymbol>().Single();

            foreach (MethodSymbol m in localField.Type.TypeSymbol.GetMembers("Method1").OfType<MethodSymbol>())
            {
                if (m.Parameters.Length > 0)
                {
<<<<<<< HEAD
                    Assert.Equal(SymbolKind.ErrorType, m.Parameters.Where(arg => arg.Name == "c1").Select(arg => arg).Single().Type.TypeSymbol.BaseType.Kind);
                    Assert.IsType<NoPiaIllegalGenericInstantiationSymbol>(m.Parameters.Where(arg => arg.Name == "c1").Select(arg => arg).Single().Type.TypeSymbol.BaseType);
                }
                if (m.ReturnType.TypeKind != TypeKind.Struct)
                {
                    Assert.Equal(SymbolKind.ErrorType, m.ReturnType.TypeSymbol.BaseType.Kind);
                    Assert.IsType<NoPiaIllegalGenericInstantiationSymbol>(m.ReturnType.TypeSymbol.BaseType);
=======
                    Assert.Equal(SymbolKind.ErrorType, m.Parameters.Where(arg => arg.Name == "c1").Select(arg => arg).Single().Type.BaseType().Kind);
                    Assert.IsType<NoPiaIllegalGenericInstantiationSymbol>(m.Parameters.Where(arg => arg.Name == "c1").Select(arg => arg).Single().Type.BaseType());
                }
                if (m.ReturnType.TypeKind != TypeKind.Struct)
                {
                    Assert.Equal(SymbolKind.ErrorType, m.ReturnType.BaseType().Kind);
                    Assert.IsType<NoPiaIllegalGenericInstantiationSymbol>(m.ReturnType.BaseType());
>>>>>>> 1bc93344
                }
            }
        }

        [Fact]
        public void NoPIALocalStructImplementInterfaceThatInheritsGenericTypeWithPIATypeParameters()
        {
            //Test implementing an interface that inherits IGeneric(Of NoPIAType) 

            var localTypeSource1 = @" public class NoPIAGenerics 
{
    Interface1 i1 = new Interface1Impl();
}";
            var localConsumer = CreateCompilation(localTypeSource1);

            NamedTypeSymbol classLocalType = localConsumer.GlobalNamespace.GetTypeMembers("NoPIAGenerics").Single();
            var var1 = classLocalType.GetMembers("i1").OfType<FieldSymbol>().Single();

            Assert.Equal(SymbolKind.NamedType, var1.Type.Kind);
            Assert.IsAssignableFrom<PENamedTypeSymbol>(var1.Type.TypeSymbol);
        }

        [Fact]
        public void NoPiaIllegalGenericInstantiationSymbolForPropertyThatTakesGenericOfPIAType()
        {
            //Test a static property that takes Generic(Of NoPIAType)

            var localTypeSource = @"public class NoPIAGenerics 
{
   TypeRefs1 typeRef = null;
}";
            var localConsumer = CreateCompilation(localTypeSource);

            NamedTypeSymbol classLocalType1 = localConsumer.GlobalNamespace.GetTypeMembers("NoPIAGenerics").Single();
            var local = classLocalType1.GetMembers("typeRef").OfType<FieldSymbol>().Single();
            var importedProperty = local.Type.TypeSymbol.GetMembers("Property1").OfType<PropertySymbol>().Single();

            Assert.Equal(SymbolKind.ErrorType, importedProperty.Parameters.Single(arg => arg.Name == "x").Type.Kind);
            Assert.IsType<NoPiaIllegalGenericInstantiationSymbol>(importedProperty.Parameters.Single(arg => arg.Name == "x").Type.TypeSymbol);
        }

        [Fact]
        public void NoPiaIllegalGenericInstantiationSymbolForPropertyThatTakesGenericOfPIAType2()
        {
            //Test a static property that takes Generic(Of NoPIAType)


            var localTypeSource = @"public class NoPIAGenerics 
{
   TypeRefs1 typeRef = null;
}";
            var localConsumer = CreateCompilation(localTypeSource);

            NamedTypeSymbol classLocalType1 = localConsumer.GlobalNamespace.GetTypeMembers("NoPIAGenerics").Single();
            var local = classLocalType1.GetMembers("typeRef").OfType<FieldSymbol>().Single();
            var importedProperty = local.Type.TypeSymbol.GetMembers("Property2").OfType<PropertySymbol>().Single();

            Assert.Equal(SymbolKind.ErrorType, importedProperty.Type.Kind);
            Assert.IsType<NoPiaIllegalGenericInstantiationSymbol>(importedProperty.Type.TypeSymbol);
        }


        [Fact]
        public void NoPiaIllegalGenericInstantiationSymbolForStaticMethodThatTakesGenericOfPiaType()
        {
            //Test a static method that takes Generic(Of NoPIAType)

            var localTypeSource = @"public class NoPIAGenerics 
{
   TypeRefs1 typeRef = null;
}";
            var localConsumer = CreateCompilation(localTypeSource);

            NamedTypeSymbol classLocalType1 = localConsumer.GlobalNamespace.GetTypeMembers("NoPIAGenerics").Single();
            var local = classLocalType1.GetMembers("typeRef").OfType<FieldSymbol>().Single();
            var importedMethod = local.Type.TypeSymbol.GetMembers("Method1").OfType<MethodSymbol>().Single();

            Assert.Equal(SymbolKind.ErrorType, importedMethod.Parameters.Where(arg => arg.Name == "x").Select(arg => arg).Single().Type.Kind);
            Assert.IsType<NoPiaIllegalGenericInstantiationSymbol>(importedMethod.Parameters.Where(arg => arg.Name == "x").Select(arg => arg).Single().Type.TypeSymbol);
        }

        [Fact]
        public void NoPiaIllegalGenericInstantiationSymbolForStaticMethodThatTakesOptionalGenericOfPiaType()
        {
            //Test a static method that takes an Optional Generic(Of NoPIAType)

            var localTypeSource = @"public class NoPIAGenerics 
{
   TypeRefs1 typeRef = null;
}";
            var localConsumer = CreateCompilation(localTypeSource);

            NamedTypeSymbol classLocalType1 = localConsumer.GlobalNamespace.GetTypeMembers("NoPIAGenerics").Single();
            var local = classLocalType1.GetMembers("typeRef").OfType<FieldSymbol>().Single();
            var importedMethod = local.Type.TypeSymbol.GetMembers("Method2").OfType<MethodSymbol>().Single();

            Assert.Equal(SymbolKind.ErrorType, importedMethod.Parameters.Where(arg => arg.Name == "x").Select(arg => arg).Single().Type.Kind);
            Assert.IsType<NoPiaIllegalGenericInstantiationSymbol>(importedMethod.Parameters.Where(arg => arg.Name == "x").Select(arg => arg).Single().Type.TypeSymbol);
        }

        [Fact]
        public void NoPiaIllegalGenericInstantiationSymbolForMethodThatTakesGenericOfEnumPiaType()
        {
            // Test an interface method that takes Generic(Of NoPIAType)

            var localTypeSource = @" public class NoPIAGenerics 
{
   TypeRefs1.Interface2 i2 = null;
}";
            var localConsumer = CreateCompilation(localTypeSource);

            NamedTypeSymbol classLocalType = localConsumer.GlobalNamespace.GetTypeMembers("NoPIAGenerics").Single();
            var local = classLocalType.GetMembers("i2").OfType<FieldSymbol>().Single();
            var importedMethod = local.Type.TypeSymbol.GetMembers("Method3").OfType<MethodSymbol>().Single();

            Assert.Equal(SymbolKind.ErrorType, importedMethod.Parameters.Where(arg => arg.Name == "x").Select(arg => arg).Single().Type.Kind);
            Assert.IsType<NoPiaIllegalGenericInstantiationSymbol>(importedMethod.Parameters.Where(arg => arg.Name == "x").Select(arg => arg).Single().Type.TypeSymbol);
        }

        [Fact]
        public void NoPiaIllegalGenericInstantiationSymbolForStaticMethodThatTakesGenericOfInterfacePiaType()
        {
            // Test a static method that returns Generic(Of NoPIAType)

            var localTypeSource = @"public class NoPIAGenerics 
{
   TypeRefs1 typeRef = null;
}";
            var localConsumer = CreateCompilation(localTypeSource);

            NamedTypeSymbol classLocalType = localConsumer.GlobalNamespace.GetTypeMembers("NoPIAGenerics").Single();
            var local = classLocalType.GetMembers("typeRef").OfType<FieldSymbol>().Single();
            var importedMethod = local.Type.TypeSymbol.GetMembers("Method4").OfType<MethodSymbol>().Single();

            Assert.Equal(SymbolKind.ErrorType, importedMethod.ReturnType.Kind);
            Assert.IsType<NoPiaIllegalGenericInstantiationSymbol>(importedMethod.ReturnType.TypeSymbol);
        }

        [Fact]
        public void NoPiaIllegalGenericInstantiationSymbolForConstructorThatTakesGenericOfStructPiaType()
        {
            // Test a constructor that takes Generic(Of NoPIAType)

            var localTypeSource = @" public class NoPIAGenerics 
{
     TypeRefs2 tr2a = new TypeRefs2(null);
}";
            var localConsumer = CreateCompilation(localTypeSource);

            NamedTypeSymbol classLocalType = localConsumer.GlobalNamespace.GetTypeMembers("NoPIAGenerics").Single();
            var local = classLocalType.GetMembers("tr2a").OfType<FieldSymbol>().Single();
            var importedMethod = local.Type.TypeSymbol.GetMembers(".ctor").OfType<MethodSymbol>().Single();

            Assert.Equal(SymbolKind.ErrorType, importedMethod.Parameters.Where(arg => arg.Name == "x").Select(arg => arg).Single().Type.Kind);
            Assert.IsType<NoPiaIllegalGenericInstantiationSymbol>(importedMethod.Parameters.Where(arg => arg.Name == "x").Select(arg => arg).Single().Type.TypeSymbol);
        }

        [Fact]
        public void NoPiaIllegalGenericInstantiationSymbolForOperatorThatTakesGenericOfPiaType()
        {
            // Test an operator that takes Generic(Of NoPIAType)

            var localTypeSource = @" public class NoPIAGenerics 
{
     TypeRefs2 tr2a = new TypeRefs2(null);
}";
            var localConsumer = CreateCompilation(localTypeSource);

            NamedTypeSymbol classLocalType = localConsumer.GlobalNamespace.GetTypeMembers("NoPIAGenerics").Single();
            var local = classLocalType.GetMembers("tr2a").OfType<FieldSymbol>().Single();
            var importedMethod = local.Type.TypeSymbol.GetMembers("op_Implicit").OfType<MethodSymbol>().Single();

            Assert.Equal(SymbolKind.ErrorType, importedMethod.Parameters.Single(arg => arg.Name == "x").Type.Kind);
            Assert.IsType<NoPiaIllegalGenericInstantiationSymbol>(importedMethod.Parameters.Single(arg => arg.Name == "x").Type.TypeSymbol);
        }

        [Fact]
        public void NoPiaIllegalGenericInstantiationSymbolForEventThatTakesGenericOfPiaType()
        {
            // Test hooking an event that takes Generic(Of NoPIAType)

            var localTypeSource = @" public class NoPIAGenerics 
{
   TypeRefs2 tr2b = null;
}";
            var localConsumer = CreateCompilation(localTypeSource);

            NamedTypeSymbol classLocalType = localConsumer.GlobalNamespace.GetTypeMembers("NoPIAGenerics").Single();
            var local = classLocalType.GetMembers("tr2b").OfType<FieldSymbol>().Single();
            var importedField = local.Type.TypeSymbol.GetMembers("Event1").OfType<EventSymbol>().Single();

            Assert.Equal(SymbolKind.ErrorType, importedField.Type.Kind);
            Assert.IsType<NoPiaIllegalGenericInstantiationSymbol>(importedField.Type.TypeSymbol);
        }

        [Fact]
        public void NoPiaIllegalGenericInstantiationForEventWithDelegateTypeThatTakesGenericOfPiaType()
        {
            //Test declaring event with delegate type that takes generic argument

            var localTypeSource = @" public class NoPIAGenerics 
{
        private event TypeRefs2.Delegate1 Event2;
}";
            var localConsumer = CreateCompilation(localTypeSource);

            NamedTypeSymbol classLocalType = localConsumer.GlobalNamespace.GetTypeMembers("NoPIAGenerics").Single();
            var var1 = classLocalType.GetMembers("Event2").OfType<EventSymbol>().Single();

            Assert.Equal(SymbolKind.NamedType, var1.Type.Kind);
        }

        [Fact]
        public void NoPiaIllegalGenericInstantiationForFieldWithDelegateTypeThatReturnGenericOfPiaType()
        {
            //Test declaring field with delegate type that takes generic argument

            var localTypeSource = @" public class NoPIAGenerics 
{
        private static TypeRefs2.Delegate2 Event3;
}";
            var localConsumer = CreateCompilation(localTypeSource);

            NamedTypeSymbol classLocalType = localConsumer.GlobalNamespace.GetTypeMembers("NoPIAGenerics").Single();
            var var1 = classLocalType.GetMembers("Event3").OfType<FieldSymbol>().Single();

            Assert.Equal(SymbolKind.NamedType, var1.Type.Kind);
        }

        [Fact]
        public void NoPiaIllegalGenericInstantiationForStaticMethodAccessedThroughImports()
        {
            //Test static method accessed through Imports

            var localTypeSource = @" 
using MyClass1 = Class1;
public class NoPIAGenerics
{
    MyClass1 myclass = null;
    
}";
            var localConsumer = CreateCompilation(localTypeSource);

            NamedTypeSymbol classLocalType = localConsumer.GlobalNamespace.GetTypeMembers("NoPIAGenerics").Single();
            var localField = classLocalType.GetMembers("myclass").OfType<FieldSymbol>().Single();

<<<<<<< HEAD
            Assert.Equal(SymbolKind.ErrorType, localField.Type.TypeSymbol.BaseType.Kind);
            Assert.IsType<NoPiaIllegalGenericInstantiationSymbol>(localField.Type.TypeSymbol.BaseType);
=======
            Assert.Equal(SymbolKind.ErrorType, localField.Type.BaseType().Kind);
            Assert.IsType<NoPiaIllegalGenericInstantiationSymbol>(localField.Type.BaseType());
>>>>>>> 1bc93344
        }

        [Fact]
        public void NoPiaStaticMethodAccessedThroughImportsOfGenericClass()
        {
            //Test static method accessed through Imports of generic class

            var localTypeSource = @"
using MyGenericClass2 = Class2<ISubFuncProp>;

public class NoPIAGenerics  
{
    MyGenericClass2 mygeneric = null;
}";
            var localConsumer = CreateCompilation(localTypeSource);

            NamedTypeSymbol classLocalType = localConsumer.GlobalNamespace.GetTypeMembers("NoPIAGenerics").Single();
            var localField = classLocalType.GetMembers("mygeneric").OfType<FieldSymbol>().Single();

            Assert.Equal(SymbolKind.NamedType, localField.Type.Kind);
            Assert.IsType<ConstructedNamedTypeSymbol>(localField.Type.TypeSymbol);
        }

        [Fact]
        public void NoPIAClassThatInheritsGenericOfNoPIAType()
        {
            //Test class that inherits Generic(Of NoPIAType)

            var localTypeSource1 = @"public class BaseClass : System.Collections.Generic.List<FooStruct>
{
}

public class DrivedClass
{

    public static void Method1(BaseClass c1)
    {
    }

    public static BaseClass Method1()
    {
        return null;
    }

}";
            var localConsumer = CreateCompilation(localTypeSource1);
            NamedTypeSymbol classLocalType = localConsumer.GlobalNamespace.GetTypeMembers("DrivedClass").Single();

            foreach (MethodSymbol m in classLocalType.GetMembers("Method1").OfType<MethodSymbol>())
            {
                if (m.Parameters.Length > 0)
                {
                    Assert.Equal(SymbolKind.Parameter, m.Parameters.Where(arg => arg.Name == "c1").Select(arg => arg).Single().Kind);
                    Assert.True(m.Parameters.Where(arg => arg.Name == "c1").Select(arg => arg).Single().Type.TypeSymbol.IsFromCompilation(localConsumer));
                }
                if (m.ReturnType.TypeKind != TypeKind.Struct)
                {
                    Assert.Equal(SymbolKind.NamedType, m.ReturnType.Kind);
                    Assert.True(m.ReturnType.TypeSymbol.IsFromCompilation(localConsumer));
                }
            }
        }

        [Fact]
        public void NoPIATypeImplementingAnInterfaceThatInheritsIGenericOfNoPiaType()
        {
            //Test implementing an interface that inherits IGeneric(Of NoPIAType)

            var localTypeSource = @"public struct Interface1Impl2 : Interface4
{
}";
            var localConsumer = CreateCompilation(localTypeSource);

            NamedTypeSymbol classLocalType = localConsumer.GlobalNamespace.GetTypeMembers("Interface1Impl2").Single();

            Assert.Equal(SymbolKind.NamedType, classLocalType.Kind);
            Assert.True(classLocalType.IsFromCompilation(localConsumer));
            Assert.True(classLocalType.IsValueType);
        }

        [Fact]
        public void NoPiaIllegalGenericInstantiationSymbolForAssemblyRefsWithClassThatInheritsGenericOfNoPiaType()
        {
            //Test class that inherits Generic(Of NoPIAType)

            var localConsumer = CreateStandardCompilation(assemblyName: "Dummy", sources: null,
                references: new[]
                {
                    TestReferences.SymbolsTests.NoPia.NoPIAGenericsAsm1,
                                                               });

            var localConsumerRefsAsm = localConsumer.Assembly.GetNoPiaResolutionAssemblies();

            var nestedType = localConsumerRefsAsm.Where(a => a.Name == "NoPIAGenerics1-Asm1").Single().GlobalNamespace.GetTypeMembers("NestedConstructs").Single();
            var localField = nestedType.GetMembers("field1").OfType<FieldSymbol>().Single();

            Assert.Equal(SymbolKind.ArrayType, localField.Type.Kind);
            Assert.Equal(SymbolKind.ErrorType, ((ArrayTypeSymbol)localField.Type.TypeSymbol).ElementType.Kind);
        }

        [ConditionalFact(typeof(DesktopOnly))]
        public void NoPIAGenericsAssemblyRefsWithClassThatInheritsGenericOfNoPiaType()
        {
            //Test class that inherits Generic(Of NoPIAType)

            var localConsumer = CreateCompilation(null);

            var localConsumerRefsAsm = localConsumer.Assembly.GetNoPiaResolutionAssemblies();

            var nestedType = localConsumerRefsAsm[1].GlobalNamespace.GetTypeMembers("NestedConstructs").Single();
            var localField = nestedType.GetMembers("field1").OfType<FieldSymbol>().Single();

            Assert.Equal(SymbolKind.ArrayType, localField.Type.Kind);
            Assert.True(localField.Type.TypeSymbol is ArrayTypeSymbol);
        }

        [ConditionalFact(typeof(DesktopOnly))]
        public void NoPIAGenericsAssemblyRefs3()
        {
            //Test a static method that returns Generic(Of NoPIAType)

            var localConsumer = CreateCompilation(null);

            var localConsumerRefsAsm = localConsumer.Assembly.GetNoPiaResolutionAssemblies();

            var nestedType = localConsumerRefsAsm[1].GlobalNamespace.GetTypeMembers("TypeRefs1").Single();
            var localMethod = nestedType.GetMembers("Method4").OfType<MethodSymbol>().Single();

            Assert.Equal(SymbolKind.ErrorType, localMethod.ReturnType.Kind);
            Assert.IsType<NoPiaIllegalGenericInstantiationSymbol>(localMethod.ReturnType.TypeSymbol);
        }

        [Fact]
        public void NoPiaIllegalGenericInstantiationSymbolforStaticMethodThatReturnsGenericOfNoPiaType()
        {
            //Test a static method that returns Generic(Of NoPIAType)

            var localTypeSource = @"
using System.Collections.Generic;
public class TypeRefs1
{
    public void Method1(List<FooStruct> x)
    {
    }
    public void Method2(List<ISubFuncProp> x = null)
    {
    }
    public interface Interface2
    {
        void Method3(List<FooEnum> x);
    }
    public List<ISubFuncProp> Method4()
    {
        return new List<ISubFuncProp>();
    }
    public List<FooStruct> Method4()
    {
        return null;
    }
}";

            var localType = CreateStandardCompilation(assemblyName: "Dummy", text: localTypeSource,
                references: new[] { TestReferences.SymbolsTests.NoPia.GeneralPia.WithEmbedInteropTypes(true) });

            var localConsumer = CreateStandardCompilation(assemblyName: "Dummy", sources: null,
                references: new MetadataReference[]
                {
                    TestReferences.SymbolsTests.NoPia.GeneralPiaCopy,
                    new CSharpCompilationReference(localType)
                                                        });

            var localConsumerRefsAsm = localConsumer.Assembly.GetNoPiaResolutionAssemblies();

            var nestedType = localConsumerRefsAsm.First(arg => arg.Name == "Dummy").GlobalNamespace.GetTypeMembers("TypeRefs1").Single();
            var methodSymbol = nestedType.GetMembers("Method4").OfType<MethodSymbol>();

            foreach (MethodSymbol m in methodSymbol)
            {
                Assert.Equal(SymbolKind.ErrorType, m.ReturnType.Kind);
                Assert.IsType<NoPiaIllegalGenericInstantiationSymbol>(m.ReturnType.TypeSymbol);
            }
        }

        public CSharpCompilation CreateCompilation(string source)
        {
            return CreateStandardCompilation(
                assemblyName: "Dummy",
                sources: (null == source) ? null : new string[] { source },
                references: new[]
                {
                    TestReferences.SymbolsTests.NoPia.NoPIAGenericsAsm1,
                    TestReferences.SymbolsTests.NoPia.GeneralPiaCopy
                });
        }
    }
}
<|MERGE_RESOLUTION|>--- conflicted
+++ resolved
@@ -29,13 +29,8 @@
             NamedTypeSymbol classLocalType1 = localConsumer1.SourceModule.GlobalNamespace.GetTypeMembers("NoPIAGenerics").Single();
             var localField = classLocalType1.GetMembers("field").OfType<FieldSymbol>().Single();
 
-<<<<<<< HEAD
-            Assert.Equal(SymbolKind.ErrorType, localField.Type.TypeSymbol.BaseType.Kind);
-            Assert.IsType<NoPiaIllegalGenericInstantiationSymbol>(localField.Type.TypeSymbol.BaseType);
-=======
-            Assert.Equal(SymbolKind.ErrorType, localField.Type.BaseType().Kind);
-            Assert.IsType<NoPiaIllegalGenericInstantiationSymbol>(localField.Type.BaseType());
->>>>>>> 1bc93344
+            Assert.Equal(SymbolKind.ErrorType, localField.Type.TypeSymbol.BaseType().Kind);
+            Assert.IsType<NoPiaIllegalGenericInstantiationSymbol>(localField.Type.TypeSymbol.BaseType());
         }
 
         [Fact]
@@ -95,17 +90,10 @@
 
             Assert.Equal(SymbolKind.NamedType, importedField.Type.Kind);
 
-<<<<<<< HEAD
-            var outer = ((NamedTypeSymbol)importedField.Type.TypeSymbol).TypeArguments.Single().TypeSymbol;
+            var outer = ((NamedTypeSymbol)importedField.Type.TypeSymbol).TypeArguments().Single();
             Assert.Equal(SymbolKind.NamedType, outer.Kind);
 
-            var inner = ((NamedTypeSymbol)outer).TypeArguments.Single().TypeSymbol;
-=======
-            var outer = ((NamedTypeSymbol)importedField.Type).TypeArguments().Single();
-            Assert.Equal(SymbolKind.NamedType, outer.Kind);
-
-            var inner = ((NamedTypeSymbol)outer).TypeArguments().Single();
->>>>>>> 1bc93344
+            var inner = ((NamedTypeSymbol)outer).TypeArguments().Single().TypeSymbol;
             Assert.Equal(SymbolKind.ErrorType, inner.Kind);
         }
 
@@ -145,23 +133,13 @@
             {
                 if (m.Parameters.Length > 0)
                 {
-<<<<<<< HEAD
-                    Assert.Equal(SymbolKind.ErrorType, m.Parameters.Where(arg => arg.Name == "c1").Select(arg => arg).Single().Type.TypeSymbol.BaseType.Kind);
-                    Assert.IsType<NoPiaIllegalGenericInstantiationSymbol>(m.Parameters.Where(arg => arg.Name == "c1").Select(arg => arg).Single().Type.TypeSymbol.BaseType);
+                    Assert.Equal(SymbolKind.ErrorType, m.Parameters.Where(arg => arg.Name == "c1").Select(arg => arg).Single().Type.TypeSymbol.BaseType().Kind);
+                    Assert.IsType<NoPiaIllegalGenericInstantiationSymbol>(m.Parameters.Where(arg => arg.Name == "c1").Select(arg => arg).Single().Type.TypeSymbol.BaseType());
                 }
                 if (m.ReturnType.TypeKind != TypeKind.Struct)
                 {
-                    Assert.Equal(SymbolKind.ErrorType, m.ReturnType.TypeSymbol.BaseType.Kind);
-                    Assert.IsType<NoPiaIllegalGenericInstantiationSymbol>(m.ReturnType.TypeSymbol.BaseType);
-=======
-                    Assert.Equal(SymbolKind.ErrorType, m.Parameters.Where(arg => arg.Name == "c1").Select(arg => arg).Single().Type.BaseType().Kind);
-                    Assert.IsType<NoPiaIllegalGenericInstantiationSymbol>(m.Parameters.Where(arg => arg.Name == "c1").Select(arg => arg).Single().Type.BaseType());
-                }
-                if (m.ReturnType.TypeKind != TypeKind.Struct)
-                {
-                    Assert.Equal(SymbolKind.ErrorType, m.ReturnType.BaseType().Kind);
-                    Assert.IsType<NoPiaIllegalGenericInstantiationSymbol>(m.ReturnType.BaseType());
->>>>>>> 1bc93344
+                    Assert.Equal(SymbolKind.ErrorType, m.ReturnType.TypeSymbol.BaseType().Kind);
+                    Assert.IsType<NoPiaIllegalGenericInstantiationSymbol>(m.ReturnType.TypeSymbol.BaseType());
                 }
             }
         }
@@ -408,13 +386,8 @@
             NamedTypeSymbol classLocalType = localConsumer.GlobalNamespace.GetTypeMembers("NoPIAGenerics").Single();
             var localField = classLocalType.GetMembers("myclass").OfType<FieldSymbol>().Single();
 
-<<<<<<< HEAD
-            Assert.Equal(SymbolKind.ErrorType, localField.Type.TypeSymbol.BaseType.Kind);
-            Assert.IsType<NoPiaIllegalGenericInstantiationSymbol>(localField.Type.TypeSymbol.BaseType);
-=======
-            Assert.Equal(SymbolKind.ErrorType, localField.Type.BaseType().Kind);
-            Assert.IsType<NoPiaIllegalGenericInstantiationSymbol>(localField.Type.BaseType());
->>>>>>> 1bc93344
+            Assert.Equal(SymbolKind.ErrorType, localField.Type.TypeSymbol.BaseType().Kind);
+            Assert.IsType<NoPiaIllegalGenericInstantiationSymbol>(localField.Type.TypeSymbol.BaseType());
         }
 
         [Fact]
