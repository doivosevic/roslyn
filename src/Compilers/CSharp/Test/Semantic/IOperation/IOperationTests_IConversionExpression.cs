--- conflicted
+++ resolved
@@ -1,4 +1,4 @@
-﻿// Copyright (c) Microsoft.  All Rights Reserved.  Licensed under the Apache License, Version 2.0.  See License.txt in the project root for license information.
+// Copyright (c) Microsoft.  All Rights Reserved.  Licensed under the Apache License, Version 2.0.  See License.txt in the project root for license information.
 
 using System;
 using System.Linq;
@@ -1508,18 +1508,10 @@
 }
 ";
             string expectedOperationTree = @"
-<<<<<<< HEAD
 IVariableDeclaration (1 variables) (OperationKind.VariableDeclaration) (Syntax: 'd1 = M1')
   Variables: Local_1: Program.DType d1
-  Initializer: IMethodBindingExpression: void Program.M1() (OperationKind.MethodBindingExpression, Type: Program.DType) (Syntax: 'M1')
+  Initializer: IMethodReferenceExpression: void Program.M1() (OperationKind.MethodReferenceExpression, Type: Program.DType) (Syntax: 'M1')
       Instance Receiver: IInstanceReferenceExpression (OperationKind.InstanceReferenceExpression, Type: Program) (Syntax: 'M1')
-=======
-IVariableDeclarationStatement (1 declarations) (OperationKind.VariableDeclarationStatement) (Syntax: 'DType /*<bi ... *</bind>*/;')
-  IVariableDeclaration (1 variables) (OperationKind.VariableDeclaration) (Syntax: 'DType /*<bi ... *</bind>*/;')
-    Variables: Local_1: Program.DType d1
-    Initializer: IMethodReferenceExpression: void Program.M1() (OperationKind.MethodReferenceExpression, Type: Program.DType) (Syntax: 'M1')
-        Instance Receiver: IInstanceReferenceExpression (OperationKind.InstanceReferenceExpression, Type: Program) (Syntax: 'M1')
->>>>>>> 24271e16
 ";
             var expectedDiagnostics = DiagnosticDescription.None;
 
@@ -4968,18 +4960,10 @@
 }
 ";
             string expectedOperationTree = @"
-<<<<<<< HEAD
 IVariableDeclaration (1 variables) (OperationKind.VariableDeclaration) (Syntax: 'a = (Action)M2')
   Variables: Local_1: System.Action a
-  Initializer: IMethodBindingExpression: void C1.M2() (OperationKind.MethodBindingExpression, Type: System.Action) (Syntax: '(Action)M2')
+  Initializer: IMethodReferenceExpression: void C1.M2() (OperationKind.MethodReferenceExpression, Type: System.Action) (Syntax: '(Action)M2')
       Instance Receiver: IInstanceReferenceExpression (OperationKind.InstanceReferenceExpression, Type: C1) (Syntax: 'M2')
-=======
-IVariableDeclarationStatement (1 declarations) (OperationKind.VariableDeclarationStatement) (Syntax: 'Action /*<b ... *</bind>*/;')
-  IVariableDeclaration (1 variables) (OperationKind.VariableDeclaration) (Syntax: 'Action /*<b ... *</bind>*/;')
-    Variables: Local_1: System.Action a
-    Initializer: IMethodReferenceExpression: void C1.M2() (OperationKind.MethodReferenceExpression, Type: System.Action) (Syntax: '(Action)M2')
-        Instance Receiver: IInstanceReferenceExpression (OperationKind.InstanceReferenceExpression, Type: C1) (Syntax: 'M2')
->>>>>>> 24271e16
 ";
             var expectedDiagnostics = DiagnosticDescription.None;
 
@@ -5039,18 +5023,10 @@
 }
 ";
             string expectedOperationTree = @"
-<<<<<<< HEAD
 IVariableDeclaration (1 variables) (OperationKind.VariableDeclaration, IsInvalid) (Syntax: 'a = (Action)M2')
   Variables: Local_1: System.Action a
-  Initializer: IMethodBindingExpression: System.Int32 C1.M2() (OperationKind.MethodBindingExpression, Type: System.Action, IsInvalid) (Syntax: '(Action)M2')
+  Initializer: IMethodReferenceExpression: System.Int32 C1.M2() (OperationKind.MethodReferenceExpression, Type: System.Action, IsInvalid) (Syntax: '(Action)M2')
       Instance Receiver: IInstanceReferenceExpression (OperationKind.InstanceReferenceExpression, Type: C1, IsInvalid) (Syntax: 'M2')
-=======
-IVariableDeclarationStatement (1 declarations) (OperationKind.VariableDeclarationStatement, IsInvalid) (Syntax: 'Action /*<b ... *</bind>*/;')
-  IVariableDeclaration (1 variables) (OperationKind.VariableDeclaration, IsInvalid) (Syntax: 'Action /*<b ... *</bind>*/;')
-    Variables: Local_1: System.Action a
-    Initializer: IMethodReferenceExpression: System.Int32 C1.M2() (OperationKind.MethodReferenceExpression, Type: System.Action, IsInvalid) (Syntax: '(Action)M2')
-        Instance Receiver: IInstanceReferenceExpression (OperationKind.InstanceReferenceExpression, Type: C1, IsInvalid) (Syntax: 'M2')
->>>>>>> 24271e16
 ";
             var expectedDiagnostics = new DiagnosticDescription[] {
                 // CS0407: 'int C1.M2()' has the wrong return type
@@ -5082,22 +5058,12 @@
 }
 ";
             string expectedOperationTree = @"
-<<<<<<< HEAD
 IVariableDeclaration (1 variables) (OperationKind.VariableDeclaration) (Syntax: 'a = new Act ... (Action)M2)')
   Variables: Local_1: System.Action a
   Initializer: IOperation:  (OperationKind.None) (Syntax: 'new Action((Action)M2)')
       Children(1):
-          IMethodBindingExpression: void C1.M2() (OperationKind.MethodBindingExpression, Type: System.Action) (Syntax: '(Action)M2')
+          IMethodReferenceExpression: void C1.M2() (OperationKind.MethodReferenceExpression, Type: System.Action) (Syntax: '(Action)M2')
             Instance Receiver: IInstanceReferenceExpression (OperationKind.InstanceReferenceExpression, Type: C1) (Syntax: 'M2')
-=======
-IVariableDeclarationStatement (1 declarations) (OperationKind.VariableDeclarationStatement) (Syntax: 'Action /*<b ... *</bind>*/;')
-  IVariableDeclaration (1 variables) (OperationKind.VariableDeclaration) (Syntax: 'Action /*<b ... *</bind>*/;')
-    Variables: Local_1: System.Action a
-    Initializer: IOperation:  (OperationKind.None) (Syntax: 'new Action((Action)M2)')
-        Children(1):
-            IMethodReferenceExpression: void C1.M2() (OperationKind.MethodReferenceExpression, Type: System.Action) (Syntax: '(Action)M2')
-              Instance Receiver: IInstanceReferenceExpression (OperationKind.InstanceReferenceExpression, Type: C1) (Syntax: 'M2')
->>>>>>> 24271e16
 ";
             var expectedDiagnostics = DiagnosticDescription.None;
 
