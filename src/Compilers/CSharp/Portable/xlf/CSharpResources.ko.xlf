﻿<?xml version="1.0" encoding="utf-8"?>
<xliff xmlns="urn:oasis:names:tc:xliff:document:1.2" xmlns:xsi="http://www.w3.org/2001/XMLSchema-instance" version="1.2" xsi:schemaLocation="urn:oasis:names:tc:xliff:document:1.2 xliff-core-1.2-transitional.xsd">
  <file datatype="xml" source-language="en" target-language="ko" original="../CSharpResources.resx">
    <body>
      <trans-unit id="IDS_NULL">
        <source>&lt;null&gt;</source>
        <target state="translated">&lt;null&gt;</target>
        <note />
      </trans-unit>
      <trans-unit id="IDS_ThrowExpression">
        <source>&lt;throw expression&gt;</source>
        <target state="translated">&lt;Throw 식&gt;</target>
        <note />
      </trans-unit>
      <trans-unit id="IDS_RELATEDERROR">
        <source>(Location of symbol related to previous error)</source>
        <target state="translated">(이전 오류와 관련된 기호 위치)</target>
        <note />
      </trans-unit>
      <trans-unit id="IDS_RELATEDWARNING">
        <source>(Location of symbol related to previous warning)</source>
        <target state="translated">(이전 경고와 관련된 기호 위치)</target>
        <note />
      </trans-unit>
      <trans-unit id="IDS_XMLIGNORED">
        <source>&lt;!-- Badly formed XML comment ignored for member "{0}" --&gt;</source>
        <target state="translated">&lt;!-- "{0}" 멤버에 대해 잘못된 형식의 XML 주석은 무시됩니다. --&gt;</target>
        <note />
      </trans-unit>
      <trans-unit id="IDS_XMLIGNORED2">
        <source> Badly formed XML file "{0}" cannot be included </source>
        <target state="translated"> 잘못된 형식의 XML 파일 "{0}"을(를) 포함할 수 없습니다. </target>
        <note />
      </trans-unit>
      <trans-unit id="IDS_XMLFAILEDINCLUDE">
        <source> Failed to insert some or all of included XML </source>
        <target state="translated"> 포함된 XML의 일부 또는 전부를 삽입하지 못했습니다. </target>
        <note />
      </trans-unit>
      <trans-unit id="IDS_XMLBADINCLUDE">
        <source> Include tag is invalid </source>
        <target state="translated"> Include 태그가 잘못되었습니다. </target>
        <note />
      </trans-unit>
      <trans-unit id="IDS_XMLNOINCLUDE">
        <source> No matching elements were found for the following include tag </source>
        <target state="translated"> 다음 include 태그와 짝이 맞는 요소를 찾을 수 없습니다. </target>
        <note />
      </trans-unit>
      <trans-unit id="IDS_XMLMISSINGINCLUDEFILE">
        <source>Missing file attribute</source>
        <target state="translated">파일 특성이 없습니다.</target>
        <note />
      </trans-unit>
      <trans-unit id="IDS_XMLMISSINGINCLUDEPATH">
        <source>Missing path attribute</source>
        <target state="translated">path 특성이 없습니다.</target>
        <note />
      </trans-unit>
      <trans-unit id="IDS_GlobalNamespace">
        <source>&lt;global namespace&gt;</source>
        <target state="translated">&lt;전역 네임스페이스&gt;</target>
        <note />
      </trans-unit>
      <trans-unit id="IDS_FeatureGenerics">
        <source>generics</source>
        <target state="translated">제네릭</target>
        <note />
      </trans-unit>
      <trans-unit id="IDS_FeatureAnonDelegates">
        <source>anonymous methods</source>
        <target state="translated">무명 메서드</target>
        <note />
      </trans-unit>
      <trans-unit id="IDS_FeatureModuleAttrLoc">
        <source>module as an attribute target specifier</source>
        <target state="translated">모듈(특성 대상 지정자)</target>
        <note />
      </trans-unit>
      <trans-unit id="IDS_FeatureGlobalNamespace">
        <source>namespace alias qualifier</source>
        <target state="translated">네임스페이스 별칭 한정자</target>
        <note />
      </trans-unit>
      <trans-unit id="IDS_FeatureFixedBuffer">
        <source>fixed size buffers</source>
        <target state="translated">고정 크기 버퍼</target>
        <note />
      </trans-unit>
      <trans-unit id="IDS_FeaturePragma">
        <source>#pragma</source>
        <target state="translated">#pragma</target>
        <note />
      </trans-unit>
      <trans-unit id="IDS_FeatureStaticClasses">
        <source>static classes</source>
        <target state="translated">정적 클래스</target>
        <note />
      </trans-unit>
      <trans-unit id="IDS_FeatureReadOnlyStructs">
        <source>readonly structs</source>
        <target state="translated">읽기 전용 구조체</target>
        <note />
      </trans-unit>
      <trans-unit id="IDS_FeaturePartialTypes">
        <source>partial types</source>
        <target state="translated">부분 형식(Partial Type)</target>
        <note />
      </trans-unit>
      <trans-unit id="IDS_FeatureAsync">
        <source>async function</source>
        <target state="translated">비동기 함수</target>
        <note />
      </trans-unit>
      <trans-unit id="IDS_FeatureSwitchOnBool">
        <source>switch on boolean type</source>
        <target state="translated">부울 형식으로 전환</target>
        <note />
      </trans-unit>
      <trans-unit id="IDS_MethodGroup">
        <source>method group</source>
        <target state="translated">메서드 그룹</target>
        <note />
      </trans-unit>
      <trans-unit id="IDS_AnonMethod">
        <source>anonymous method</source>
        <target state="translated">무명 메서드</target>
        <note />
      </trans-unit>
      <trans-unit id="IDS_Lambda">
        <source>lambda expression</source>
        <target state="translated">람다 식</target>
        <note />
      </trans-unit>
      <trans-unit id="IDS_Collection">
        <source>collection</source>
        <target state="translated">컬렉션</target>
        <note />
      </trans-unit>
      <trans-unit id="IDS_FeaturePropertyAccessorMods">
        <source>access modifiers on properties</source>
        <target state="translated">속성에 대한 액세스 한정자</target>
        <note />
      </trans-unit>
      <trans-unit id="IDS_FeatureExternAlias">
        <source>extern alias</source>
        <target state="translated">extern 별칭</target>
        <note />
      </trans-unit>
      <trans-unit id="IDS_FeatureIterators">
        <source>iterators</source>
        <target state="translated">반복기</target>
        <note />
      </trans-unit>
      <trans-unit id="IDS_FeatureDefault">
        <source>default operator</source>
        <target state="translated">기본 연산자</target>
        <note />
      </trans-unit>
      <trans-unit id="IDS_FeatureDefaultLiteral">
        <source>default literal</source>
        <target state="translated">기본 리터럴</target>
        <note />
      </trans-unit>
      <trans-unit id="IDS_FeaturePrivateProtected">
        <source>private protected</source>
        <target state="translated">private protected</target>
        <note />
      </trans-unit>
      <trans-unit id="IDS_FeatureNullable">
        <source>nullable types</source>
        <target state="translated">nullable 형식</target>
        <note />
      </trans-unit>
      <trans-unit id="IDS_FeaturePatternMatching">
        <source>pattern matching</source>
        <target state="translated">패턴 일치</target>
        <note />
      </trans-unit>
      <trans-unit id="IDS_FeatureExpressionBodiedAccessor">
        <source>expression body property accessor</source>
        <target state="translated">식 본문 속성 접근자</target>
        <note />
      </trans-unit>
      <trans-unit id="IDS_FeatureExpressionBodiedDeOrConstructor">
        <source>expression body constructor and destructor</source>
        <target state="translated">식 본문 생성자 및 소멸자</target>
        <note />
      </trans-unit>
      <trans-unit id="IDS_FeatureThrowExpression">
        <source>throw expression</source>
        <target state="translated">Throw 식</target>
        <note />
      </trans-unit>
      <trans-unit id="IDS_FeatureImplicitArray">
        <source>implicitly typed array</source>
        <target state="translated">암시적으로 형식화된 배열</target>
        <note />
      </trans-unit>
      <trans-unit id="IDS_FeatureImplicitLocal">
        <source>implicitly typed local variable</source>
        <target state="translated">암시적으로 형식화된 지역 변수</target>
        <note />
      </trans-unit>
      <trans-unit id="IDS_FeatureAnonymousTypes">
        <source>anonymous types</source>
        <target state="translated">익명 형식</target>
        <note />
      </trans-unit>
      <trans-unit id="IDS_FeatureAutoImplementedProperties">
        <source>automatically implemented properties</source>
        <target state="translated">자동으로 구현된 속성</target>
        <note />
      </trans-unit>
      <trans-unit id="IDS_FeatureReadonlyAutoImplementedProperties">
        <source>readonly automatically implemented properties</source>
        <target state="translated">자동으로 구현된 읽기 전용 속성</target>
        <note />
      </trans-unit>
      <trans-unit id="IDS_FeatureObjectInitializer">
        <source>object initializer</source>
        <target state="translated">개체 이니셜라이저</target>
        <note />
      </trans-unit>
      <trans-unit id="IDS_FeatureCollectionInitializer">
        <source>collection initializer</source>
        <target state="translated">컬렉션 이니셜라이저</target>
        <note />
      </trans-unit>
      <trans-unit id="IDS_FeatureQueryExpression">
        <source>query expression</source>
        <target state="translated">쿼리 식</target>
        <note />
      </trans-unit>
      <trans-unit id="IDS_FeatureExtensionMethod">
        <source>extension method</source>
        <target state="translated">확장 메서드</target>
        <note />
      </trans-unit>
      <trans-unit id="IDS_FeaturePartialMethod">
        <source>partial method</source>
        <target state="translated">부분 메서드(Partial Method)</target>
        <note />
      </trans-unit>
      <trans-unit id="IDS_SK_METHOD">
        <source>method</source>
        <target state="translated">메서드</target>
        <note />
      </trans-unit>
      <trans-unit id="IDS_SK_TYPE">
        <source>type</source>
        <target state="translated">형식</target>
        <note />
      </trans-unit>
      <trans-unit id="IDS_SK_NAMESPACE">
        <source>namespace</source>
        <target state="translated">네임스페이스</target>
        <note />
      </trans-unit>
      <trans-unit id="IDS_SK_FIELD">
        <source>field</source>
        <target state="translated">필드</target>
        <note />
      </trans-unit>
      <trans-unit id="IDS_SK_PROPERTY">
        <source>property</source>
        <target state="translated">속성</target>
        <note />
      </trans-unit>
      <trans-unit id="IDS_SK_UNKNOWN">
        <source>element</source>
        <target state="translated">요소</target>
        <note />
      </trans-unit>
      <trans-unit id="IDS_SK_VARIABLE">
        <source>variable</source>
        <target state="translated">변수</target>
        <note />
      </trans-unit>
      <trans-unit id="IDS_SK_LABEL">
        <source>label</source>
        <target state="translated">레이블</target>
        <note />
      </trans-unit>
      <trans-unit id="IDS_SK_EVENT">
        <source>event</source>
        <target state="translated">이벤트</target>
        <note />
      </trans-unit>
      <trans-unit id="IDS_SK_TYVAR">
        <source>type parameter</source>
        <target state="translated">형식 매개 변수</target>
        <note />
      </trans-unit>
      <trans-unit id="IDS_SK_ALIAS">
        <source>using alias</source>
        <target state="translated">using 별칭</target>
        <note />
      </trans-unit>
      <trans-unit id="IDS_SK_EXTERNALIAS">
        <source>extern alias</source>
        <target state="translated">extern 별칭</target>
        <note />
      </trans-unit>
      <trans-unit id="IDS_SK_CONSTRUCTOR">
        <source>constructor</source>
        <target state="translated">생성자</target>
        <note />
      </trans-unit>
      <trans-unit id="IDS_FOREACHLOCAL">
        <source>foreach iteration variable</source>
        <target state="translated">foreach 반복 변수</target>
        <note />
      </trans-unit>
      <trans-unit id="IDS_FIXEDLOCAL">
        <source>fixed variable</source>
        <target state="translated">fixed 변수</target>
        <note />
      </trans-unit>
      <trans-unit id="IDS_USINGLOCAL">
        <source>using variable</source>
        <target state="translated">using 변수</target>
        <note />
      </trans-unit>
      <trans-unit id="IDS_Contravariant">
        <source>contravariant</source>
        <target state="translated">반공변(contravariant)</target>
        <note />
      </trans-unit>
      <trans-unit id="IDS_Contravariantly">
        <source>contravariantly</source>
        <target state="translated">반공변(contravariant) 방식</target>
        <note />
      </trans-unit>
      <trans-unit id="IDS_Covariant">
        <source>covariant</source>
        <target state="translated">공변(covariant)</target>
        <note />
      </trans-unit>
      <trans-unit id="IDS_Covariantly">
        <source>covariantly</source>
        <target state="translated">공변(covariant) 방식</target>
        <note />
      </trans-unit>
      <trans-unit id="IDS_Invariantly">
        <source>invariantly</source>
        <target state="translated">불변(invariantly)</target>
        <note />
      </trans-unit>
      <trans-unit id="IDS_FeatureDynamic">
        <source>dynamic</source>
        <target state="translated">동적</target>
        <note />
      </trans-unit>
      <trans-unit id="IDS_FeatureNamedArgument">
        <source>named argument</source>
        <target state="translated">명명된 인수</target>
        <note />
      </trans-unit>
      <trans-unit id="IDS_FeatureOptionalParameter">
        <source>optional parameter</source>
        <target state="translated">선택적 매개 변수</target>
        <note />
      </trans-unit>
      <trans-unit id="IDS_FeatureExceptionFilter">
        <source>exception filter</source>
        <target state="translated">예외 필터</target>
        <note />
      </trans-unit>
      <trans-unit id="IDS_FeatureTypeVariance">
        <source>type variance</source>
        <target state="translated">형식 가변성(variance)</target>
        <note />
      </trans-unit>
      <trans-unit id="XML_InvalidToken">
        <source>The character(s) '{0}' cannot be used at this location.</source>
        <target state="translated">{0}' 문자를 이 위치에 사용할 수 없습니다.</target>
        <note />
      </trans-unit>
      <trans-unit id="XML_IncorrectComment">
        <source>Incorrect syntax was used in a comment.</source>
        <target state="translated">주석에 잘못된 구문이 사용되었습니다.</target>
        <note />
      </trans-unit>
      <trans-unit id="XML_InvalidCharEntity">
        <source>An invalid character was found inside an entity reference.</source>
        <target state="translated">엔터티 참조 내에서 잘못된 문자를 찾았습니다.</target>
        <note />
      </trans-unit>
      <trans-unit id="XML_ExpectedEndOfTag">
        <source>Expected '&gt;' or '/&gt;' to close tag '{0}'.</source>
        <target state="translated">{0}' 닫기 태그에 '&gt;' 또는 '/&gt;'가 필요합니다.</target>
        <note />
      </trans-unit>
      <trans-unit id="XML_ExpectedIdentifier">
        <source>An identifier was expected.</source>
        <target state="translated">식별자가 필요합니다.</target>
        <note />
      </trans-unit>
      <trans-unit id="XML_InvalidUnicodeChar">
        <source>Invalid unicode character.</source>
        <target state="translated">잘못된 유니코드 문자입니다.</target>
        <note />
      </trans-unit>
      <trans-unit id="XML_InvalidWhitespace">
        <source>Whitespace is not allowed at this location.</source>
        <target state="translated">이 위치에는 공백이 허용되지 않습니다.</target>
        <note />
      </trans-unit>
      <trans-unit id="XML_LessThanInAttributeValue">
        <source>The character '&lt;' cannot be used in an attribute value.</source>
        <target state="translated">특성 값에 '&lt;' 문자를 사용할 수 없습니다.</target>
        <note />
      </trans-unit>
      <trans-unit id="XML_MissingEqualsAttribute">
        <source>Missing equals sign between attribute and attribute value.</source>
        <target state="translated">특성과 특성 값 사이에 등호가 없습니다.</target>
        <note />
      </trans-unit>
      <trans-unit id="XML_RefUndefinedEntity_1">
        <source>Reference to undefined entity '{0}'.</source>
        <target state="translated">정의되지 않은 엔터티 '{0}'에 대한 참조입니다.</target>
        <note />
      </trans-unit>
      <trans-unit id="XML_StringLiteralNoStartQuote">
        <source>A string literal was expected, but no opening quotation mark was found.</source>
        <target state="translated">문자열 리터럴이 필요하지만 여는 큰따옴표가 없습니다.</target>
        <note />
      </trans-unit>
      <trans-unit id="XML_StringLiteralNoEndQuote">
        <source>Missing closing quotation mark for string literal.</source>
        <target state="translated">문자열 리터럴에 닫는 큰따옴표가 없습니다.</target>
        <note />
      </trans-unit>
      <trans-unit id="XML_StringLiteralNonAsciiQuote">
        <source>Non-ASCII quotations marks may not be used around string literals.</source>
        <target state="translated">ASCII가 아닌 따옴표는 문자열 리터럴 주위에 사용할 수 없습니다.</target>
        <note />
      </trans-unit>
      <trans-unit id="XML_EndTagNotExpected">
        <source>End tag was not expected at this location.</source>
        <target state="translated">이 위치에서 끝 태그가 필요하지 않습니다.</target>
        <note />
      </trans-unit>
      <trans-unit id="XML_ElementTypeMatch">
        <source>End tag '{0}' does not match the start tag '{1}'.</source>
        <target state="translated">{0}' 끝 태그가 '{1}' 시작 태그와 일치하지 않습니다.</target>
        <note />
      </trans-unit>
      <trans-unit id="XML_EndTagExpected">
        <source>Expected an end tag for element '{0}'.</source>
        <target state="translated">{0}' 요소에 대한 끝 태그가 필요합니다.</target>
        <note />
      </trans-unit>
      <trans-unit id="XML_WhitespaceMissing">
        <source>Required white space was missing.</source>
        <target state="translated">필요한 공백이 없습니다.</target>
        <note />
      </trans-unit>
      <trans-unit id="XML_ExpectedEndOfXml">
        <source>Unexpected character at this location.</source>
        <target state="translated">이 위치에 예기치 않은 문자가 있습니다.</target>
        <note />
      </trans-unit>
      <trans-unit id="XML_CDataEndTagNotAllowed">
        <source>The literal string ']]&gt;' is not allowed in element content.</source>
        <target state="translated">요소 콘텐츠에는 ']]&gt;' 리터럴 문자열이 허용되지 않습니다.</target>
        <note />
      </trans-unit>
      <trans-unit id="XML_DuplicateAttribute">
        <source>Duplicate '{0}' attribute</source>
        <target state="translated">{0}' 특성이 중복되었습니다.</target>
        <note />
      </trans-unit>
      <trans-unit id="ERR_NoMetadataFile">
        <source>Metadata file '{0}' could not be found</source>
        <target state="translated">{0}' 메타데이터 파일을 찾을 수 없습니다.</target>
        <note />
      </trans-unit>
      <trans-unit id="ERR_MetadataReferencesNotSupported">
        <source>Metadata references are not supported.</source>
        <target state="translated">메타데이터 참조는 지원되지 않습니다.</target>
        <note />
      </trans-unit>
      <trans-unit id="FTL_MetadataCantOpenFile">
        <source>Metadata file '{0}' could not be opened -- {1}</source>
        <target state="translated">{0}' 메타데이터 파일을 열 수 없습니다. {1}</target>
        <note />
      </trans-unit>
      <trans-unit id="ERR_NoTypeDef">
        <source>The type '{0}' is defined in an assembly that is not referenced. You must add a reference to assembly '{1}'.</source>
        <target state="translated">{0}' 형식이 참조되지 않은 어셈블리에 정의되었습니다. '{1}' 어셈블리에 참조를 추가해야 합니다.</target>
        <note />
      </trans-unit>
      <trans-unit id="ERR_NoTypeDefFromModule">
        <source>The type '{0}' is defined in a module that has not been added. You must add the module '{1}'.</source>
        <target state="translated">{0}' 형식이 추가되지 않은 모듈에 정의되었습니다. '{1}' 모듈을 추가해야 합니다.</target>
        <note />
      </trans-unit>
      <trans-unit id="ERR_OutputWriteFailed">
        <source>Could not write to output file '{0}' -- '{1}'</source>
        <target state="translated">출력 파일 '{0}'에 쓸 수 없습니다. '{1}'</target>
        <note />
      </trans-unit>
      <trans-unit id="ERR_MultipleEntryPoints">
        <source>Program has more than one entry point defined. Compile with /main to specify the type that contains the entry point.</source>
        <target state="translated">프로그램에 진입점이 두 개 이상 정의되어 있습니다. /main으로 컴파일하여 진입점이 포함된 형식을 지정하세요.</target>
        <note />
      </trans-unit>
      <trans-unit id="ERR_BadBinaryOps">
        <source>Operator '{0}' cannot be applied to operands of type '{1}' and '{2}'</source>
        <target state="translated">{0}' 연산자는 '{1}' 및 '{2}' 형식의 피연산자에 적용할 수 없습니다.</target>
        <note />
      </trans-unit>
      <trans-unit id="ERR_IntDivByZero">
        <source>Division by constant zero</source>
        <target state="translated">상수 0으로 나누었습니다.</target>
        <note />
      </trans-unit>
      <trans-unit id="ERR_BadIndexLHS">
        <source>Cannot apply indexing with [] to an expression of type '{0}'</source>
        <target state="translated">[]을 사용하는 인덱싱을 '{0}' 형식의 식에 적용할 수 없습니다.</target>
        <note />
      </trans-unit>
      <trans-unit id="ERR_BadIndexCount">
        <source>Wrong number of indices inside []; expected {0}</source>
        <target state="translated">[] 내부의 인덱스 수가 잘못되었습니다. {0}개가 필요합니다.</target>
        <note />
      </trans-unit>
      <trans-unit id="ERR_BadUnaryOp">
        <source>Operator '{0}' cannot be applied to operand of type '{1}'</source>
        <target state="translated">{0}' 연산자는 '{1}' 형식의 피연산자에 적용할 수 없습니다.</target>
        <note />
      </trans-unit>
      <trans-unit id="ERR_BadOpOnNullOrDefault">
        <source>Operator '{0}' cannot be applied to operand '{1}'</source>
        <target state="translated">{0}' 연산자는 '{1}' 피연산자에 적용할 수 없습니다.</target>
        <note />
      </trans-unit>
      <trans-unit id="ERR_ThisInStaticMeth">
        <source>Keyword 'this' is not valid in a static property, static method, or static field initializer</source>
        <target state="translated">정적 속성, 정적 메서드 또는 정적 필드 이니셜라이저에는 'this' 키워드를 사용할 수 없습니다.</target>
        <note />
      </trans-unit>
      <trans-unit id="ERR_ThisInBadContext">
        <source>Keyword 'this' is not available in the current context</source>
        <target state="translated">현재 컨텍스트에서는 'this' 키워드를 사용할 수 없습니다.</target>
        <note />
      </trans-unit>
      <trans-unit id="WRN_InvalidMainSig">
        <source>'{0}' has the wrong signature to be an entry point</source>
        <target state="translated">'{0}'의 시그니처가 잘못되어 진입점이 될 수 없습니다.</target>
        <note />
      </trans-unit>
      <trans-unit id="WRN_InvalidMainSig_Title">
        <source>Method has the wrong signature to be an entry point</source>
        <target state="translated">메서드의 서명이 잘못되어 진입점이 될 수 없습니다.</target>
        <note />
      </trans-unit>
      <trans-unit id="ERR_NoImplicitConv">
        <source>Cannot implicitly convert type '{0}' to '{1}'</source>
        <target state="translated">암시적으로 '{0}' 형식을 '{1}' 형식으로 변환할 수 없습니다.</target>
        <note />
      </trans-unit>
      <trans-unit id="ERR_NoExplicitConv">
        <source>Cannot convert type '{0}' to '{1}'</source>
        <target state="translated">{0}' 형식을 '{1}' 형식으로 변환할 수 없습니다.</target>
        <note />
      </trans-unit>
      <trans-unit id="ERR_ConstOutOfRange">
        <source>Constant value '{0}' cannot be converted to a '{1}'</source>
        <target state="translated">{0}' 상수 값을 '{1}'(으)로 변환할 수 없습니다.</target>
        <note />
      </trans-unit>
      <trans-unit id="ERR_AmbigBinaryOps">
        <source>Operator '{0}' is ambiguous on operands of type '{1}' and '{2}'</source>
        <target state="translated">{0}' 연산자가 모호하여 '{1}' 및 '{2}' 형식의 피연산자에 사용할 수 없습니다.</target>
        <note />
      </trans-unit>
      <trans-unit id="ERR_AmbigBinaryOpsOnDefault">
        <source>Operator '{0}' is ambiguous on operands 'default' and 'default'</source>
        <target state="translated">{0}' 연산자가 모호하여 'default' 및 'default' 피연산자에 사용할 수 없습니다.</target>
        <note />
      </trans-unit>
      <trans-unit id="ERR_AmbigUnaryOp">
        <source>Operator '{0}' is ambiguous on an operand of type '{1}'</source>
        <target state="translated">{0}' 연산자가 모호하여 '{1}' 형식의 피연산자에 사용할 수 없습니다.</target>
        <note />
      </trans-unit>
      <trans-unit id="ERR_InAttrOnOutParam">
        <source>An out parameter cannot have the In attribute</source>
        <target state="translated">out 매개 변수에는 In 특성을 사용할 수 없습니다.</target>
        <note />
      </trans-unit>
      <trans-unit id="ERR_ValueCantBeNull">
        <source>Cannot convert null to '{0}' because it is a non-nullable value type</source>
        <target state="translated">{0}'은(는) null을 허용하지 않는 값 형식이므로 null을 이 형식으로 변환할 수 없습니다.</target>
        <note />
      </trans-unit>
      <trans-unit id="ERR_NoExplicitBuiltinConv">
        <source>Cannot convert type '{0}' to '{1}' via a reference conversion, boxing conversion, unboxing conversion, wrapping conversion, or null type conversion</source>
        <target state="translated">참조 변환, boxing 변환, unboxing 변환, 래핑 변환 또는 null 형식 변환을 통해 '{0}' 형식을 '{1}'(으)로 변환할 수 없습니다.</target>
        <note />
      </trans-unit>
      <trans-unit id="FTL_DebugEmitFailure">
        <source>Unexpected error writing debug information -- '{0}'</source>
        <target state="translated">디버그 정보를 쓰는 동안 예기치 않은 오류가 발생했습니다. '{0}'</target>
        <note />
      </trans-unit>
      <trans-unit id="ERR_BadVisReturnType">
        <source>Inconsistent accessibility: return type '{1}' is less accessible than method '{0}'</source>
        <target state="translated">일관성 없는 액세스 가능성: '{1}' 반환 형식이 '{0}' 메서드보다 액세스하기 어렵습니다.</target>
        <note />
      </trans-unit>
      <trans-unit id="ERR_BadVisParamType">
        <source>Inconsistent accessibility: parameter type '{1}' is less accessible than method '{0}'</source>
        <target state="translated">일관성 없는 액세스 가능성: '{1}' 매개 변수 형식이 '{0}' 메서드보다 액세스하기 어렵습니다.</target>
        <note />
      </trans-unit>
      <trans-unit id="ERR_BadVisFieldType">
        <source>Inconsistent accessibility: field type '{1}' is less accessible than field '{0}'</source>
        <target state="translated">일관성 없는 액세스 가능성: '{1}' 필드 형식이 '{0}' 필드보다 액세스하기 어렵습니다.</target>
        <note />
      </trans-unit>
      <trans-unit id="ERR_BadVisPropertyType">
        <source>Inconsistent accessibility: property type '{1}' is less accessible than property '{0}'</source>
        <target state="translated">일관성 없는 액세스 가능성: '{1}' 속성 형식이 '{0}' 속성보다 액세스하기 어렵습니다.</target>
        <note />
      </trans-unit>
      <trans-unit id="ERR_BadVisIndexerReturn">
        <source>Inconsistent accessibility: indexer return type '{1}' is less accessible than indexer '{0}'</source>
        <target state="translated">일관성 없는 액세스 가능성: '{1}' 인덱서 반환 형식이 '{0}' 인덱서보다 액세스하기 어렵습니다.</target>
        <note />
      </trans-unit>
      <trans-unit id="ERR_BadVisIndexerParam">
        <source>Inconsistent accessibility: parameter type '{1}' is less accessible than indexer '{0}'</source>
        <target state="translated">일관성 없는 액세스 가능성: '{1}' 매개 변수 형식이 '{0}' 인덱서보다 액세스하기 어렵습니다.</target>
        <note />
      </trans-unit>
      <trans-unit id="ERR_BadVisOpReturn">
        <source>Inconsistent accessibility: return type '{1}' is less accessible than operator '{0}'</source>
        <target state="translated">일관성 없는 액세스 가능성: '{1}' 반환 형식이 '{0}' 연산자보다 액세스하기 어렵습니다.</target>
        <note />
      </trans-unit>
      <trans-unit id="ERR_BadVisOpParam">
        <source>Inconsistent accessibility: parameter type '{1}' is less accessible than operator '{0}'</source>
        <target state="translated">일관성 없는 액세스 가능성: '{1}' 매개 변수 형식이 '{0}' 연산자보다 액세스하기 어렵습니다.</target>
        <note />
      </trans-unit>
      <trans-unit id="ERR_BadVisDelegateReturn">
        <source>Inconsistent accessibility: return type '{1}' is less accessible than delegate '{0}'</source>
        <target state="translated">일관성 없는 액세스 가능성: '{1}' 반환 형식이 '{0}' 대리자보다 액세스하기 어렵습니다.</target>
        <note />
      </trans-unit>
      <trans-unit id="ERR_BadVisDelegateParam">
        <source>Inconsistent accessibility: parameter type '{1}' is less accessible than delegate '{0}'</source>
        <target state="translated">일관성 없는 액세스 가능성: '{1}' 매개 변수 형식이 '{0}' 대리자보다 액세스하기 어렵습니다.</target>
        <note />
      </trans-unit>
      <trans-unit id="ERR_BadVisBaseClass">
        <source>Inconsistent accessibility: base class '{1}' is less accessible than class '{0}'</source>
        <target state="translated">일관성 없는 액세스 가능성: '{1}' 기본 클래스가 '{0}' 클래스보다 액세스하기 어렵습니다.</target>
        <note />
      </trans-unit>
      <trans-unit id="ERR_BadVisBaseInterface">
        <source>Inconsistent accessibility: base interface '{1}' is less accessible than interface '{0}'</source>
        <target state="translated">일관성 없는 액세스 가능성: '{1}' 기본 인터페이스가 '{0}' 인터페이스보다 액세스하기 어렵습니다.</target>
        <note />
      </trans-unit>
      <trans-unit id="ERR_EventNeedsBothAccessors">
        <source>'{0}': event property must have both add and remove accessors</source>
        <target state="translated">'{0}': 이벤트 속성에는 add 및 remove 접근자가 둘 다 있어야 합니다.</target>
        <note />
      </trans-unit>
      <trans-unit id="ERR_EventNotDelegate">
        <source>'{0}': event must be of a delegate type</source>
        <target state="translated">'{0}': 이벤트는 대리자 형식이어야 합니다.</target>
        <note />
      </trans-unit>
      <trans-unit id="WRN_UnreferencedEvent">
        <source>The event '{0}' is never used</source>
        <target state="translated">{0}' 이벤트가 사용되지 않았습니다.</target>
        <note />
      </trans-unit>
      <trans-unit id="WRN_UnreferencedEvent_Title">
        <source>Event is never used</source>
        <target state="translated">이벤트가 사용되지 않습니다.</target>
        <note />
      </trans-unit>
      <trans-unit id="ERR_InterfaceEventInitializer">
        <source>'{0}': event in interface cannot have initializer</source>
        <target state="translated">'{0}': 인터페이스의 이벤트에는 이니셜라이저를 사용할 수 없습니다.</target>
        <note />
      </trans-unit>
      <trans-unit id="ERR_EventPropertyInInterface">
        <source>An event in an interface cannot have add or remove accessors</source>
        <target state="translated">인터페이스의 이벤트에는 add 또는 remove 접근자를 사용할 수 없습니다.</target>
        <note />
      </trans-unit>
      <trans-unit id="ERR_BadEventUsage">
        <source>The event '{0}' can only appear on the left hand side of += or -= (except when used from within the type '{1}')</source>
        <target state="translated">{0}' 이벤트는 += 또는 -=의 왼쪽에만 사용할 수 있습니다. 단 이 이벤트가 '{1}' 형식에서 사용될 때에는 예외입니다.</target>
        <note />
      </trans-unit>
      <trans-unit id="ERR_ExplicitEventFieldImpl">
        <source>An explicit interface implementation of an event must use event accessor syntax</source>
        <target state="translated">이벤트의 명시적 인터페이스를 구현할 때에는 이벤트 접근자 구문을 사용해야 합니다.</target>
        <note />
      </trans-unit>
      <trans-unit id="ERR_CantOverrideNonEvent">
        <source>'{0}': cannot override; '{1}' is not an event</source>
        <target state="translated">'{0}': 재정의할 수 없습니다. '{1}'은(는) 이벤트가 아닙니다.</target>
        <note />
      </trans-unit>
      <trans-unit id="ERR_AddRemoveMustHaveBody">
        <source>An add or remove accessor must have a body</source>
        <target state="translated">add 또는 remove 접근자에는 본문이 있어야 합니다.</target>
        <note />
      </trans-unit>
      <trans-unit id="ERR_AbstractEventInitializer">
        <source>'{0}': abstract event cannot have initializer</source>
        <target state="translated">'{0}': 추상 이벤트에는 이니셜라이저를 사용할 수 없습니다.</target>
        <note />
      </trans-unit>
      <trans-unit id="ERR_ReservedAssemblyName">
        <source>The assembly name '{0}' is reserved and cannot be used as a reference in an interactive session</source>
        <target state="translated">{0}' 어셈블리 이름은 예약된 것이므로 대화형 세션에 참조로 사용할 수 없습니다.</target>
        <note />
      </trans-unit>
      <trans-unit id="ERR_ReservedEnumerator">
        <source>The enumerator name '{0}' is reserved and cannot be used</source>
        <target state="translated">{0}' 열거자 이름은 예약된 것이므로 사용할 수 없습니다.</target>
        <note />
      </trans-unit>
      <trans-unit id="ERR_AsMustHaveReferenceType">
        <source>The as operator must be used with a reference type or nullable type ('{0}' is a non-nullable value type)</source>
        <target state="translated">as 연산자는 참조 형식 또는 null 허용 형식과 함께 사용해야 합니다. '{0}'은(는) null을 허용하지 않는 값 형식입니다.</target>
        <note />
      </trans-unit>
      <trans-unit id="WRN_LowercaseEllSuffix">
        <source>The 'l' suffix is easily confused with the digit '1' -- use 'L' for clarity</source>
        <target state="translated">접미사 'l'은 숫자 '1'과 쉽게 혼동됩니다. 쉽게 구별할 수 있도록 'L'을 사용하세요.</target>
        <note />
      </trans-unit>
      <trans-unit id="WRN_LowercaseEllSuffix_Title">
        <source>The 'l' suffix is easily confused with the digit '1'</source>
        <target state="translated">접미사 'l'은 숫자 '1'과 쉽게 혼동됩니다.</target>
        <note />
      </trans-unit>
      <trans-unit id="ERR_BadEventUsageNoField">
        <source>The event '{0}' can only appear on the left hand side of += or -=</source>
        <target state="translated">{0}' 이벤트는 += 또는 -=의 왼쪽에만 올 수 있습니다.</target>
        <note />
      </trans-unit>
      <trans-unit id="ERR_ConstraintOnlyAllowedOnGenericDecl">
        <source>Constraints are not allowed on non-generic declarations</source>
        <target state="translated">제네릭이 아닌 선언에는 제약 조건을 사용할 수 없습니다.</target>
        <note />
      </trans-unit>
      <trans-unit id="ERR_TypeParamMustBeIdentifier">
        <source>Type parameter declaration must be an identifier not a type</source>
        <target state="translated">형식 매개 변수 선언은 형식이 아니라 식별자여야 합니다.</target>
        <note />
      </trans-unit>
      <trans-unit id="ERR_MemberReserved">
        <source>Type '{1}' already reserves a member called '{0}' with the same parameter types</source>
        <target state="translated">{1}' 형식에서 매개 변수 형식이 같은 '{0}' 멤버를 이미 예약했습니다.</target>
        <note />
      </trans-unit>
      <trans-unit id="ERR_DuplicateParamName">
        <source>The parameter name '{0}' is a duplicate</source>
        <target state="translated">{0}' 매개 변수 이름이 중복되었습니다.</target>
        <note />
      </trans-unit>
      <trans-unit id="ERR_DuplicateNameInNS">
        <source>The namespace '{1}' already contains a definition for '{0}'</source>
        <target state="translated">{0}' 네임스페이스에 이미 '{1}'에 대한 정의가 포함되어 있습니다.</target>
        <note />
      </trans-unit>
      <trans-unit id="ERR_DuplicateNameInClass">
        <source>The type '{0}' already contains a definition for '{1}'</source>
        <target state="translated">{0}' 형식에 이미 '{1}'에 대한 정의가 포함되어 있습니다.</target>
        <note />
      </trans-unit>
      <trans-unit id="ERR_NameNotInContext">
        <source>The name '{0}' does not exist in the current context</source>
        <target state="translated">{0}' 이름이 현재 컨텍스트에 없습니다.</target>
        <note />
      </trans-unit>
      <trans-unit id="ERR_NameNotInContextPossibleMissingReference">
        <source>The name '{0}' does not exist in the current context (are you missing a reference to assembly '{1}'?)</source>
        <target state="translated">{0}' 이름이 현재 컨텍스트에 없습니다. '{1}' 어셈블리에 참조가 있는지 확인하세요.</target>
        <note />
      </trans-unit>
      <trans-unit id="ERR_AmbigContext">
        <source>'{0}' is an ambiguous reference between '{1}' and '{2}'</source>
        <target state="translated">'{0}'은(는) '{1}' 및 '{2}' 사이에 모호한 참조입니다.</target>
        <note />
      </trans-unit>
      <trans-unit id="WRN_DuplicateUsing">
        <source>The using directive for '{0}' appeared previously in this namespace</source>
        <target state="translated">{0}'에 대한 using 지시문을 이 네임스페이스에서 이전에 사용했습니다.</target>
        <note />
      </trans-unit>
      <trans-unit id="WRN_DuplicateUsing_Title">
        <source>Using directive appeared previously in this namespace</source>
        <target state="translated">using 지시문을 이전에 이 네임스페이스에서 사용했습니다.</target>
        <note />
      </trans-unit>
      <trans-unit id="ERR_BadMemberFlag">
        <source>The modifier '{0}' is not valid for this item</source>
        <target state="translated">이 항목의 '{0}' 한정자가 유효하지 않습니다.</target>
        <note />
      </trans-unit>
      <trans-unit id="ERR_BadMemberProtection">
        <source>More than one protection modifier</source>
        <target state="translated">보호 한정자가 두 개 이상 있습니다.</target>
        <note />
      </trans-unit>
      <trans-unit id="WRN_NewRequired">
        <source>'{0}' hides inherited member '{1}'. Use the new keyword if hiding was intended.</source>
        <target state="translated">'{0}'은(는) 상속된 '{1}' 멤버를 숨깁니다. 숨기려면 new 키워드를 사용하세요.</target>
        <note />
      </trans-unit>
      <trans-unit id="WRN_NewRequired_Title">
        <source>Member hides inherited member; missing new keyword</source>
        <target state="translated">멤버가 상속된 멤버를 숨깁니다. new 키워드가 없습니다.</target>
        <note />
      </trans-unit>
      <trans-unit id="WRN_NewRequired_Description">
        <source>A variable was declared with the same name as a variable in a base class. However, the new keyword was not used. This warning informs you that you should use new; the variable is declared as if new had been used in the declaration.</source>
        <target state="translated">변수가 기본 클래스의 변수와 동일한 이름으로 선언되었습니다. 그러나 new 키워드가 사용되지 않았습니다. 이 경고는 new를 사용해야 하므로 선언에 new가 사용된 경우처럼 변수가 선언됨을 알려줍니다.</target>
        <note />
      </trans-unit>
      <trans-unit id="WRN_NewNotRequired">
        <source>The member '{0}' does not hide an accessible member. The new keyword is not required.</source>
        <target state="translated">{0}' 멤버는 액세스 가능한 멤버를 숨기지 않으므로 new 키워드가 필요하지 않습니다.</target>
        <note />
      </trans-unit>
      <trans-unit id="WRN_NewNotRequired_Title">
        <source>Member does not hide an inherited member; new keyword is not required</source>
        <target state="translated">멤버는 상속된 멤버를 숨기지 않으므로 new 키워드가 필요하지 않습니다.</target>
        <note />
      </trans-unit>
      <trans-unit id="ERR_CircConstValue">
        <source>The evaluation of the constant value for '{0}' involves a circular definition</source>
        <target state="translated">{0}'에 대한 상수 값 계산에 순환 정의가 포함되어 있습니다.</target>
        <note />
      </trans-unit>
      <trans-unit id="ERR_MemberAlreadyExists">
        <source>Type '{1}' already defines a member called '{0}' with the same parameter types</source>
        <target state="translated">{1}' 형식은 동일한 매개 변수 형식을 가진 '{0}' 멤버를 미리 정의합니다.</target>
        <note />
      </trans-unit>
      <trans-unit id="ERR_StaticNotVirtual">
        <source>A static member '{0}' cannot be marked as override, virtual, or abstract</source>
        <target state="translated">{0}' 정적 멤버는 override, virtual 또는 abstract로 표시할 수 없습니다.</target>
        <note />
      </trans-unit>
      <trans-unit id="ERR_OverrideNotNew">
        <source>A member '{0}' marked as override cannot be marked as new or virtual</source>
        <target state="translated">override로 표시된 '{0}' 멤버는 new 또는 virtual로 표시할 수 없습니다.</target>
        <note />
      </trans-unit>
      <trans-unit id="WRN_NewOrOverrideExpected">
        <source>'{0}' hides inherited member '{1}'. To make the current member override that implementation, add the override keyword. Otherwise add the new keyword.</source>
        <target state="translated">'{0}'은(는) 상속된 '{1}' 멤버를 숨깁니다. 현재 멤버가 해당 구현을 재정의하도록 하려면 override 키워드를 추가하세요. 그렇지 않으면 new 키워드를 추가하세요.</target>
        <note />
      </trans-unit>
      <trans-unit id="WRN_NewOrOverrideExpected_Title">
        <source>Member hides inherited member; missing override keyword</source>
        <target state="translated">멤버가 상속된 멤버를 숨깁니다. override 키워드가 없습니다.</target>
        <note />
      </trans-unit>
      <trans-unit id="ERR_OverrideNotExpected">
        <source>'{0}': no suitable method found to override</source>
        <target state="translated">'{0}': 재정의할 적절한 메서드를 찾을 수 없습니다.</target>
        <note />
      </trans-unit>
      <trans-unit id="ERR_NamespaceUnexpected">
        <source>A namespace cannot directly contain members such as fields or methods</source>
        <target state="translated">네임스페이스는 필드나 메서드와 같은 멤버를 직접 포함할 수 없습니다.</target>
        <note />
      </trans-unit>
      <trans-unit id="ERR_NoSuchMember">
        <source>'{0}' does not contain a definition for '{1}'</source>
        <target state="translated">'{0}'에는 '{1}'에 대한 정의가 포함되어 있지 않습니다.</target>
        <note />
      </trans-unit>
      <trans-unit id="ERR_BadSKknown">
        <source>'{0}' is a {1} but is used like a {2}</source>
        <target state="translated">'{0}'은(는) {1}이지만 {2}처럼 사용됩니다.</target>
        <note />
      </trans-unit>
      <trans-unit id="ERR_BadSKunknown">
        <source>'{0}' is a {1}, which is not valid in the given context</source>
        <target state="translated">'{0}'은(는) 지정한 컨텍스트에서 유효하지 않은 {1}입니다.</target>
        <note />
      </trans-unit>
      <trans-unit id="ERR_ObjectRequired">
        <source>An object reference is required for the non-static field, method, or property '{0}'</source>
        <target state="translated">static이 아닌 필드, 메서드 또는 속성 '{0}'에 개체 참조가 필요합니다.</target>
        <note />
      </trans-unit>
      <trans-unit id="ERR_AmbigCall">
        <source>The call is ambiguous between the following methods or properties: '{0}' and '{1}'</source>
        <target state="translated">{0}' 및 '{1}'의 메서드 또는 속성 간 호출이 모호합니다.</target>
        <note />
      </trans-unit>
      <trans-unit id="ERR_BadAccess">
        <source>'{0}' is inaccessible due to its protection level</source>
        <target state="translated">'보호 수준 때문에 '{0}'에 액세스할 수 없습니다.</target>
        <note />
      </trans-unit>
      <trans-unit id="ERR_MethDelegateMismatch">
        <source>No overload for '{0}' matches delegate '{1}'</source>
        <target state="translated">{1}' 대리자와 일치하는 '{0}'에 대한 오버로드가 없습니다.</target>
        <note />
      </trans-unit>
      <trans-unit id="ERR_RetObjectRequired">
        <source>An object of a type convertible to '{0}' is required</source>
        <target state="translated">{0}'(으)로 변환할 수 있는 형식의 개체가 필요합니다.</target>
        <note />
      </trans-unit>
      <trans-unit id="ERR_RetNoObjectRequired">
        <source>Since '{0}' returns void, a return keyword must not be followed by an object expression</source>
        <target state="translated">{0}'이(가) void를 반환하므로 return 키워드 뒤에 개체 식이 나오면 안 됩니다.</target>
        <note />
      </trans-unit>
      <trans-unit id="ERR_LocalDuplicate">
        <source>A local variable or function named '{0}' is already defined in this scope</source>
        <target state="translated">이름이 '{0}'인 지역 변수 또는 함수가 이미 이 범위 안에 정의되어 있습니다.</target>
        <note />
      </trans-unit>
      <trans-unit id="ERR_AssgLvalueExpected">
        <source>The left-hand side of an assignment must be a variable, property or indexer</source>
        <target state="translated">할당식의 왼쪽은 변수, 속성 또는 인덱서여야 합니다.</target>
        <note />
      </trans-unit>
      <trans-unit id="ERR_StaticConstParam">
        <source>'{0}': a static constructor must be parameterless</source>
        <target state="translated">'{0}': 정적 생성자에는 매개 변수가 없어야 합니다.</target>
        <note />
      </trans-unit>
      <trans-unit id="ERR_NotConstantExpression">
        <source>The expression being assigned to '{0}' must be constant</source>
        <target state="translated">{0}'에 할당할 식은 상수여야 합니다.</target>
        <note />
      </trans-unit>
      <trans-unit id="ERR_NotNullConstRefField">
        <source>'{0}' is of type '{1}'. A const field of a reference type other than string can only be initialized with null.</source>
        <target state="translated">'{0}'의 형식이 '{1}'입니다. 참조 형식이 문자열이 아닌 const 필드는 null로만 초기화할 수 있습니다.</target>
        <note />
      </trans-unit>
      <trans-unit id="ERR_LocalIllegallyOverrides">
        <source>A local or parameter named '{0}' cannot be declared in this scope because that name is used in an enclosing local scope to define a local or parameter</source>
        <target state="translated">이름이 '{0}'인 지역 또는 매개 변수는 이 범위에서 선언될 수 없습니다. 해당 이름이 지역 또는 매개 변수를 정의하기 위해 바깥쪽 지역 범위에서 사용되었습니다.</target>
        <note />
      </trans-unit>
      <trans-unit id="ERR_BadUsingNamespace">
        <source>A 'using namespace' directive can only be applied to namespaces; '{0}' is a type not a namespace. Consider a 'using static' directive instead</source>
        <target state="translated">using namespace' 지시문은 네임스페이스에만 적용할 수 있습니다. '{0}'은(는) 네임스페이스가 아니라 형식입니다. 대신 'using static' 지시문을 사용하세요.</target>
        <note />
      </trans-unit>
      <trans-unit id="ERR_BadUsingType">
        <source>A 'using static' directive can only be applied to types; '{0}' is a namespace not a type. Consider a 'using namespace' directive instead</source>
        <target state="translated">using static' 지시문은 형식에만 적용할 수 있습니다. '{0}'은(는) 형식이 아니라 네임스페이스입니다. 대신 'using namespace' 지시문을 사용하세요.</target>
        <note />
      </trans-unit>
      <trans-unit id="ERR_NoAliasHere">
        <source>A 'using static' directive cannot be used to declare an alias</source>
        <target state="translated">using static' 지시문을 사용하여 별칭을 선언할 수는 없습니다.</target>
        <note />
      </trans-unit>
      <trans-unit id="ERR_NoBreakOrCont">
        <source>No enclosing loop out of which to break or continue</source>
        <target state="translated">break 또는 continue되어 빠져 나갈 루프가 없습니다.</target>
        <note />
      </trans-unit>
      <trans-unit id="ERR_DuplicateLabel">
        <source>The label '{0}' is a duplicate</source>
        <target state="translated">{0}' 레이블이 중복되었습니다.</target>
        <note />
      </trans-unit>
      <trans-unit id="ERR_NoConstructors">
        <source>The type '{0}' has no constructors defined</source>
        <target state="translated">{0}' 형식에 정의된 생성자가 없습니다.</target>
        <note />
      </trans-unit>
      <trans-unit id="ERR_NoNewAbstract">
        <source>Cannot create an instance of the abstract class or interface '{0}'</source>
        <target state="translated">{0}' 추상 클래스 또는 인터페이스의 인스턴스를 만들 수 없습니다.</target>
        <note />
      </trans-unit>
      <trans-unit id="ERR_ConstValueRequired">
        <source>A const field requires a value to be provided</source>
        <target state="translated">const 필드에 값을 입력해야 합니다.</target>
        <note />
      </trans-unit>
      <trans-unit id="ERR_CircularBase">
        <source>Circular base class dependency involving '{0}' and '{1}'</source>
        <target state="translated">{0}' 및 '{1}'과(와) 관련된 순환 기본 클래스 종속성입니다.</target>
        <note />
      </trans-unit>
      <trans-unit id="ERR_BadDelegateConstructor">
        <source>The delegate '{0}' does not have a valid constructor</source>
        <target state="translated">{0}' 대리자에는 유효한 생성자가 없습니다.</target>
        <note />
      </trans-unit>
      <trans-unit id="ERR_MethodNameExpected">
        <source>Method name expected</source>
        <target state="translated">메서드 이름이 필요합니다.</target>
        <note />
      </trans-unit>
      <trans-unit id="ERR_ConstantExpected">
        <source>A constant value is expected</source>
        <target state="translated">상수 값이 필요합니다.</target>
        <note />
      </trans-unit>
      <trans-unit id="ERR_V6SwitchGoverningTypeValueExpected">
        <source>A switch expression or case label must be a bool, char, string, integral, enum, or corresponding nullable type in C# 6 and earlier.</source>
        <target state="translated">C# 6 이전 버전에서 switch 식 또는 case 레이블은 bool, char, string, integral, enum 또는 해당하는 nullable 형식이어야 합니다.</target>
        <note />
      </trans-unit>
      <trans-unit id="ERR_IntegralTypeValueExpected">
        <source>A value of an integral type expected</source>
        <target state="translated">정수 계열 형식 값이 필요합니다.</target>
        <note />
      </trans-unit>
      <trans-unit id="ERR_DuplicateCaseLabel">
        <source>The switch statement contains multiple cases with the label value '{0}'</source>
        <target state="translated">switch 문에 '{0}' 레이블 값을 사용하는 경우가 여러 개 포함되어 있습니다.</target>
        <note />
      </trans-unit>
      <trans-unit id="ERR_InvalidGotoCase">
        <source>A goto case is only valid inside a switch statement</source>
        <target state="translated">goto case는 switch 문 내부에서만 사용할 수 있습니다.</target>
        <note />
      </trans-unit>
      <trans-unit id="ERR_PropertyLacksGet">
        <source>The property or indexer '{0}' cannot be used in this context because it lacks the get accessor</source>
        <target state="translated">{0}' 속성 또는 인덱서는 get 접근자가 없으므로 이 컨텍스트에서 사용할 수 없습니다.</target>
        <note />
      </trans-unit>
      <trans-unit id="ERR_BadExceptionType">
        <source>The type caught or thrown must be derived from System.Exception</source>
        <target state="translated">Catch 또는 Throw된 형식은 System.Exception에서 파생되어야 합니다.</target>
        <note />
      </trans-unit>
      <trans-unit id="ERR_BadEmptyThrow">
        <source>A throw statement with no arguments is not allowed outside of a catch clause</source>
        <target state="translated">인수가 없는 Throw 문은 Catch 절 외부에서 사용할 수 없습니다.</target>
        <note />
      </trans-unit>
      <trans-unit id="ERR_BadFinallyLeave">
        <source>Control cannot leave the body of a finally clause</source>
        <target state="translated">제어가 finally 절의 본문을 벗어날 수 없습니다.</target>
        <note />
      </trans-unit>
      <trans-unit id="ERR_LabelShadow">
        <source>The label '{0}' shadows another label by the same name in a contained scope</source>
        <target state="translated">{0}' 레이블은 포함된 범위에서 같은 이름으로 다른 레이블을 숨깁니다.</target>
        <note />
      </trans-unit>
      <trans-unit id="ERR_LabelNotFound">
        <source>No such label '{0}' within the scope of the goto statement</source>
        <target state="translated">goto 문의 범위 내에 '{0}' 레이블이 없습니다.</target>
        <note />
      </trans-unit>
      <trans-unit id="ERR_UnreachableCatch">
        <source>A previous catch clause already catches all exceptions of this or of a super type ('{0}')</source>
        <target state="translated">이전의 catch 절에서 이 형식이나 상위 형식('{0}')의 예외를 모두 catch합니다.</target>
        <note />
      </trans-unit>
      <trans-unit id="WRN_FilterIsConstantTrue">
        <source>Filter expression is a constant 'true', consider removing the filter</source>
        <target state="translated">필터 식이 상수 'true'입니다. 필터를 제거해 보세요.</target>
        <note />
      </trans-unit>
      <trans-unit id="WRN_FilterIsConstantTrue_Title">
        <source>Filter expression is a constant 'true'</source>
        <target state="translated">필터 식이 상수 'true'입니다.</target>
        <note />
      </trans-unit>
      <trans-unit id="ERR_ReturnExpected">
        <source>'{0}': not all code paths return a value</source>
        <target state="translated">'{0}': 코드 경로 중 일부만 값을 반환합니다.</target>
        <note />
      </trans-unit>
      <trans-unit id="WRN_UnreachableCode">
        <source>Unreachable code detected</source>
        <target state="translated">접근할 수 없는 코드가 있습니다.</target>
        <note />
      </trans-unit>
      <trans-unit id="WRN_UnreachableCode_Title">
        <source>Unreachable code detected</source>
        <target state="translated">접근할 수 없는 코드가 있습니다.</target>
        <note />
      </trans-unit>
      <trans-unit id="ERR_SwitchFallThrough">
        <source>Control cannot fall through from one case label ('{0}') to another</source>
        <target state="translated">한 case 레이블('{0}')에서 다른 case 레이블로 제어를 이동할 수 없습니다.</target>
        <note />
      </trans-unit>
      <trans-unit id="WRN_UnreferencedLabel">
        <source>This label has not been referenced</source>
        <target state="translated">이 레이블은 참조되지 않았습니다.</target>
        <note />
      </trans-unit>
      <trans-unit id="WRN_UnreferencedLabel_Title">
        <source>This label has not been referenced</source>
        <target state="translated">이 레이블은 참조되지 않았습니다.</target>
        <note />
      </trans-unit>
      <trans-unit id="ERR_UseDefViolation">
        <source>Use of unassigned local variable '{0}'</source>
        <target state="translated">할당되지 않은 '{0}' 지역 변수를 사용했습니다.</target>
        <note />
      </trans-unit>
      <trans-unit id="WRN_UnreferencedVar">
        <source>The variable '{0}' is declared but never used</source>
        <target state="translated">{0}' 변수가 선언되었지만 사용되지 않았습니다.</target>
        <note />
      </trans-unit>
      <trans-unit id="WRN_UnreferencedVar_Title">
        <source>Variable is declared but never used</source>
        <target state="translated">변수가 선언되었지만 사용되지 않았습니다.</target>
        <note />
      </trans-unit>
      <trans-unit id="WRN_UnreferencedField">
        <source>The field '{0}' is never used</source>
        <target state="translated">{0}' 필드가 사용되지 않았습니다.</target>
        <note />
      </trans-unit>
      <trans-unit id="WRN_UnreferencedField_Title">
        <source>Field is never used</source>
        <target state="translated">필드가 사용되지 않습니다.</target>
        <note />
      </trans-unit>
      <trans-unit id="ERR_UseDefViolationField">
        <source>Use of possibly unassigned field '{0}'</source>
        <target state="translated">할당되지 않은 '{0}' 필드를 사용하고 있는 것 같습니다.</target>
        <note />
      </trans-unit>
      <trans-unit id="ERR_UseDefViolationProperty">
        <source>Use of possibly unassigned auto-implemented property '{0}'</source>
        <target state="translated">할당되지 않은 자동 구현 속성 '{0}'을(를) 사용하고 있는 것 같습니다.</target>
        <note />
      </trans-unit>
      <trans-unit id="ERR_UnassignedThis">
        <source>Field '{0}' must be fully assigned before control is returned to the caller</source>
        <target state="translated">제어를 호출자에게 반환하려면 '{0}' 필드가 완전히 할당되어야 합니다.</target>
        <note />
      </trans-unit>
      <trans-unit id="ERR_AmbigQM">
        <source>Type of conditional expression cannot be determined because '{0}' and '{1}' implicitly convert to one another</source>
        <target state="translated">{0}'과(와) '{1}'은(는) 서로 암시적으로 변환되므로 조건식의 형식을 확인할 수 없습니다.</target>
        <note />
      </trans-unit>
      <trans-unit id="ERR_InvalidQM">
        <source>Type of conditional expression cannot be determined because there is no implicit conversion between '{0}' and '{1}'</source>
        <target state="translated">{0}'과(와) '{1}' 사이에 암시적 변환이 없으므로 조건식의 형식을 확인할 수 없습니다.</target>
        <note />
      </trans-unit>
      <trans-unit id="ERR_NoBaseClass">
        <source>A base class is required for a 'base' reference</source>
        <target state="translated">base' 참조에는 기본 클래스가 필요합니다.</target>
        <note />
      </trans-unit>
      <trans-unit id="ERR_BaseIllegal">
        <source>Use of keyword 'base' is not valid in this context</source>
        <target state="translated">이 컨텍스트에서는 'base' 키워드를 사용할 수 없습니다.</target>
        <note />
      </trans-unit>
      <trans-unit id="ERR_ObjectProhibited">
        <source>Member '{0}' cannot be accessed with an instance reference; qualify it with a type name instead</source>
        <target state="translated">{0}' 멤버는 인스턴스 참조를 사용하여 액세스할 수 없습니다. 대신 형식 이름을 사용하여 한정하세요.</target>
        <note />
      </trans-unit>
      <trans-unit id="ERR_ParamUnassigned">
        <source>The out parameter '{0}' must be assigned to before control leaves the current method</source>
        <target state="translated">제어가 현재 메서드를 벗어나기 전에 '{0}' out 매개 변수를 할당해야 합니다.</target>
        <note />
      </trans-unit>
      <trans-unit id="ERR_InvalidArray">
        <source>Invalid rank specifier: expected ',' or ']'</source>
        <target state="translated">잘못된 차수 지정자입니다. ',' 또는 ']'가 필요합니다.</target>
        <note />
      </trans-unit>
      <trans-unit id="ERR_ExternHasBody">
        <source>'{0}' cannot be extern and declare a body</source>
        <target state="translated">'{0}'은(는) extern일 수 없으며 본문을 선언합니다.</target>
        <note />
      </trans-unit>
      <trans-unit id="ERR_ExternHasConstructorInitializer">
        <source>'{0}' cannot be extern and have a constructor initializer</source>
        <target state="translated">'{0}'은(는) extern일 수 없으며 생성자 이니셜라이저가 있으면 안 됩니다.</target>
        <note />
      </trans-unit>
      <trans-unit id="ERR_AbstractAndExtern">
        <source>'{0}' cannot be both extern and abstract</source>
        <target state="translated">'{0}'은(는) extern 및 abstract일 수 없습니다.</target>
        <note />
      </trans-unit>
      <trans-unit id="ERR_BadAttributeParamType">
        <source>Attribute constructor parameter '{0}' has type '{1}', which is not a valid attribute parameter type</source>
        <target state="translated">특성 생성자 매개 변수 '{0}'이(가) 유효한 특성 매개 변수 형식이 아닌 '{1}' 형식을 사용하고 있습니다.</target>
        <note />
      </trans-unit>
      <trans-unit id="ERR_BadAttributeArgument">
        <source>An attribute argument must be a constant expression, typeof expression or array creation expression of an attribute parameter type</source>
        <target state="translated">특성 인수는 특성 매개 변수 형식의 배열 생성 식, 상수 식 또는 typeof 식이어야 합니다.</target>
        <note />
      </trans-unit>
      <trans-unit id="ERR_BadAttributeParamDefaultArgument">
        <source>Attribute constructor parameter '{0}' is optional, but no default parameter value was specified.</source>
        <target state="translated">특성 생성자 매개 변수 '{0}'은(는) 선택 사항이지만 기본 매개 변수 값이 지정되지 않았습니다.</target>
        <note />
      </trans-unit>
      <trans-unit id="WRN_IsAlwaysTrue">
        <source>The given expression is always of the provided ('{0}') type</source>
        <target state="translated">지정된 식은 항상 제공된 ('{0}') 형식입니다.</target>
        <note />
      </trans-unit>
      <trans-unit id="WRN_IsAlwaysTrue_Title">
        <source>'is' expression's given expression is always of the provided type</source>
        <target state="translated">'is' 식의 지정된 식이 항상 제공된 형식입니다.</target>
        <note />
      </trans-unit>
      <trans-unit id="WRN_IsAlwaysFalse">
        <source>The given expression is never of the provided ('{0}') type</source>
        <target state="translated">지정된 식은 제공된 ('{0}') 형식이 아닙니다.</target>
        <note />
      </trans-unit>
      <trans-unit id="WRN_IsAlwaysFalse_Title">
        <source>'is' expression's given expression is never of the provided type</source>
        <target state="translated">'is' 식의 지정된 식이 제공된 형식이 아닙니다.</target>
        <note />
      </trans-unit>
      <trans-unit id="ERR_LockNeedsReference">
        <source>'{0}' is not a reference type as required by the lock statement</source>
        <target state="translated">'{0}'은(는) lock 문에 필요한 참조 형식이 아닙니다.</target>
        <note />
      </trans-unit>
      <trans-unit id="ERR_NullNotValid">
        <source>Use of null is not valid in this context</source>
        <target state="translated">이 컨텍스트에서는 null을 사용할 수 없습니다.</target>
        <note />
      </trans-unit>
      <trans-unit id="ERR_DefaultLiteralNotValid">
        <source>Use of default literal is not valid in this context</source>
        <target state="translated">이 컨텍스트에서는 기본 리터럴을 사용할 수 없습니다.</target>
        <note />
      </trans-unit>
      <trans-unit id="ERR_UseDefViolationThis">
        <source>The 'this' object cannot be used before all of its fields are assigned to</source>
        <target state="translated">모든 필드에 값을 할당하기 전에는 'this' 개체를 사용할 수 없습니다.</target>
        <note />
      </trans-unit>
      <trans-unit id="ERR_ArgsInvalid">
        <source>The __arglist construct is valid only within a variable argument method</source>
        <target state="translated">__arglist 구문은 가변 인수 메서드 내에서만 사용할 수 있습니다.</target>
        <note />
      </trans-unit>
      <trans-unit id="ERR_PtrExpected">
        <source>The * or -&gt; operator must be applied to a pointer</source>
        <target state="translated">* 또는 -&gt; 연산자는 포인터에 적용되어야 합니다.</target>
        <note />
      </trans-unit>
      <trans-unit id="ERR_PtrIndexSingle">
        <source>A pointer must be indexed by only one value</source>
        <target state="translated">포인터는 한 값에 의해서만 인덱싱되어야 합니다.</target>
        <note />
      </trans-unit>
      <trans-unit id="WRN_ByRefNonAgileField">
        <source>Using '{0}' as a ref or out value or taking its address may cause a runtime exception because it is a field of a marshal-by-reference class</source>
        <target state="translated">{0}'은(는) 참조로 마샬링하는 클래스의 필드이므로 ref 또는 out 값으로 사용하거나 해당 주소를 가져오면 런타임 예외가 발생할 수 있습니다.</target>
        <note />
      </trans-unit>
      <trans-unit id="WRN_ByRefNonAgileField_Title">
        <source>Using a field of a marshal-by-reference class as a ref or out value or taking its address may cause a runtime exception</source>
        <target state="translated">참조로 마샬링하는 클래스의 필드를 ref 또는 out 값으로 사용하거나 해당 주소를 가져오면 런타임 예외가 발생할 수 있습니다.</target>
        <note />
      </trans-unit>
      <trans-unit id="ERR_AssgReadonlyStatic">
        <source>A static readonly field cannot be assigned to (except in a static constructor or a variable initializer)</source>
        <target state="translated">정적 읽기 전용 필드에는 할당할 수 없습니다. 단 정적 생성자 또는 변수 이니셜라이저에서는 예외입니다.</target>
        <note />
      </trans-unit>
      <trans-unit id="ERR_RefReadonlyStatic">
        <source>A static readonly field cannot be used as a ref or out value (except in a static constructor)</source>
        <target state="translated">정적 읽기 전용 필드는 ref 또는 out 값으로 사용할 수 없습니다. 단 정적 생성자에서는 예외입니다.</target>
        <note />
      </trans-unit>
      <trans-unit id="ERR_AssgReadonlyProp">
        <source>Property or indexer '{0}' cannot be assigned to -- it is read only</source>
        <target state="translated">{0}' 속성 또는 인덱서는 읽기 전용이므로 할당할 수 없습니다.</target>
        <note />
      </trans-unit>
      <trans-unit id="ERR_IllegalStatement">
        <source>Only assignment, call, increment, decrement, and new object expressions can be used as a statement</source>
        <target state="translated">할당, 호출, 증가, 감소 및 새 개체 식만 문으로 사용할 수 있습니다.</target>
        <note />
      </trans-unit>
      <trans-unit id="ERR_BadGetEnumerator">
        <source>foreach requires that the return type '{0}' of '{1}' must have a suitable public MoveNext method and public Current property</source>
        <target state="translated">foreach의 반환 형식 '{1}'('{0}')에는 적절한 공용 MoveNext 메서드 및 공용 Current 속성이 있어야 합니다.</target>
        <note />
      </trans-unit>
      <trans-unit id="ERR_TooManyLocals">
        <source>Only 65534 locals, including those generated by the compiler, are allowed</source>
        <target state="translated">지역 변수는 컴파일러가 생성한 것을 포함하여 65534개까지만 사용할 수 있습니다.</target>
        <note />
      </trans-unit>
      <trans-unit id="ERR_AbstractBaseCall">
        <source>Cannot call an abstract base member: '{0}'</source>
        <target state="translated">추상 기본 멤버를 호출할 수 없습니다. '{0}'</target>
        <note />
      </trans-unit>
      <trans-unit id="ERR_RefProperty">
        <source>A property or indexer may not be passed as an out or ref parameter</source>
        <target state="translated">속성 또는 인덱서는 out 또는 ref 매개 변수로 전달할 수 없습니다.</target>
        <note />
      </trans-unit>
      <trans-unit id="ERR_ManagedAddr">
        <source>Cannot take the address of, get the size of, or declare a pointer to a managed type ('{0}')</source>
        <target state="translated">관리되는 형식('{0}')의 주소 또는 크기를 가져오거나 해당 형식에 대한 포인터를 선언할 수 없습니다.</target>
        <note />
      </trans-unit>
      <trans-unit id="ERR_BadFixedInitType">
        <source>The type of a local declared in a fixed statement must be a pointer type</source>
        <target state="translated">fixed 문에 선언된 지역 변수의 형식은 포인터 형식이어야 합니다.</target>
        <note />
      </trans-unit>
      <trans-unit id="ERR_FixedMustInit">
        <source>You must provide an initializer in a fixed or using statement declaration</source>
        <target state="translated">fixed 또는 using 문 선언에 이니셜라이저를 입력해야 합니다.</target>
        <note />
      </trans-unit>
      <trans-unit id="ERR_InvalidAddrOp">
        <source>Cannot take the address of the given expression</source>
        <target state="translated">지정된 식의 주소를 가져올 수 없습니다.</target>
        <note />
      </trans-unit>
      <trans-unit id="ERR_FixedNeeded">
        <source>You can only take the address of an unfixed expression inside of a fixed statement initializer</source>
        <target state="translated">고정되지 않은 식의 주소는 fixed 문의 이니셜라이저를 통해서만 가져올 수 있습니다.</target>
        <note />
      </trans-unit>
      <trans-unit id="ERR_FixedNotNeeded">
        <source>You cannot use the fixed statement to take the address of an already fixed expression</source>
        <target state="translated">이미 고정된 식의 주소를 가져오는 데 fixed 문을 사용할 수 없습니다.</target>
        <note />
      </trans-unit>
      <trans-unit id="ERR_UnsafeNeeded">
        <source>Pointers and fixed size buffers may only be used in an unsafe context</source>
        <target state="translated">포인터와 고정 크기 버퍼는 안전하지 않은 컨텍스트에서만 사용할 수 있습니다.</target>
        <note />
      </trans-unit>
      <trans-unit id="ERR_OpTFRetType">
        <source>The return type of operator True or False must be bool</source>
        <target state="translated">True 또는 False 연산자의 반환 형식은 bool이어야 합니다.</target>
        <note />
      </trans-unit>
      <trans-unit id="ERR_OperatorNeedsMatch">
        <source>The operator '{0}' requires a matching operator '{1}' to also be defined</source>
        <target state="translated">{0}' 연산자를 사용하려면 짝이 되는 '{1}' 연산자도 정의해야 합니다.</target>
        <note />
      </trans-unit>
      <trans-unit id="ERR_BadBoolOp">
        <source>In order to be applicable as a short circuit operator a user-defined logical operator ('{0}') must have the same return type and parameter types</source>
        <target state="translated">사용자 정의 논리 연산자('{0}')를 단락(short circuit) 연산자로 사용하려면 동일한 반환 형식과 매개 변수 형식을 사용해야 합니다.</target>
        <note />
      </trans-unit>
      <trans-unit id="ERR_MustHaveOpTF">
        <source>In order for '{0}' to be applicable as a short circuit operator, its declaring type '{1}' must define operator true and operator false</source>
        <target state="translated">{0}'을(를) 단락(short circuit) 연산자로 사용하려면 선언 형식 '{1}'이(가) true 및 false 연산자를 정의해야 합니다.</target>
        <note />
      </trans-unit>
      <trans-unit id="WRN_UnreferencedVarAssg">
        <source>The variable '{0}' is assigned but its value is never used</source>
        <target state="translated">{0}' 할당되었지만 사용되지 않았습니다.</target>
        <note />
      </trans-unit>
      <trans-unit id="WRN_UnreferencedVarAssg_Title">
        <source>Variable is assigned but its value is never used</source>
        <target state="translated">변수가 할당되었지만 해당 값이 사용되지 않았습니다.</target>
        <note />
      </trans-unit>
      <trans-unit id="ERR_CheckedOverflow">
        <source>The operation overflows at compile time in checked mode</source>
        <target state="translated">checked 모드에서 컴파일하면 작업이 오버플로됩니다.</target>
        <note />
      </trans-unit>
      <trans-unit id="ERR_ConstOutOfRangeChecked">
        <source>Constant value '{0}' cannot be converted to a '{1}' (use 'unchecked' syntax to override)</source>
        <target state="translated">{0}' 상수 값을 '{1}'(으)로 변환할 수 없습니다. 재정의하려면 'unchecked' 구문을 사용하세요.</target>
        <note />
      </trans-unit>
      <trans-unit id="ERR_BadVarargs">
        <source>A method with vararg cannot be generic, be in a generic type, or have a params parameter</source>
        <target state="translated">vararg가 있는 메서드는 제네릭이거나 제네릭 형식일 수 없으며 params 매개 변수를 포함할 수 없습니다.</target>
        <note />
      </trans-unit>
      <trans-unit id="ERR_ParamsMustBeArray">
        <source>The params parameter must be a single dimensional array</source>
        <target state="translated">매개 변수 배열은 1차원 배열이어야 합니다.</target>
        <note />
      </trans-unit>
      <trans-unit id="ERR_IllegalArglist">
        <source>An __arglist expression may only appear inside of a call or new expression</source>
        <target state="translated">__arglist 식은 call 또는 new 식 내부에만 있어야 합니다.</target>
        <note />
      </trans-unit>
      <trans-unit id="ERR_IllegalUnsafe">
        <source>Unsafe code may only appear if compiling with /unsafe</source>
        <target state="translated">안전하지 않은 코드는 /unsafe를 사용하여 컴파일하는 경우에만 나타날 수 있습니다.</target>
        <note />
      </trans-unit>
      <trans-unit id="ERR_AmbigMember">
        <source>Ambiguity between '{0}' and '{1}'</source>
        <target state="translated">{0}'과(와) '{1}' 사이에 모호성이 있습니다.</target>
        <note />
      </trans-unit>
      <trans-unit id="ERR_BadForeachDecl">
        <source>Type and identifier are both required in a foreach statement</source>
        <target state="translated">foreach 문에는 형식과 식별자가 모두 필요합니다.</target>
        <note />
      </trans-unit>
      <trans-unit id="ERR_ParamsLast">
        <source>A params parameter must be the last parameter in a formal parameter list</source>
        <target state="translated">params 매개 변수는 정식 매개 변수 목록에서 마지막에 있어야 합니다.</target>
        <note />
      </trans-unit>
      <trans-unit id="ERR_SizeofUnsafe">
        <source>'{0}' does not have a predefined size, therefore sizeof can only be used in an unsafe context (consider using System.Runtime.InteropServices.Marshal.SizeOf)</source>
        <target state="translated">'{0}'에 미리 정의된 크기가 없으므로 sizeof는 안전하지 않은 컨텍스트에서만 사용할 수 있습니다. System.Runtime.InteropServices.Marshal.SizeOf를 사용하세요.</target>
        <note />
      </trans-unit>
      <trans-unit id="ERR_DottedTypeNameNotFoundInNS">
        <source>The type or namespace name '{0}' does not exist in the namespace '{1}' (are you missing an assembly reference?)</source>
        <target state="translated">{1}' 네임스페이스에 '{0}' 형식 또는 네임스페이스 이름이 없습니다. 어셈블리 참조가 있는지 확인하세요.</target>
        <note />
      </trans-unit>
      <trans-unit id="ERR_FieldInitRefNonstatic">
        <source>A field initializer cannot reference the non-static field, method, or property '{0}'</source>
        <target state="translated">필드 이니셜라이저는 static이 아닌 필드, 메서드 또는 '{0}' 속성을 참조할 수 없습니다.</target>
        <note />
      </trans-unit>
      <trans-unit id="ERR_SealedNonOverride">
        <source>'{0}' cannot be sealed because it is not an override</source>
        <target state="translated">'{0}'은(는) override가 아니므로 sealed가 될 수 없습니다.</target>
        <note />
      </trans-unit>
      <trans-unit id="ERR_CantOverrideSealed">
        <source>'{0}': cannot override inherited member '{1}' because it is sealed</source>
        <target state="translated">'{0}': 상속된 '{1}' 멤버는 봉인되어 있으므로 재정의할 수 없습니다.</target>
        <note />
      </trans-unit>
      <trans-unit id="ERR_VoidError">
        <source>The operation in question is undefined on void pointers</source>
        <target state="translated">요청한 작업이 void 포인터에 정의되어 있지 않습니다.</target>
        <note />
      </trans-unit>
      <trans-unit id="ERR_ConditionalOnOverride">
        <source>The Conditional attribute is not valid on '{0}' because it is an override method</source>
        <target state="translated">{0}'은(는) 재정의 메서드이기 때문에 Conditional 특성이 유효하지 않습니다.</target>
        <note />
      </trans-unit>
      <trans-unit id="ERR_PointerInAsOrIs">
        <source>Neither 'is' nor 'as' is valid on pointer types</source>
        <target state="translated">포인터 형식에는 'is' 또는 'as'를 사용할 수 없습니다.</target>
        <note />
      </trans-unit>
      <trans-unit id="ERR_CallingFinalizeDeprecated">
        <source>Destructors and object.Finalize cannot be called directly. Consider calling IDisposable.Dispose if available.</source>
        <target state="translated">소멸자 및 object.Finalize는 직접 호출할 수 없습니다. 가능한 경우 IDisposable.Dispose를 호출하세요.</target>
        <note />
      </trans-unit>
      <trans-unit id="ERR_SingleTypeNameNotFound">
        <source>The type or namespace name '{0}' could not be found (are you missing a using directive or an assembly reference?)</source>
        <target state="translated">{0}' 형식 또는 네임스페이스 이름을 찾을 수 없습니다. using 지시문 또는 어셈블리 참조가 있는지 확인하세요.</target>
        <note />
      </trans-unit>
      <trans-unit id="ERR_NegativeStackAllocSize">
        <source>Cannot use a negative size with stackalloc</source>
        <target state="translated">stackalloc에는 음수 크기를 사용할 수 없습니다.</target>
        <note />
      </trans-unit>
      <trans-unit id="ERR_NegativeArraySize">
        <source>Cannot create an array with a negative size</source>
        <target state="translated">음수 크기의 배열은 만들 수 없습니다.</target>
        <note />
      </trans-unit>
      <trans-unit id="ERR_OverrideFinalizeDeprecated">
        <source>Do not override object.Finalize. Instead, provide a destructor.</source>
        <target state="translated">object.Finalize를 재정의하는 대신 소멸자를 제공하세요.</target>
        <note />
      </trans-unit>
      <trans-unit id="ERR_CallingBaseFinalizeDeprecated">
        <source>Do not directly call your base class Finalize method. It is called automatically from your destructor.</source>
        <target state="translated">기본 클래스 Finalize 메서드를 직접 호출하지 마세요. 이 메서드는 소멸자에서 자동으로 호출됩니다.</target>
        <note />
      </trans-unit>
      <trans-unit id="WRN_NegativeArrayIndex">
        <source>Indexing an array with a negative index (array indices always start at zero)</source>
        <target state="translated">음수 인덱스를 사용하여 배열을 인덱싱했습니다. 배열 인덱스는 항상 0부터 시작합니다.</target>
        <note />
      </trans-unit>
      <trans-unit id="WRN_NegativeArrayIndex_Title">
        <source>Indexing an array with a negative index</source>
        <target state="translated">음수 인덱스를 사용하여 배열을 인덱싱했습니다.</target>
        <note />
      </trans-unit>
      <trans-unit id="WRN_BadRefCompareLeft">
        <source>Possible unintended reference comparison; to get a value comparison, cast the left hand side to type '{0}'</source>
        <target state="translated">의도하지 않은 참조 비교가 있을 수 있습니다. 값 비교를 가져오려면 왼쪽을 '{0}' 형식으로 캐스팅하세요.</target>
        <note />
      </trans-unit>
      <trans-unit id="WRN_BadRefCompareLeft_Title">
        <source>Possible unintended reference comparison; left hand side needs cast</source>
        <target state="translated">의도하지 않은 참조 비교가 있을 수 있습니다. 왼쪽을 캐스팅해야 합니다.</target>
        <note />
      </trans-unit>
      <trans-unit id="WRN_BadRefCompareRight">
        <source>Possible unintended reference comparison; to get a value comparison, cast the right hand side to type '{0}'</source>
        <target state="translated">의도하지 않은 참조 비교가 있을 수 있습니다. 값 비교를 가져오려면 오른쪽을 '{0}' 형식으로 캐스팅하세요.</target>
        <note />
      </trans-unit>
      <trans-unit id="WRN_BadRefCompareRight_Title">
        <source>Possible unintended reference comparison; right hand side needs cast</source>
        <target state="translated">의도하지 않은 참조 비교가 있을 수 있습니다. 오른쪽을 캐스팅해야 합니다.</target>
        <note />
      </trans-unit>
      <trans-unit id="ERR_BadCastInFixed">
        <source>The right hand side of a fixed statement assignment may not be a cast expression</source>
        <target state="translated">fixed 문의 오른쪽에는 캐스트 식을 할당할 수 없습니다.</target>
        <note />
      </trans-unit>
      <trans-unit id="ERR_StackallocInCatchFinally">
        <source>stackalloc may not be used in a catch or finally block</source>
        <target state="translated">stackalloc는 catch 또는 finally 블록에 사용할 수 없습니다.</target>
        <note />
      </trans-unit>
      <trans-unit id="ERR_VarargsLast">
        <source>An __arglist parameter must be the last parameter in a formal parameter list</source>
        <target state="translated">__arglist 매개 변수는 정식 매개 변수 목록의 마지막에 있어야 합니다.</target>
        <note />
      </trans-unit>
      <trans-unit id="ERR_MissingPartial">
        <source>Missing partial modifier on declaration of type '{0}'; another partial declaration of this type exists</source>
        <target state="translated">{0}' 형식의 선언에 partial 한정자가 없습니다. 형식이 같은 다른 partial 선언이 이미 있습니다.</target>
        <note />
      </trans-unit>
      <trans-unit id="ERR_PartialTypeKindConflict">
        <source>Partial declarations of '{0}' must be all classes, all structs, or all interfaces</source>
        <target state="translated">{0}'의 partial 선언은 모두 클래스, 구조체 또는 인터페이스여야 합니다.</target>
        <note />
      </trans-unit>
      <trans-unit id="ERR_PartialModifierConflict">
        <source>Partial declarations of '{0}' have conflicting accessibility modifiers</source>
        <target state="translated">{0}'의 partial 선언에 충돌하는 액세스 가능성 한정자가 포함되어 있습니다.</target>
        <note />
      </trans-unit>
      <trans-unit id="ERR_PartialMultipleBases">
        <source>Partial declarations of '{0}' must not specify different base classes</source>
        <target state="translated">{0}'의 partial 선언에는 서로 다른 기본 클래스를 지정할 수 없습니다.</target>
        <note />
      </trans-unit>
      <trans-unit id="ERR_PartialWrongTypeParams">
        <source>Partial declarations of '{0}' must have the same type parameter names in the same order</source>
        <target state="translated">{0}'의 partial 선언은 형식 매개 변수 이름과 그 순서가 같아야 합니다.</target>
        <note />
      </trans-unit>
      <trans-unit id="ERR_PartialWrongConstraints">
        <source>Partial declarations of '{0}' have inconsistent constraints for type parameter '{1}'</source>
        <target state="translated">{0}'의 partial 선언에는 '{1}' 형식 매개 변수의 제약 조건에 일관성이 없습니다.</target>
        <note />
      </trans-unit>
      <trans-unit id="ERR_NoImplicitConvCast">
        <source>Cannot implicitly convert type '{0}' to '{1}'. An explicit conversion exists (are you missing a cast?)</source>
        <target state="translated">암시적으로 '{0}' 형식을 '{1}' 형식으로 변환할 수 없습니다. 명시적 변환이 있습니다. 캐스트가 있는지 확인하세요.</target>
        <note />
      </trans-unit>
      <trans-unit id="ERR_PartialMisplaced">
        <source>The 'partial' modifier can only appear immediately before 'class', 'struct', 'interface', or 'void'</source>
        <target state="translated">partial' 한정자는 'class', 'struct', 'interface' 또는 'void' 바로 앞에만 올 수 있습니다.</target>
        <note />
      </trans-unit>
      <trans-unit id="ERR_ImportedCircularBase">
        <source>Imported type '{0}' is invalid. It contains a circular base class dependency.</source>
        <target state="translated">가져온 '{0}' 형식이 잘못되었습니다. 이 형식에는 기본 클래스 순환 종속성이 포함되어 있습니다.</target>
        <note />
      </trans-unit>
      <trans-unit id="ERR_UseDefViolationOut">
        <source>Use of unassigned out parameter '{0}'</source>
        <target state="translated">할당되지 않은 '{0}' out 매개 변수를 사용합니다.</target>
        <note />
      </trans-unit>
      <trans-unit id="ERR_ArraySizeInDeclaration">
        <source>Array size cannot be specified in a variable declaration (try initializing with a 'new' expression)</source>
        <target state="translated">변수 선언에는 배열 크기를 지정할 수 없습니다. 'new' 식을 사용하여 초기화해 보세요.</target>
        <note />
      </trans-unit>
      <trans-unit id="ERR_InaccessibleGetter">
        <source>The property or indexer '{0}' cannot be used in this context because the get accessor is inaccessible</source>
        <target state="translated">get 접근자에 액세스할 수 없으므로 '{0}' 속성 또는 인덱서는 이 컨텍스트에서 사용할 수 없습니다.</target>
        <note />
      </trans-unit>
      <trans-unit id="ERR_InaccessibleSetter">
        <source>The property or indexer '{0}' cannot be used in this context because the set accessor is inaccessible</source>
        <target state="translated">set 접근자에 액세스할 수 없으므로 '{0}' 속성 또는 인덱서는 이 컨텍스트에서 사용할 수 없습니다.</target>
        <note />
      </trans-unit>
      <trans-unit id="ERR_InvalidPropertyAccessMod">
        <source>The accessibility modifier of the '{0}' accessor must be more restrictive than the property or indexer '{1}'</source>
        <target state="translated">{0}' 접근자의 액세스 가능성 한정자는 '{1}' 속성 또는 인덱서보다 제한적이어야 합니다.</target>
        <note />
      </trans-unit>
      <trans-unit id="ERR_DuplicatePropertyAccessMods">
        <source>Cannot specify accessibility modifiers for both accessors of the property or indexer '{0}'</source>
        <target state="translated">{0}' 속성 또는 인덱서의 두 접근자에 대해 액세스 가능성 한정자를 지정할 수 없습니다.</target>
        <note />
      </trans-unit>
      <trans-unit id="ERR_PropertyAccessModInInterface">
        <source>'{0}': accessibility modifiers may not be used on accessors in an interface</source>
        <target state="translated">'{0}': 액세스 가능성 한정자는 인터페이스의 접근자에 사용할 수 없습니다.</target>
        <note />
      </trans-unit>
      <trans-unit id="ERR_AccessModMissingAccessor">
        <source>'{0}': accessibility modifiers on accessors may only be used if the property or indexer has both a get and a set accessor</source>
        <target state="translated">'{0}': 접근자의 액세스 가능성 한정자는 속성 또는 인덱서에 get 접근자와 set 접근자가 모두 있는 경우에만 사용할 수 있습니다.</target>
        <note />
      </trans-unit>
      <trans-unit id="ERR_UnimplementedInterfaceAccessor">
        <source>'{0}' does not implement interface member '{1}'. '{2}' is not public.</source>
        <target state="translated">'{0}'은(는) '{1}' 인터페이스 멤버를 구현하지 않습니다. '{2}'이(가) public이 아닙니다.</target>
        <note />
      </trans-unit>
      <trans-unit id="WRN_PatternIsAmbiguous">
        <source>'{0}' does not implement the '{1}' pattern. '{2}' is ambiguous with '{3}'.</source>
        <target state="translated">'{0}'이(가) '{1}' 패턴을 구현하지 않습니다. '{2}'이(가) '{3}'에서 모호합니다.</target>
        <note />
      </trans-unit>
      <trans-unit id="WRN_PatternIsAmbiguous_Title">
        <source>Type does not implement the collection pattern; members are ambiguous</source>
        <target state="translated">형식은 컬렉션 패턴을 구현하지 않습니다. 멤버가 모호합니다.</target>
        <note />
      </trans-unit>
      <trans-unit id="WRN_PatternStaticOrInaccessible">
        <source>'{0}' does not implement the '{1}' pattern. '{2}' is either static or not public.</source>
        <target state="translated">'{0}'이(가) '{1}' 패턴을 구현하지 않습니다. '{2}'이(가) public이 아니거나 static입니다.</target>
        <note />
      </trans-unit>
      <trans-unit id="WRN_PatternStaticOrInaccessible_Title">
        <source>Type does not implement the collection pattern; member is either static or not public</source>
        <target state="translated">형식은 컬렉션 패턴을 구현하지 않습니다. 멤버가 public이 아니거나 static입니다.</target>
        <note />
      </trans-unit>
      <trans-unit id="WRN_PatternBadSignature">
        <source>'{0}' does not implement the '{1}' pattern. '{2}' has the wrong signature.</source>
        <target state="translated">'{0}'이(가) '{1}' 패턴을 구현하지 않습니다. '{2}'에 잘못된 시그니처가 있습니다.</target>
        <note />
      </trans-unit>
      <trans-unit id="WRN_PatternBadSignature_Title">
        <source>Type does not implement the collection pattern; member has the wrong signature</source>
        <target state="translated">형식은 컬렉션 패턴을 구현하지 않습니다. 멤버의 서명이 잘못되었습니다.</target>
        <note />
      </trans-unit>
      <trans-unit id="ERR_FriendRefNotEqualToThis">
        <source>Friend access was granted by '{0}', but the public key of the output assembly does not match that specified by the attribute in the granting assembly.</source>
        <target state="translated">{0}'에서 friend 액세스 권한을 부여했지만, 출력 어셈블리의 공용 키가 부여한 어셈블리의 특성에서 지정된 키와 일치하지 않습니다.</target>
        <note />
      </trans-unit>
      <trans-unit id="ERR_FriendRefSigningMismatch">
        <source>Friend access was granted by '{0}', but the strong name signing state of the output assembly does not match that of the granting assembly.</source>
        <target state="translated">{0}'에서 friend 액세스 권한을 부여했지만, 출력 어셈블리의 강력한 이름 서명 상태가 부여한 어셈블리의 상태와 일치하지 않습니다.</target>
        <note />
      </trans-unit>
      <trans-unit id="WRN_SequentialOnPartialClass">
        <source>There is no defined ordering between fields in multiple declarations of partial struct '{0}'. To specify an ordering, all instance fields must be in the same declaration.</source>
        <target state="translated">partial 구조체 '{0}'의 여러 선언에서 필드 간 순서가 정의되어 있지 않습니다. 순서를 지정하려면 모든 인스턴스 필드가 같은 선언에 있어야 합니다.</target>
        <note />
      </trans-unit>
      <trans-unit id="WRN_SequentialOnPartialClass_Title">
        <source>There is no defined ordering between fields in multiple declarations of partial struct</source>
        <target state="translated">partial 구조체의 여러 선언에서 필드 간 순서가 정의되어 있지 않습니다.</target>
        <note />
      </trans-unit>
      <trans-unit id="ERR_BadConstType">
        <source>The type '{0}' cannot be declared const</source>
        <target state="translated">{0}' 형식은 const로 선언할 수 없습니다.</target>
        <note />
      </trans-unit>
      <trans-unit id="ERR_NoNewTyvar">
        <source>Cannot create an instance of the variable type '{0}' because it does not have the new() constraint</source>
        <target state="translated">{0}' 변수 형식에 new() 제약 조건이 없으므로 이 변수 형식의 인스턴스를 만들 수 없습니다.</target>
        <note />
      </trans-unit>
      <trans-unit id="ERR_BadArity">
        <source>Using the generic {1} '{0}' requires {2} type arguments</source>
        <target state="translated">제네릭 {1} '{0}'을(를) 사용하려면 {2} 형식 인수가 필요합니다.</target>
        <note />
      </trans-unit>
      <trans-unit id="ERR_BadTypeArgument">
        <source>The type '{0}' may not be used as a type argument</source>
        <target state="translated">{0}' 형식은 형식 인수로 사용할 수 없습니다.</target>
        <note />
      </trans-unit>
      <trans-unit id="ERR_TypeArgsNotAllowed">
        <source>The {1} '{0}' cannot be used with type arguments</source>
        <target state="translated">{1} '{0}'은(는) 형식 인수와 함께 사용할 수 없습니다.</target>
        <note />
      </trans-unit>
      <trans-unit id="ERR_HasNoTypeVars">
        <source>The non-generic {1} '{0}' cannot be used with type arguments</source>
        <target state="translated">제네릭이 아닌 {1} '{0}'은(는) 형식 인수와 함께 사용할 수 없습니다.</target>
        <note />
      </trans-unit>
      <trans-unit id="ERR_NewConstraintNotSatisfied">
        <source>'{2}' must be a non-abstract type with a public parameterless constructor in order to use it as parameter '{1}' in the generic type or method '{0}'</source>
        <target state="translated">'제네릭 형식 또는 메서드 '{0}'에서 '{1}' 매개 변수로 사용하려면 '{2}'이(가) 매개 변수가 없는 public 생성자를 사용하는 비추상 형식이어야 합니다.</target>
        <note />
      </trans-unit>
      <trans-unit id="ERR_GenericConstraintNotSatisfiedRefType">
        <source>The type '{3}' cannot be used as type parameter '{2}' in the generic type or method '{0}'. There is no implicit reference conversion from '{3}' to '{1}'.</source>
        <target state="translated">{3}' 형식은 제네릭 형식 또는 '{0}' 메서드에서 '{2}' 형식 매개 변수로 사용할 수 없습니다. '{3}'에서 '{1}'(으)로의 암시적 참조 변환이 없습니다.</target>
        <note />
      </trans-unit>
      <trans-unit id="ERR_GenericConstraintNotSatisfiedNullableEnum">
        <source>The type '{3}' cannot be used as type parameter '{2}' in the generic type or method '{0}'. The nullable type '{3}' does not satisfy the constraint of '{1}'.</source>
        <target state="translated">{3}' 형식은 제네릭 형식 또는 '{0}' 메서드에서 '{2}' 형식 매개 변수로 사용할 수 없습니다. '{3}' null 허용 형식이 '{1}' 제약 조건을 충족하지 않습니다.</target>
        <note />
      </trans-unit>
      <trans-unit id="ERR_GenericConstraintNotSatisfiedNullableInterface">
        <source>The type '{3}' cannot be used as type parameter '{2}' in the generic type or method '{0}'. The nullable type '{3}' does not satisfy the constraint of '{1}'. Nullable types can not satisfy any interface constraints.</source>
        <target state="translated">{3}' 형식은 제네릭 형식 또는 '{0}' 메서드에서 '{2}' 형식 매개 변수로 사용할 수 없습니다. '{3}' null 허용 형식이 '{1}' 제약 조건을 충족하지 않습니다. null 허용 형식은 어떠한 인터페이스 제약 조건도 만족할 수 없습니다.</target>
        <note />
      </trans-unit>
      <trans-unit id="ERR_GenericConstraintNotSatisfiedTyVar">
        <source>The type '{3}' cannot be used as type parameter '{2}' in the generic type or method '{0}'. There is no boxing conversion or type parameter conversion from '{3}' to '{1}'.</source>
        <target state="translated">{3}' 형식은 제네릭 형식 또는 '{0}' 메서드에서 '{2}' 형식 매개 변수로 사용할 수 없습니다. '{3}'에서 '{1}'(으)로의 boxing 변환 또는 형식 매개 변수 변환이 없습니다.</target>
        <note />
      </trans-unit>
      <trans-unit id="ERR_GenericConstraintNotSatisfiedValType">
        <source>The type '{3}' cannot be used as type parameter '{2}' in the generic type or method '{0}'. There is no boxing conversion from '{3}' to '{1}'.</source>
        <target state="translated">{3}' 형식은 제네릭 형식 또는 '{0}' 메서드에서 '{2}' 형식 매개 변수로 사용할 수 없습니다. '{3}'에서 '{1}'(으)로의 boxing 변환이 없습니다.</target>
        <note />
      </trans-unit>
      <trans-unit id="ERR_DuplicateGeneratedName">
        <source>The parameter name '{0}' conflicts with an automatically-generated parameter name</source>
        <target state="translated">매개 변수 이름 '{0}'이(가) 자동으로 생성된 매개 변수 이름과 충돌합니다.</target>
        <note />
      </trans-unit>
      <trans-unit id="ERR_GlobalSingleTypeNameNotFound">
        <source>The type or namespace name '{0}' could not be found in the global namespace (are you missing an assembly reference?)</source>
        <target state="translated">전역 네임스페이스에 '{0}' 형식 또는 네임스페이스 이름이 없습니다. 어셈블리 참조가 있는지 확인하세요.</target>
        <note />
      </trans-unit>
      <trans-unit id="ERR_NewBoundMustBeLast">
        <source>The new() constraint must be the last constraint specified</source>
        <target state="translated">new() 제약 조건은 마지막에 지정해야 합니다.</target>
        <note />
      </trans-unit>
      <trans-unit id="WRN_MainCantBeGeneric">
        <source>'{0}': an entry point cannot be generic or in a generic type</source>
        <target state="translated">'{0}': 진입점은 제네릭 또는 제네릭 형식일 수 없습니다.</target>
        <note />
      </trans-unit>
      <trans-unit id="WRN_MainCantBeGeneric_Title">
        <source>An entry point cannot be generic or in a generic type</source>
        <target state="translated">진입점은 제네릭 또는 제네릭 형식일 수 없습니다.</target>
        <note />
      </trans-unit>
      <trans-unit id="ERR_TypeVarCantBeNull">
        <source>Cannot convert null to type parameter '{0}' because it could be a non-nullable value type. Consider using 'default({0})' instead.</source>
        <target state="translated">null을 허용하지 않는 값 형식일 수 있으므로 null을 '{0}' 형식 매개 변수로 변환할 수 없습니다. 대신 'default({0})'를 사용하세요.</target>
        <note />
      </trans-unit>
      <trans-unit id="ERR_AttributeCantBeGeneric">
        <source>Cannot apply attribute class '{0}' because it is generic</source>
        <target state="translated">제네릭이므로 '{0}' 특성 클래스를 적용할 수 없습니다.</target>
        <note />
      </trans-unit>
      <trans-unit id="ERR_DuplicateBound">
        <source>Duplicate constraint '{0}' for type parameter '{1}'</source>
        <target state="translated">{1}' 형식 매개 변수에 대한 '{0}' 제약 조건이 중복되었습니다.</target>
        <note />
      </trans-unit>
      <trans-unit id="ERR_ClassBoundNotFirst">
        <source>The class type constraint '{0}' must come before any other constraints</source>
        <target state="translated">클래스 형식 제약 조건 '{0}'은(는) 다른 모든 제약 조건보다 앞에 와야 합니다.</target>
        <note />
      </trans-unit>
      <trans-unit id="ERR_BadRetType">
        <source>'{1} {0}' has the wrong return type</source>
        <target state="translated">'{1} {0}'에 잘못된 반환 형식이 있습니다.</target>
        <note />
      </trans-unit>
      <trans-unit id="ERR_DelegateRefMismatch">
        <source>Ref mismatch between '{0}' and delegate '{1}'</source>
        <target state="translated">{0}'과(와) 대리자 '{1}' 사이의 참조 불일치</target>
        <note />
      </trans-unit>
      <trans-unit id="ERR_DuplicateConstraintClause">
        <source>A constraint clause has already been specified for type parameter '{0}'. All of the constraints for a type parameter must be specified in a single where clause.</source>
        <target state="translated">{0}' 형식 매개 변수의 제약 조건 절을 이미 지정했습니다. 형식 매개 변수의 모든 제약 조건은 하나의 where 절에 지정해야 합니다.</target>
        <note />
      </trans-unit>
      <trans-unit id="ERR_CantInferMethTypeArgs">
        <source>The type arguments for method '{0}' cannot be inferred from the usage. Try specifying the type arguments explicitly.</source>
        <target state="translated">{0}' 메서드의 형식 인수를 유추할 수 없습니다. 형식 인수를 명시적으로 지정하세요.</target>
        <note />
      </trans-unit>
      <trans-unit id="ERR_LocalSameNameAsTypeParam">
        <source>'{0}': a parameter, local variable, or local function cannot have the same name as a method type parameter</source>
        <target state="translated">'{0}': 매개 변수, 지역 변수 또는 지역 함수는 메서드 형식 매개 변수와 같은 이름을 사용할 수 없습니다.</target>
        <note />
      </trans-unit>
      <trans-unit id="ERR_AsWithTypeVar">
        <source>The type parameter '{0}' cannot be used with the 'as' operator because it does not have a class type constraint nor a 'class' constraint</source>
        <target state="translated">형식 매개 변수 '{0}'에는 클래스 형식 제약 조건이나 'class' 제약 조건이 없으므로 'as' 연산자와 함께 사용할 수 없습니다.</target>
        <note />
      </trans-unit>
      <trans-unit id="WRN_UnreferencedFieldAssg">
        <source>The field '{0}' is assigned but its value is never used</source>
        <target state="translated">{0}' 필드가 할당되었지만 사용되지 않았습니다.</target>
        <note />
      </trans-unit>
      <trans-unit id="WRN_UnreferencedFieldAssg_Title">
        <source>Field is assigned but its value is never used</source>
        <target state="translated">필드가 할당되었지만 사용되지 않았습니다.</target>
        <note />
      </trans-unit>
      <trans-unit id="ERR_BadIndexerNameAttr">
        <source>The '{0}' attribute is valid only on an indexer that is not an explicit interface member declaration</source>
        <target state="translated">{0}' 특성은 명시적 인터페이스 멤버 선언이 아닌 인덱서에서만 유효합니다.</target>
        <note />
      </trans-unit>
      <trans-unit id="ERR_AttrArgWithTypeVars">
        <source>'{0}': an attribute argument cannot use type parameters</source>
        <target state="translated">'{0}': 특성 인수는 형식 매개 변수를 사용할 수 없습니다.</target>
        <note />
      </trans-unit>
      <trans-unit id="ERR_NewTyvarWithArgs">
        <source>'{0}': cannot provide arguments when creating an instance of a variable type</source>
        <target state="translated">'{0}': 변수 형식의 인스턴스를 만들 때에는 인수를 지정할 수 없습니다.</target>
        <note />
      </trans-unit>
      <trans-unit id="ERR_AbstractSealedStatic">
        <source>'{0}': an abstract class cannot be sealed or static</source>
        <target state="translated">'{0}': 추상 클래스는 sealed 또는 static일 수 없습니다.</target>
        <note />
      </trans-unit>
      <trans-unit id="WRN_AmbiguousXMLReference">
        <source>Ambiguous reference in cref attribute: '{0}'. Assuming '{1}', but could have also matched other overloads including '{2}'.</source>
        <target state="translated">cref 특성에 모호한 참조가 있습니다. '{0}'. '{1}'(으)로 간주하지만 '{2}'을(를) 포함하여 다른 오버로드와 일치할 수도 있습니다.</target>
        <note />
      </trans-unit>
      <trans-unit id="WRN_AmbiguousXMLReference_Title">
        <source>Ambiguous reference in cref attribute</source>
        <target state="translated">cref 특성에 모호한 참조가 있음</target>
        <note />
      </trans-unit>
      <trans-unit id="WRN_VolatileByRef">
        <source>'{0}': a reference to a volatile field will not be treated as volatile</source>
        <target state="translated">'{0}': volatile 필드에 대한 참조는 volatile로 처리되지 않습니다.</target>
        <note />
      </trans-unit>
      <trans-unit id="WRN_VolatileByRef_Title">
        <source>A reference to a volatile field will not be treated as volatile</source>
        <target state="translated">volatile 필드에 대한 참조는 volatile로 처리되지 않습니다.</target>
        <note />
      </trans-unit>
      <trans-unit id="WRN_VolatileByRef_Description">
        <source>A volatile field should not normally be used as a ref or out value, since it will not be treated as volatile. There are exceptions to this, such as when calling an interlocked API.</source>
        <target state="translated">일반적으로 volatile 필드는 volatile로 처리되지 않으므로 ref 또는 out 값으로 사용해서는 안 됩니다. 단, interlocked API를 호출하는 등의 경우에는 예외입니다.</target>
        <note />
      </trans-unit>
      <trans-unit id="ERR_ComImportWithImpl">
        <source>Since '{1}' has the ComImport attribute, '{0}' must be extern or abstract</source>
        <target state="translated">{1}'에 ComImport 특성이 있으므로 '{0}'은(는) extern 또는 abstract여야 합니다.</target>
        <note />
      </trans-unit>
      <trans-unit id="ERR_ComImportWithBase">
        <source>'{0}': a class with the ComImport attribute cannot specify a base class</source>
        <target state="translated">'{0}': ComImport 특성이 있는 클래스는 기본 클래스를 지정할 수 없습니다.</target>
        <note />
      </trans-unit>
      <trans-unit id="ERR_ImplBadConstraints">
        <source>The constraints for type parameter '{0}' of method '{1}' must match the constraints for type parameter '{2}' of interface method '{3}'. Consider using an explicit interface implementation instead.</source>
        <target state="translated">{1}' 메서드의 '{0}' 형식 매개 변수에 대한 제약 조건이 '{3}' 인터페이스 메서드의 '{2}' 형식 매개 변수에 대한 제약 조건과 일치해야 합니다. 명시적 인터페이스 구현을 대신 사용하세요.</target>
        <note />
      </trans-unit>
      <trans-unit id="ERR_ImplBadTupleNames">
        <source>The tuple element names in the signature of method '{0}' must match the tuple element names of interface method '{1}' (including on the return type).</source>
        <target state="translated">{0}' 메서드의 서명에 있는 튜플 요소 이름은 인터페이스 메서드 '{1}'의 튜플 요소 이름(반환 형식에 포함)과 일치해야 합니다.</target>
        <note />
      </trans-unit>
      <trans-unit id="ERR_DottedTypeNameNotFoundInAgg">
        <source>The type name '{0}' does not exist in the type '{1}'</source>
        <target state="translated">{0}' 형식 이름이 '{1}' 형식에 없습니다.</target>
        <note />
      </trans-unit>
      <trans-unit id="ERR_MethGrpToNonDel">
        <source>Cannot convert method group '{0}' to non-delegate type '{1}'. Did you intend to invoke the method?</source>
        <target state="translated">{0}' 메서드 그룹을 비대리자 형식 '{1}'(으)로 변환할 수 없습니다. 메서드를 호출하시겠습니까?</target>
        <note />
      </trans-unit>
      <trans-unit id="ERR_BadExternAlias">
        <source>The extern alias '{0}' was not specified in a /reference option</source>
        <target state="translated">/reference 옵션에 extern 별칭('{0}')을 지정하지 않았습니다.</target>
        <note />
      </trans-unit>
      <trans-unit id="ERR_ColColWithTypeAlias">
        <source>Cannot use alias '{0}' with '::' since the alias references a type. Use '.' instead.</source>
        <target state="translated">{0}' 별칭은 형식을 참조하므로 '::'과 함께 사용할 수 없습니다. 대신 '.'를 사용하세요.</target>
        <note />
      </trans-unit>
      <trans-unit id="ERR_AliasNotFound">
        <source>Alias '{0}' not found</source>
        <target state="translated">{0}' 별칭을 찾을 수 없습니다.</target>
        <note />
      </trans-unit>
      <trans-unit id="ERR_SameFullNameAggAgg">
        <source>The type '{1}' exists in both '{0}' and '{2}'</source>
        <target state="translated">{1}' 형식이 '{0}' 및 '{2}'에 모두 있습니다.</target>
        <note />
      </trans-unit>
      <trans-unit id="ERR_SameFullNameNsAgg">
        <source>The namespace '{1}' in '{0}' conflicts with the type '{3}' in '{2}'</source>
        <target state="translated">{0}'의 '{1}' 네임스페이스가 '{2}'의 '{3}' 형식과 충돌합니다.</target>
        <note />
      </trans-unit>
      <trans-unit id="WRN_SameFullNameThisNsAgg">
        <source>The namespace '{1}' in '{0}' conflicts with the imported type '{3}' in '{2}'. Using the namespace defined in '{0}'.</source>
        <target state="translated">{0}'의 '{1}' 네임스페이스가 '{2}'에서 가져온 형식 '{3}'과(와) 충돌합니다. '{0}'에 정의된 네임스페이스를 사용합니다.</target>
        <note />
      </trans-unit>
      <trans-unit id="WRN_SameFullNameThisNsAgg_Title">
        <source>Namespace conflicts with imported type</source>
        <target state="translated">네임스페이스가 가져온 형식과 충돌합니다.</target>
        <note />
      </trans-unit>
      <trans-unit id="WRN_SameFullNameThisAggAgg">
        <source>The type '{1}' in '{0}' conflicts with the imported type '{3}' in '{2}'. Using the type defined in '{0}'.</source>
        <target state="translated">{0}'의 '{1}' 형식이 '{2}'에서 가져온 형식 '{3}'과(와) 충돌합니다. '{0}'에 정의된 형식을 사용합니다.</target>
        <note />
      </trans-unit>
      <trans-unit id="WRN_SameFullNameThisAggAgg_Title">
        <source>Type conflicts with imported type</source>
        <target state="translated">형식이 가져온 형식과 충돌합니다.</target>
        <note />
      </trans-unit>
      <trans-unit id="WRN_SameFullNameThisAggNs">
        <source>The type '{1}' in '{0}' conflicts with the imported namespace '{3}' in '{2}'. Using the type defined in '{0}'.</source>
        <target state="translated">{0}'의 '{1}' 형식이 '{2}'에서 가져온 네임스페이스 '{3}'과(와) 충돌합니다. '{0}'에 정의된 형식을 사용합니다.</target>
        <note />
      </trans-unit>
      <trans-unit id="WRN_SameFullNameThisAggNs_Title">
        <source>Type conflicts with imported namespace</source>
        <target state="translated">형식이 가져온 네임스페이스와 충돌합니다.</target>
        <note />
      </trans-unit>
      <trans-unit id="ERR_SameFullNameThisAggThisNs">
        <source>The type '{1}' in '{0}' conflicts with the namespace '{3}' in '{2}'</source>
        <target state="translated">{0}'의 '{1}' 형식이 '{2}'의 '{3}' 네임스페이스와 충돌합니다.</target>
        <note />
      </trans-unit>
      <trans-unit id="ERR_ExternAfterElements">
        <source>An extern alias declaration must precede all other elements defined in the namespace</source>
        <target state="translated">extern 별칭 선언은 네임스페이스에 정의된 다른 모든 요소보다 앞에 와야 합니다.</target>
        <note />
      </trans-unit>
      <trans-unit id="WRN_GlobalAliasDefn">
        <source>Defining an alias named 'global' is ill-advised since 'global::' always references the global namespace and not an alias</source>
        <target state="translated">global::'은 별칭이 아니라 전역 네임스페이스를 항상 참조하므로 별칭 이름을 'global'로 정의하지 않는 것이 좋습니다.</target>
        <note />
      </trans-unit>
      <trans-unit id="WRN_GlobalAliasDefn_Title">
        <source>Defining an alias named 'global' is ill-advised</source>
        <target state="translated">별칭 이름을 'global'로 정의하지 않는 것이 좋습니다.</target>
        <note />
      </trans-unit>
      <trans-unit id="ERR_SealedStaticClass">
        <source>'{0}': a class cannot be both static and sealed</source>
        <target state="translated">'{0}': 클래스는 static이면서 sealed일 수 없습니다.</target>
        <note />
      </trans-unit>
      <trans-unit id="ERR_PrivateAbstractAccessor">
        <source>'{0}': abstract properties cannot have private accessors</source>
        <target state="translated">'{0}': 추상 속성에는 전용 접근자를 사용할 수 없습니다.</target>
        <note />
      </trans-unit>
      <trans-unit id="ERR_ValueExpected">
        <source>Syntax error; value expected</source>
        <target state="translated">구문 오류입니다. 값이 필요합니다.</target>
        <note />
      </trans-unit>
      <trans-unit id="ERR_UnboxNotLValue">
        <source>Cannot modify the result of an unboxing conversion</source>
        <target state="translated">unboxing 변환 결과는 수정할 수 없습니다.</target>
        <note />
      </trans-unit>
      <trans-unit id="ERR_AnonMethGrpInForEach">
        <source>Foreach cannot operate on a '{0}'. Did you intend to invoke the '{0}'?</source>
        <target state="translated">{0}'에서는 foreach를 수행할 수 없습니다. '{0}'을(를) 호출하시겠습니까?</target>
        <note />
      </trans-unit>
      <trans-unit id="ERR_BadIncDecRetType">
        <source>The return type for ++ or -- operator must match the parameter type or be derived from the parameter type</source>
        <target state="translated">++ 또는 -- 연산자의 반환 형식은 매개 변수 형식이거나 매개 변수 형식에서 파생되어야 합니다.</target>
        <note />
      </trans-unit>
      <trans-unit id="ERR_RefValBoundMustBeFirst">
        <source>The 'class' or 'struct' constraint must come before any other constraints</source>
        <target state="translated">class' 또는 'struct' 제약 조건은 다른 모든 제약 조건보다 앞에 와야 합니다.</target>
        <note />
      </trans-unit>
      <trans-unit id="ERR_RefValBoundWithClass">
        <source>'{0}': cannot specify both a constraint class and the 'class' or 'struct' constraint</source>
        <target state="translated">'{0}': constraint 클래스와 'class' 또는 'struct' 제약 조건을 둘 다 지정할 수는 없습니다.</target>
        <note />
      </trans-unit>
      <trans-unit id="ERR_NewBoundWithVal">
        <source>The 'new()' constraint cannot be used with the 'struct' constraint</source>
        <target state="translated">new()' 제약 조건은 'struct' 제약 조건과 함께 사용할 수 없습니다.</target>
        <note />
      </trans-unit>
      <trans-unit id="ERR_RefConstraintNotSatisfied">
        <source>The type '{2}' must be a reference type in order to use it as parameter '{1}' in the generic type or method '{0}'</source>
        <target state="translated">제네릭 형식 또는 메서드 '{0}'에서 '{2}' 형식을 '{1}' 매개 변수로 사용하려면 해당 형식이 참조 형식이어야 합니다.</target>
        <note />
      </trans-unit>
      <trans-unit id="ERR_ValConstraintNotSatisfied">
        <source>The type '{2}' must be a non-nullable value type in order to use it as parameter '{1}' in the generic type or method '{0}'</source>
        <target state="translated">제네릭 형식 또는 메서드 '{0}'에서 '{2}' 형식을 '{1}' 매개 변수로 사용하려면 해당 형식이 null을 허용하지 않는 값 형식이어야 합니다.</target>
        <note />
      </trans-unit>
      <trans-unit id="ERR_CircularConstraint">
        <source>Circular constraint dependency involving '{0}' and '{1}'</source>
        <target state="translated">{0}' 및 '{1}'과(와) 관련된 순환 제약 조건 종속성입니다.</target>
        <note />
      </trans-unit>
      <trans-unit id="ERR_BaseConstraintConflict">
        <source>Type parameter '{0}' inherits conflicting constraints '{1}' and '{2}'</source>
        <target state="translated">형식 매개 변수 '{0}'이(가) 상속하는 '{1}' 및 '{2}' 제약 조건이 충돌합니다.</target>
        <note />
      </trans-unit>
      <trans-unit id="ERR_ConWithValCon">
        <source>Type parameter '{1}' has the 'struct' constraint so '{1}' cannot be used as a constraint for '{0}'</source>
        <target state="translated">형식 매개 변수 '{1}'에 'struct' 제약 조건이 있으므로 '{1}'은(는) '{0}'에 대한 제약 조건으로 사용할 수 없습니다.</target>
        <note />
      </trans-unit>
      <trans-unit id="ERR_AmbigUDConv">
        <source>Ambiguous user defined conversions '{0}' and '{1}' when converting from '{2}' to '{3}'</source>
        <target state="translated">{2}'에서 '{3}(으)로 변환하는 동안 모호한 사용자 정의 변환 '{0}' 및 '{1}'이(가) 발생했습니다.</target>
        <note />
      </trans-unit>
      <trans-unit id="WRN_AlwaysNull">
        <source>The result of the expression is always 'null' of type '{0}'</source>
        <target state="translated">식의 결과 값은 항상 '{0}' 형식의 'null'입니다.</target>
        <note />
      </trans-unit>
      <trans-unit id="WRN_AlwaysNull_Title">
        <source>The result of the expression is always 'null'</source>
        <target state="translated">식의 결과는 항상 'null'입니다.</target>
        <note />
      </trans-unit>
      <trans-unit id="ERR_RefReturnThis">
        <source>Cannot return 'this' by reference.</source>
        <target state="translated">this'를 참조로 반환할 수 없습니다.</target>
        <note />
      </trans-unit>
      <trans-unit id="ERR_AttributeCtorInParameter">
        <source>Cannot use attribute constructor '{0}' because it is has 'in' parameters.</source>
        <target state="translated">특성 생성자 '{0}'은(는) 'in' 매개 변수가 있으므로 사용할 수 없습니다.</target>
        <note />
      </trans-unit>
      <trans-unit id="ERR_OverrideWithConstraints">
        <source>Constraints for override and explicit interface implementation methods are inherited from the base method, so they cannot be specified directly</source>
        <target state="translated">재정의 및 명시적 인터페이스 구현 메서드에 대한 제약 조건은 기본 메서드에서 상속되므로 직접 지정할 수 없습니다.</target>
        <note />
      </trans-unit>
      <trans-unit id="ERR_AmbigOverride">
        <source>The inherited members '{0}' and '{1}' have the same signature in type '{2}', so they cannot be overridden</source>
        <target state="translated">상속된 멤버 '{0}'과(와) '{1}'은(는) '{2}' 형식에 같은 시그니처가 있으므로 재정의할 수 없습니다.</target>
        <note />
      </trans-unit>
      <trans-unit id="ERR_DecConstError">
        <source>Evaluation of the decimal constant expression failed</source>
        <target state="translated">10진수 상수 식을 계산하지 못했습니다.</target>
        <note />
      </trans-unit>
      <trans-unit id="WRN_CmpAlwaysFalse">
        <source>Comparing with null of type '{0}' always produces 'false'</source>
        <target state="translated">{0}' 형식의 null과 비교하면 결과는 항상 'false'입니다.</target>
        <note />
      </trans-unit>
      <trans-unit id="WRN_CmpAlwaysFalse_Title">
        <source>Comparing with null of struct type always produces 'false'</source>
        <target state="translated">구조체 형식의 null과 비교하면 결과는 항상 'false'입니다.</target>
        <note />
      </trans-unit>
      <trans-unit id="WRN_FinalizeMethod">
        <source>Introducing a 'Finalize' method can interfere with destructor invocation. Did you intend to declare a destructor?</source>
        <target state="translated">Finalize' 메서드를 사용하면 소멸자를 호출하는 데 방해가 될 수 있습니다. 소멸자를 선언하시겠습니까?</target>
        <note />
      </trans-unit>
      <trans-unit id="WRN_FinalizeMethod_Title">
        <source>Introducing a 'Finalize' method can interfere with destructor invocation</source>
        <target state="translated">Finalize' 메서드를 사용하면 소멸자를 호출하는 데 방해가 될 수 있습니다.</target>
        <note />
      </trans-unit>
      <trans-unit id="WRN_FinalizeMethod_Description">
        <source>This warning occurs when you create a class with a method whose signature is public virtual void Finalize.

If such a class is used as a base class and if the deriving class defines a destructor, the destructor will override the base class Finalize method, not Finalize.</source>
        <target state="translated">이 경고는 서명이 공용 가상 void Finalize인 메서드를 포함하는 클래스를 만들 때 발생합니다.

그런 클래스를 기본 클래스로 사용하고 파생 클래스에서 소멸자를 정의하는 경우 소멸자는 Finalize가 아닌 기본 클래스 Finalize 메서드를 재정의합니다.</target>
        <note />
      </trans-unit>
      <trans-unit id="ERR_ExplicitImplParams">
        <source>'{0}' should not have a params parameter since '{1}' does not</source>
        <target state="translated">'{1}'이(가) 없어 '{0}'에 params 매개 변수를 사용할 수 없습니다.</target>
        <note />
      </trans-unit>
      <trans-unit id="WRN_GotoCaseShouldConvert">
        <source>The 'goto case' value is not implicitly convertible to type '{0}'</source>
        <target state="translated">goto case' 값은 '{0}' 형식으로 암시적으로 변환할 수 없습니다.</target>
        <note />
      </trans-unit>
      <trans-unit id="WRN_GotoCaseShouldConvert_Title">
        <source>The 'goto case' value is not implicitly convertible to the switch type</source>
        <target state="translated">goto case' 값은 스위치 형식으로 암시적으로 변환할 수 없습니다.</target>
        <note />
      </trans-unit>
      <trans-unit id="ERR_MethodImplementingAccessor">
        <source>Method '{0}' cannot implement interface accessor '{1}' for type '{2}'. Use an explicit interface implementation.</source>
        <target state="translated">{0}' 메서드는 '{2}' 형식의 인터페이스 접근자 '{1}'을(를) 구현할 수 없습니다. 명시적 인터페이스 구현을 사용하세요.</target>
        <note />
      </trans-unit>
      <trans-unit id="WRN_NubExprIsConstBool">
        <source>The result of the expression is always '{0}' since a value of type '{1}' is never equal to 'null' of type '{2}'</source>
        <target state="translated">{1}' 형식의 값은 '{2}' 형식의 'null'과 같을 수 없으므로 식 결과는 항상 '{0}'입니다.</target>
        <note />
      </trans-unit>
      <trans-unit id="WRN_NubExprIsConstBool_Title">
        <source>The result of the expression is always the same since a value of this type is never equal to 'null'</source>
        <target state="translated">이 형식의 값은 'null'과 같을 수 없으므로 식의 결과가 항상 동일합니다.</target>
        <note />
      </trans-unit>
      <trans-unit id="WRN_NubExprIsConstBool2">
        <source>The result of the expression is always '{0}' since a value of type '{1}' is never equal to 'null' of type '{2}'</source>
        <target state="translated">{1}' 형식의 값은 '{2}' 형식의 'null'과 같을 수 없으므로 식 결과는 항상 '{0}'입니다.</target>
        <note />
      </trans-unit>
      <trans-unit id="WRN_NubExprIsConstBool2_Title">
        <source>The result of the expression is always the same since a value of this type is never equal to 'null'</source>
        <target state="translated">이 형식의 값은 'null'과 같을 수 없으므로 식의 결과가 항상 동일합니다.</target>
        <note />
      </trans-unit>
      <trans-unit id="WRN_ExplicitImplCollision">
        <source>Explicit interface implementation '{0}' matches more than one interface member. Which interface member is actually chosen is implementation-dependent. Consider using a non-explicit implementation instead.</source>
        <target state="translated">명시적 인터페이스 구현 '{0}'에 인터페이스 멤버가 두 개 이상 일치합니다. 실제로 선택되는 인터페이스 멤버는 구현에 따라 다릅니다. 대신 비명시적 구현을 사용해 보세요.</target>
        <note />
      </trans-unit>
      <trans-unit id="WRN_ExplicitImplCollision_Title">
        <source>Explicit interface implementation matches more than one interface member</source>
        <target state="translated">명시적 인터페이스 구현에 인터페이스 멤버가 두 개 이상 일치합니다.</target>
        <note />
      </trans-unit>
      <trans-unit id="ERR_AbstractHasBody">
        <source>'{0}' cannot declare a body because it is marked abstract</source>
        <target state="translated">'{0}'은(는) abstract로 표시되어 있으므로 본문을 선언할 수 없습니다.</target>
        <note />
      </trans-unit>
      <trans-unit id="ERR_ConcreteMissingBody">
        <source>'{0}' must declare a body because it is not marked abstract, extern, or partial</source>
        <target state="translated">'{0}'은(는) abstract, extern 또는 partial로 표시되어 있지 않으므로 본문을 선언해야 합니다.</target>
        <note />
      </trans-unit>
      <trans-unit id="ERR_AbstractAndSealed">
        <source>'{0}' cannot be both abstract and sealed</source>
        <target state="translated">'{0}'은(는) abstract 및 sealed일 수 없습니다.</target>
        <note />
      </trans-unit>
      <trans-unit id="ERR_AbstractNotVirtual">
        <source>The abstract {0} '{1}' cannot be marked virtual</source>
        <target state="translated">추상 {0} '{1}'은(는) virtual로 표시할 수 없습니다.</target>
        <note />
      </trans-unit>
      <trans-unit id="ERR_StaticConstant">
        <source>The constant '{0}' cannot be marked static</source>
        <target state="translated">{0}' 상수는 static으로 표시할 수 없습니다.</target>
        <note />
      </trans-unit>
      <trans-unit id="ERR_CantOverrideNonFunction">
        <source>'{0}': cannot override because '{1}' is not a function</source>
        <target state="translated">'{0}': '{1}'이(가) 함수가 아니므로 재정의할 수 없습니다.</target>
        <note />
      </trans-unit>
      <trans-unit id="ERR_CantOverrideNonVirtual">
        <source>'{0}': cannot override inherited member '{1}' because it is not marked virtual, abstract, or override</source>
        <target state="translated">'{0}': 상속된 '{1}' 멤버는 virtual, abstract 또는 override로 표시되지 않았으므로 재정의할 수 없습니다.</target>
        <note />
      </trans-unit>
      <trans-unit id="ERR_CantChangeAccessOnOverride">
        <source>'{0}': cannot change access modifiers when overriding '{1}' inherited member '{2}'</source>
        <target state="translated">'{0}': '{1}' 상속된 '{2}' 멤버를 재정의할 때 액세스 한정자를 변경할 수 없습니다.</target>
        <note />
      </trans-unit>
      <trans-unit id="ERR_CantChangeTupleNamesOnOverride">
        <source>'{0}': cannot change tuple element names when overriding inherited member '{1}'</source>
        <target state="translated">'{0}': 상속된 멤버 '{1}'을(를) 재정의할 때 튜플 요소 이름을 변경할 수 없습니다.</target>
        <note />
      </trans-unit>
      <trans-unit id="ERR_CantChangeReturnTypeOnOverride">
        <source>'{0}': return type must be '{2}' to match overridden member '{1}'</source>
        <target state="translated">'{0}': 반환 형식이 재정의된 '{1}' 멤버와 일치하려면 '{2}' 형식이어야 합니다.</target>
        <note />
      </trans-unit>
      <trans-unit id="ERR_CantDeriveFromSealedType">
        <source>'{0}': cannot derive from sealed type '{1}'</source>
        <target state="translated">'{0}': sealed 형식 '{1}'에서 파생될 수 없습니다.</target>
        <note />
      </trans-unit>
      <trans-unit id="ERR_AbstractInConcreteClass">
        <source>'{0}' is abstract but it is contained in non-abstract class '{1}'</source>
        <target state="translated">'{0}'은(는) 추상이지만 비추상 클래스인 '{1}'에 포함되어 있습니다.</target>
        <note />
      </trans-unit>
      <trans-unit id="ERR_StaticConstructorWithExplicitConstructorCall">
        <source>'{0}': static constructor cannot have an explicit 'this' or 'base' constructor call</source>
        <target state="translated">'{0}': 정적 생성자에는 명시적 'this' 또는 'base' 생성자 호출을 사용할 수 없습니다.</target>
        <note />
      </trans-unit>
      <trans-unit id="ERR_StaticConstructorWithAccessModifiers">
        <source>'{0}': access modifiers are not allowed on static constructors</source>
        <target state="translated">'{0}': 정적 생성자에서는 액세스 한정자를 사용할 수 없습니다.</target>
        <note />
      </trans-unit>
      <trans-unit id="ERR_RecursiveConstructorCall">
        <source>Constructor '{0}' cannot call itself</source>
        <target state="translated">{0}' 생성자는 자신을 호출할 수 없습니다.</target>
        <note />
      </trans-unit>
      <trans-unit id="ERR_IndirectRecursiveConstructorCall">
        <source>Constructor '{0}' cannot call itself through another constructor</source>
        <target state="translated">{0}' 생성자는 다른 생성자를 통해 자신을 호출할 수 없습니다.</target>
        <note />
      </trans-unit>
      <trans-unit id="ERR_ObjectCallingBaseConstructor">
        <source>'{0}' has no base class and cannot call a base constructor</source>
        <target state="translated">'{0}'에는 기본 클래스가 없으므로 기본 생성자를 호출할 수 없습니다.</target>
        <note />
      </trans-unit>
      <trans-unit id="ERR_PredefinedTypeNotFound">
        <source>Predefined type '{0}' is not defined or imported</source>
        <target state="translated">미리 정의된 형식 '{0}'을(를) 정의하지 않았거나 가져오지 않았습니다.</target>
        <note />
      </trans-unit>
      <trans-unit id="ERR_PredefinedValueTupleTypeNotFound">
        <source>Predefined type '{0}' is not defined or imported</source>
        <target state="translated">미리 정의된 형식 '{0}'을(를) 정의하지 않았거나 가져오지 않았습니다.</target>
        <note />
      </trans-unit>
      <trans-unit id="ERR_PredefinedValueTupleTypeAmbiguous3">
        <source>Predefined type '{0}' is declared in multiple referenced assemblies: '{1}' and '{2}'</source>
        <target state="translated">미리 정의된 형식 '{0}'이(가) 여러 참조된 어셈블리('{1}' 및 '{2}')에서 선언되었습니다.</target>
        <note />
      </trans-unit>
      <trans-unit id="ERR_StructWithBaseConstructorCall">
        <source>'{0}': structs cannot call base class constructors</source>
        <target state="translated">'{0}': 구조체는 기본 클래스 생성자를 호출할 수 없습니다.</target>
        <note />
      </trans-unit>
      <trans-unit id="ERR_StructLayoutCycle">
        <source>Struct member '{0}' of type '{1}' causes a cycle in the struct layout</source>
        <target state="translated">{1}' 형식의 '{0}' 구조체 멤버는 구조체 레이아웃에서 순환됩니다.</target>
        <note />
      </trans-unit>
      <trans-unit id="ERR_InterfacesCannotContainTypes">
        <source>'{0}': interfaces cannot declare types</source>
        <target state="translated">'{0}': 인터페이스는 형식을 선언할 수 없습니다.</target>
        <note />
      </trans-unit>
      <trans-unit id="ERR_InterfacesCantContainFields">
        <source>Interfaces cannot contain fields</source>
        <target state="translated">인터페이스는 필드를 포함할 수 없습니다.</target>
        <note />
      </trans-unit>
      <trans-unit id="ERR_InterfacesCantContainConstructors">
        <source>Interfaces cannot contain constructors</source>
        <target state="translated">인터페이스는 생성자를 포함할 수 없습니다.</target>
        <note />
      </trans-unit>
      <trans-unit id="ERR_NonInterfaceInInterfaceList">
        <source>Type '{0}' in interface list is not an interface</source>
        <target state="translated">인터페이스 목록에 있는 '{0}' 형식이 인터페이스가 아닙니다.</target>
        <note />
      </trans-unit>
      <trans-unit id="ERR_DuplicateInterfaceInBaseList">
        <source>'{0}' is already listed in interface list</source>
        <target state="translated">'{0}'이(가) 이미 인터페이스 목록에 있습니다.</target>
        <note />
      </trans-unit>
      <trans-unit id="ERR_DuplicateInterfaceWithTupleNamesInBaseList">
        <source>'{0}' is already listed in the interface list on type '{2}' with different tuple element names, as '{1}'.</source>
        <target state="translated">'{0}'은(는) 다른 튜플 요소 이름을 사용하는 '{2}' 형식에 대한 인터페이스 목록에 '{1}'(으)로 이미 나열되어 있습니다.</target>
        <note />
      </trans-unit>
      <trans-unit id="ERR_CycleInInterfaceInheritance">
        <source>Inherited interface '{1}' causes a cycle in the interface hierarchy of '{0}'</source>
        <target state="translated">상속된 '{1}' 인터페이스는 '{0}'의 인터페이스 계층 구조에서 순환됩니다.</target>
        <note />
      </trans-unit>
      <trans-unit id="ERR_InterfaceMemberHasBody">
        <source>'{0}': interface members cannot have a definition</source>
        <target state="translated">'{0}': 인터페이스 멤버에는 정의를 사용할 수 없습니다.</target>
        <note />
      </trans-unit>
      <trans-unit id="ERR_HidingAbstractMethod">
        <source>'{0}' hides inherited abstract member '{1}'</source>
        <target state="translated">'{0}'은(는) 상속된 추상 멤버 '{1}'을(를) 숨깁니다.</target>
        <note />
      </trans-unit>
      <trans-unit id="ERR_UnimplementedAbstractMethod">
        <source>'{0}' does not implement inherited abstract member '{1}'</source>
        <target state="translated">'{0}'은(는) 상속된 추상 멤버 '{1}'을(를) 구현하지 않습니다.</target>
        <note />
      </trans-unit>
      <trans-unit id="ERR_UnimplementedInterfaceMember">
        <source>'{0}' does not implement interface member '{1}'</source>
        <target state="translated">'{0}'은(는) '{1}' 인터페이스 멤버를 구현하지 않습니다.</target>
        <note />
      </trans-unit>
      <trans-unit id="ERR_ObjectCantHaveBases">
        <source>The class System.Object cannot have a base class or implement an interface</source>
        <target state="translated">System.Object 클래스는 기본 클래스를 포함할 수 없으며 인터페이스를 구현할 수 없습니다.</target>
        <note />
      </trans-unit>
      <trans-unit id="ERR_ExplicitInterfaceImplementationNotInterface">
        <source>'{0}' in explicit interface declaration is not an interface</source>
        <target state="translated">'명시적 인터페이스 선언에서 '{0}'은(는) 인터페이스가 아닙니다.</target>
        <note />
      </trans-unit>
      <trans-unit id="ERR_InterfaceMemberNotFound">
        <source>'{0}' in explicit interface declaration is not a member of interface</source>
        <target state="translated">'명시적 인터페이스 선언에서 '{0}'은(는) 인터페이스의 멤버가 아닙니다.</target>
        <note />
      </trans-unit>
      <trans-unit id="ERR_ClassDoesntImplementInterface">
        <source>'{0}': containing type does not implement interface '{1}'</source>
        <target state="translated">'{0}': 포함하는 형식이 '{1}' 인터페이스를 구현하지 않습니다.</target>
        <note />
      </trans-unit>
      <trans-unit id="ERR_ExplicitInterfaceImplementationInNonClassOrStruct">
        <source>'{0}': explicit interface declaration can only be declared in a class or struct</source>
        <target state="translated">'{0}': 명시적 인터페이스 선언은 클래스나 구조체에서만 선언할 수 있습니다.</target>
        <note />
      </trans-unit>
      <trans-unit id="ERR_MemberNameSameAsType">
        <source>'{0}': member names cannot be the same as their enclosing type</source>
        <target state="translated">'{0}': 멤버 이름은 바깥쪽 형식과 같을 수 없습니다.</target>
        <note />
      </trans-unit>
      <trans-unit id="ERR_EnumeratorOverflow">
        <source>'{0}': the enumerator value is too large to fit in its type</source>
        <target state="translated">'{0}': 열거자 값이 너무 커서 해당 형식에 맞지 않습니다.</target>
        <note />
      </trans-unit>
      <trans-unit id="ERR_CantOverrideNonProperty">
        <source>'{0}': cannot override because '{1}' is not a property</source>
        <target state="translated">'{0}': '{1}'이(가) 속성이 아니므로 재정의할 수 없습니다.</target>
        <note />
      </trans-unit>
      <trans-unit id="ERR_NoGetToOverride">
        <source>'{0}': cannot override because '{1}' does not have an overridable get accessor</source>
        <target state="translated">'{0}': '{1}'에 재정의 가능한 get 접근자가 없으므로 재정의할 수 없습니다.</target>
        <note />
      </trans-unit>
      <trans-unit id="ERR_NoSetToOverride">
        <source>'{0}': cannot override because '{1}' does not have an overridable set accessor</source>
        <target state="translated">'{0}': '{1}'에 재정의 가능한 set 접근자가 없으므로 재정의할 수 없습니다.</target>
        <note />
      </trans-unit>
      <trans-unit id="ERR_PropertyCantHaveVoidType">
        <source>'{0}': property or indexer cannot have void type</source>
        <target state="translated">'{0}': 속성이나 인덱서에는 void 형식을 사용할 수 없습니다.</target>
        <note />
      </trans-unit>
      <trans-unit id="ERR_PropertyWithNoAccessors">
        <source>'{0}': property or indexer must have at least one accessor</source>
        <target state="translated">'{0}': 속성이나 인덱서에는 접근자가 하나 이상 있어야 합니다.</target>
        <note />
      </trans-unit>
      <trans-unit id="ERR_NewVirtualInSealed">
        <source>'{0}' is a new virtual member in sealed class '{1}'</source>
        <target state="translated">'{0}'은(는) 봉인된 클래스 '{1}'의 새 가상 멤버입니다.</target>
        <note />
      </trans-unit>
      <trans-unit id="ERR_ExplicitPropertyAddingAccessor">
        <source>'{0}' adds an accessor not found in interface member '{1}'</source>
        <target state="translated">'{0}'이(가) '{1}' 인터페이스 멤버에서 찾을 수 없는 접근자를 추가합니다.</target>
        <note />
      </trans-unit>
      <trans-unit id="ERR_ExplicitPropertyMissingAccessor">
        <source>Explicit interface implementation '{0}' is missing accessor '{1}'</source>
        <target state="translated">명시적 인터페이스 구현 '{0}'에 '{1}' 접근자가 없습니다.</target>
        <note />
      </trans-unit>
      <trans-unit id="ERR_ConversionWithInterface">
        <source>'{0}': user-defined conversions to or from an interface are not allowed</source>
        <target state="translated">'{0}': 인터페이스(로)부터의 사용자 정의 변환은 허용되지 않습니다.</target>
        <note />
      </trans-unit>
      <trans-unit id="ERR_ConversionWithBase">
        <source>'{0}': user-defined conversions to or from a base class are not allowed</source>
        <target state="translated">'{0}': 인터페이스(로)부터의 사용자 정의 변환은 허용되지 않습니다.</target>
        <note />
      </trans-unit>
      <trans-unit id="ERR_ConversionWithDerived">
        <source>'{0}': user-defined conversions to or from a derived class are not allowed</source>
        <target state="translated">'{0}': 파생 클래스(로)부터의 사용자 정의 변환은 허용되지 않습니다.</target>
        <note />
      </trans-unit>
      <trans-unit id="ERR_IdentityConversion">
        <source>User-defined operator cannot take an object of the enclosing type and convert to an object of the enclosing type</source>
        <target state="translated">사용자 정의 연산자는 바깥쪽 형식의 개체를 가져와서 바깥쪽 형식의 개체로 변환할 수 없습니다.</target>
        <note />
      </trans-unit>
      <trans-unit id="ERR_ConversionNotInvolvingContainedType">
        <source>User-defined conversion must convert to or from the enclosing type</source>
        <target state="translated">사용자 정의 변환은 바깥쪽 형식으로 변환하거나 바깥쪽 형식으로부터 변환해야 합니다.</target>
        <note />
      </trans-unit>
      <trans-unit id="ERR_DuplicateConversionInClass">
        <source>Duplicate user-defined conversion in type '{0}'</source>
        <target state="translated">{0}' 형식의 사용자 정의 변환이 중복되었습니다.</target>
        <note />
      </trans-unit>
      <trans-unit id="ERR_OperatorsMustBeStatic">
        <source>User-defined operator '{0}' must be declared static and public</source>
        <target state="translated">{0}' 사용자 정의 연산자는 static 및 public으로 선언해야 합니다.</target>
        <note />
      </trans-unit>
      <trans-unit id="ERR_BadIncDecSignature">
        <source>The parameter type for ++ or -- operator must be the containing type</source>
        <target state="translated">++ 또는 -- 연산자의 매개 변수 형식은 포함하는 형식이어야 합니다.</target>
        <note />
      </trans-unit>
      <trans-unit id="ERR_BadUnaryOperatorSignature">
        <source>The parameter of a unary operator must be the containing type</source>
        <target state="translated">단항 연산자의 매개 변수는 포함하는 형식이어야 합니다.</target>
        <note />
      </trans-unit>
      <trans-unit id="ERR_BadBinaryOperatorSignature">
        <source>One of the parameters of a binary operator must be the containing type</source>
        <target state="translated">이항 연산자의 매개 변수 중 하나는 포함하는 형식이어야 합니다.</target>
        <note />
      </trans-unit>
      <trans-unit id="ERR_BadShiftOperatorSignature">
        <source>The first operand of an overloaded shift operator must have the same type as the containing type, and the type of the second operand must be int</source>
        <target state="translated">오버로드된 시프트 연산자의 첫 번째 피연산자는 포함하는 형식과 동일한 형식이어야 하며 두 번째 피연산자는 정수 형식이어야 합니다.</target>
        <note />
      </trans-unit>
      <trans-unit id="ERR_InterfacesCantContainOperators">
        <source>Interfaces cannot contain operators</source>
        <target state="translated">인터페이스는 연산자를 포함할 수 없습니다.</target>
        <note />
      </trans-unit>
      <trans-unit id="ERR_StructsCantContainDefaultConstructor">
        <source>Structs cannot contain explicit parameterless constructors</source>
        <target state="translated">구조체는 매개 변수가 없는 명시적 생성자를 포함할 수 없습니다.</target>
        <note />
      </trans-unit>
      <trans-unit id="ERR_EnumsCantContainDefaultConstructor">
        <source>Enums cannot contain explicit parameterless constructors</source>
        <target state="translated">열거형은 명시적인 매개 변수가 없는 생성자를 포함할 수 없습니다.</target>
        <note />
      </trans-unit>
      <trans-unit id="ERR_CantOverrideBogusMethod">
        <source>'{0}': cannot override '{1}' because it is not supported by the language</source>
        <target state="translated">'{0}': '{1}'은(는) 해당 언어에서 지원되지 않으므로 재정의할 수 없습니다.</target>
        <note />
      </trans-unit>
      <trans-unit id="ERR_BindToBogus">
        <source>'{0}' is not supported by the language</source>
        <target state="translated">'{0}'은(는) 언어에서 지원되지 않습니다.</target>
        <note />
      </trans-unit>
      <trans-unit id="ERR_CantCallSpecialMethod">
        <source>'{0}': cannot explicitly call operator or accessor</source>
        <target state="translated">'{0}': 연산자나 접근자를 명시적으로 호출할 수 없습니다.</target>
        <note />
      </trans-unit>
      <trans-unit id="ERR_BadTypeReference">
        <source>'{0}': cannot reference a type through an expression; try '{1}' instead</source>
        <target state="translated">'{0}': 식을 통해 형식을 참조할 수 없습니다. 대신 '{1}'을(를) 시도하세요.</target>
        <note />
      </trans-unit>
      <trans-unit id="ERR_FieldInitializerInStruct">
        <source>'{0}': cannot have instance property or field initializers in structs</source>
        <target state="translated">'{0}': 구조체에는 인스턴스 속성 또는 이니셜라이저를 사용할 수 없습니다.</target>
        <note />
      </trans-unit>
      <trans-unit id="ERR_BadDestructorName">
        <source>Name of destructor must match name of class</source>
        <target state="translated">소멸자 이름은 클래스 이름과 일치해야 합니다.</target>
        <note />
      </trans-unit>
      <trans-unit id="ERR_OnlyClassesCanContainDestructors">
        <source>Only class types can contain destructors</source>
        <target state="translated">클래스 형식만 소멸자를 포함할 수 있습니다.</target>
        <note />
      </trans-unit>
      <trans-unit id="ERR_ConflictAliasAndMember">
        <source>Namespace '{1}' contains a definition conflicting with alias '{0}'</source>
        <target state="translated">{1}' 네임스페이스에 '{0}' 별칭과 충돌하는 정의가 포함되어 있습니다.</target>
        <note />
      </trans-unit>
      <trans-unit id="ERR_ConflictingAliasAndDefinition">
        <source>Alias '{0}' conflicts with {1} definition</source>
        <target state="translated">{0}' 별칭이 {1} 정의와 충돌합니다.</target>
        <note />
      </trans-unit>
      <trans-unit id="ERR_ConditionalOnSpecialMethod">
        <source>The Conditional attribute is not valid on '{0}' because it is a constructor, destructor, operator, or explicit interface implementation</source>
        <target state="translated">{0}'에는 생성자, 소멸자, 연산자 또는 명시적 인터페이스 구현이기 때문에 Conditional 특성이 유효하지 않습니다.</target>
        <note />
      </trans-unit>
      <trans-unit id="ERR_ConditionalMustReturnVoid">
        <source>The Conditional attribute is not valid on '{0}' because its return type is not void</source>
        <target state="translated">반환 형식이 void가 아니므로 '{0}'에서는 Conditional 특성이 유효하지 않습니다.</target>
        <note />
      </trans-unit>
      <trans-unit id="ERR_DuplicateAttribute">
        <source>Duplicate '{0}' attribute</source>
        <target state="translated">{0}' 특성이 중복되었습니다.</target>
        <note />
      </trans-unit>
      <trans-unit id="ERR_DuplicateAttributeInNetModule">
        <source>Duplicate '{0}' attribute in '{1}'</source>
        <target state="translated">{1}'에서 '{0}' 특성이 중복되었습니다.</target>
        <note />
      </trans-unit>
      <trans-unit id="ERR_ConditionalOnInterfaceMethod">
        <source>The Conditional attribute is not valid on interface members</source>
        <target state="translated">인터페이스 멤버에서는 Conditional 특성을 사용할 수 없습니다.</target>
        <note />
      </trans-unit>
      <trans-unit id="ERR_OperatorCantReturnVoid">
        <source>User-defined operators cannot return void</source>
        <target state="translated">사용자 정의 연산자는 void를 반환할 수 없습니다.</target>
        <note />
      </trans-unit>
      <trans-unit id="ERR_BadDynamicConversion">
        <source>'{0}': user-defined conversions to or from the dynamic type are not allowed</source>
        <target state="translated">'{0}': 동적 유형과의 사용자 정의 변환은 허용되지 않습니다.</target>
        <note />
      </trans-unit>
      <trans-unit id="ERR_InvalidAttributeArgument">
        <source>Invalid value for argument to '{0}' attribute</source>
        <target state="translated">{0}' 특성에 대해 잘못된 인수 값입니다.</target>
        <note />
      </trans-unit>
      <trans-unit id="ERR_ParameterNotValidForType">
        <source>Parameter not valid for the specified unmanaged type.</source>
        <target state="translated">지정한 관리되지 않은 형식에 대한 매개 변수가 잘못되었습니다.</target>
        <note />
      </trans-unit>
      <trans-unit id="ERR_AttributeParameterRequired1">
        <source>Attribute parameter '{0}' must be specified.</source>
        <target state="translated">{0}' 특성 매개 변수를 지정해야 합니다.</target>
        <note />
      </trans-unit>
      <trans-unit id="ERR_AttributeParameterRequired2">
        <source>Attribute parameter '{0}' or '{1}' must be specified.</source>
        <target state="translated">{0}' 또는 '{1}' 특성 매개 변수를 지정해야 합니다.</target>
        <note />
      </trans-unit>
      <trans-unit id="ERR_MarshalUnmanagedTypeNotValidForFields">
        <source>Unmanaged type '{0}' not valid for fields.</source>
        <target state="translated">관리되지 않은 형식 '{0}'은(는) 필드에서 유효하지 않습니다.</target>
        <note />
      </trans-unit>
      <trans-unit id="ERR_MarshalUnmanagedTypeOnlyValidForFields">
        <source>Unmanaged type '{0}' is only valid for fields.</source>
        <target state="translated">관리되지 않은 형식 '{0}'은(는) 필드에서만 유효합니다.</target>
        <note />
      </trans-unit>
      <trans-unit id="ERR_AttributeOnBadSymbolType">
        <source>Attribute '{0}' is not valid on this declaration type. It is only valid on '{1}' declarations.</source>
        <target state="translated">이 선언 형식에서는 '{0}' 특성이 유효하지 않습니다. 이 특성은 '{1}' 선언에서만 유효합니다.</target>
        <note />
      </trans-unit>
      <trans-unit id="ERR_FloatOverflow">
        <source>Floating-point constant is outside the range of type '{0}'</source>
        <target state="translated">부동 소수점 상수가 '{0}' 형식 범위 밖에 있습니다.</target>
        <note />
      </trans-unit>
      <trans-unit id="ERR_ComImportWithoutUuidAttribute">
        <source>The Guid attribute must be specified with the ComImport attribute</source>
        <target state="translated">Guid 특성은 ComImport 특성과 함께 지정해야 합니다.</target>
        <note />
      </trans-unit>
      <trans-unit id="ERR_InvalidNamedArgument">
        <source>Invalid value for named attribute argument '{0}'</source>
        <target state="translated">명명된 특성 인수 '{0}'에 대해 잘못된 값입니다.</target>
        <note />
      </trans-unit>
      <trans-unit id="ERR_DllImportOnInvalidMethod">
        <source>The DllImport attribute must be specified on a method marked 'static' and 'extern'</source>
        <target state="translated">DllImport 특성은 'static' 및 'extern'으로 표시된 메서드에만 지정할 수 있습니다.</target>
        <note />
      </trans-unit>
      <trans-unit id="ERR_EncUpdateFailedMissingAttribute">
        <source>Cannot update '{0}'; attribute '{1}' is missing.</source>
        <target state="translated">{0}'을(를) 업데이트할 수 없습니다. 특성 '{1}'이(가) 없습니다.</target>
        <note />
      </trans-unit>
      <trans-unit id="ERR_DllImportOnGenericMethod">
        <source>The DllImport attribute cannot be applied to a method that is generic or contained in a generic type.</source>
        <target state="translated">DllImport 특성은 제네릭이거나 제네릭 형식에 포함된 메서드에 적용할 수 없습니다.</target>
        <note />
      </trans-unit>
      <trans-unit id="ERR_FieldCantBeRefAny">
        <source>Field or property cannot be of type '{0}'</source>
        <target state="translated">필드 또는 속성은 '{0}' 형식일 수 없습니다.</target>
        <note />
      </trans-unit>
      <trans-unit id="ERR_FieldAutoPropCantBeByRefLike">
        <source>Field or auto-implemented property cannot be of type '{0}' unless it is an instance member of a ref struct.</source>
        <target state="translated">필드 또는 자동 구현 속성은 ref struct의 인스턴스 멤버인 경우 외에는 '{0}' 형식일 수 없습니다.</target>
        <note />
      </trans-unit>
      <trans-unit id="ERR_ArrayElementCantBeRefAny">
        <source>Array elements cannot be of type '{0}'</source>
        <target state="translated">배열 요소는 '{0}' 형식일 수 없습니다.</target>
        <note />
      </trans-unit>
      <trans-unit id="WRN_DeprecatedSymbol">
        <source>'{0}' is obsolete</source>
        <target state="translated">'{0}'은(는) 사용되지 않습니다.</target>
        <note />
      </trans-unit>
      <trans-unit id="WRN_DeprecatedSymbol_Title">
        <source>Type or member is obsolete</source>
        <target state="translated">형식 또는 멤버는 사용되지 않습니다.</target>
        <note />
      </trans-unit>
      <trans-unit id="ERR_NotAnAttributeClass">
        <source>'{0}' is not an attribute class</source>
        <target state="translated">'{0}'은(는) 특성 클래스가 아닙니다.</target>
        <note />
      </trans-unit>
      <trans-unit id="ERR_BadNamedAttributeArgument">
        <source>'{0}' is not a valid named attribute argument. Named attribute arguments must be fields which are not readonly, static, or const, or read-write properties which are public and not static.</source>
        <target state="translated">'명명된 특성 인수 '{0}'이(가) 잘못되었습니다. 명명된 특성 인수는 readonly, static 또는 const가 아닌 필드이거나 static이 아닌 public 읽기/쓰기 속성이어야 합니다.</target>
        <note />
      </trans-unit>
      <trans-unit id="WRN_DeprecatedSymbolStr">
        <source>'{0}' is obsolete: '{1}'</source>
        <target state="translated">'{0}'은(는) 사용되지 않습니다. '{1}'</target>
        <note />
      </trans-unit>
      <trans-unit id="WRN_DeprecatedSymbolStr_Title">
        <source>Type or member is obsolete</source>
        <target state="translated">형식 또는 멤버는 사용되지 않습니다.</target>
        <note />
      </trans-unit>
      <trans-unit id="ERR_DeprecatedSymbolStr">
        <source>'{0}' is obsolete: '{1}'</source>
        <target state="translated">'{0}'은(는) 사용되지 않습니다. '{1}'</target>
        <note />
      </trans-unit>
      <trans-unit id="ERR_IndexerCantHaveVoidType">
        <source>Indexers cannot have void type</source>
        <target state="translated">인덱서에는 void 형식을 사용할 수 없습니다.</target>
        <note />
      </trans-unit>
      <trans-unit id="ERR_VirtualPrivate">
        <source>'{0}': virtual or abstract members cannot be private</source>
        <target state="translated">'{0}': 가상 또는 추상 멤버는 전용일 수 없습니다.</target>
        <note />
      </trans-unit>
      <trans-unit id="ERR_ArrayInitToNonArrayType">
        <source>Can only use array initializer expressions to assign to array types. Try using a new expression instead.</source>
        <target state="translated">배열 이니셜라이저 식은 배열 형식에 할당하는 데에만 사용할 수 있습니다. 대신 new 식을 사용해 보세요.</target>
        <note />
      </trans-unit>
      <trans-unit id="ERR_ArrayInitInBadPlace">
        <source>Array initializers can only be used in a variable or field initializer. Try using a new expression instead.</source>
        <target state="translated">배열 이니셜라이저는 변수 또는 필드 이니셜라이저에서만 사용할 수 있습니다. 대신 new 식을 사용해 보세요.</target>
        <note />
      </trans-unit>
      <trans-unit id="ERR_MissingStructOffset">
        <source>'{0}': instance field in types marked with StructLayout(LayoutKind.Explicit) must have a FieldOffset attribute</source>
        <target state="needs-review-translation">'{0}': StructLayout(LayoutKind.Explicit)으로 표시된 인스턴스 필드 형식에는 FieldOffset 특성이 있어야 합니다.</target>
        <note />
      </trans-unit>
      <trans-unit id="WRN_ExternMethodNoImplementation">
        <source>Method, operator, or accessor '{0}' is marked external and has no attributes on it. Consider adding a DllImport attribute to specify the external implementation.</source>
        <target state="translated">{0}' 메서드, 연산자 또는 접근자가 외부로 표시되었지만 특성이 없습니다. DllImport 특성을 추가하여 외부 구현을 지정하세요.</target>
        <note />
      </trans-unit>
      <trans-unit id="WRN_ExternMethodNoImplementation_Title">
        <source>Method, operator, or accessor is marked external and has no attributes on it</source>
        <target state="translated">메서드, 연산자 또는 접근자가 external로 표시되었지만 특성이 없습니다.</target>
        <note />
      </trans-unit>
      <trans-unit id="WRN_ProtectedInSealed">
        <source>'{0}': new protected member declared in sealed class</source>
        <target state="translated">'{0}': sealed 클래스에 새 protected 멤버가 선언되었습니다.</target>
        <note />
      </trans-unit>
      <trans-unit id="WRN_ProtectedInSealed_Title">
        <source>New protected member declared in sealed class</source>
        <target state="translated">sealed 클래스에 새 protected 멤버가 선언되었습니다.</target>
        <note />
      </trans-unit>
      <trans-unit id="ERR_InterfaceImplementedByConditional">
        <source>Conditional member '{0}' cannot implement interface member '{1}' in type '{2}'</source>
        <target state="translated">{0}' 조건부 멤버는 '{2}' 형식으로 '{1}' 인터페이스 멤버를 구현할 수 없습니다.</target>
        <note />
      </trans-unit>
      <trans-unit id="ERR_IllegalRefParam">
        <source>ref and out are not valid in this context</source>
        <target state="translated">이 컨텍스트에서는 ref 및 out을 사용할 수 없습니다.</target>
        <note />
      </trans-unit>
      <trans-unit id="ERR_BadArgumentToAttribute">
        <source>The argument to the '{0}' attribute must be a valid identifier</source>
        <target state="translated">{0}' 특성의 인수에는 유효한 식별자를 사용해야 합니다.</target>
        <note />
      </trans-unit>
      <trans-unit id="ERR_StructOffsetOnBadStruct">
        <source>The FieldOffset attribute can only be placed on members of types marked with the StructLayout(LayoutKind.Explicit)</source>
        <target state="translated">FieldOffset 특성은 StructLayout(LayoutKind.Explicit)으로 표시된 형식의 멤버에만 배치할 수 있습니다.</target>
        <note />
      </trans-unit>
      <trans-unit id="ERR_StructOffsetOnBadField">
        <source>The FieldOffset attribute is not allowed on static or const fields</source>
        <target state="translated">static 또는 const 필드에는 FieldOffset 특성을 사용할 수 없습니다.</target>
        <note />
      </trans-unit>
      <trans-unit id="ERR_AttributeUsageOnNonAttributeClass">
        <source>Attribute '{0}' is only valid on classes derived from System.Attribute</source>
        <target state="translated">{0}' 특성은 System.Attribute에서 파생된 클래스에만 유효합니다.</target>
        <note />
      </trans-unit>
      <trans-unit id="WRN_PossibleMistakenNullStatement">
        <source>Possible mistaken empty statement</source>
        <target state="translated">빈 문에 오류가 있는 것 같습니다.</target>
        <note />
      </trans-unit>
      <trans-unit id="WRN_PossibleMistakenNullStatement_Title">
        <source>Possible mistaken empty statement</source>
        <target state="translated">빈 문에 오류가 있는 것 같습니다.</target>
        <note />
      </trans-unit>
      <trans-unit id="ERR_DuplicateNamedAttributeArgument">
        <source>'{0}' duplicate named attribute argument</source>
        <target state="translated">'{0}'은(는) 중복 명명된 특성 인수입니다.</target>
        <note />
      </trans-unit>
      <trans-unit id="ERR_DeriveFromEnumOrValueType">
        <source>'{0}' cannot derive from special class '{1}'</source>
        <target state="translated">'{0}'은(는) '{1}' 특수 클래스에서 파생될 수 없습니다.</target>
        <note />
      </trans-unit>
      <trans-unit id="ERR_DefaultMemberOnIndexedType">
        <source>Cannot specify the DefaultMember attribute on a type containing an indexer</source>
        <target state="translated">인덱서를 포함하는 형식에 DefaultMember 특성을 지정할 수 없습니다.</target>
        <note />
      </trans-unit>
      <trans-unit id="ERR_BogusType">
        <source>'{0}' is a type not supported by the language</source>
        <target state="translated">'{0}'은(는) 언어에서 지원하는 형식이 아닙니다.</target>
        <note />
      </trans-unit>
      <trans-unit id="WRN_UnassignedInternalField">
        <source>Field '{0}' is never assigned to, and will always have its default value {1}</source>
        <target state="translated">{0}' 필드에는 할당되지 않으므로 항상 {1} 기본값을 사용합니다.</target>
        <note />
      </trans-unit>
      <trans-unit id="WRN_UnassignedInternalField_Title">
        <source>Field is never assigned to, and will always have its default value</source>
        <target state="translated">필드에는 할당되지 않으므로 항상 기본값을 사용합니다.</target>
        <note />
      </trans-unit>
      <trans-unit id="ERR_CStyleArray">
        <source>Bad array declarator: To declare a managed array the rank specifier precedes the variable's identifier. To declare a fixed size buffer field, use the fixed keyword before the field type.</source>
        <target state="translated">배열 선언자가 잘못되었습니다. 관리되는 배열을 선언하려면 차수 지정자가 변수 식별자보다 앞에 와야 합니다. 고정 크기 버퍼 필드를 선언하려면 fixed 키워드를 필드 형식 앞에 사용하세요.</target>
        <note />
      </trans-unit>
      <trans-unit id="WRN_VacuousIntegralComp">
        <source>Comparison to integral constant is useless; the constant is outside the range of type '{0}'</source>
        <target state="translated">정수 계열 상수와 비교하는 것은 의미가 없습니다. 상수가 '{0}' 형식의 범위를 벗어났습니다.</target>
        <note />
      </trans-unit>
      <trans-unit id="WRN_VacuousIntegralComp_Title">
        <source>Comparison to integral constant is useless; the constant is outside the range of the type</source>
        <target state="translated">정수 계열 상수와 비교하는 것은 의미가 없습니다. 상수가 형식의 범위를 벗어났습니다.</target>
        <note />
      </trans-unit>
      <trans-unit id="ERR_AbstractAttributeClass">
        <source>Cannot apply attribute class '{0}' because it is abstract</source>
        <target state="translated">{0}' 특성 클래스는 abstract이므로 적용할 수 없습니다.</target>
        <note />
      </trans-unit>
      <trans-unit id="ERR_BadNamedAttributeArgumentType">
        <source>'{0}' is not a valid named attribute argument because it is not a valid attribute parameter type</source>
        <target state="translated">'{0}'이(가) 유효한 특성 매개 변수 형식이 아니므로 잘못 명명된 특성 인수입니다.</target>
        <note />
      </trans-unit>
      <trans-unit id="ERR_MissingPredefinedMember">
        <source>Missing compiler required member '{0}.{1}'</source>
        <target state="translated">{0}.{1}' 멤버가 필요한 컴파일러가 없습니다.</target>
        <note />
      </trans-unit>
      <trans-unit id="WRN_AttributeLocationOnBadDeclaration">
        <source>'{0}' is not a valid attribute location for this declaration. Valid attribute locations for this declaration are '{1}'. All attributes in this block will be ignored.</source>
        <target state="translated">'{0}'은(는) 이 선언에 유효한 특성 위치가 아닙니다. 이 선언에 유효한 특성 위치는 '{1}'입니다. 이 블록의 모든 특성이 무시됩니다.</target>
        <note />
      </trans-unit>
      <trans-unit id="WRN_AttributeLocationOnBadDeclaration_Title">
        <source>Not a valid attribute location for this declaration</source>
        <target state="translated">이 선언의 올바른 특성 위치가 아닙니다.</target>
        <note />
      </trans-unit>
      <trans-unit id="WRN_InvalidAttributeLocation">
        <source>'{0}' is not a recognized attribute location. Valid attribute locations for this declaration are '{1}'. All attributes in this block will be ignored.</source>
        <target state="translated">'{0}'은(는) 인식할 수 있는 특성 위치가 아닙니다. 이 선언의 유효한 특성 위치는 '{1}'입니다. 이 블록의 모든 특성이 무시됩니다.</target>
        <note />
      </trans-unit>
      <trans-unit id="WRN_InvalidAttributeLocation_Title">
        <source>Not a recognized attribute location</source>
        <target state="translated">인식할 수 있는 특성 위치가 아닙니다.</target>
        <note />
      </trans-unit>
      <trans-unit id="WRN_EqualsWithoutGetHashCode">
        <source>'{0}' overrides Object.Equals(object o) but does not override Object.GetHashCode()</source>
        <target state="translated">'{0}'은(는) Object.Equals(object o)를 재정의하지만 Object.GetHashCode()를 재정의하지 않습니다.</target>
        <note />
      </trans-unit>
      <trans-unit id="WRN_EqualsWithoutGetHashCode_Title">
        <source>Type overrides Object.Equals(object o) but does not override Object.GetHashCode()</source>
        <target state="translated">형식은 Object.Equals(object o)를 재정의하지만 Object.GetHashCode()를 재정의하지 않습니다.</target>
        <note />
      </trans-unit>
      <trans-unit id="WRN_EqualityOpWithoutEquals">
        <source>'{0}' defines operator == or operator != but does not override Object.Equals(object o)</source>
        <target state="translated">'{0}'은(는) == 연산자 또는 != 연산자를 정의하지만 Object.Equals(object o)를 재정의하지 않습니다.</target>
        <note />
      </trans-unit>
      <trans-unit id="WRN_EqualityOpWithoutEquals_Title">
        <source>Type defines operator == or operator != but does not override Object.Equals(object o)</source>
        <target state="translated">형식은 == 연산자 또는 != 연산자를 정의하지만 Object.Equals(object o)를 재정의하지 않습니다.</target>
        <note />
      </trans-unit>
      <trans-unit id="WRN_EqualityOpWithoutGetHashCode">
        <source>'{0}' defines operator == or operator != but does not override Object.GetHashCode()</source>
        <target state="translated">'{0}'은(는) == 연산자 또는 != 연산자를 정의하지만 Object.GetHashCode()를 재정의하지 않습니다.</target>
        <note />
      </trans-unit>
      <trans-unit id="WRN_EqualityOpWithoutGetHashCode_Title">
        <source>Type defines operator == or operator != but does not override Object.GetHashCode()</source>
        <target state="translated">형식은 == 연산자 또는 != 연산자를 정의하지만 Object.GetHashCode()를 재정의하지 않습니다.</target>
        <note />
      </trans-unit>
      <trans-unit id="ERR_OutAttrOnRefParam">
        <source>Cannot specify the Out attribute on a ref parameter without also specifying the In attribute.</source>
        <target state="translated">ref 매개 변수에 Out 특성만 지정할 수는 없습니다. In 특성도 지정해야 합니다.</target>
        <note />
      </trans-unit>
      <trans-unit id="ERR_OverloadRefKind">
        <source>'{0}' cannot define an overloaded {1} that differs only on parameter modifiers '{2}' and '{3}'</source>
        <target state="translated">'{0}'은(는) 매개 변수 한정자 '{2}' 및 '{3}'만 다른 오버로드된 {1}을(를) 정의할 수 없습니다.</target>
        <note />
      </trans-unit>
      <trans-unit id="ERR_LiteralDoubleCast">
        <source>Literal of type double cannot be implicitly converted to type '{1}'; use an '{0}' suffix to create a literal of this type</source>
        <target state="translated">double 형식의 리터럴을 암시적으로 '{1}' 형식으로 변환할 수 없습니다. 이 형식의 리터럴을 만들려면 '{0}' 접미사를 사용하세요.</target>
        <note />
      </trans-unit>
      <trans-unit id="WRN_IncorrectBooleanAssg">
        <source>Assignment in conditional expression is always constant; did you mean to use == instead of = ?</source>
        <target state="translated">조건식에 할당을 사용하면 항상 상수가 됩니다. = 대신 ==을 사용하세요.</target>
        <note />
      </trans-unit>
      <trans-unit id="WRN_IncorrectBooleanAssg_Title">
        <source>Assignment in conditional expression is always constant</source>
        <target state="translated">조건식에 할당을 사용하면 항상 상수가 됩니다.</target>
        <note />
      </trans-unit>
      <trans-unit id="ERR_ProtectedInStruct">
        <source>'{0}': new protected member declared in struct</source>
        <target state="translated">'{0}': 구조체에 새 protected 멤버가 선언되었습니다.</target>
        <note />
      </trans-unit>
      <trans-unit id="ERR_InconsistentIndexerNames">
        <source>Two indexers have different names; the IndexerName attribute must be used with the same name on every indexer within a type</source>
        <target state="translated">두 인덱서의 이름이 다릅니다. IndexerName 특성은 한 형식 안의 모든 인덱서에 대해서는 같은 이름으로 사용되어야 합니다.</target>
        <note />
      </trans-unit>
      <trans-unit id="ERR_ComImportWithUserCtor">
        <source>A class with the ComImport attribute cannot have a user-defined constructor</source>
        <target state="translated">ComImport 특성이 있는 클래스에는 사용자 정의 생성자를 사용할 수 없습니다.</target>
        <note />
      </trans-unit>
      <trans-unit id="ERR_FieldCantHaveVoidType">
        <source>Field cannot have void type</source>
        <target state="translated">필드에는 void 형식을 사용할 수 없습니다.</target>
        <note />
      </trans-unit>
      <trans-unit id="WRN_NonObsoleteOverridingObsolete">
        <source>Member '{0}' overrides obsolete member '{1}'. Add the Obsolete attribute to '{0}'.</source>
        <target state="translated">{0}' 멤버는 사용되지 않는 멤버 '{1}'을(를) 재정의합니다. '{0}'에 Obsolete 특성을 추가하세요.</target>
        <note />
      </trans-unit>
      <trans-unit id="WRN_NonObsoleteOverridingObsolete_Title">
        <source>Member overrides obsolete member</source>
        <target state="translated">멤버가 사용되지 않는 멤버를 재정의합니다.</target>
        <note />
      </trans-unit>
      <trans-unit id="ERR_SystemVoid">
        <source>System.Void cannot be used from C# -- use typeof(void) to get the void type object</source>
        <target state="translated">System.Void는 C#에서 사용할 수 없습니다. void 형식 개체를 가져오려면 typeof(void)를 사용하세요.</target>
        <note />
      </trans-unit>
      <trans-unit id="ERR_ExplicitParamArray">
        <source>Do not use 'System.ParamArrayAttribute'. Use the 'params' keyword instead.</source>
        <target state="translated">System.ParamArrayAttribute'를 사용하지 않고, 대신 'params' 키워드를 사용하세요.</target>
        <note />
      </trans-unit>
      <trans-unit id="WRN_BitwiseOrSignExtend">
        <source>Bitwise-or operator used on a sign-extended operand; consider casting to a smaller unsigned type first</source>
        <target state="translated">부호 확장 피연산자에 비트 OR 연산자를 사용했습니다. 더 작은 부호 없는 형식으로 먼저 캐스팅하세요.</target>
        <note />
      </trans-unit>
      <trans-unit id="WRN_BitwiseOrSignExtend_Title">
        <source>Bitwise-or operator used on a sign-extended operand</source>
        <target state="translated">부호 확장된 피연산자에 비트 OR 연산자를 사용했습니다.</target>
        <note />
      </trans-unit>
      <trans-unit id="WRN_BitwiseOrSignExtend_Description">
        <source>The compiler implicitly widened and sign-extended a variable, and then used the resulting value in a bitwise OR operation. This can result in unexpected behavior.</source>
        <target state="translated">컴파일러에서 변수를 암시적으로 넓히고 부호 확장한 다음 비트 OR 연산에서 결과 값을 사용했습니다. 예기치 않은 동작이 발생할 수 있습니다.</target>
        <note />
      </trans-unit>
      <trans-unit id="ERR_VolatileStruct">
        <source>'{0}': a volatile field cannot be of the type '{1}'</source>
        <target state="translated">'{0}': volatile 필드는 '{1}' 형식일 수 없습니다.</target>
        <note />
      </trans-unit>
      <trans-unit id="ERR_VolatileAndReadonly">
        <source>'{0}': a field cannot be both volatile and readonly</source>
        <target state="translated">'{0}': 필드는 volatile이면서 readonly일 수 없습니다.</target>
        <note />
      </trans-unit>
      <trans-unit id="ERR_AbstractField">
        <source>The modifier 'abstract' is not valid on fields. Try using a property instead.</source>
        <target state="translated">필드의 'abstract' 한정자가 유효하지 않습니다. 대신 속성을 사용해 보세요.</target>
        <note />
      </trans-unit>
      <trans-unit id="ERR_BogusExplicitImpl">
        <source>'{0}' cannot implement '{1}' because it is not supported by the language</source>
        <target state="translated">'{0}'은(는) 언어에서 지원되지 않으므로 '{1}'을(를) 구현할 수 없습니다.</target>
        <note />
      </trans-unit>
      <trans-unit id="ERR_ExplicitMethodImplAccessor">
        <source>'{0}' explicit method implementation cannot implement '{1}' because it is an accessor</source>
        <target state="translated">'명시적 메서드 구현에서 '{0}'은(는) 접근자이므로 '{1}'을(를) 구현할 수 없습니다.</target>
        <note />
      </trans-unit>
      <trans-unit id="WRN_CoClassWithoutComImport">
        <source>'{0}' interface marked with 'CoClassAttribute' not marked with 'ComImportAttribute'</source>
        <target state="translated">'{0}' 인터페이스는 'CoClassAttribute'로 표시되어 있고 'ComImportAttribute'로 표시되어 있지 않습니다.</target>
        <note />
      </trans-unit>
      <trans-unit id="WRN_CoClassWithoutComImport_Title">
        <source>Interface marked with 'CoClassAttribute' not marked with 'ComImportAttribute'</source>
        <target state="translated">인터페이스는 'CoClassAttribute'로 표시되어 있고 'ComImportAttribute'로 표시되어 있지 않습니다.</target>
        <note />
      </trans-unit>
      <trans-unit id="ERR_ConditionalWithOutParam">
        <source>Conditional member '{0}' cannot have an out parameter</source>
        <target state="translated">{0}' 조건부 멤버에는 out 매개 변수를 사용할 수 없습니다.</target>
        <note />
      </trans-unit>
      <trans-unit id="ERR_AccessorImplementingMethod">
        <source>Accessor '{0}' cannot implement interface member '{1}' for type '{2}'. Use an explicit interface implementation.</source>
        <target state="translated">{0}' 접근자는 '{2}' 형식에 대해 '{1}' 인터페이스 멤버를 구현할 수 없습니다. 명시적 인터페이스 구현을 사용하세요.</target>
        <note />
      </trans-unit>
      <trans-unit id="ERR_AliasQualAsExpression">
        <source>The namespace alias qualifier '::' always resolves to a type or namespace so is illegal here. Consider using '.' instead.</source>
        <target state="translated">네임스페이스 별칭 한정자 '::'은 항상 형식 또는 네임스페이스를 확인하므로 여기에 사용할 수 없습니다. 대신 '.'를 사용하세요.</target>
        <note />
      </trans-unit>
      <trans-unit id="ERR_DerivingFromATyVar">
        <source>Cannot derive from '{0}' because it is a type parameter</source>
        <target state="translated">형식 매개 변수이므로 '{0}'에서 파생될 수 없습니다.</target>
        <note />
      </trans-unit>
      <trans-unit id="ERR_DuplicateTypeParameter">
        <source>Duplicate type parameter '{0}'</source>
        <target state="translated">중복된 '{0}' 형식 매개 변수입니다.</target>
        <note />
      </trans-unit>
      <trans-unit id="WRN_TypeParameterSameAsOuterTypeParameter">
        <source>Type parameter '{0}' has the same name as the type parameter from outer type '{1}'</source>
        <target state="translated">{0}' 형식 매개 변수가 외부 형식 '{1}'의 형식 매개 변수와 이름이 같습니다.</target>
        <note />
      </trans-unit>
      <trans-unit id="WRN_TypeParameterSameAsOuterTypeParameter_Title">
        <source>Type parameter has the same name as the type parameter from outer type</source>
        <target state="translated">형식 매개 변수가 외부 형식의 형식 매개 변수와 이름이 같습니다.</target>
        <note />
      </trans-unit>
      <trans-unit id="ERR_TypeVariableSameAsParent">
        <source>Type parameter '{0}' has the same name as the containing type, or method</source>
        <target state="translated">{0}' 형식 매개 변수의 이름이 포함하는 형식 또는 메서드의 이름과 같습니다.</target>
        <note />
      </trans-unit>
      <trans-unit id="ERR_UnifyingInterfaceInstantiations">
        <source>'{0}' cannot implement both '{1}' and '{2}' because they may unify for some type parameter substitutions</source>
        <target state="translated">'{1}'과(와) '{2}'은(는) 일부 형식 매개 변수를 대체할 때 통합될 수 있으므로 '{0}'에서는 둘 다 구현할 수 없습니다.</target>
        <note />
      </trans-unit>
      <trans-unit id="ERR_GenericDerivingFromAttribute">
        <source>A generic type cannot derive from '{0}' because it is an attribute class</source>
        <target state="translated">{0}'은(는) 특성 클래스이므로 제네릭 형식을 파생시킬 수 없습니다.</target>
        <note />
      </trans-unit>
      <trans-unit id="ERR_TyVarNotFoundInConstraint">
        <source>'{1}' does not define type parameter '{0}'</source>
        <target state="translated">'{1}'은(는) '{0}' 형식 매개 변수를 정의하지 않습니다.</target>
        <note />
      </trans-unit>
      <trans-unit id="ERR_BadBoundType">
        <source>'{0}' is not a valid constraint. A type used as a constraint must be an interface, a non-sealed class or a type parameter.</source>
        <target state="translated">'{0}'은(는) 유효한 제약 조건이 아닙니다. 제약 조건으로 사용되는 형식은 인터페이스, 봉인되지 않은 클래스 또는 형식 매개 변수여야 합니다.</target>
        <note />
      </trans-unit>
      <trans-unit id="ERR_SpecialTypeAsBound">
        <source>Constraint cannot be special class '{0}'</source>
        <target state="translated">제약 조건은 '{0}' 특수 클래스가 될 수 없습니다.</target>
        <note />
      </trans-unit>
      <trans-unit id="ERR_BadVisBound">
        <source>Inconsistent accessibility: constraint type '{1}' is less accessible than '{0}'</source>
        <target state="translated">일관성 없는 액세스 가능성: '{1}' 제약 조건 형식이 '{0}'보다 액세스하기 어렵습니다.</target>
        <note />
      </trans-unit>
      <trans-unit id="ERR_LookupInTypeVariable">
        <source>Cannot do member lookup in '{0}' because it is a type parameter</source>
        <target state="translated">{0}'은(는) 형식 매개 변수이므로 멤버를 조회할 수 없습니다.</target>
        <note />
      </trans-unit>
      <trans-unit id="ERR_BadConstraintType">
        <source>Invalid constraint type. A type used as a constraint must be an interface, a non-sealed class or a type parameter.</source>
        <target state="translated">잘못된 제약 조건 형식입니다. 제약 조건으로 사용되는 형식은 인터페이스, 봉인되지 않은 클래스 또는 형식 매개 변수여야 합니다.</target>
        <note />
      </trans-unit>
      <trans-unit id="ERR_InstanceMemberInStaticClass">
        <source>'{0}': cannot declare instance members in a static class</source>
        <target state="translated">'{0}': 정적 클래스에 인스턴스 멤버를 선언할 수 없습니다.</target>
        <note />
      </trans-unit>
      <trans-unit id="ERR_StaticBaseClass">
        <source>'{1}': cannot derive from static class '{0}'</source>
        <target state="translated">'{1}': 정적 클래스 '{0}'에서 파생될 수 없습니다.</target>
        <note />
      </trans-unit>
      <trans-unit id="ERR_ConstructorInStaticClass">
        <source>Static classes cannot have instance constructors</source>
        <target state="translated">정적 클래스는 인스턴스 생성자를 포함할 수 없습니다.</target>
        <note />
      </trans-unit>
      <trans-unit id="ERR_DestructorInStaticClass">
        <source>Static classes cannot contain destructors</source>
        <target state="translated">정적 클래스는 소멸자를 포함할 수 없습니다.</target>
        <note />
      </trans-unit>
      <trans-unit id="ERR_InstantiatingStaticClass">
        <source>Cannot create an instance of the static class '{0}'</source>
        <target state="translated">{0}' 정적 클래스의 인스턴스를 만들 수 없습니다.</target>
        <note />
      </trans-unit>
      <trans-unit id="ERR_StaticDerivedFromNonObject">
        <source>Static class '{0}' cannot derive from type '{1}'. Static classes must derive from object.</source>
        <target state="translated">정적 클래스 '{0}'은(는) '{1}' 형식에서 파생될 수 없습니다. 정적 클래스는 개체에서 파생되어야 합니다.</target>
        <note />
      </trans-unit>
      <trans-unit id="ERR_StaticClassInterfaceImpl">
        <source>'{0}': static classes cannot implement interfaces</source>
        <target state="translated">'{0}': 정적 클래스는 인터페이스를 구현할 수 없습니다.</target>
        <note />
      </trans-unit>
      <trans-unit id="ERR_RefStructInterfaceImpl">
        <source>'{0}': ref structs cannot implement interfaces</source>
        <target state="translated">'{0}': ref struct에서 인터페이스를 구현할 수 없습니다.</target>
        <note />
      </trans-unit>
      <trans-unit id="ERR_OperatorInStaticClass">
        <source>'{0}': static classes cannot contain user-defined operators</source>
        <target state="translated">'{0}': 정적 클래스는 사용자 정의 연산자를 포함할 수 없습니다.</target>
        <note />
      </trans-unit>
      <trans-unit id="ERR_ConvertToStaticClass">
        <source>Cannot convert to static type '{0}'</source>
        <target state="translated">{0}' 정적 형식으로 변환할 수 없습니다.</target>
        <note />
      </trans-unit>
      <trans-unit id="ERR_ConstraintIsStaticClass">
        <source>'{0}': static classes cannot be used as constraints</source>
        <target state="translated">'{0}': 정적 클래스는 제약 조건으로 사용할 수 없습니다.</target>
        <note />
      </trans-unit>
      <trans-unit id="ERR_GenericArgIsStaticClass">
        <source>'{0}': static types cannot be used as type arguments</source>
        <target state="translated">'{0}': 정적 형식은 형식 인수로 사용할 수 없습니다.</target>
        <note />
      </trans-unit>
      <trans-unit id="ERR_ArrayOfStaticClass">
        <source>'{0}': array elements cannot be of static type</source>
        <target state="translated">'{0}': 배열 요소는 정적 형식일 수 없습니다.</target>
        <note />
      </trans-unit>
      <trans-unit id="ERR_IndexerInStaticClass">
        <source>'{0}': cannot declare indexers in a static class</source>
        <target state="translated">'{0}': 정적 클래스에는 인덱서를 선언할 수 없습니다.</target>
        <note />
      </trans-unit>
      <trans-unit id="ERR_ParameterIsStaticClass">
        <source>'{0}': static types cannot be used as parameters</source>
        <target state="translated">'{0}': 정적 형식은 매개 변수로 사용할 수 없습니다.</target>
        <note />
      </trans-unit>
      <trans-unit id="ERR_ReturnTypeIsStaticClass">
        <source>'{0}': static types cannot be used as return types</source>
        <target state="translated">'{0}': 정적 형식은 반환 형식으로 사용할 수 없습니다.</target>
        <note />
      </trans-unit>
      <trans-unit id="ERR_VarDeclIsStaticClass">
        <source>Cannot declare a variable of static type '{0}'</source>
        <target state="translated">{0}' 정적 형식의 변수를 선언할 수 없습니다.</target>
        <note />
      </trans-unit>
      <trans-unit id="ERR_BadEmptyThrowInFinally">
        <source>A throw statement with no arguments is not allowed in a finally clause that is nested inside the nearest enclosing catch clause</source>
        <target state="translated">바로 바깥쪽 catch 절에 중첩된 finally 절에는 인수가 없는 throw 문을 사용할 수 없습니다.</target>
        <note />
      </trans-unit>
      <trans-unit id="ERR_InvalidSpecifier">
        <source>'{0}' is not a valid format specifier</source>
        <target state="translated">'{0}'은(는) 유효한 서식 지정자가 아닙니다.</target>
        <note />
      </trans-unit>
      <trans-unit id="WRN_AssignmentToLockOrDispose">
        <source>Possibly incorrect assignment to local '{0}' which is the argument to a using or lock statement. The Dispose call or unlocking will happen on the original value of the local.</source>
        <target state="translated">using 또는 lock 문의 인수인 지역 변수 '{0}'에 대한 할당이 잘못되었을 수 있습니다. 지역 변수의 원래 값에 대해 Dispose 호출 또는 잠금 해제가 수행됩니다.</target>
        <note />
      </trans-unit>
      <trans-unit id="WRN_AssignmentToLockOrDispose_Title">
        <source>Possibly incorrect assignment to local which is the argument to a using or lock statement</source>
        <target state="translated">using 또는 lock 문의 인수인 지역 변수에 대한 할당이 잘못되었을 수 있습니다.</target>
        <note />
      </trans-unit>
      <trans-unit id="ERR_ForwardedTypeInThisAssembly">
        <source>Type '{0}' is defined in this assembly, but a type forwarder is specified for it</source>
        <target state="translated">{0}' 형식이 이 어셈블리에 정의되었지만 형식 전달자가 지정되었습니다.</target>
        <note />
      </trans-unit>
      <trans-unit id="ERR_ForwardedTypeIsNested">
        <source>Cannot forward type '{0}' because it is a nested type of '{1}'</source>
        <target state="translated">{0}' 형식은 '{1}'의 중첩 형식이므로 전달할 수 없습니다.</target>
        <note />
      </trans-unit>
      <trans-unit id="ERR_CycleInTypeForwarder">
        <source>The type forwarder for type '{0}' in assembly '{1}' causes a cycle</source>
        <target state="translated">{0}' 형식에 대한 형식 전달자가 '{1}' 어셈블리에서 순환됩니다.</target>
        <note />
      </trans-unit>
      <trans-unit id="ERR_AssemblyNameOnNonModule">
        <source>The /moduleassemblyname option may only be specified when building a target type of 'module'</source>
        <target state="translated">/moduleassemblyname 옵션은 빌드하는 대상 형식이 'module'인 경우에만 지정할 수 있습니다.</target>
        <note />
      </trans-unit>
      <trans-unit id="ERR_InvalidAssemblyName">
        <source>Assembly reference '{0}' is invalid and cannot be resolved</source>
        <target state="translated">{0}' 어셈블리 참조가 잘못되어 확인할 수 없습니다.</target>
        <note />
      </trans-unit>
      <trans-unit id="ERR_InvalidFwdType">
        <source>Invalid type specified as an argument for TypeForwardedTo attribute</source>
        <target state="translated">TypeForwardedTo 특성의 인수로 잘못된 형식이 지정되었습니다.</target>
        <note />
      </trans-unit>
      <trans-unit id="ERR_CloseUnimplementedInterfaceMemberStatic">
        <source>'{0}' does not implement interface member '{1}'. '{2}' cannot implement an interface member because it is static.</source>
        <target state="translated">'{0}'은(는) '{1}' 인터페이스 멤버를 구현하지 않습니다. '{2}'은(는) static이므로 인터페이스 멤버를 구현할 수 없습니다.</target>
        <note />
      </trans-unit>
      <trans-unit id="ERR_CloseUnimplementedInterfaceMemberNotPublic">
        <source>'{0}' does not implement interface member '{1}'. '{2}' cannot implement an interface member because it is not public.</source>
        <target state="translated">'{0}'은(는) '{1}' 인터페이스 멤버를 구현하지 않습니다. '{2}'은(는) public이 아니므로 인터페이스 멤버를 구현할 수 없습니다.</target>
        <note />
      </trans-unit>
      <trans-unit id="ERR_CloseUnimplementedInterfaceMemberWrongReturnType">
        <source>'{0}' does not implement interface member '{1}'. '{2}' cannot implement '{1}' because it does not have the matching return type of '{3}'.</source>
        <target state="translated">'{0}'은(는) '{1}' 인터페이스 멤버를 구현하지 않습니다. '{2}'에 일치하는 반환 형식 '{3}'이(가) 없으므로 '{1}'을(를) 구현할 수 없습니다.</target>
        <note />
      </trans-unit>
      <trans-unit id="ERR_DuplicateTypeForwarder">
        <source>'{0}' duplicate TypeForwardedToAttribute</source>
        <target state="translated">'{0}'에서 TypeForwardedToAttribute가 중복됩니다.</target>
        <note />
      </trans-unit>
      <trans-unit id="ERR_ExpectedSelectOrGroup">
        <source>A query body must end with a select clause or a group clause</source>
        <target state="translated">쿼리 본문은 select 절 또는 group 절로 끝나야 합니다.</target>
        <note />
      </trans-unit>
      <trans-unit id="ERR_ExpectedContextualKeywordOn">
        <source>Expected contextual keyword 'on'</source>
        <target state="translated">상황별 키워드 'on'이 필요합니다.</target>
        <note />
      </trans-unit>
      <trans-unit id="ERR_ExpectedContextualKeywordEquals">
        <source>Expected contextual keyword 'equals'</source>
        <target state="translated">상황별 키워드 'equals'가 필요합니다.</target>
        <note />
      </trans-unit>
      <trans-unit id="ERR_ExpectedContextualKeywordBy">
        <source>Expected contextual keyword 'by'</source>
        <target state="translated">상황별 키워드 'by'가 필요합니다.</target>
        <note />
      </trans-unit>
      <trans-unit id="ERR_InvalidAnonymousTypeMemberDeclarator">
        <source>Invalid anonymous type member declarator. Anonymous type members must be declared with a member assignment, simple name or member access.</source>
        <target state="translated">잘못된 익명 형식 멤버 선언자입니다. 익명 형식 멤버는 멤버 할당, 단순한 이름 또는 멤버 액세스로 선언되어야 합니다.</target>
        <note />
      </trans-unit>
      <trans-unit id="ERR_InvalidInitializerElementInitializer">
        <source>Invalid initializer member declarator</source>
        <target state="translated">잘못된 이니셜라이저 멤버 선언자입니다.</target>
        <note />
      </trans-unit>
      <trans-unit id="ERR_InconsistentLambdaParameterUsage">
        <source>Inconsistent lambda parameter usage; parameter types must be all explicit or all implicit</source>
        <target state="translated">람다 매개 변수가 일관성 없이 사용되었습니다. 매개 변수 형식은 모두 명시적이거나 암시적이어야 합니다.</target>
        <note />
      </trans-unit>
      <trans-unit id="ERR_PartialMethodInvalidModifier">
        <source>A partial method cannot have access modifiers or the virtual, abstract, override, new, sealed, or extern modifiers</source>
        <target state="translated">부분 메서드(Partial Method)에는 액세스 한정자 또는 virtual, abstract, override, new, sealed나 extern 한정자를 사용할 수 없습니다.</target>
        <note />
      </trans-unit>
      <trans-unit id="ERR_PartialMethodOnlyInPartialClass">
        <source>A partial method must be declared within a partial class or partial struct</source>
        <target state="translated">부분 메서드(Partial Method)는 partial 클래스 또는 partial 구조체 내에 선언해야 합니다.</target>
        <note />
      </trans-unit>
      <trans-unit id="ERR_PartialMethodCannotHaveOutParameters">
        <source>A partial method cannot have out parameters</source>
        <target state="translated">부분 메서드(Partial Method)에는 out 매개 변수를 사용할 수 없습니다.</target>
        <note />
      </trans-unit>
      <trans-unit id="ERR_PartialMethodNotExplicit">
        <source>A partial method may not explicitly implement an interface method</source>
        <target state="translated">부분 메서드(Partial Method)는 인터페이스 메서드를 명시적으로 구현할 수 없습니다.</target>
        <note />
      </trans-unit>
      <trans-unit id="ERR_PartialMethodExtensionDifference">
        <source>Both partial method declarations must be extension methods or neither may be an extension method</source>
        <target state="translated">두 부분 메서드(Partial Method) 선언 모두 확장 메서드이거나 확장 메서드가 아니어야 합니다.</target>
        <note />
      </trans-unit>
      <trans-unit id="ERR_PartialMethodOnlyOneLatent">
        <source>A partial method may not have multiple defining declarations</source>
        <target state="translated">부분 메서드(Partial Method)에는 하나의 정의 선언만 사용할 수 있습니다.</target>
        <note />
      </trans-unit>
      <trans-unit id="ERR_PartialMethodOnlyOneActual">
        <source>A partial method may not have multiple implementing declarations</source>
        <target state="translated">부분 메서드(Partial Method)에는 하나의 구현 선언만 사용할 수 있습니다.</target>
        <note />
      </trans-unit>
      <trans-unit id="ERR_PartialMethodParamsDifference">
        <source>Both partial method declarations must use a params parameter or neither may use a params parameter</source>
        <target state="translated">두 부분 메서드(Partial Method) 선언 모두 params 매개 변수를 사용하거나 params 매개 변수를 사용할 수 없습니다.</target>
        <note />
      </trans-unit>
      <trans-unit id="ERR_PartialMethodMustHaveLatent">
        <source>No defining declaration found for implementing declaration of partial method '{0}'</source>
        <target state="translated">{0}' 부분 메서드(Partial Method)의 구현 선언에 대한 정의 선언이 없습니다.</target>
        <note />
      </trans-unit>
      <trans-unit id="ERR_PartialMethodInconsistentTupleNames">
        <source>Both partial method declarations, '{0}' and '{1}', must use the same tuple element names.</source>
        <target state="translated">두 부분 메서드(Partial Method) 선언 '{0}' 및 '{1}' 모두에서 동일한 튜플 요소 이름을 사용해야 합니다.</target>
        <note />
      </trans-unit>
      <trans-unit id="ERR_PartialMethodInconsistentConstraints">
        <source>Partial method declarations of '{0}' have inconsistent type parameter constraints</source>
        <target state="translated">{0}'의 부분 메서드(Partial Method) 선언에 일관성이 없는 형식 매개 변수 제약 조건이 있습니다.</target>
        <note />
      </trans-unit>
      <trans-unit id="ERR_PartialMethodToDelegate">
        <source>Cannot create delegate from method '{0}' because it is a partial method without an implementing declaration</source>
        <target state="translated">{0}'은(는) 구현 선언이 없는 부분 메서드(Partial Method)이므로 이 메서드로부터 대리자를 만들 수 없습니다.</target>
        <note />
      </trans-unit>
      <trans-unit id="ERR_PartialMethodStaticDifference">
        <source>Both partial method declarations must be static or neither may be static</source>
        <target state="translated">두 부분 메서드(Partial Method) 선언 모두 static이거나 static이 아니어야 합니다.</target>
        <note />
      </trans-unit>
      <trans-unit id="ERR_PartialMethodUnsafeDifference">
        <source>Both partial method declarations must be unsafe or neither may be unsafe</source>
        <target state="translated">두 부분 메서드(Partial Method) 선언 모두 unsafe이거나 unsafe가 아니어야 합니다.</target>
        <note />
      </trans-unit>
      <trans-unit id="ERR_PartialMethodInExpressionTree">
        <source>Partial methods with only a defining declaration or removed conditional methods cannot be used in expression trees</source>
        <target state="translated">정의 선언만 있는 부분 메서드(Partial Method) 또는 제거된 조건부 메서드는 식 트리에 사용할 수 없습니다.</target>
        <note />
      </trans-unit>
      <trans-unit id="ERR_PartialMethodMustReturnVoid">
        <source>Partial methods must have a void return type</source>
        <target state="translated">부분 메서드(Partial Method)의 반환 형식은 void여야 합니다.</target>
        <note />
      </trans-unit>
      <trans-unit id="WRN_ObsoleteOverridingNonObsolete">
        <source>Obsolete member '{0}' overrides non-obsolete member '{1}'</source>
        <target state="translated">사용되지 않는 '{0}' 멤버가 사용되는 '{1}' 멤버를 재정의합니다.</target>
        <note />
      </trans-unit>
      <trans-unit id="WRN_ObsoleteOverridingNonObsolete_Title">
        <source>Obsolete member overrides non-obsolete member</source>
        <target state="translated">사용되지 않는 멤버가 사용되는 멤버를 재정의합니다.</target>
        <note />
      </trans-unit>
      <trans-unit id="WRN_DebugFullNameTooLong">
        <source>The fully qualified name for '{0}' is too long for debug information. Compile without '/debug' option.</source>
        <target state="translated">{0}'의 정규화된 이름이 디버그 정보로는 너무 깁니다. '/debug' 옵션 없이 컴파일됩니다.</target>
        <note />
      </trans-unit>
      <trans-unit id="WRN_DebugFullNameTooLong_Title">
        <source>Fully qualified name is too long for debug information</source>
        <target state="translated">정규화된 이름이 너무 길어서 디버그 정보에 사용할 수 없습니다.</target>
        <note />
      </trans-unit>
      <trans-unit id="ERR_ImplicitlyTypedVariableAssignedBadValue">
        <source>Cannot assign {0} to an implicitly-typed variable</source>
        <target state="translated">암시적으로 형식화된 변수에 {0}을(를) 할당할 수 없습니다.</target>
        <note />
      </trans-unit>
      <trans-unit id="ERR_ImplicitlyTypedVariableWithNoInitializer">
        <source>Implicitly-typed variables must be initialized</source>
        <target state="translated">암시적으로 형식화된 지역 변수는 초기화해야 합니다.</target>
        <note />
      </trans-unit>
      <trans-unit id="ERR_ImplicitlyTypedVariableMultipleDeclarator">
        <source>Implicitly-typed variables cannot have multiple declarators</source>
        <target state="translated">암시적으로 형식화된 변수에는 선언자를 여러 개 사용할 수 없습니다.</target>
        <note />
      </trans-unit>
      <trans-unit id="ERR_ImplicitlyTypedVariableAssignedArrayInitializer">
        <source>Cannot initialize an implicitly-typed variable with an array initializer</source>
        <target state="translated">암시적으로 형식화된 변수는 배열 이니셜라이저를 사용하여 초기화할 수 없습니다.</target>
        <note />
      </trans-unit>
      <trans-unit id="ERR_ImplicitlyTypedLocalCannotBeFixed">
        <source>Implicitly-typed local variables cannot be fixed</source>
        <target state="translated">암시적으로 형식화된 지역 변수는 fixed일 수 없습니다.</target>
        <note />
      </trans-unit>
      <trans-unit id="ERR_ImplicitlyTypedVariableCannotBeConst">
        <source>Implicitly-typed variables cannot be constant</source>
        <target state="translated">암시적으로 형식화된 변수는 상수일 수 없습니다.</target>
        <note />
      </trans-unit>
      <trans-unit id="WRN_ExternCtorNoImplementation">
        <source>Constructor '{0}' is marked external</source>
        <target state="translated">{0}' 생성자가 external로 표시되었습니다.</target>
        <note />
      </trans-unit>
      <trans-unit id="WRN_ExternCtorNoImplementation_Title">
        <source>Constructor is marked external</source>
        <target state="translated">생성자가 external로 표시되었습니다.</target>
        <note />
      </trans-unit>
      <trans-unit id="ERR_TypeVarNotFound">
        <source>The contextual keyword 'var' may only appear within a local variable declaration or in script code</source>
        <target state="translated">상황별 키워드 'var'는 지역 변수 선언이나 스크립트 코드에만 표시할 수 있습니다.</target>
        <note />
      </trans-unit>
      <trans-unit id="ERR_ImplicitlyTypedArrayNoBestType">
        <source>No best type found for implicitly-typed array</source>
        <target state="translated">암시적으로 형식화된 배열에 가장 적합한 형식이 없습니다.</target>
        <note />
      </trans-unit>
      <trans-unit id="ERR_AnonymousTypePropertyAssignedBadValue">
        <source>Cannot assign '{0}' to anonymous type property</source>
        <target state="translated">무명 형식 속성에 {0}을(를) 할당할 수 없습니다.</target>
        <note />
      </trans-unit>
      <trans-unit id="ERR_ExpressionTreeContainsBaseAccess">
        <source>An expression tree may not contain a base access</source>
        <target state="translated">식 트리에는 기본 액세스를 사용할 수 없습니다.</target>
        <note />
      </trans-unit>
      <trans-unit id="ERR_ExpressionTreeContainsAssignment">
        <source>An expression tree may not contain an assignment operator</source>
        <target state="translated">식 트리에는 할당 연산자를 사용할 수 없습니다.</target>
        <note />
      </trans-unit>
      <trans-unit id="ERR_AnonymousTypeDuplicatePropertyName">
        <source>An anonymous type cannot have multiple properties with the same name</source>
        <target state="translated">익명 형식에는 동일한 이름의 속성을 여러 개 사용할 수 없습니다.</target>
        <note />
      </trans-unit>
      <trans-unit id="ERR_StatementLambdaToExpressionTree">
        <source>A lambda expression with a statement body cannot be converted to an expression tree</source>
        <target state="translated">문 본문이 있는 람다 식은 식 트리로 변환할 수 없습니다.</target>
        <note />
      </trans-unit>
      <trans-unit id="ERR_ExpressionTreeMustHaveDelegate">
        <source>Cannot convert lambda to an expression tree whose type argument '{0}' is not a delegate type</source>
        <target state="translated">람다 식을 '{0}' 형식 인수가 대리자 형식이 아닌 식 트리로 변환할 수 없습니다.</target>
        <note />
      </trans-unit>
      <trans-unit id="ERR_AnonymousTypeNotAvailable">
        <source>Cannot use anonymous type in a constant expression</source>
        <target state="translated">상수 식에서는 익명 형식을 사용할 수 없습니다.</target>
        <note />
      </trans-unit>
      <trans-unit id="ERR_LambdaInIsAs">
        <source>The first operand of an 'is' or 'as' operator may not be a lambda expression, anonymous method, or method group.</source>
        <target state="translated">is' 또는 'as' 연산자의 첫 번째 피연산자는 람다 식, 무명 메서드 또는 메서드 그룹이 될 수 없습니다.</target>
        <note />
      </trans-unit>
      <trans-unit id="ERR_TypelessTupleInAs">
        <source>The first operand of an 'as' operator may not be a tuple literal without a natural type.</source>
        <target state="translated">as' 연산자의 첫 번째 피연산자는 자연 형식이 없는 튜플 리터럴일 수 없습니다.</target>
        <note />
      </trans-unit>
      <trans-unit id="ERR_ExpressionTreeContainsMultiDimensionalArrayInitializer">
        <source>An expression tree may not contain a multidimensional array initializer</source>
        <target state="translated">식 트리에는 다차원 배열 이니셜라이저를 사용할 수 없습니다.</target>
        <note />
      </trans-unit>
      <trans-unit id="ERR_MissingArgument">
        <source>Argument missing</source>
        <target state="translated">인수 없음</target>
        <note />
      </trans-unit>
      <trans-unit id="ERR_VariableUsedBeforeDeclaration">
        <source>Cannot use local variable '{0}' before it is declared</source>
        <target state="translated">{0}' 지역 변수는 선언되지 않으면 사용할 수 없습니다.</target>
        <note />
      </trans-unit>
      <trans-unit id="ERR_RecursivelyTypedVariable">
        <source>Type of '{0}' cannot be inferred since its initializer directly or indirectly refers to the definition.</source>
        <target state="translated">이니셜라이저가 직간접적으로 정의를 참조하고 있어 '{0}' 형식을 유추할 수 없습니다.</target>
        <note />
      </trans-unit>
      <trans-unit id="ERR_UnassignedThisAutoProperty">
        <source>Auto-implemented property '{0}' must be fully assigned before control is returned to the caller.</source>
        <target state="translated">제어가 호출자에게 반환되기 전에 자동으로 구현된 '{0}' 속성이 완전히 할당되어야 합니다.</target>
        <note />
      </trans-unit>
      <trans-unit id="ERR_VariableUsedBeforeDeclarationAndHidesField">
        <source>Cannot use local variable '{0}' before it is declared. The declaration of the local variable hides the field '{1}'.</source>
        <target state="translated">{0}' 지역 변수는 선언되지 않으면 사용할 수 없습니다. 지역 변수를 선언하면 '{1}' 필드가 숨겨집니다.</target>
        <note />
      </trans-unit>
      <trans-unit id="ERR_ExpressionTreeContainsBadCoalesce">
        <source>An expression tree lambda may not contain a coalescing operator with a null or default literal left-hand side</source>
        <target state="translated">왼쪽에 null 또는 기본 리터럴이 있는 병합 연산자를 람다 식 트리에 사용할 수 없습니다.</target>
        <note />
      </trans-unit>
      <trans-unit id="ERR_IdentifierExpected">
        <source>Identifier expected</source>
        <target state="translated">식별자가 필요합니다.</target>
        <note />
      </trans-unit>
      <trans-unit id="ERR_SemicolonExpected">
        <source>; expected</source>
        <target state="translated">;이 필요합니다.</target>
        <note />
      </trans-unit>
      <trans-unit id="ERR_SyntaxError">
        <source>Syntax error, '{0}' expected</source>
        <target state="translated">구문 오류입니다. '{0}'이(가) 필요합니다.</target>
        <note />
      </trans-unit>
      <trans-unit id="ERR_DuplicateModifier">
        <source>Duplicate '{0}' modifier</source>
        <target state="translated">{0}' 한정자가 중복되었습니다.</target>
        <note />
      </trans-unit>
      <trans-unit id="ERR_DuplicateAccessor">
        <source>Property accessor already defined</source>
        <target state="translated">속성 접근자가 이미 정의되었습니다.</target>
        <note />
      </trans-unit>
      <trans-unit id="ERR_IntegralTypeExpected">
        <source>Type byte, sbyte, short, ushort, int, uint, long, or ulong expected</source>
        <target state="translated">byte, sbyte, short, ushort, int, uint, long 또는 ulong 형식이 필요합니다.</target>
        <note />
      </trans-unit>
      <trans-unit id="ERR_IllegalEscape">
        <source>Unrecognized escape sequence</source>
        <target state="translated">인식할 수 없는 이스케이프 시퀀스입니다.</target>
        <note />
      </trans-unit>
      <trans-unit id="ERR_NewlineInConst">
        <source>Newline in constant</source>
        <target state="translated">상수에 줄 바꿈 문자가 있습니다.</target>
        <note />
      </trans-unit>
      <trans-unit id="ERR_EmptyCharConst">
        <source>Empty character literal</source>
        <target state="translated">빈 문자 리터럴입니다.</target>
        <note />
      </trans-unit>
      <trans-unit id="ERR_TooManyCharsInConst">
        <source>Too many characters in character literal</source>
        <target state="translated">문자 리터럴에 문자가 너무 많습니다.</target>
        <note />
      </trans-unit>
      <trans-unit id="ERR_InvalidNumber">
        <source>Invalid number</source>
        <target state="translated">잘못된 숫자입니다.</target>
        <note />
      </trans-unit>
      <trans-unit id="ERR_GetOrSetExpected">
        <source>A get or set accessor expected</source>
        <target state="translated">get 또는 set 접근자가 필요합니다.</target>
        <note />
      </trans-unit>
      <trans-unit id="ERR_ClassTypeExpected">
        <source>An object, string, or class type expected</source>
        <target state="translated">개체, 문자열 또는 클래스 형식이 필요합니다.</target>
        <note />
      </trans-unit>
      <trans-unit id="ERR_NamedArgumentExpected">
        <source>Named attribute argument expected</source>
        <target state="translated">명명된 특성 인수가 필요합니다.</target>
        <note />
      </trans-unit>
      <trans-unit id="ERR_TooManyCatches">
        <source>Catch clauses cannot follow the general catch clause of a try statement</source>
        <target state="translated">Catch 절은 try 문의 일반 catch 절 뒤에 올 수 없습니다.</target>
        <note />
      </trans-unit>
      <trans-unit id="ERR_ThisOrBaseExpected">
        <source>Keyword 'this' or 'base' expected</source>
        <target state="translated">this' 또는 'base' 키워드가 필요합니다.</target>
        <note />
      </trans-unit>
      <trans-unit id="ERR_OvlUnaryOperatorExpected">
        <source>Overloadable unary operator expected</source>
        <target state="translated">오버로드할 수 있는 단항 연산자가 필요합니다.</target>
        <note />
      </trans-unit>
      <trans-unit id="ERR_OvlBinaryOperatorExpected">
        <source>Overloadable binary operator expected</source>
        <target state="translated">오버로드할 수 있는 이항 연산자가 필요합니다.</target>
        <note />
      </trans-unit>
      <trans-unit id="ERR_IntOverflow">
        <source>Integral constant is too large</source>
        <target state="translated">정수 계열 상수가 너무 큽니다.</target>
        <note />
      </trans-unit>
      <trans-unit id="ERR_EOFExpected">
        <source>Type or namespace definition, or end-of-file expected</source>
        <target state="translated">형식이나 네임스페이스 정의 또는 파일 끝(EOF)이 필요합니다.</target>
        <note />
      </trans-unit>
      <trans-unit id="ERR_GlobalDefinitionOrStatementExpected">
        <source>Member definition, statement, or end-of-file expected</source>
        <target state="translated">멤버 정의, 문 또는 파일 끝(EOF)이 필요합니다.</target>
        <note />
      </trans-unit>
      <trans-unit id="ERR_BadEmbeddedStmt">
        <source>Embedded statement cannot be a declaration or labeled statement</source>
        <target state="translated">포함 문은 선언 또는 레이블 문일 수 없습니다.</target>
        <note />
      </trans-unit>
      <trans-unit id="ERR_PPDirectiveExpected">
        <source>Preprocessor directive expected</source>
        <target state="translated">전처리기 지시문이 필요합니다.</target>
        <note />
      </trans-unit>
      <trans-unit id="ERR_EndOfPPLineExpected">
        <source>Single-line comment or end-of-line expected</source>
        <target state="translated">한 줄로 된 주석이나 줄 끝(EOL)이 필요합니다.</target>
        <note />
      </trans-unit>
      <trans-unit id="ERR_CloseParenExpected">
        <source>) expected</source>
        <target state="translated">)가 필요합니다.</target>
        <note />
      </trans-unit>
      <trans-unit id="ERR_EndifDirectiveExpected">
        <source>#endif directive expected</source>
        <target state="translated">#endif 지시문이 필요합니다.</target>
        <note />
      </trans-unit>
      <trans-unit id="ERR_UnexpectedDirective">
        <source>Unexpected preprocessor directive</source>
        <target state="translated">예기치 않은 전처리기 지시문이 있습니다.</target>
        <note />
      </trans-unit>
      <trans-unit id="ERR_ErrorDirective">
        <source>#error: '{0}'</source>
        <target state="translated">#오류: '{0}'</target>
        <note />
      </trans-unit>
      <trans-unit id="WRN_WarningDirective">
        <source>#warning: '{0}'</source>
        <target state="translated">#warning: '{0}'</target>
        <note />
      </trans-unit>
      <trans-unit id="WRN_WarningDirective_Title">
        <source>#warning directive</source>
        <target state="translated">#warning 지시문</target>
        <note />
      </trans-unit>
      <trans-unit id="ERR_TypeExpected">
        <source>Type expected</source>
        <target state="translated">형식이 필요합니다.</target>
        <note />
      </trans-unit>
      <trans-unit id="ERR_PPDefFollowsToken">
        <source>Cannot define/undefine preprocessor symbols after first token in file</source>
        <target state="translated">파일의 첫 토큰 뒤에 전처리기 기호를 정의/정의 해제할 수 없습니다.</target>
        <note />
      </trans-unit>
      <trans-unit id="ERR_PPReferenceFollowsToken">
        <source>Cannot use #r after first token in file</source>
        <target state="translated">파일의 첫 토큰 뒤에 #r을 사용할 수 없습니다.</target>
        <note />
      </trans-unit>
      <trans-unit id="ERR_OpenEndedComment">
        <source>End-of-file found, '*/' expected</source>
        <target state="translated">파일 끝(EOF)이 있습니다. '*/'가 필요합니다.</target>
        <note />
      </trans-unit>
      <trans-unit id="ERR_Merge_conflict_marker_encountered">
        <source>Merge conflict marker encountered</source>
        <target state="translated">병합 충돌 표식을 발견했습니다.</target>
        <note />
      </trans-unit>
      <trans-unit id="ERR_NoRefOutWhenRefOnly">
        <source>Do not use refout when using refonly.</source>
        <target state="translated">refonly를 사용할 때 refout을 사용하면 안 됩니다.</target>
        <note />
      </trans-unit>
      <trans-unit id="ERR_NoNetModuleOutputWhenRefOutOrRefOnly">
        <source>Cannot compile net modules when using /refout or /refonly.</source>
        <target state="translated">/refout 또는 /refonly를 사용할 때 NET 모듈을 컴파일할 수 없습니다.</target>
        <note />
      </trans-unit>
      <trans-unit id="ERR_OvlOperatorExpected">
        <source>Overloadable operator expected</source>
        <target state="translated">오버로드할 수 있는 연산자가 필요합니다.</target>
        <note />
      </trans-unit>
      <trans-unit id="ERR_EndRegionDirectiveExpected">
        <source>#endregion directive expected</source>
        <target state="translated">#endregion 지시문이 필요합니다.</target>
        <note />
      </trans-unit>
      <trans-unit id="ERR_UnterminatedStringLit">
        <source>Unterminated string literal</source>
        <target state="translated">문자열 리터럴이 종료되지 않았습니다.</target>
        <note />
      </trans-unit>
      <trans-unit id="ERR_BadDirectivePlacement">
        <source>Preprocessor directives must appear as the first non-whitespace character on a line</source>
        <target state="translated">전처리기 지시문은 줄에서 공백이 아닌 첫 번째 문자로 나타나야 합니다.</target>
        <note />
      </trans-unit>
      <trans-unit id="ERR_IdentifierExpectedKW">
        <source>Identifier expected; '{1}' is a keyword</source>
        <target state="translated">식별자가 필요합니다. '{1}'은(는) 키워드입니다.</target>
        <note />
      </trans-unit>
      <trans-unit id="ERR_SemiOrLBraceExpected">
        <source>{ or ; expected</source>
        <target state="translated">{ 또는 ;이 필요합니다.</target>
        <note />
      </trans-unit>
      <trans-unit id="ERR_MultiTypeInDeclaration">
        <source>Cannot use more than one type in a for, using, fixed, or declaration statement</source>
        <target state="translated">for 문, using 문, fixed 문, 선언문 등에는 둘 이상의 형식을 사용할 수 없습니다.</target>
        <note />
      </trans-unit>
      <trans-unit id="ERR_AddOrRemoveExpected">
        <source>An add or remove accessor expected</source>
        <target state="translated">add 또는 remove 접근자가 필요합니다.</target>
        <note />
      </trans-unit>
      <trans-unit id="ERR_UnexpectedCharacter">
        <source>Unexpected character '{0}'</source>
        <target state="translated">예기치 않은 '{0}' 문자입니다.</target>
        <note />
      </trans-unit>
      <trans-unit id="ERR_UnexpectedToken">
        <source>Unexpected token '{0}'</source>
        <target state="translated">예기치 않은 토큰 '{0}'</target>
        <note />
      </trans-unit>
      <trans-unit id="ERR_ProtectedInStatic">
        <source>'{0}': static classes cannot contain protected members</source>
        <target state="translated">'{0}': 정적 클래스는 protected 멤버를 포함할 수 없습니다.</target>
        <note />
      </trans-unit>
      <trans-unit id="WRN_UnreachableGeneralCatch">
        <source>A previous catch clause already catches all exceptions. All non-exceptions thrown will be wrapped in a System.Runtime.CompilerServices.RuntimeWrappedException.</source>
        <target state="translated">이전의 catch 절에서 이미 모든 예외를 catch합니다. 예외가 아닌 모든 throw된 항목은 System.Runtime.CompilerServices.RuntimeWrappedException에 래핑됩니다.</target>
        <note />
      </trans-unit>
      <trans-unit id="WRN_UnreachableGeneralCatch_Title">
        <source>A previous catch clause already catches all exceptions</source>
        <target state="translated">이전의 catch 절에서 이미 모든 예외를 catch합니다.</target>
        <note />
      </trans-unit>
      <trans-unit id="WRN_UnreachableGeneralCatch_Description">
        <source>This warning is caused when a catch() block has no specified exception type after a catch (System.Exception e) block. The warning advises that the catch() block will not catch any exceptions.

A catch() block after a catch (System.Exception e) block can catch non-CLS exceptions if the RuntimeCompatibilityAttribute is set to false in the AssemblyInfo.cs file: [assembly: RuntimeCompatibilityAttribute(WrapNonExceptionThrows = false)]. If this attribute is not set explicitly to false, all thrown non-CLS exceptions are wrapped as Exceptions and the catch (System.Exception e) block catches them.</source>
        <target state="translated">이 경고는 catch() 블록의 catch (System.Exception e) 블록 뒤에 지정된 예외 형식이 없을 때 발생합니다. 이 경고는 catch() 블록이 예외를 catch하지 않음을 알려줍니다.

catch (System.Exception e) 블록 뒤의 catch() 블록은 RuntimeCompatibilityAttribute가 AssemblyInfo.cs 파일에 false로 설정되어 있는 경우 CLS가 아닌 예외를 catch할 수 있습니다. [assembly: RuntimeCompatibilityAttribute(WrapNonExceptionThrows = false)]. 이 특성이 false로 명시적으로 설정되어 있지 않은 경우 모든 throw되는 CLS가 아닌 예외가 예외로 래핑되고 catch (System.Exception e) 블록에서 해당 예외를 catch합니다.</target>
        <note />
      </trans-unit>
      <trans-unit id="ERR_IncrementLvalueExpected">
        <source>The operand of an increment or decrement operator must be a variable, property or indexer</source>
        <target state="translated">증가 연산자 또는 감소 연산자의 피연산자는 변수, 속성 또는 인덱서여야 합니다.</target>
        <note />
      </trans-unit>
      <trans-unit id="ERR_NoSuchMemberOrExtension">
        <source>'{0}' does not contain a definition for '{1}' and no extension method '{1}' accepting a first argument of type '{0}' could be found (are you missing a using directive or an assembly reference?)</source>
        <target state="translated">'{0}'에는 '{1}'에 대한 정의가 포함되어 있지 않고, '{0}' 형식의 첫 번째 인수를 허용하는 확장 메서드 '{1}'이(가) 없습니다. using 지시문 또는 어셈블리 참조가 있는지 확인하세요.</target>
        <note />
      </trans-unit>
      <trans-unit id="ERR_NoSuchMemberOrExtensionNeedUsing">
        <source>'{0}' does not contain a definition for '{1}' and no extension method '{1}' accepting a first argument of type '{0}' could be found (are you missing a using directive for '{2}'?)</source>
        <target state="translated">'{0}'에는 '{1}'에 대한 정의가 포함되어 있지 않고, '{0}' 형식의 첫 번째 인수를 허용하는 확장 메서드 '{1}' 이(가) 없습니다. '{2}'에 대한 using 지시문이 있는지 확인하세요.</target>
        <note />
      </trans-unit>
      <trans-unit id="ERR_BadThisParam">
        <source>Method '{0}' has a parameter modifier 'this' which is not on the first parameter</source>
        <target state="translated">{0}' 메서드의 첫 번째 매개 변수가 아닌 매개 변수에 매개 변수 한정자 'this'가 있습니다.</target>
        <note />
      </trans-unit>
      <trans-unit id="ERR_BadParameterModifiers">
        <source> The parameter modifier '{0}' cannot be used with '{1}'</source>
        <target state="translated"> 매개 변수 한정자 '{0}'을(를) '{1}'과(와) 함께 사용할 수 없습니다.</target>
        <note />
      </trans-unit>
      <trans-unit id="ERR_BadTypeforThis">
        <source>The first parameter of an extension method cannot be of type '{0}'</source>
        <target state="translated">확장 메서드의 첫 번째 매개 변수는 '{0}' 형식이 될 수 없습니다.</target>
        <note />
      </trans-unit>
      <trans-unit id="ERR_BadParamModThis">
        <source>A parameter array cannot be used with 'this' modifier on an extension method</source>
        <target state="translated">매개 변수 배열은 확장 메서드의 'this' 한정자와 함께 사용할 수 없습니다.</target>
        <note />
      </trans-unit>
      <trans-unit id="ERR_BadExtensionMeth">
        <source>Extension method must be static</source>
        <target state="translated">확장 메서드는 정적이어야 합니다.</target>
        <note />
      </trans-unit>
      <trans-unit id="ERR_BadExtensionAgg">
        <source>Extension method must be defined in a non-generic static class</source>
        <target state="translated">확장 메서드는 제네릭이 아닌 정적 클래스에 정의해야 합니다.</target>
        <note />
      </trans-unit>
      <trans-unit id="ERR_DupParamMod">
        <source>A parameter can only have one '{0}' modifier</source>
        <target state="translated">매개 변수에는 '{0}' 한정자 하나만 사용할 수 있습니다.</target>
        <note />
      </trans-unit>
      <trans-unit id="ERR_ExtensionMethodsDecl">
        <source>Extension methods must be defined in a top level static class; {0} is a nested class</source>
        <target state="translated">확장 메서드는 최상위 정적 클래스에 정의해야 합니다. {0}은(는) 중첩된 클래스입니다.</target>
        <note />
      </trans-unit>
      <trans-unit id="ERR_ExtensionAttrNotFound">
        <source>Cannot define a new extension method because the compiler required type '{0}' cannot be found. Are you missing a reference to System.Core.dll?</source>
        <target state="translated">컴파일러에 필요한 '{0}' 형식을 찾을 수 없으므로 새 확장 메서드를 정의할 수 없습니다. System.Core.dll의 참조가 있는지 확인하세요.</target>
        <note />
      </trans-unit>
      <trans-unit id="ERR_ExplicitExtension">
        <source>Do not use 'System.Runtime.CompilerServices.ExtensionAttribute'. Use the 'this' keyword instead.</source>
        <target state="translated">System.Runtime.CompilerServices.ExtensionAttribute' 대신 'this' 키워드를 사용하세요.</target>
        <note />
      </trans-unit>
      <trans-unit id="ERR_ExplicitDynamicAttr">
        <source>Do not use 'System.Runtime.CompilerServices.DynamicAttribute'. Use the 'dynamic' keyword instead.</source>
        <target state="translated">System.Runtime.CompilerServices.DynamicAttribute' 대신 'dynamic' 키워드를 사용하세요.</target>
        <note />
      </trans-unit>
      <trans-unit id="ERR_NoDynamicPhantomOnBaseCtor">
        <source>The constructor call needs to be dynamically dispatched, but cannot be because it is part of a constructor initializer. Consider casting the dynamic arguments.</source>
        <target state="translated">생성자 호출을 동적으로 디스패치해야 하지만 해당 호출이 생성자 이니셜라이저의 일부이므로 동적으로 디스패치할 수 없습니다. 동적 인수를 캐스팅하세요.</target>
        <note />
      </trans-unit>
      <trans-unit id="ERR_ValueTypeExtDelegate">
        <source>Extension method '{0}' defined on value type '{1}' cannot be used to create delegates</source>
        <target state="translated">값 형식 '{1}'에 정의된 확장 메서드 '{0}'은(는) 대리자를 만드는 데 사용할 수 없습니다.</target>
        <note />
      </trans-unit>
      <trans-unit id="ERR_BadArgCount">
        <source>No overload for method '{0}' takes {1} arguments</source>
        <target state="translated">인수 {1}개를 사용하는 '{0}' 메서드에 대한 오버로드가 없습니다.</target>
        <note />
      </trans-unit>
      <trans-unit id="ERR_BadArgType">
        <source>Argument {0}: cannot convert from '{1}' to '{2}'</source>
        <target state="translated">{0} 인수: '{1}'에서 '{2}'(으)로 변환할 수 없습니다.</target>
        <note />
      </trans-unit>
      <trans-unit id="ERR_NoSourceFile">
        <source>Source file '{0}' could not be opened -- {1}</source>
        <target state="translated">{0}' 소스 파일을 열 수 없습니다. {1}</target>
        <note />
      </trans-unit>
      <trans-unit id="ERR_CantRefResource">
        <source>Cannot link resource files when building a module</source>
        <target state="translated">모듈을 빌드하는 동안 리소스 파일을 링크할 수 없습니다.</target>
        <note />
      </trans-unit>
      <trans-unit id="ERR_ResourceNotUnique">
        <source>Resource identifier '{0}' has already been used in this assembly</source>
        <target state="translated">{0}' 리소스 식별자가 이 어셈블리에 이미 사용되었습니다.</target>
        <note />
      </trans-unit>
      <trans-unit id="ERR_ResourceFileNameNotUnique">
        <source>Each linked resource and module must have a unique filename. Filename '{0}' is specified more than once in this assembly</source>
        <target state="translated">링크된 각 리소스와 모듈에는 고유한 파일 이름이 있어야 합니다. '{0}' 파일 이름은 이 어셈블리에 두 번 이상 지정되었습니다.</target>
        <note />
      </trans-unit>
      <trans-unit id="ERR_ImportNonAssembly">
        <source>The referenced file '{0}' is not an assembly</source>
        <target state="translated">참조된 '{0}' 파일은 어셈블리가 아닙니다.</target>
        <note />
      </trans-unit>
      <trans-unit id="ERR_RefLvalueExpected">
        <source>A ref or out value must be an assignable variable</source>
        <target state="translated">ref 또는 out 값은 할당 가능한 변수여야 합니다.</target>
        <note />
      </trans-unit>
      <trans-unit id="ERR_BaseInStaticMeth">
        <source>Keyword 'base' is not available in a static method</source>
        <target state="translated">base' 키워드는 정적 메서드에서 사용할 수 없습니다.</target>
        <note />
      </trans-unit>
      <trans-unit id="ERR_BaseInBadContext">
        <source>Keyword 'base' is not available in the current context</source>
        <target state="translated">base' 키워드는 현재 컨텍스트에서 사용할 수 없습니다.</target>
        <note />
      </trans-unit>
      <trans-unit id="ERR_RbraceExpected">
        <source>} expected</source>
        <target state="translated">}가 필요합니다.</target>
        <note />
      </trans-unit>
      <trans-unit id="ERR_LbraceExpected">
        <source>{ expected</source>
        <target state="translated">{가 필요합니다.</target>
        <note />
      </trans-unit>
      <trans-unit id="ERR_InExpected">
        <source>'in' expected</source>
        <target state="translated">'in'이 필요합니다.</target>
        <note />
      </trans-unit>
      <trans-unit id="ERR_InvalidPreprocExpr">
        <source>Invalid preprocessor expression</source>
        <target state="translated">전처리기 식이 잘못되었습니다.</target>
        <note />
      </trans-unit>
      <trans-unit id="ERR_InvalidMemberDecl">
        <source>Invalid token '{0}' in class, struct, or interface member declaration</source>
        <target state="translated">클래스, 구조체 또는 인터페이스 멤버 선언에 잘못된 '{0}' 토큰이 있습니다.</target>
        <note />
      </trans-unit>
      <trans-unit id="ERR_MemberNeedsType">
        <source>Method must have a return type</source>
        <target state="translated">메서드에는 반환 형식이 있어야 합니다.</target>
        <note />
      </trans-unit>
      <trans-unit id="ERR_BadBaseType">
        <source>Invalid base type</source>
        <target state="translated">기본 형식이 잘못되었습니다.</target>
        <note />
      </trans-unit>
      <trans-unit id="WRN_EmptySwitch">
        <source>Empty switch block</source>
        <target state="translated">빈 스위치 블록입니다.</target>
        <note />
      </trans-unit>
      <trans-unit id="WRN_EmptySwitch_Title">
        <source>Empty switch block</source>
        <target state="translated">빈 스위치 블록입니다.</target>
        <note />
      </trans-unit>
      <trans-unit id="ERR_ExpectedEndTry">
        <source>Expected catch or finally</source>
        <target state="translated">catch 또는 finally가 필요합니다.</target>
        <note />
      </trans-unit>
      <trans-unit id="ERR_InvalidExprTerm">
        <source>Invalid expression term '{0}'</source>
        <target state="translated">잘못된 식의 항 '{0}'입니다.</target>
        <note />
      </trans-unit>
      <trans-unit id="ERR_BadNewExpr">
        <source>A new expression requires (), [], or {} after type</source>
        <target state="translated">new 식은 형식 뒤에 (), [], 또는 {}가 필요합니다.</target>
        <note />
      </trans-unit>
      <trans-unit id="ERR_NoNamespacePrivate">
        <source>Elements defined in a namespace cannot be explicitly declared as private, protected, protected internal, or private protected</source>
        <target state="translated">네임스페이스에 정의된 요소는 명시적으로 private, protected, protected internal 또는 private protected로 선언할 수 없습니다.</target>
        <note />
      </trans-unit>
      <trans-unit id="ERR_BadVarDecl">
        <source>Expected ; or = (cannot specify constructor arguments in declaration)</source>
        <target state="translated">; 또는 =가 필요합니다. 선언에서는 생성자 인수를 지정할 수 없습니다.</target>
        <note />
      </trans-unit>
      <trans-unit id="ERR_UsingAfterElements">
        <source>A using clause must precede all other elements defined in the namespace except extern alias declarations</source>
        <target state="translated">extern 별칭 선언을 제외하고 using 절은 네임스페이스에 정의된 다른 모든 요소보다 앞에 와야 합니다.</target>
        <note />
      </trans-unit>
      <trans-unit id="ERR_BadBinOpArgs">
        <source>Overloaded binary operator '{0}' takes two parameters</source>
        <target state="translated">오버로드된 '{0}' 이항 연산자는 매개 변수를 두 개 사용합니다.</target>
        <note />
      </trans-unit>
      <trans-unit id="ERR_BadUnOpArgs">
        <source>Overloaded unary operator '{0}' takes one parameter</source>
        <target state="translated">오버로드된 '{0}' 단항 연산자는 매개 변수를 한 개 사용합니다.</target>
        <note />
      </trans-unit>
      <trans-unit id="ERR_NoVoidParameter">
        <source>Invalid parameter type 'void'</source>
        <target state="translated">void' 매개 변수 형식이 잘못되었습니다.</target>
        <note />
      </trans-unit>
      <trans-unit id="ERR_DuplicateAlias">
        <source>The using alias '{0}' appeared previously in this namespace</source>
        <target state="translated">using 별칭 '{0}'을(를) 이전에 이 네임스페이스에서 사용했습니다.</target>
        <note />
      </trans-unit>
      <trans-unit id="ERR_BadProtectedAccess">
        <source>Cannot access protected member '{0}' via a qualifier of type '{1}'; the qualifier must be of type '{2}' (or derived from it)</source>
        <target state="translated">{1}' 형식의 한정자를 통해 보호된 멤버 '{0}'에 액세스할 수 없습니다. 한정자는 '{2}' 형식이거나 여기에서 파생된 형식이어야 합니다.</target>
        <note />
      </trans-unit>
      <trans-unit id="ERR_AddModuleAssembly">
        <source>'{0}' cannot be added to this assembly because it already is an assembly</source>
        <target state="translated">'{0}'은(는) 이미 어셈블리이므로 이 어셈블리에 추가할 수 없습니다.</target>
        <note />
      </trans-unit>
      <trans-unit id="ERR_BindToBogusProp2">
        <source>Property, indexer, or event '{0}' is not supported by the language; try directly calling accessor methods '{1}' or '{2}'</source>
        <target state="translated">{0}' 속성, 인덱서 또는 이벤트는 이 언어에서 지원되지 않습니다. '{1}' 또는 '{2}' 접근자 메서드를 직접 호출해 보세요.</target>
        <note />
      </trans-unit>
      <trans-unit id="ERR_BindToBogusProp1">
        <source>Property, indexer, or event '{0}' is not supported by the language; try directly calling accessor method '{1}'</source>
        <target state="translated">{0}' 속성, 인덱서 또는 이벤트는 이 언어에서 지원되지 않습니다. '{1}' 접근자 메서드를 직접 호출해 보세요.</target>
        <note />
      </trans-unit>
      <trans-unit id="ERR_NoVoidHere">
        <source>Keyword 'void' cannot be used in this context</source>
        <target state="translated">이 컨텍스트에는 'void' 키워드를 사용할 수 없습니다.</target>
        <note />
      </trans-unit>
      <trans-unit id="ERR_IndexerNeedsParam">
        <source>Indexers must have at least one parameter</source>
        <target state="translated">인덱서에 매개 변수를 하나 이상 지정해야 합니다.</target>
        <note />
      </trans-unit>
      <trans-unit id="ERR_BadArraySyntax">
        <source>Array type specifier, [], must appear before parameter name</source>
        <target state="translated">배열 형식 지정자인 []은 매개 변수 이름 앞에 사용해야 합니다.</target>
        <note />
      </trans-unit>
      <trans-unit id="ERR_BadOperatorSyntax">
        <source>Declaration is not valid; use '{0} operator &lt;dest-type&gt; (...' instead</source>
        <target state="translated">선언이 잘못되었습니다. 대신 '{0} operator &lt;dest-type&gt; (...'을 사용하세요.</target>
        <note />
      </trans-unit>
      <trans-unit id="ERR_MainClassNotFound">
        <source>Could not find '{0}' specified for Main method</source>
        <target state="translated">Main 메서드에 지정된 '{0}'을(를) 찾을 수 없습니다.</target>
        <note />
      </trans-unit>
      <trans-unit id="ERR_MainClassNotClass">
        <source>'{0}' specified for Main method must be a valid non-generic class or struct</source>
        <target state="translated">'Main 메서드에 지정된 '{0}'은(는) 유효한 제네릭이 아닌 클래스나 구조체여야 합니다.</target>
        <note />
      </trans-unit>
      <trans-unit id="ERR_NoMainInClass">
        <source>'{0}' does not have a suitable static Main method</source>
        <target state="translated">'{0}'에 적합한 정적 Main 메서드가 없습니다.</target>
        <note />
      </trans-unit>
      <trans-unit id="ERR_MainClassIsImport">
        <source>Cannot use '{0}' for Main method because it is imported</source>
        <target state="translated">가져온 것이므로 Main 메서드에 '{0}'을(를) 사용할 수 없습니다.</target>
        <note />
      </trans-unit>
      <trans-unit id="ERR_OutputNeedsName">
        <source>Outputs without source must have the /out option specified</source>
        <target state="translated">소스 없는 출력의 경우 /out 옵션을 지정해야 합니다.</target>
        <note />
      </trans-unit>
      <trans-unit id="ERR_CantHaveWin32ResAndManifest">
        <source>Conflicting options specified: Win32 resource file; Win32 manifest</source>
        <target state="translated">Win32 리소스 파일과 Win32 매니페스트는 서로 충돌하므로 함께 지정할 수 없습니다.</target>
        <note />
      </trans-unit>
      <trans-unit id="ERR_CantHaveWin32ResAndIcon">
        <source>Conflicting options specified: Win32 resource file; Win32 icon</source>
        <target state="translated">Win32 리소스 파일과 Win32 아이콘 옵션은 서로 충돌하므로 함께 지정할 수 없습니다.</target>
        <note />
      </trans-unit>
      <trans-unit id="ERR_CantReadResource">
        <source>Error reading resource '{0}' -- '{1}'</source>
        <target state="translated">{0}' 리소스 파일을 읽는 동안 오류가 발생했습니다. '{1}'</target>
        <note />
      </trans-unit>
      <trans-unit id="ERR_DocFileGen">
        <source>Error writing to XML documentation file: {0}</source>
        <target state="translated">XML 문서 파일 쓰기 오류: {0}</target>
        <note />
      </trans-unit>
      <trans-unit id="WRN_XMLParseError">
        <source>XML comment has badly formed XML -- '{0}'</source>
        <target state="translated">XML 주석에 잘못된 형식의 XML이 있습니다. '{0}'</target>
        <note />
      </trans-unit>
      <trans-unit id="WRN_XMLParseError_Title">
        <source>XML comment has badly formed XML</source>
        <target state="translated">XML 주석에 잘못된 형식의 XML이 있습니다.</target>
        <note />
      </trans-unit>
      <trans-unit id="WRN_DuplicateParamTag">
        <source>XML comment has a duplicate param tag for '{0}'</source>
        <target state="translated">XML 주석에는 '{0}'에 중복된 param 태그가 있습니다.</target>
        <note />
      </trans-unit>
      <trans-unit id="WRN_DuplicateParamTag_Title">
        <source>XML comment has a duplicate param tag</source>
        <target state="translated">XML 주석에 중복 매개 변수 태그가 있습니다.</target>
        <note />
      </trans-unit>
      <trans-unit id="WRN_UnmatchedParamTag">
        <source>XML comment has a param tag for '{0}', but there is no parameter by that name</source>
        <target state="translated">XML 주석에 '{0}'에 대한 param 태그가 있지만 해당 이름의 매개 변수는 없습니다.</target>
        <note />
      </trans-unit>
      <trans-unit id="WRN_UnmatchedParamTag_Title">
        <source>XML comment has a param tag, but there is no parameter by that name</source>
        <target state="translated">XML 주석에 param 태그가 있지만 해당 이름의 매개 변수는 없습니다.</target>
        <note />
      </trans-unit>
      <trans-unit id="WRN_UnmatchedParamRefTag">
        <source>XML comment on '{1}' has a paramref tag for '{0}', but there is no parameter by that name</source>
        <target state="translated">{1}'의 XML 주석에는 '{0}'에 대한 paramref 태그가 있지만 해당 이름의 매개 변수는 없습니다.</target>
        <note />
      </trans-unit>
      <trans-unit id="WRN_UnmatchedParamRefTag_Title">
        <source>XML comment has a paramref tag, but there is no parameter by that name</source>
        <target state="translated">XML 주석에 paramref 태그가 있지만 해당 이름의 매개 변수는 없습니다.</target>
        <note />
      </trans-unit>
      <trans-unit id="WRN_MissingParamTag">
        <source>Parameter '{0}' has no matching param tag in the XML comment for '{1}' (but other parameters do)</source>
        <target state="translated">{0}' 매개 변수와 짝이 맞는 매개 변수 태그가 '{1}'의 XML 주석에 없습니다. 다른 매개 변수는 짝이 맞는 태그가 있습니다.</target>
        <note />
      </trans-unit>
      <trans-unit id="WRN_MissingParamTag_Title">
        <source>Parameter has no matching param tag in the XML comment (but other parameters do)</source>
        <target state="translated">매개 변수와 짝이 맞는 매개 변수 태그가 XML 주석에 없습니다. 다른 매개 변수는 짝이 맞는 태그가 있습니다.</target>
        <note />
      </trans-unit>
      <trans-unit id="WRN_BadXMLRef">
        <source>XML comment has cref attribute '{0}' that could not be resolved</source>
        <target state="translated">XML 주석에 확인할 수 없는 '{0}' cref 특성이 있습니다.</target>
        <note />
      </trans-unit>
      <trans-unit id="WRN_BadXMLRef_Title">
        <source>XML comment has cref attribute that could not be resolved</source>
        <target state="translated">XML 주석에 확인할 수 없는 cref 특성이 있습니다.</target>
        <note />
      </trans-unit>
      <trans-unit id="ERR_BadStackAllocExpr">
        <source>A stackalloc expression requires [] after type</source>
        <target state="translated">stackalloc 식에서 형식 뒤에는 []가 있어야 합니다.</target>
        <note />
      </trans-unit>
      <trans-unit id="ERR_InvalidLineNumber">
        <source>The line number specified for #line directive is missing or invalid</source>
        <target state="translated">#line 지시문에 지정한 줄 번호가 없거나 잘못되었습니다.</target>
        <note />
      </trans-unit>
      <trans-unit id="ERR_MissingPPFile">
        <source>Quoted file name, single-line comment or end-of-line expected</source>
        <target state="translated">따옴표 붙은 파일 이름, 한 줄로 된 주석 또는 줄 끝(EOL)이 필요합니다.</target>
        <note />
      </trans-unit>
      <trans-unit id="ERR_ExpectedPPFile">
        <source>Quoted file name expected</source>
        <target state="translated">따옴표 붙은 파일 이름이 필요합니다.</target>
        <note />
      </trans-unit>
      <trans-unit id="ERR_ReferenceDirectiveOnlyAllowedInScripts">
        <source>#r is only allowed in scripts</source>
        <target state="translated">#r은 스크립트에서만 허용됩니다.</target>
        <note />
      </trans-unit>
      <trans-unit id="ERR_ForEachMissingMember">
        <source>foreach statement cannot operate on variables of type '{0}' because '{0}' does not contain a public instance definition for '{1}'</source>
        <target state="needs-review-translation">{0}'에는 '{1}'에 대한 공용 정의가 포함되어 있지 않아 '{0}' 형식 변수에서 foreach 문을 수행할 수 없습니다.</target>
        <note />
      </trans-unit>
      <trans-unit id="WRN_BadXMLRefParamType">
        <source>Invalid type for parameter {0} in XML comment cref attribute: '{1}'</source>
        <target state="translated">XML 주석 cref 특성의 {0} 매개 변수에 대해 잘못된 형식입니다('{1}').</target>
        <note />
      </trans-unit>
      <trans-unit id="WRN_BadXMLRefParamType_Title">
        <source>Invalid type for parameter in XML comment cref attribute</source>
        <target state="translated">XML 주석 cref 특성의 매개 변수에 대해 잘못된 형식입니다.</target>
        <note />
      </trans-unit>
      <trans-unit id="WRN_BadXMLRefReturnType">
        <source>Invalid return type in XML comment cref attribute</source>
        <target state="translated">XML 주석 cref 특성에서 반환 형식이 잘못되었습니다.</target>
        <note />
      </trans-unit>
      <trans-unit id="WRN_BadXMLRefReturnType_Title">
        <source>Invalid return type in XML comment cref attribute</source>
        <target state="translated">XML 주석 cref 특성에서 반환 형식이 잘못되었습니다.</target>
        <note />
      </trans-unit>
      <trans-unit id="ERR_BadWin32Res">
        <source>Error reading Win32 resources -- {0}</source>
        <target state="translated">Win32 리소스 읽기 오류 -- {0}</target>
        <note />
      </trans-unit>
      <trans-unit id="WRN_BadXMLRefSyntax">
        <source>XML comment has syntactically incorrect cref attribute '{0}'</source>
        <target state="translated">XML 주석에 잘못된 cref 특성 '{0}' 구문이 있습니다.</target>
        <note />
      </trans-unit>
      <trans-unit id="WRN_BadXMLRefSyntax_Title">
        <source>XML comment has syntactically incorrect cref attribute</source>
        <target state="translated">XML 주석에 잘못된 cref 특성 구문이 있습니다.</target>
        <note />
      </trans-unit>
      <trans-unit id="ERR_BadModifierLocation">
        <source>Member modifier '{0}' must precede the member type and name</source>
        <target state="translated">{0}' 멤버 한정자는 멤버 형식과 이름 앞에 와야 합니다.</target>
        <note />
      </trans-unit>
      <trans-unit id="ERR_MissingArraySize">
        <source>Array creation must have array size or array initializer</source>
        <target state="translated">배열을 만들 때에는 배열 크기 또는 배열 이니셜라이저가 있어야 합니다.</target>
        <note />
      </trans-unit>
      <trans-unit id="WRN_UnprocessedXMLComment">
        <source>XML comment is not placed on a valid language element</source>
        <target state="translated">XML 주석이 유효한 언어 요소에 배치되어 있지 않습니다.</target>
        <note />
      </trans-unit>
      <trans-unit id="WRN_UnprocessedXMLComment_Title">
        <source>XML comment is not placed on a valid language element</source>
        <target state="translated">XML 주석이 유효한 언어 요소에 배치되어 있지 않습니다.</target>
        <note />
      </trans-unit>
      <trans-unit id="WRN_FailedInclude">
        <source>Unable to include XML fragment '{1}' of file '{0}' -- {2}</source>
        <target state="translated">{0}' 파일의 '{1}' XML 조각을 포함할 수 없습니다. {2}</target>
        <note />
      </trans-unit>
      <trans-unit id="WRN_FailedInclude_Title">
        <source>Unable to include XML fragment</source>
        <target state="translated">XML 조각을 포함할 수 없습니다.</target>
        <note />
      </trans-unit>
      <trans-unit id="WRN_InvalidInclude">
        <source>Invalid XML include element -- {0}</source>
        <target state="translated">잘못된 XML 포함 요소입니다. {0}</target>
        <note />
      </trans-unit>
      <trans-unit id="WRN_InvalidInclude_Title">
        <source>Invalid XML include element</source>
        <target state="translated">XML 포함 요소가 잘못되었습니다.</target>
        <note />
      </trans-unit>
      <trans-unit id="WRN_MissingXMLComment">
        <source>Missing XML comment for publicly visible type or member '{0}'</source>
        <target state="translated">공개된 '{0}' 멤버 또는 형식에 대한 XML 주석이 없습니다.</target>
        <note />
      </trans-unit>
      <trans-unit id="WRN_MissingXMLComment_Title">
        <source>Missing XML comment for publicly visible type or member</source>
        <target state="translated">공개된 형식 또는 멤버에 대한 XML 주석이 없습니다.</target>
        <note />
      </trans-unit>
      <trans-unit id="WRN_MissingXMLComment_Description">
        <source>The /doc compiler option was specified, but one or more constructs did not have comments.</source>
        <target state="translated">/doc 컴파일러 옵션을 지정했지만 하나 이상의 구문에 주석이 없습니다.</target>
        <note />
      </trans-unit>
      <trans-unit id="WRN_XMLParseIncludeError">
        <source>Badly formed XML in included comments file -- '{0}'</source>
        <target state="translated">포함된 주석 파일에 잘못된 형식의 XML이 있습니다. '{0}'</target>
        <note />
      </trans-unit>
      <trans-unit id="WRN_XMLParseIncludeError_Title">
        <source>Badly formed XML in included comments file</source>
        <target state="translated">포함된 주석 파일에 잘못된 형식의 XML이 있습니다.</target>
        <note />
      </trans-unit>
      <trans-unit id="ERR_BadDelArgCount">
        <source>Delegate '{0}' does not take {1} arguments</source>
        <target state="translated">{0}' 대리자는 인수를 {1}개 사용하지 않습니다.</target>
        <note />
      </trans-unit>
      <trans-unit id="ERR_UnexpectedSemicolon">
        <source>Semicolon after method or accessor block is not valid</source>
        <target state="translated">메서드 또는 접근자 블록 뒤의 세미콜론이 잘못되었습니다.</target>
        <note />
      </trans-unit>
      <trans-unit id="ERR_MethodReturnCantBeRefAny">
        <source>Method or delegate cannot return type '{0}'</source>
        <target state="translated">메서드 또는 대리자는 '{0}' 형식을 반환할 수 없습니다.</target>
        <note />
      </trans-unit>
      <trans-unit id="ERR_CompileCancelled">
        <source>Compilation cancelled by user</source>
        <target state="translated">사용자가 컴파일을 취소했습니다.</target>
        <note />
      </trans-unit>
      <trans-unit id="ERR_MethodArgCantBeRefAny">
        <source>Cannot make reference to variable of type '{0}'</source>
        <target state="translated">{0}' 형식의 변수에 참조를 만들 수 없습니다.</target>
        <note />
      </trans-unit>
      <trans-unit id="ERR_AssgReadonlyLocal">
        <source>Cannot assign to '{0}' because it is read-only</source>
        <target state="translated">읽기 전용인 '{0}'에는 할당할 수 없습니다.</target>
        <note />
      </trans-unit>
      <trans-unit id="ERR_RefReadonlyLocal">
        <source>Cannot use '{0}' as a ref or out value because it is read-only</source>
        <target state="translated">{0}'은(는) 읽기 전용이므로 ref 또는 out 값으로 사용할 수 없습니다.</target>
        <note />
      </trans-unit>
      <trans-unit id="ERR_CantUseRequiredAttribute">
        <source>The RequiredAttribute attribute is not permitted on C# types</source>
        <target state="translated">RequiredAttribute 특성은 C# 형식에서 허용되지 않습니다.</target>
        <note />
      </trans-unit>
      <trans-unit id="ERR_NoModifiersOnAccessor">
        <source>Modifiers cannot be placed on event accessor declarations</source>
        <target state="translated">이벤트 접근자 선언에는 한정자를 추가할 수 없습니다.</target>
        <note />
      </trans-unit>
      <trans-unit id="ERR_ParamsCantBeWithModifier">
        <source>The params parameter cannot be declared as {0}</source>
        <target state="translated">params 매개 변수는 {0}(으)로 선언될 수 없습니다.</target>
        <note />
      </trans-unit>
      <trans-unit id="ERR_ReturnNotLValue">
        <source>Cannot modify the return value of '{0}' because it is not a variable</source>
        <target state="translated">{0}'은(는) 변수가 아니므로 해당 반환 값을 수정할 수 없습니다.</target>
        <note />
      </trans-unit>
      <trans-unit id="ERR_MissingCoClass">
        <source>The managed coclass wrapper class '{0}' for interface '{1}' cannot be found (are you missing an assembly reference?)</source>
        <target state="translated">{1}' 인터페이스에 대해 관리되는 coclass 래퍼 클래스 '{0}'을(를) 찾을 수 없습니다. 어셈블리 참조가 있는지 확인하세요.</target>
        <note />
      </trans-unit>
      <trans-unit id="ERR_AmbiguousAttribute">
        <source>'{0}' is ambiguous between '{1}' and '{2}'; use either '@{0}' or '{0}Attribute'</source>
        <target state="translated">'{0}'이(가) '{1}'과(와) '{2}' 사이에서 모호합니다. '@{0}' 또는 '{0}Attribute'를 사용하세요.</target>
        <note />
      </trans-unit>
      <trans-unit id="ERR_BadArgExtraRef">
        <source>Argument {0} may not be passed with the '{1}' keyword</source>
        <target state="translated">{0} 인수는 '{1}' 키워드와 함께 전달할 수 없습니다.</target>
        <note />
      </trans-unit>
      <trans-unit id="WRN_CmdOptionConflictsSource">
        <source>Option '{0}' overrides attribute '{1}' given in a source file or added module</source>
        <target state="translated">{0}' 옵션은 소스 파일 또는 추가된 모듈에 지정된 '{1}' 특성을 재정의합니다.</target>
        <note />
      </trans-unit>
      <trans-unit id="WRN_CmdOptionConflictsSource_Title">
        <source>Option overrides attribute given in a source file or added module</source>
        <target state="translated">옵션은 원본 파일 또는 추가된 모듈에 지정된 특성을 재정의합니다.</target>
        <note />
      </trans-unit>
      <trans-unit id="WRN_CmdOptionConflictsSource_Description">
        <source>This warning occurs if the assembly attributes AssemblyKeyFileAttribute or AssemblyKeyNameAttribute found in source conflict with the /keyfile or /keycontainer command line option or key file name or key container specified in the Project Properties.</source>
        <target state="translated">이 경고는 소스에 있는 AssemblyKeyFileAttribute 또는 AssemblyKeyNameAttribute 어셈블리 특성이 /keyfile 또는 /keycontainer 명령줄 옵션이나 프로젝트 속성에 지정된 키 파일 이름 또는 키 컨테이너와 충돌하는 경우에 발생합니다.</target>
        <note />
      </trans-unit>
      <trans-unit id="ERR_BadCompatMode">
        <source>Invalid option '{0}' for /langversion. Use '/langversion:?' to list supported values.</source>
        <target state="translated">{0}'은(는) /langversion의 유효한 옵션이 아닙니다. '/ langversion:?'를 사용하여 지원되는 값을 나열하세요.</target>
        <note />
      </trans-unit>
      <trans-unit id="ERR_DelegateOnConditional">
        <source>Cannot create delegate with '{0}' because it or a method it overrides has a Conditional attribute</source>
        <target state="translated">Conditional 특성이 있으므로 '{0}'을(를) 사용하여 대리자를 만들 수 없습니다.</target>
        <note />
      </trans-unit>
      <trans-unit id="ERR_CantMakeTempFile">
        <source>Cannot create temporary file -- {0}</source>
        <target state="translated">임시 파일을 만들 수 없습니다. {0}</target>
        <note />
      </trans-unit>
      <trans-unit id="ERR_BadArgRef">
        <source>Argument {0} must be passed with the '{1}' keyword</source>
        <target state="translated">{0} 인수는 '{1}' 키워드와 함께 전달해야 합니다.</target>
        <note />
      </trans-unit>
      <trans-unit id="ERR_YieldInAnonMeth">
        <source>The yield statement cannot be used inside an anonymous method or lambda expression</source>
        <target state="translated">yield 문은 무명 메서드 또는 람다 식 안에 사용할 수 없습니다.</target>
        <note />
      </trans-unit>
      <trans-unit id="ERR_ReturnInIterator">
        <source>Cannot return a value from an iterator. Use the yield return statement to return a value, or yield break to end the iteration.</source>
        <target state="translated">반복기에서 값을 반환할 수 없습니다. yield return 문을 사용하여 값을 반환하거나 yield break 문을 사용하여 반복을 끝내세요.</target>
        <note />
      </trans-unit>
      <trans-unit id="ERR_BadIteratorArgType">
        <source>Iterators cannot have ref or out parameters</source>
        <target state="translated">반복기에는 ref 또는 out 매개 변수를 사용할 수 없습니다.</target>
        <note />
      </trans-unit>
      <trans-unit id="ERR_BadIteratorReturn">
        <source>The body of '{0}' cannot be an iterator block because '{1}' is not an iterator interface type</source>
        <target state="translated">{1}'이(가) 반복기 인터페이스 형식이 아니므로 '{0}'의 본문은 반복기 블록이 될 수 없습니다.</target>
        <note />
      </trans-unit>
      <trans-unit id="ERR_BadYieldInFinally">
        <source>Cannot yield in the body of a finally clause</source>
        <target state="translated">finally 절의 본문에서는 yield를 사용할 수 없습니다.</target>
        <note />
      </trans-unit>
      <trans-unit id="ERR_BadYieldInTryOfCatch">
        <source>Cannot yield a value in the body of a try block with a catch clause</source>
        <target state="translated">catch 절이 포함된 try 블록의 본문에서는 값을 생성할 수 없습니다.</target>
        <note />
      </trans-unit>
      <trans-unit id="ERR_EmptyYield">
        <source>Expression expected after yield return</source>
        <target state="translated">yield return 다음에는 식이 필요합니다.</target>
        <note />
      </trans-unit>
      <trans-unit id="ERR_AnonDelegateCantUse">
        <source>Cannot use ref, out, or in parameter '{0}' inside an anonymous method, lambda expression, query expression, or local function</source>
        <target state="needs-review-translation">무명 메서드, 람다 식 또는 쿼리 식 안에서는 ref 또는 out 매개 변수 '{0}'을(를) 사용할 수 없습니다.</target>
        <note />
      </trans-unit>
      <trans-unit id="ERR_IllegalInnerUnsafe">
        <source>Unsafe code may not appear in iterators</source>
        <target state="translated">반복기에는 안전하지 않은 코드를 사용할 수 없습니다.</target>
        <note />
      </trans-unit>
      <trans-unit id="ERR_BadYieldInCatch">
        <source>Cannot yield a value in the body of a catch clause</source>
        <target state="translated">catch 절 본문에서는 값을 생성할 수 없습니다.</target>
        <note />
      </trans-unit>
      <trans-unit id="ERR_BadDelegateLeave">
        <source>Control cannot leave the body of an anonymous method or lambda expression</source>
        <target state="translated">제어가 무명 메서드 또는 람다 식의 본문을 벗어날 수 없습니다.</target>
        <note />
      </trans-unit>
      <trans-unit id="WRN_IllegalPragma">
        <source>Unrecognized #pragma directive</source>
        <target state="translated">인식할 수 없는 #pragma 지시문입니다.</target>
        <note />
      </trans-unit>
      <trans-unit id="WRN_IllegalPragma_Title">
        <source>Unrecognized #pragma directive</source>
        <target state="translated">인식할 수 없는 #pragma 지시문입니다.</target>
        <note />
      </trans-unit>
      <trans-unit id="WRN_IllegalPPWarning">
        <source>Expected disable or restore</source>
        <target state="translated">disable 또는 restore가 필요합니다.</target>
        <note />
      </trans-unit>
      <trans-unit id="WRN_IllegalPPWarning_Title">
        <source>Expected disable or restore after #pragma warning</source>
        <target state="translated">#pragma warning 뒤에 disable 또는 restore가 필요합니다.</target>
        <note />
      </trans-unit>
      <trans-unit id="WRN_BadRestoreNumber">
        <source>Cannot restore warning 'CS{0}' because it was disabled globally</source>
        <target state="translated">전역으로 사용하지 않도록 설정되었기 때문에 'CS{0}' 경고를 복원할 수 없습니다.</target>
        <note />
      </trans-unit>
      <trans-unit id="WRN_BadRestoreNumber_Title">
        <source>Cannot restore warning because it was disabled globally</source>
        <target state="translated">전역으로 사용하지 않도록 설정되었기 때문에 경고를 복원할 수 없습니다.</target>
        <note />
      </trans-unit>
      <trans-unit id="ERR_VarargsIterator">
        <source>__arglist is not allowed in the parameter list of iterators</source>
        <target state="translated">__arglist는 반복기의 매개 변수 목록에 사용할 수 없습니다.</target>
        <note />
      </trans-unit>
      <trans-unit id="ERR_UnsafeIteratorArgType">
        <source>Iterators cannot have unsafe parameters or yield types</source>
        <target state="translated">반복기에 안전하지 않은 매개 변수 또는 yield 형식을 사용할 수 없습니다.</target>
        <note />
      </trans-unit>
      <trans-unit id="ERR_BadCoClassSig">
        <source>The managed coclass wrapper class signature '{0}' for interface '{1}' is not a valid class name signature</source>
        <target state="translated">{1}' 인터페이스에 대해 관리되는 coclass 래퍼 클래스 시그니처 '{0}'은(는) 유효한 클래스 이름 시그니처가 아닙니다.</target>
        <note />
      </trans-unit>
      <trans-unit id="ERR_MultipleIEnumOfT">
        <source>foreach statement cannot operate on variables of type '{0}' because it implements multiple instantiations of '{1}'; try casting to a specific interface instantiation</source>
        <target state="translated">foreach 문은 '{1}'의 여러 인스턴스를 구현하므로 '{0}' 형식의 변수에는 foreach 문을 수행할 수 없습니다. 특정 인터페이스 인스턴스로 캐스팅하세요.</target>
        <note />
      </trans-unit>
      <trans-unit id="ERR_FixedDimsRequired">
        <source>A fixed size buffer field must have the array size specifier after the field name</source>
        <target state="translated">고정 크기 버퍼 필드에는 필드 이름 뒤에 배열 크기 지정자를 사용해야 합니다.</target>
        <note />
      </trans-unit>
      <trans-unit id="ERR_FixedNotInStruct">
        <source>Fixed size buffer fields may only be members of structs</source>
        <target state="translated">고정 크기 버퍼 필드는 구조체의 멤버로만 사용할 수 있습니다.</target>
        <note />
      </trans-unit>
      <trans-unit id="ERR_AnonymousReturnExpected">
        <source>Not all code paths return a value in {0} of type '{1}'</source>
        <target state="translated">코드 경로 중 일부에서만 '{1}' 형식의 {0}에 있는 값을 반환합니다.</target>
        <note />
      </trans-unit>
      <trans-unit id="WRN_NonECMAFeature">
        <source>Feature '{0}' is not part of the standardized ISO C# language specification, and may not be accepted by other compilers</source>
        <target state="translated">{0}' 기능은 표준화된 ISO C# 언어 사양의 일부가 아니므로 다른 컴파일러에서 지원하지 않을 수도 있습니다.</target>
        <note />
      </trans-unit>
      <trans-unit id="WRN_NonECMAFeature_Title">
        <source>Feature is not part of the standardized ISO C# language specification, and may not be accepted by other compilers</source>
        <target state="translated">기능은 표준화된 ISO C# 언어 사양의 일부가 아니므로 다른 컴파일러에서 지원하지 않을 수도 있습니다.</target>
        <note />
      </trans-unit>
      <trans-unit id="ERR_ExpectedVerbatimLiteral">
        <source>Keyword, identifier, or string expected after verbatim specifier: @</source>
        <target state="translated">축자 지정자 @ 뒤에는 키워드, 식별자 또는 문자열이 필요합니다.</target>
        <note />
      </trans-unit>
      <trans-unit id="ERR_RefReadonly">
        <source>A readonly field cannot be used as a ref or out value (except in a constructor)</source>
        <target state="translated">읽기 전용 필드는 ref 또는 out 값으로 사용할 수 없습니다. 단 생성자에서는 예외입니다.</target>
        <note />
      </trans-unit>
      <trans-unit id="ERR_RefReadonly2">
        <source>Members of readonly field '{0}' cannot be used as a ref or out value (except in a constructor)</source>
        <target state="translated">읽기 전용 필드 '{0}'의 멤버는 ref 또는 out 값으로 사용할 수 없습니다. 단 생성자에서는 예외입니다.</target>
        <note />
      </trans-unit>
      <trans-unit id="ERR_AssgReadonly">
        <source>A readonly field cannot be assigned to (except in a constructor or a variable initializer)</source>
        <target state="translated">읽기 전용 필드에는 할당할 수 없습니다. 단 생성자 또는 변수 이니셜라이저에서는 예외입니다.</target>
        <note />
      </trans-unit>
      <trans-unit id="ERR_AssgReadonly2">
        <source>Members of readonly field '{0}' cannot be modified (except in a constructor or a variable initializer)</source>
        <target state="translated">읽기 전용 필드 '{0}'의 멤버는 수정할 수 없습니다. 단 생성자 또는 변수 이니셜라이저에서는 예외입니다.</target>
        <note />
      </trans-unit>
      <trans-unit id="ERR_RefReadonlyNotField">
        <source>Cannot use {0} '{1}' as a ref or out value because it is a readonly variable</source>
        <target state="translated">{0} '{1}'은(는) 읽기 전용 변수이므로 ref 또는 out 값으로 사용할 수 없습니다.</target>
        <note />
      </trans-unit>
      <trans-unit id="ERR_RefReadonlyNotField2">
        <source>Members of {0} '{1}' cannot be used as a ref or out value because it is a readonly variable</source>
        <target state="translated">{0} '{1}'의 멤버는 읽기 전용 변수이므로 ref 또는 out 값으로 사용할 수 없습니다.</target>
        <note />
      </trans-unit>
      <trans-unit id="ERR_AssignReadonlyNotField">
        <source>Cannot assign to {0} '{1}' because it is a readonly variable</source>
        <target state="translated">읽기 전용 변수이므로 {0} '{1}'에 할당할 수 없습니다.</target>
        <note />
      </trans-unit>
      <trans-unit id="ERR_AssignReadonlyNotField2">
        <source>Cannot assign to a member of {0} '{1}' because it is a readonly variable</source>
        <target state="translated">읽기 전용 변수이므로 {0} '{1}'의 멤버에 할당할 수 없습니다.</target>
        <note />
      </trans-unit>
      <trans-unit id="ERR_RefReturnReadonlyNotField">
        <source>Cannot return {0} '{1}' by writable reference because it is a readonly variable</source>
        <target state="translated">{0} '{1}'은(는) 읽기 전용 변수이므로 쓰기 가능 참조로 반환할 수 없습니다.</target>
        <note />
      </trans-unit>
      <trans-unit id="ERR_RefReturnReadonlyNotField2">
        <source>Members of {0} '{1}' cannot be returned by writable reference because it is a readonly variable</source>
        <target state="translated">{0} '{1}'의 멤버는 읽기 전용 변수이므로 쓰기 가능 참조로 반환할 수 없습니다.</target>
        <note />
      </trans-unit>
      <trans-unit id="ERR_AssgReadonlyStatic2">
        <source>Fields of static readonly field '{0}' cannot be assigned to (except in a static constructor or a variable initializer)</source>
        <target state="translated">정적 읽기 전용 필드 '{0}'의 필드에는 할당할 수 없습니다. 단 정적 생성자 또는 변수 이니셜라이저에서는 예외입니다.</target>
        <note />
      </trans-unit>
      <trans-unit id="ERR_RefReadonlyStatic2">
        <source>Fields of static readonly field '{0}' cannot be used as a ref or out value (except in a static constructor)</source>
        <target state="translated">정적 읽기 전용 필드 '{0}'의 필드는 ref 또는 out 값으로 사용할 수 없습니다. 단 정적 생성자에서는 예외입니다.</target>
        <note />
      </trans-unit>
      <trans-unit id="ERR_AssgReadonlyLocal2Cause">
        <source>Cannot modify members of '{0}' because it is a '{1}'</source>
        <target state="translated">{1}'인 '{0}'의 멤버는 수정할 수 없습니다.</target>
        <note />
      </trans-unit>
      <trans-unit id="ERR_RefReadonlyLocal2Cause">
        <source>Cannot use fields of '{0}' as a ref or out value because it is a '{1}'</source>
        <target state="translated">{0}'의 필드는 '{1}'이므로 ref 또는 out 값으로 사용할 수 없습니다.</target>
        <note />
      </trans-unit>
      <trans-unit id="ERR_AssgReadonlyLocalCause">
        <source>Cannot assign to '{0}' because it is a '{1}'</source>
        <target state="translated">{1}'인 '{0}'에는 할당할 수 없습니다.</target>
        <note />
      </trans-unit>
      <trans-unit id="ERR_RefReadonlyLocalCause">
        <source>Cannot use '{0}' as a ref or out value because it is a '{1}'</source>
        <target state="translated">{0}'은(는) '{1}'이므로 ref 또는 out 값으로 사용할 수 없습니다.</target>
        <note />
      </trans-unit>
      <trans-unit id="WRN_ErrorOverride">
        <source>{0}. See also error CS{1}.</source>
        <target state="translated">{0}. 오류 CS{1}도 참조하세요.</target>
        <note />
      </trans-unit>
      <trans-unit id="WRN_ErrorOverride_Title">
        <source>Warning is overriding an error</source>
        <target state="translated">경고에서 오류를 재정의합니다.</target>
        <note />
      </trans-unit>
      <trans-unit id="WRN_ErrorOverride_Description">
        <source>The compiler emits this warning when it overrides an error with a warning. For information about the problem, search for the error code mentioned.</source>
        <target state="translated">컴파일러에서 오류를 경고로 재정의할 때 이 경고를 발생합니다. 문제에 대한 자세한 내용을 보려면 언급된 오류 코드를 검색하세요.</target>
        <note />
      </trans-unit>
      <trans-unit id="ERR_AnonMethToNonDel">
        <source>Cannot convert {0} to type '{1}' because it is not a delegate type</source>
        <target state="translated">{0}은(는) 대리자 형식이 아니므로 '{1}' 형식으로 변환할 수 없습니다.</target>
        <note />
      </trans-unit>
      <trans-unit id="ERR_CantConvAnonMethParams">
        <source>Cannot convert {0} to delegate type '{1}' because the parameter types do not match the delegate parameter types</source>
        <target state="translated">매개 변수 형식이 대리자 매개 변수 형식과 일치하지 않으므로 {0}을(를) 대리자 형식 '{1}'(으)로 변환할 수 없습니다.</target>
        <note />
      </trans-unit>
      <trans-unit id="ERR_CantConvAnonMethReturns">
        <source>Cannot convert {0} to intended delegate type because some of the return types in the block are not implicitly convertible to the delegate return type</source>
        <target state="translated">블록의 반환 형식 중 일부를 암시적으로 대리자 반환 형식으로 변환할 수 없으므로 {0}을(를) 지정한 대리자 형식으로 변환할 수 없습니다.</target>
        <note />
      </trans-unit>
      <trans-unit id="ERR_BadAsyncReturnExpression">
        <source>Since this is an async method, the return expression must be of type '{0}' rather than 'Task&lt;{0}&gt;'</source>
        <target state="translated">비동기 메서드이기 때문에 이 메서드의 반환 식은 'Task&lt;{0}&gt;' 형식이 아니라 '{0}' 형식이어야 합니다.</target>
        <note />
      </trans-unit>
      <trans-unit id="ERR_CantConvAsyncAnonFuncReturns">
        <source>Cannot convert async {0} to delegate type '{1}'. An async {0} may return void, Task or Task&lt;T&gt;, none of which are convertible to '{1}'.</source>
        <target state="translated">비동기 {0}을(를) 대리자 형식 '{1}'(으)로 변환할 수 없습니다. 비동기 {0}은(는) void, Task 또는 Task&lt;T&gt;를 반환할 수 있는데, 세 형식 모두 '{1}'(으)로 변환할 수 없습니다.</target>
        <note />
      </trans-unit>
      <trans-unit id="ERR_IllegalFixedType">
        <source>Fixed size buffer type must be one of the following: bool, byte, short, int, long, char, sbyte, ushort, uint, ulong, float or double</source>
        <target state="translated">고정 크기 버퍼는 bool, byte, short, int, long, char, sbyte, ushort, uint, ulong, float 또는 double 형식 중 하나여야 합니다.</target>
        <note />
      </trans-unit>
      <trans-unit id="ERR_FixedOverflow">
        <source>Fixed size buffer of length {0} and type '{1}' is too big</source>
        <target state="translated">길이가 {0}인 '{1}' 형식의 고정 크기 버퍼가 너무 큽니다.</target>
        <note />
      </trans-unit>
      <trans-unit id="ERR_InvalidFixedArraySize">
        <source>Fixed size buffers must have a length greater than zero</source>
        <target state="translated">고정 크기 버퍼의 길이는 0보다 커야 합니다.</target>
        <note />
      </trans-unit>
      <trans-unit id="ERR_FixedBufferNotFixed">
        <source>You cannot use fixed size buffers contained in unfixed expressions. Try using the fixed statement.</source>
        <target state="translated">고정되지 않은 식에 포함된 고정 크기 버퍼는 사용할 수 없습니다. fixed 문을 사용하세요.</target>
        <note />
      </trans-unit>
      <trans-unit id="ERR_AttributeNotOnAccessor">
        <source>Attribute '{0}' is not valid on property or event accessors. It is only valid on '{1}' declarations.</source>
        <target state="translated">속성 또는 이벤트 접근자에서는 '{0}' 특성이 유효하지 않습니다. 이 특성은 '{1}' 선언에만 유효합니다.</target>
        <note />
      </trans-unit>
      <trans-unit id="WRN_InvalidSearchPathDir">
        <source>Invalid search path '{0}' specified in '{1}' -- '{2}'</source>
        <target state="translated">잘못된 검색 경로 '{0}'이(가) '{1}'에 지정되었습니다. '{2}'</target>
        <note />
      </trans-unit>
      <trans-unit id="WRN_InvalidSearchPathDir_Title">
        <source>Invalid search path specified</source>
        <target state="translated">지정한 검색 경로가 잘못되었습니다.</target>
        <note />
      </trans-unit>
      <trans-unit id="ERR_IllegalVarArgs">
        <source>__arglist is not valid in this context</source>
        <target state="translated">이 컨텍스트에는 __arglist를 사용할 수 없습니다.</target>
        <note />
      </trans-unit>
      <trans-unit id="ERR_IllegalParams">
        <source>params is not valid in this context</source>
        <target state="translated">이 컨텍스트에서는 params가 유효하지 않습니다.</target>
        <note />
      </trans-unit>
      <trans-unit id="ERR_BadModifiersOnNamespace">
        <source>A namespace declaration cannot have modifiers or attributes</source>
        <target state="translated">네임스페이스 선언에는 한정자 또는 특성을 사용할 수 없습니다.</target>
        <note />
      </trans-unit>
      <trans-unit id="ERR_BadPlatformType">
        <source>Invalid option '{0}' for /platform; must be anycpu, x86, Itanium or x64</source>
        <target state="translated">/platform에 대해 잘못된 '{0}' 옵션입니다. anycpu, x86, Itanium 또는 x64여야 합니다.</target>
        <note />
      </trans-unit>
      <trans-unit id="ERR_ThisStructNotInAnonMeth">
        <source>Anonymous methods, lambda expressions, and query expressions inside structs cannot access instance members of 'this'. Consider copying 'this' to a local variable outside the anonymous method, lambda expression or query expression and using the local instead.</source>
        <target state="translated">구조체 안의 무명 메서드, 람다 식 및 쿼리 식은 'this'의 인스턴스 멤버에 액세스할 수 없습니다. 'this'를 무명 메서드, 람다 식 또는 쿼리 식 외부에 있는 지역 변수에 복사한 다음 이 지역 변수를 대신 사용하세요.</target>
        <note />
      </trans-unit>
      <trans-unit id="ERR_NoConvToIDisp">
        <source>'{0}': type used in a using statement must be implicitly convertible to 'System.IDisposable'</source>
        <target state="translated">'{0}': using 문에 사용된 형식은 암시적으로 'System.IDisposable'로 변환할 수 있어야 합니다.</target>
        <note />
      </trans-unit>
      <trans-unit id="ERR_BadParamRef">
        <source>Parameter {0} must be declared with the '{1}' keyword</source>
        <target state="translated">{0} 매개 변수는 '{1}' 키워드를 사용하여 선언해야 합니다.</target>
        <note />
      </trans-unit>
      <trans-unit id="ERR_BadParamExtraRef">
        <source>Parameter {0} should not be declared with the '{1}' keyword</source>
        <target state="translated">{0} 매개 변수는 '{1}' 키워드를 사용하여 선언할 수 없습니다.</target>
        <note />
      </trans-unit>
      <trans-unit id="ERR_BadParamType">
        <source>Parameter {0} is declared as type '{1}{2}' but should be '{3}{4}'</source>
        <target state="translated">{0} 매개 변수가 '{1}{2}' 형식으로 선언되었지만 '{3}{4}' 형식이어야 합니다.</target>
        <note />
      </trans-unit>
      <trans-unit id="ERR_BadExternIdentifier">
        <source>Invalid extern alias for '/reference'; '{0}' is not a valid identifier</source>
        <target state="translated">/reference'에 대해 잘못된 extern 별칭입니다. '{0}'이(가) 유효한 식별자가 아닙니다.</target>
        <note />
      </trans-unit>
      <trans-unit id="ERR_AliasMissingFile">
        <source>Invalid reference alias option: '{0}=' -- missing filename</source>
        <target state="translated">잘못된 참조 별칭 옵션입니다. '{0}=' -- 파일 이름이 없습니다.</target>
        <note />
      </trans-unit>
      <trans-unit id="ERR_GlobalExternAlias">
        <source>You cannot redefine the global extern alias</source>
        <target state="translated">전역 extern 별칭을 다시 정의할 수 없습니다.</target>
        <note />
      </trans-unit>
      <trans-unit id="ERR_MissingTypeInSource">
        <source>Reference to type '{0}' claims it is defined in this assembly, but it is not defined in source or any added modules</source>
        <target state="translated">{0}' 형식에 대한 참조는 이 어셈블리에 정의된 것으로 되어 있지만 소스 또는 추가된 모듈에 정의되어 있지 않습니다.</target>
        <note />
      </trans-unit>
      <trans-unit id="ERR_MissingTypeInAssembly">
        <source>Reference to type '{0}' claims it is defined in '{1}', but it could not be found</source>
        <target state="translated">{0}' 형식에 대한 참조는 '{1}'에 정의된 것으로 되어 있지만 찾을 수 없습니다.</target>
        <note />
      </trans-unit>
      <trans-unit id="WRN_MultiplePredefTypes">
        <source>The predefined type '{0}' is defined in multiple assemblies in the global alias; using definition from '{1}'</source>
        <target state="translated">미리 정의된 형식 '{0}'이(가) 전역 별칭의 여러 어셈블리에 정의되었습니다. '{1}'의 정의를 사용합니다.</target>
        <note />
      </trans-unit>
      <trans-unit id="WRN_MultiplePredefTypes_Title">
        <source>Predefined type is defined in multiple assemblies in the global alias</source>
        <target state="translated">미리 정의된 형식이 전역 별칭의 여러 어셈블리에 정의되어 있습니다.</target>
        <note />
      </trans-unit>
      <trans-unit id="WRN_MultiplePredefTypes_Description">
        <source>This error occurs when a predefined system type such as System.Int32 is found in two assemblies. One way this can happen is if you are referencing mscorlib or System.Runtime.dll from two different places, such as trying to run two versions of the .NET Framework side-by-side.</source>
        <target state="translated">이 오류는 미리 정의한 시스템 형식(예: System.Int32)이 두 어셈블리에 있는 경우에 발생합니다. 이 오류는 서로 다른 두 위치에서 mscorlib 또는 System.Runtime.dll을 참조할 경우(두 버전의 .NET Framework를 나란히 실행할 경우)에 발생할 수 있습니다.</target>
        <note />
      </trans-unit>
      <trans-unit id="ERR_LocalCantBeFixedAndHoisted">
        <source>Local '{0}' or its members cannot have their address taken and be used inside an anonymous method or lambda expression</source>
        <target state="translated">지역 '{0}' 또는 해당 멤버의 주소를 가져와 무명 메서드 또는 람다 식 안에 사용할 수 없습니다.</target>
        <note />
      </trans-unit>
      <trans-unit id="WRN_TooManyLinesForDebugger">
        <source>Source file has exceeded the limit of 16,707,565 lines representable in the PDB; debug information will be incorrect</source>
        <target state="translated">소스 파일의 줄 수가 PDB에 표시할 수 있는 16,707,565줄을 초과했습니다. 디버그 정보가 올바르지 않을 수 있습니다.</target>
        <note />
      </trans-unit>
      <trans-unit id="WRN_TooManyLinesForDebugger_Title">
        <source>Source file has exceeded the limit of 16,707,565 lines representable in the PDB; debug information will be incorrect</source>
        <target state="translated">소스 파일의 줄 수가 PDB에 표시할 수 있는 16,707,565줄을 초과했습니다. 디버그 정보가 올바르지 않을 수 있습니다.</target>
        <note />
      </trans-unit>
      <trans-unit id="ERR_CantConvAnonMethNoParams">
        <source>Cannot convert anonymous method block without a parameter list to delegate type '{0}' because it has one or more out parameters</source>
        <target state="translated">{0}' 대리자 형식에 out 매개 변수가 하나 이상 있으므로 매개 변수 목록이 없는 무명 메서드 블록을 이 대리자 형식으로 변환할 수 없습니다.</target>
        <note />
      </trans-unit>
      <trans-unit id="ERR_ConditionalOnNonAttributeClass">
        <source>Attribute '{0}' is only valid on methods or attribute classes</source>
        <target state="translated">{0}' 특성은 메서드 또는 특성 클래스에서만 유효합니다.</target>
        <note />
      </trans-unit>
      <trans-unit id="WRN_CallOnNonAgileField">
        <source>Accessing a member on '{0}' may cause a runtime exception because it is a field of a marshal-by-reference class</source>
        <target state="translated">{0}'은(는) 참조로 마샬링하는 클래스의 필드이므로 이 필드의 멤버에 액세스하면 런타임 예외가 발생할 수 있습니다.</target>
        <note />
      </trans-unit>
      <trans-unit id="WRN_CallOnNonAgileField_Title">
        <source>Accessing a member on a field of a marshal-by-reference class may cause a runtime exception</source>
        <target state="translated">참조로 마샬링하는 클래스의 필드에 있는 멤버에 액세스하면 런타임 예외가 발생할 수 있습니다.</target>
        <note />
      </trans-unit>
      <trans-unit id="WRN_CallOnNonAgileField_Description">
        <source>This warning occurs when you try to call a method, property, or indexer on a member of a class that derives from MarshalByRefObject, and the member is a value type. Objects that inherit from MarshalByRefObject are typically intended to be marshaled by reference across an application domain. If any code ever attempts to directly access the value-type member of such an object across an application domain, a runtime exception will occur. To resolve the warning, first copy the member into a local variable and call the method on that variable.</source>
        <target state="translated">이 경고는 MarshalByRefObject에서 파생되는 클래스 멤버에 대한 메서드, 속성 또는 인덱서를 호출하려고 하고, 멤버가 값 형식일 때 발생합니다. MarshalByRefObject에서 상속되는 개체는 일반적으로 응용 프로그램 도메인 전체에서 참조로 마샬링됩니다. 응용 프로그램 도메인에서 그런 개체의 값 형식 멤버에 직접 액세스하려고 시도하는 코드가 있을 경우 런타임 예외가 발생합니다. 이 경고를 해결하려면 먼저 멤버를 지역 변수에 복사하고 해당 변수에 대한 메서드를 호출합니다.</target>
        <note />
      </trans-unit>
      <trans-unit id="WRN_BadWarningNumber">
        <source>'{0}' is not a valid warning number</source>
        <target state="translated">'{0}'은(는) 유효한 경고 번호가 아닙니다.</target>
        <note />
      </trans-unit>
      <trans-unit id="WRN_BadWarningNumber_Title">
        <source>Not a valid warning number</source>
        <target state="translated">올바른 경고 번호가 아닙니다.</target>
        <note />
      </trans-unit>
      <trans-unit id="WRN_BadWarningNumber_Description">
        <source>A number that was passed to the #pragma warning preprocessor directive was not a valid warning number. Verify that the number represents a warning, not an error.</source>
        <target state="translated">#pragma 경고 전처리기 지시문에 전달된 번호는 올바른 경고 번호가 아닙니다. 번호가 오류가 아닌 경고를 나타내는지 확인하세요.</target>
        <note />
      </trans-unit>
      <trans-unit id="WRN_InvalidNumber">
        <source>Invalid number</source>
        <target state="translated">잘못된 숫자입니다.</target>
        <note />
      </trans-unit>
      <trans-unit id="WRN_InvalidNumber_Title">
        <source>Invalid number</source>
        <target state="translated">잘못된 숫자입니다.</target>
        <note />
      </trans-unit>
      <trans-unit id="WRN_FileNameTooLong">
        <source>Invalid filename specified for preprocessor directive. Filename is too long or not a valid filename.</source>
        <target state="translated">전처리기 지시문에 잘못된 파일 이름이 지정되었습니다. 파일 이름이 너무 길거나 유효한 파일 이름이 아닙니다.</target>
        <note />
      </trans-unit>
      <trans-unit id="WRN_FileNameTooLong_Title">
        <source>Invalid filename specified for preprocessor directive</source>
        <target state="translated">전처리기 지시문에 지정한 파일 이름이 잘못되었습니다.</target>
        <note />
      </trans-unit>
      <trans-unit id="WRN_IllegalPPChecksum">
        <source>Invalid #pragma checksum syntax; should be #pragma checksum "filename" "{XXXXXXXX-XXXX-XXXX-XXXX-XXXXXXXXXXXX}" "XXXX..."</source>
        <target state="translated">#pragma checksum 구문이 잘못되었습니다. #pragma checksum "filename" "{XXXXXXXX-XXXX-XXXX-XXXX-XXXXXXXXXXXX}" "XXXX..."이어야 합니다.</target>
        <note />
      </trans-unit>
      <trans-unit id="WRN_IllegalPPChecksum_Title">
        <source>Invalid #pragma checksum syntax</source>
        <target state="translated">#pragma checksum 구문이 잘못되었습니다.</target>
        <note />
      </trans-unit>
      <trans-unit id="WRN_EndOfPPLineExpected">
        <source>Single-line comment or end-of-line expected</source>
        <target state="translated">한 줄로 된 주석이나 줄 끝(EOL)이 필요합니다.</target>
        <note />
      </trans-unit>
      <trans-unit id="WRN_EndOfPPLineExpected_Title">
        <source>Single-line comment or end-of-line expected after #pragma directive</source>
        <target state="translated">#pragma 지시문 뒤에는 한 줄로 된 주석 또는 줄 끝(EOL)이 필요합니다.</target>
        <note />
      </trans-unit>
      <trans-unit id="WRN_ConflictingChecksum">
        <source>Different checksum values given for '{0}'</source>
        <target state="translated">{0}'에 대해 서로 다른 체크섬 값이 지정되었습니다.</target>
        <note />
      </trans-unit>
      <trans-unit id="WRN_ConflictingChecksum_Title">
        <source>Different #pragma checksum values given</source>
        <target state="translated">서로 다른 #pragma 체크섬 값이 지정되었습니다.</target>
        <note />
      </trans-unit>
      <trans-unit id="WRN_InvalidAssemblyName">
        <source>Assembly reference '{0}' is invalid and cannot be resolved</source>
        <target state="translated">{0}' 어셈블리 참조가 잘못되어 확인할 수 없습니다.</target>
        <note />
      </trans-unit>
      <trans-unit id="WRN_InvalidAssemblyName_Title">
        <source>Assembly reference is invalid and cannot be resolved</source>
        <target state="translated">어셈블리 참조가 잘못되어 확인할 수 없습니다.</target>
        <note />
      </trans-unit>
      <trans-unit id="WRN_InvalidAssemblyName_Description">
        <source>This warning indicates that an attribute, such as InternalsVisibleToAttribute, was not specified correctly.</source>
        <target state="translated">이 경고는 특성(예: InternalsVisibleToAttribute)이 올바르게 지정되지 않았음을 나타냅니다.</target>
        <note />
      </trans-unit>
      <trans-unit id="WRN_UnifyReferenceMajMin">
        <source>Assuming assembly reference '{0}' used by '{1}' matches identity '{2}' of '{3}', you may need to supply runtime policy</source>
        <target state="translated">{1}'이(가) 사용하는 '{0}' 어셈블리 참조가 '{3}'의 '{2}'과(와) 일치하는 것으로 간주합니다. 런타임 정책을 지정해야 합니다.</target>
        <note />
      </trans-unit>
      <trans-unit id="WRN_UnifyReferenceMajMin_Title">
        <source>Assuming assembly reference matches identity</source>
        <target state="translated">어셈블리 참조가 ID와 일치하는 것으로 간주합니다.</target>
        <note />
      </trans-unit>
      <trans-unit id="WRN_UnifyReferenceMajMin_Description">
        <source>The two assemblies differ in release and/or version number. For unification to occur, you must specify directives in the application's .config file, and you must provide the correct strong name of an assembly.</source>
        <target state="translated">두 어셈블리의 릴리스 및/또는 버전 번호가 다릅니다. 통합하려면 응용 프로그램의 .config 파일에서 지시문을 지정하고 어셈블리의 강력한 이름을 올바르게 제공해야 합니다.</target>
        <note />
      </trans-unit>
      <trans-unit id="WRN_UnifyReferenceBldRev">
        <source>Assuming assembly reference '{0}' used by '{1}' matches identity '{2}' of '{3}', you may need to supply runtime policy</source>
        <target state="translated">{1}'이(가) 사용하는 '{0}' 어셈블리 참조가 '{3}'의 '{2}'과(와) 일치하는 것으로 간주합니다. 런타임 정책을 지정해야 합니다.</target>
        <note />
      </trans-unit>
      <trans-unit id="WRN_UnifyReferenceBldRev_Title">
        <source>Assuming assembly reference matches identity</source>
        <target state="translated">어셈블리 참조가 ID와 일치하는 것으로 간주합니다.</target>
        <note />
      </trans-unit>
      <trans-unit id="WRN_UnifyReferenceBldRev_Description">
        <source>The two assemblies differ in release and/or version number. For unification to occur, you must specify directives in the application's .config file, and you must provide the correct strong name of an assembly.</source>
        <target state="translated">두 어셈블리의 릴리스 및/또는 버전 번호가 다릅니다. 통합하려면 응용 프로그램의 .config 파일에서 지시문을 지정하고 어셈블리의 강력한 이름을 올바르게 제공해야 합니다.</target>
        <note />
      </trans-unit>
      <trans-unit id="ERR_DuplicateImport">
        <source>Multiple assemblies with equivalent identity have been imported: '{0}' and '{1}'. Remove one of the duplicate references.</source>
        <target state="translated">ID가 동일한 여러 어셈블리를 가져왔습니다('{0}', '{1}'). 중복된 참조 중 하나를 제거하세요.</target>
        <note />
      </trans-unit>
      <trans-unit id="ERR_DuplicateImportSimple">
        <source>An assembly with the same simple name '{0}' has already been imported. Try removing one of the references (e.g. '{1}') or sign them to enable side-by-side.</source>
        <target state="translated">단순한 이름 '{0}'이(가) 같은 어셈블리를 이미 가져왔습니다. 참조 중 하나(예: '{1}')를 제거하거나 side-by-side를 사용할 수 있도록 서명하세요.</target>
        <note />
      </trans-unit>
      <trans-unit id="ERR_AssemblyMatchBadVersion">
        <source>Assembly '{0}' with identity '{1}' uses '{2}' which has a higher version than referenced assembly '{3}' with identity '{4}'</source>
        <target state="translated">ID가 '{1}'인 '{0}' 어셈블리는 ID가 '{4}'인 참조된 어셈블리 '{3}' 이후 버전인 '{2}'을(를) 사용합니다.</target>
        <note />
      </trans-unit>
      <trans-unit id="ERR_FixedNeedsLvalue">
        <source>Fixed size buffers can only be accessed through locals or fields</source>
        <target state="translated">고정 크기 버퍼는 지역 변수 또는 필드를 통해서만 액세스할 수 있습니다.</target>
        <note />
      </trans-unit>
      <trans-unit id="WRN_DuplicateTypeParamTag">
        <source>XML comment has a duplicate typeparam tag for '{0}'</source>
        <target state="translated">XML 주석에는 '{0}'에 중복된 typeparam 태그가 있습니다.</target>
        <note />
      </trans-unit>
      <trans-unit id="WRN_DuplicateTypeParamTag_Title">
        <source>XML comment has a duplicate typeparam tag</source>
        <target state="translated">XML 주석에 중복 형식 매개 변수 태그가 있습니다.</target>
        <note />
      </trans-unit>
      <trans-unit id="WRN_UnmatchedTypeParamTag">
        <source>XML comment has a typeparam tag for '{0}', but there is no type parameter by that name</source>
        <target state="translated">XML 주석에는 '{0}'에 대한 typeparam 태그가 있지만 해당 이름의 형식 매개 변수는 없습니다.</target>
        <note />
      </trans-unit>
      <trans-unit id="WRN_UnmatchedTypeParamTag_Title">
        <source>XML comment has a typeparam tag, but there is no type parameter by that name</source>
        <target state="translated">XML 주석에 typeparam 태그가 있지만 해당 이름의 형식 매개 변수는 없습니다.</target>
        <note />
      </trans-unit>
      <trans-unit id="WRN_UnmatchedTypeParamRefTag">
        <source>XML comment on '{1}' has a typeparamref tag for '{0}', but there is no type parameter by that name</source>
        <target state="translated">{1}'의 XML 주석에는 '{0}'에 대한 typeparamref 태그가 있지만 해당 이름의 형식 매개 변수는 없습니다.</target>
        <note />
      </trans-unit>
      <trans-unit id="WRN_UnmatchedTypeParamRefTag_Title">
        <source>XML comment has a typeparamref tag, but there is no type parameter by that name</source>
        <target state="translated">XML 주석에 typeparamref 태그가 있지만 해당 이름의 형식 매개 변수는 없습니다.</target>
        <note />
      </trans-unit>
      <trans-unit id="WRN_MissingTypeParamTag">
        <source>Type parameter '{0}' has no matching typeparam tag in the XML comment on '{1}' (but other type parameters do)</source>
        <target state="translated">{1}'의 XML 주석에 '{0}' 형식 매개 변수와 짝이 맞는 형식 매개 변수 태그가 없습니다. 다른 형식 매개 변수는 짝이 맞는 태그가 있습니다.</target>
        <note />
      </trans-unit>
      <trans-unit id="WRN_MissingTypeParamTag_Title">
        <source>Type parameter has no matching typeparam tag in the XML comment (but other type parameters do)</source>
        <target state="translated">형식 매개 변수와 짝이 맞는 형식 매개 변수 태그가 XML 주석에 없습니다. 다른 형식 매개 변수는 짝이 맞는 태그가 있습니다.</target>
        <note />
      </trans-unit>
      <trans-unit id="ERR_CantChangeTypeOnOverride">
        <source>'{0}': type must be '{2}' to match overridden member '{1}'</source>
        <target state="translated">'{0}': 재정의된 '{1}' 멤버와 일치하려면 '{2}' 형식이어야 합니다.</target>
        <note />
      </trans-unit>
      <trans-unit id="ERR_DoNotUseFixedBufferAttr">
        <source>Do not use 'System.Runtime.CompilerServices.FixedBuffer' attribute. Use the 'fixed' field modifier instead.</source>
        <target state="translated">System.Runtime.CompilerServices.FixedBuffer' 특성을 사용하지 마세요. 대신 'fixed' 필드 한정자를 사용하세요.</target>
        <note />
      </trans-unit>
      <trans-unit id="WRN_AssignmentToSelf">
        <source>Assignment made to same variable; did you mean to assign something else?</source>
        <target state="translated">같은 변수에 할당했습니다. 다른 요소를 할당하시겠습니까?</target>
        <note />
      </trans-unit>
      <trans-unit id="WRN_AssignmentToSelf_Title">
        <source>Assignment made to same variable</source>
        <target state="translated">같은 변수에 할당했습니다.</target>
        <note />
      </trans-unit>
      <trans-unit id="WRN_ComparisonToSelf">
        <source>Comparison made to same variable; did you mean to compare something else?</source>
        <target state="translated">같은 변수를 비교했습니다. 다른 요소를 비교하시겠습니까?</target>
        <note />
      </trans-unit>
      <trans-unit id="WRN_ComparisonToSelf_Title">
        <source>Comparison made to same variable</source>
        <target state="translated">같은 변수와 비교했습니다.</target>
        <note />
      </trans-unit>
      <trans-unit id="ERR_CantOpenWin32Res">
        <source>Error opening Win32 resource file '{0}' -- '{1}'</source>
        <target state="translated">{0}' Win32 리소스 파일을 여는 동안 오류가 발생했습니다. '{1}'</target>
        <note />
      </trans-unit>
      <trans-unit id="WRN_DotOnDefault">
        <source>Expression will always cause a System.NullReferenceException because the default value of '{0}' is null</source>
        <target state="translated">{0}'의 기본값이 null이므로 식에서 항상 System.NullReferenceException이 발생합니다.</target>
        <note />
      </trans-unit>
      <trans-unit id="WRN_DotOnDefault_Title">
        <source>Expression will always cause a System.NullReferenceException because the type's default value is null</source>
        <target state="translated">형식의 기본값이 null이므로 식은 항상 System.NullReferenceException을 발생합니다.</target>
        <note />
      </trans-unit>
      <trans-unit id="ERR_NoMultipleInheritance">
        <source>Class '{0}' cannot have multiple base classes: '{1}' and '{2}'</source>
        <target state="translated">{0}' 클래스는 기본 클래스('{1}', '{2}')를 여러 개 포함할 수 없습니다.</target>
        <note />
      </trans-unit>
      <trans-unit id="ERR_BaseClassMustBeFirst">
        <source>Base class '{0}' must come before any interfaces</source>
        <target state="translated">기본 클래스 '{0}'은(는) 다른 모든 인터페이스보다 앞에 와야 합니다.</target>
        <note />
      </trans-unit>
      <trans-unit id="WRN_BadXMLRefTypeVar">
        <source>XML comment has cref attribute '{0}' that refers to a type parameter</source>
        <target state="translated">XML 주석에 형식 매개 변수를 참조하는 '{0}' cref 특성이 있습니다.</target>
        <note />
      </trans-unit>
      <trans-unit id="WRN_BadXMLRefTypeVar_Title">
        <source>XML comment has cref attribute that refers to a type parameter</source>
        <target state="translated">XML 주석에 형식 매개 변수를 참조하는 cref 특성이 있습니다.</target>
        <note />
      </trans-unit>
      <trans-unit id="ERR_FriendAssemblyBadArgs">
        <source>Friend assembly reference '{0}' is invalid. InternalsVisibleTo declarations cannot have a version, culture, public key token, or processor architecture specified.</source>
        <target state="translated">Friend 어셈블리 참조 '{0}'이(가) 잘못되었습니다. InternalsVisibleTo 선언에는 버전, 문화권, 공개 키 토큰 또는 프로세서 아키텍처를 지정할 수 없습니다.</target>
        <note />
      </trans-unit>
      <trans-unit id="ERR_FriendAssemblySNReq">
        <source>Friend assembly reference '{0}' is invalid. Strong-name signed assemblies must specify a public key in their InternalsVisibleTo declarations.</source>
        <target state="translated">Friend 어셈블리 참조 '{0}'이(가) 잘못되었습니다. 강력한 이름의 서명된 어셈블리에는 InternalsVisibleTo 선언에 공개 키를 지정해야 합니다.</target>
        <note />
      </trans-unit>
      <trans-unit id="ERR_DelegateOnNullable">
        <source>Cannot bind delegate to '{0}' because it is a member of 'System.Nullable&lt;T&gt;'</source>
        <target state="translated">{0}'은(는) 'System.Nullable&lt;T&gt;'의 멤버이므로 대리자를 바인딩할 수 없습니다.</target>
        <note />
      </trans-unit>
      <trans-unit id="ERR_BadCtorArgCount">
        <source>'{0}' does not contain a constructor that takes {1} arguments</source>
        <target state="translated">'{0}'에는 인수를 {1}개 사용하는 생성자가 포함되어 있지 않습니다.</target>
        <note />
      </trans-unit>
      <trans-unit id="ERR_GlobalAttributesNotFirst">
        <source>Assembly and module attributes must precede all other elements defined in a file except using clauses and extern alias declarations</source>
        <target state="translated">using 절과 extern 별칭 선언을 제외하고 어셈블리 특성과 모듈 특성은 파일에 정의된 다른 모든 요소보다 앞에 와야 합니다.</target>
        <note />
      </trans-unit>
      <trans-unit id="ERR_ExpressionExpected">
        <source>Expected expression</source>
        <target state="translated">식이 필요합니다.</target>
        <note />
      </trans-unit>
      <trans-unit id="ERR_InvalidSubsystemVersion">
        <source>Invalid version {0} for /subsystemversion. The version must be 6.02 or greater for ARM or AppContainerExe, and 4.00 or greater otherwise</source>
        <target state="translated">/subsystemversion에 대해 잘못된 버전({0})입니다. 버전은 ARM 또는 AppContainerExe의 경우 6.02 이상이어야 하고, 그 외의 경우 4.00 이상이어야 합니다.</target>
        <note />
      </trans-unit>
      <trans-unit id="ERR_InteropMethodWithBody">
        <source>Embedded interop method '{0}' contains a body.</source>
        <target state="translated">포함된 interop 메서드 '{0}'에 본문이 있습니다.</target>
        <note />
      </trans-unit>
      <trans-unit id="ERR_BadWarningLevel">
        <source>Warning level must be in the range 0-4</source>
        <target state="translated">경고 수준은 0부터 4까지의 범위에 있어야 합니다.</target>
        <note />
      </trans-unit>
      <trans-unit id="ERR_BadDebugType">
        <source>Invalid option '{0}' for /debug; must be 'portable', 'embedded', 'full' or 'pdbonly'</source>
        <target state="translated">/debug에 대해 잘못된 '{0}' 옵션입니다. 'portable', 'embedded', 'full' 또는 'pdbonly'여야 합니다.</target>
        <note />
      </trans-unit>
      <trans-unit id="ERR_BadResourceVis">
        <source>Invalid option '{0}'; Resource visibility must be either 'public' or 'private'</source>
        <target state="translated">잘못된 '{0}' 옵션입니다. 리소스 표시 유형은 'public' 또는 'private'이어야 합니다.</target>
        <note />
      </trans-unit>
      <trans-unit id="ERR_DefaultValueTypeMustMatch">
        <source>The type of the argument to the DefaultParameterValue attribute must match the parameter type</source>
        <target state="translated">DefaultParameterValue 특성에 대한 인수 형식이 매개 변수 형식과 일치해야 합니다.</target>
        <note />
      </trans-unit>
      <trans-unit id="ERR_DefaultValueBadValueType">
        <source>Argument of type '{0}' is not applicable for the DefaultParameterValue attribute</source>
        <target state="translated">{0}' 형식의 인수는 DefaultParameterValue 특성에 사용할 수 없습니다.</target>
        <note />
      </trans-unit>
      <trans-unit id="ERR_MemberAlreadyInitialized">
        <source>Duplicate initialization of member '{0}'</source>
        <target state="translated">{0}' 멤버의 초기화가 중복되었습니다.</target>
        <note />
      </trans-unit>
      <trans-unit id="ERR_MemberCannotBeInitialized">
        <source>Member '{0}' cannot be initialized. It is not a field or property.</source>
        <target state="translated">{0}' 멤버를 초기화할 수 없습니다. 이 멤버는 필드 또는 속성이 아닙니다.</target>
        <note />
      </trans-unit>
      <trans-unit id="ERR_StaticMemberInObjectInitializer">
        <source>Static field or property '{0}' cannot be assigned in an object initializer</source>
        <target state="translated">정적 필드 또는 속성 '{0}'은(는) 개체 이니셜라이저에 할당할 수 없습니다.</target>
        <note />
      </trans-unit>
      <trans-unit id="ERR_ReadonlyValueTypeInObjectInitializer">
        <source>Members of readonly field '{0}' of type '{1}' cannot be assigned with an object initializer because it is of a value type</source>
        <target state="translated">형식이 '{1}'인 읽기 전용 필드 '{0}'의 멤버는 값 형식이므로 개체 이니셜라이저를 사용하여 할당할 수 없습니다.</target>
        <note />
      </trans-unit>
      <trans-unit id="ERR_ValueTypePropertyInObjectInitializer">
        <source>Members of property '{0}' of type '{1}' cannot be assigned with an object initializer because it is of a value type</source>
        <target state="translated">형식이 '{1}'인 '{0}' 속성의 멤버는 값 형식이므로 개체 이니셜라이저를 사용하여 할당할 수 없습니다.</target>
        <note />
      </trans-unit>
      <trans-unit id="ERR_UnsafeTypeInObjectCreation">
        <source>Unsafe type '{0}' cannot be used in object creation</source>
        <target state="translated">안전하지 않은 '{0}' 형식은 개체를 만드는 데 사용할 수 없습니다.</target>
        <note />
      </trans-unit>
      <trans-unit id="ERR_EmptyElementInitializer">
        <source>Element initializer cannot be empty</source>
        <target state="translated">요소 이니셜라이저는 비워 둘 수 없습니다.</target>
        <note />
      </trans-unit>
      <trans-unit id="ERR_InitializerAddHasWrongSignature">
        <source>The best overloaded method match for '{0}' has wrong signature for the initializer element. The initializable Add must be an accessible instance method.</source>
        <target state="translated">{0}'에 가장 일치하는 오버로드된 메서드에는 잘못된 이니셜라이저 요소의 시그니처가 있습니다. 초기화 가능한 Add는 액세스 가능한 인스턴스 메서드여야 합니다.</target>
        <note />
      </trans-unit>
      <trans-unit id="ERR_CollectionInitRequiresIEnumerable">
        <source>Cannot initialize type '{0}' with a collection initializer because it does not implement 'System.Collections.IEnumerable'</source>
        <target state="translated">{0}' 형식은 'System.Collections.IEnumerable'을 구현하지 않으므로 컬렉션 이니셜라이저를 사용하여 초기화할 수 없습니다.</target>
        <note />
      </trans-unit>
      <trans-unit id="ERR_CantSetWin32Manifest">
        <source>Error reading Win32 manifest file '{0}' -- '{1}'</source>
        <target state="translated">{0}' Win32 매니페스트 파일을 읽는 동안 오류가 발생했습니다. '{1}'</target>
        <note />
      </trans-unit>
      <trans-unit id="WRN_CantHaveManifestForModule">
        <source>Ignoring /win32manifest for module because it only applies to assemblies</source>
        <target state="translated">/win32manifest는 어셈블리에만 적용되므로 모듈의 경우 무시합니다.</target>
        <note />
      </trans-unit>
      <trans-unit id="WRN_CantHaveManifestForModule_Title">
        <source>Ignoring /win32manifest for module because it only applies to assemblies</source>
        <target state="translated">/win32manifest는 어셈블리에만 적용되므로 모듈의 경우 무시합니다.</target>
        <note />
      </trans-unit>
      <trans-unit id="ERR_BadInstanceArgType">
        <source>'{0}' does not contain a definition for '{1}' and the best extension method overload '{2}' requires a receiver of type '{3}'</source>
        <target state="translated">'{0}'에는 '{1}'에 대한 정의가 포함되어 있지 않고, 가장 적합한 확장 메서드 오버로드 '{2}'에는 '{3}' 형식의 수신기가 필요합니다.</target>
        <note />
      </trans-unit>
      <trans-unit id="ERR_QueryDuplicateRangeVariable">
        <source>The range variable '{0}' has already been declared</source>
        <target state="translated">{0}' 범위 변수가 이미 선언되었습니다.</target>
        <note />
      </trans-unit>
      <trans-unit id="ERR_QueryRangeVariableOverrides">
        <source>The range variable '{0}' conflicts with a previous declaration of '{0}'</source>
        <target state="translated">범위 변수 '{0}'이(가) '{0}'의 이전 선언과 충돌합니다.</target>
        <note />
      </trans-unit>
      <trans-unit id="ERR_QueryRangeVariableAssignedBadValue">
        <source>Cannot assign {0} to a range variable</source>
        <target state="translated">{0}을(를) 범위 변수에 할당할 수 없습니다.</target>
        <note />
      </trans-unit>
      <trans-unit id="ERR_QueryNoProviderCastable">
        <source>Could not find an implementation of the query pattern for source type '{0}'.  '{1}' not found.  Consider explicitly specifying the type of the range variable '{2}'.</source>
        <target state="translated">소스 형식 '{0}'에 대해 구현된 쿼리 패턴을 찾을 수 없습니다. '{1}'을(를) 찾을 수 없습니다. 범위 변수 '{2}'의 형식을 명시적으로 지정하세요.</target>
        <note />
      </trans-unit>
      <trans-unit id="ERR_QueryNoProviderStandard">
        <source>Could not find an implementation of the query pattern for source type '{0}'.  '{1}' not found.  Are you missing a reference to 'System.Core.dll' or a using directive for 'System.Linq'?</source>
        <target state="translated">소스 형식 '{0}'에 대해 구현된 쿼리 패턴을 찾을 수 없습니다. '{1}'을(를) 찾을 수 없습니다. 'System.Core.dll'에 대한 참조 또는 'System.Linq'에 대한 using 지시문이 있는지 확인하세요.</target>
        <note />
      </trans-unit>
      <trans-unit id="ERR_QueryNoProvider">
        <source>Could not find an implementation of the query pattern for source type '{0}'.  '{1}' not found.</source>
        <target state="translated">소스 형식 '{0}'에 대해 구현된 쿼리 패턴을 찾을 수 없습니다. '{1}'을(를) 찾을 수 없습니다.</target>
        <note />
      </trans-unit>
      <trans-unit id="ERR_QueryOuterKey">
        <source>The name '{0}' is not in scope on the left side of 'equals'.  Consider swapping the expressions on either side of 'equals'.</source>
        <target state="translated">이름 '{0}'은(는) 'equals'의 왼쪽에 올 수 있는 범위에 속하지 않습니다. 'equals'의 양쪽에 있는 식을 서로 바꾸세요.</target>
        <note />
      </trans-unit>
      <trans-unit id="ERR_QueryInnerKey">
        <source>The name '{0}' is not in scope on the right side of 'equals'.  Consider swapping the expressions on either side of 'equals'.</source>
        <target state="translated">이름 '{0}'은(는) 'equals'의 오른쪽에 올 수 있는 범위에 속하지 않습니다. 'equals'의 양쪽에 있는 식을 서로 바꾸세요.</target>
        <note />
      </trans-unit>
      <trans-unit id="ERR_QueryOutRefRangeVariable">
        <source>Cannot pass the range variable '{0}' as an out or ref parameter</source>
        <target state="translated">범위 변수 '{0}'을(를) out 또는 ref 매개 변수로 전달할 수 없습니다.</target>
        <note />
      </trans-unit>
      <trans-unit id="ERR_QueryMultipleProviders">
        <source>Multiple implementations of the query pattern were found for source type '{0}'.  Ambiguous call to '{1}'.</source>
        <target state="translated">소스 형식 '{0}'에 쿼리 패턴이 여러 번 구현되어 있습니다. '{1}'에 대한 호출이 모호합니다.</target>
        <note />
      </trans-unit>
      <trans-unit id="ERR_QueryTypeInferenceFailedMulti">
        <source>The type of one of the expressions in the {0} clause is incorrect.  Type inference failed in the call to '{1}'.</source>
        <target state="translated">{0} 절에 있는 식 중 하나의 형식이 잘못되었습니다. '{1}'에 대한 호출에서 형식을 유추하지 못했습니다.</target>
        <note />
      </trans-unit>
      <trans-unit id="ERR_QueryTypeInferenceFailed">
        <source>The type of the expression in the {0} clause is incorrect.  Type inference failed in the call to '{1}'.</source>
        <target state="translated">{0} 절에 있는 식의 형식이 잘못되었습니다. '{1}'에 대한 호출에서 형식을 유추하지 못했습니다.</target>
        <note />
      </trans-unit>
      <trans-unit id="ERR_QueryTypeInferenceFailedSelectMany">
        <source>An expression of type '{0}' is not allowed in a subsequent from clause in a query expression with source type '{1}'.  Type inference failed in the call to '{2}'.</source>
        <target state="translated">형식이 '{0}'인 식은 소스 형식이 '{1}'인 쿼리 식의 후속 from 절에서 사용할 수 없습니다. '{2}' 호출 시 형식을 유추하지 못했습니다.</target>
        <note />
      </trans-unit>
      <trans-unit id="ERR_ExpressionTreeContainsPointerOp">
        <source>An expression tree may not contain an unsafe pointer operation</source>
        <target state="translated">식 트리에는 안전하지 않은 포인터 연산을 사용할 수 없습니다.</target>
        <note />
      </trans-unit>
      <trans-unit id="ERR_ExpressionTreeContainsAnonymousMethod">
        <source>An expression tree may not contain an anonymous method expression</source>
        <target state="translated">식 트리에는 무명 메서드 식을 사용할 수 없습니다.</target>
        <note />
      </trans-unit>
      <trans-unit id="ERR_AnonymousMethodToExpressionTree">
        <source>An anonymous method expression cannot be converted to an expression tree</source>
        <target state="translated">무명 메서드 식을 식 트리로 변환할 수 없습니다.</target>
        <note />
      </trans-unit>
      <trans-unit id="ERR_QueryRangeVariableReadOnly">
        <source>Range variable '{0}' cannot be assigned to -- it is read only</source>
        <target state="translated">범위 변수 '{0}'은(는) 읽기 전용이므로 이 변수에 값을 할당할 수 없습니다.</target>
        <note />
      </trans-unit>
      <trans-unit id="ERR_QueryRangeVariableSameAsTypeParam">
        <source>The range variable '{0}' cannot have the same name as a method type parameter</source>
        <target state="translated">범위 변수 '{0}'에 메서드 형식 매개 변수와 동일한 이름을 사용할 수 없습니다.</target>
        <note />
      </trans-unit>
      <trans-unit id="ERR_TypeVarNotFoundRangeVariable">
        <source>The contextual keyword 'var' cannot be used in a range variable declaration</source>
        <target state="translated">범위 변수 선언에는 상황별 키워드'var'를 사용할 수 없습니다.</target>
        <note />
      </trans-unit>
      <trans-unit id="ERR_BadArgTypesForCollectionAdd">
        <source>The best overloaded Add method '{0}' for the collection initializer has some invalid arguments</source>
        <target state="translated">오버로드된 Add 메서드 중 해당 컬렉션 이니셜라이저에 가장 적합한 '{0}'에 잘못된 인수가 있습니다.</target>
        <note />
      </trans-unit>
      <trans-unit id="ERR_ByRefParameterInExpressionTree">
        <source>An expression tree lambda may not contain an out or ref parameter</source>
        <target state="translated">람다 식 트리에는 out 또는 ref 매개 변수를 사용할 수 없습니다.</target>
        <note />
      </trans-unit>
      <trans-unit id="ERR_VarArgsInExpressionTree">
        <source>An expression tree lambda may not contain a method with variable arguments</source>
        <target state="translated">람다 식 트리에는 가변 인수가 있는 메서드를 사용할 수 없습니다.</target>
        <note />
      </trans-unit>
      <trans-unit id="ERR_MemGroupInExpressionTree">
        <source>An expression tree lambda may not contain a method group</source>
        <target state="translated">람다 식 트리에는 메서드 그룹을 사용할 수 없습니다.</target>
        <note />
      </trans-unit>
      <trans-unit id="ERR_InitializerAddHasParamModifiers">
        <source>The best overloaded method match '{0}' for the collection initializer element cannot be used. Collection initializer 'Add' methods cannot have ref or out parameters.</source>
        <target state="translated">컬렉션 이니셜라이저에 대한 '{0}'에 가장 일치하는 오버로드된 메서드를 사용할 수 없습니다. 컬렉션 이니셜라이저 'Add' 메서드에는 ref 또는 out 매개 변수를 사용할 수 없습니다.</target>
        <note />
      </trans-unit>
      <trans-unit id="ERR_NonInvocableMemberCalled">
        <source>Non-invocable member '{0}' cannot be used like a method.</source>
        <target state="translated">호출할 수 없는 멤버인 '{0}'은(는) 메서드처럼 사용할 수 없습니다.</target>
        <note />
      </trans-unit>
      <trans-unit id="WRN_MultipleRuntimeImplementationMatches">
        <source>Member '{0}' implements interface member '{1}' in type '{2}'. There are multiple matches for the interface member at run-time. It is implementation dependent which method will be called.</source>
        <target state="translated">{0}' 멤버는 '{2}' 형식의 인터페이스 멤버 '{1}'을(를) 구현합니다. 런타임에 인터페이스 멤버에 일치하는 여러 항목이 있습니다. 호출되는 메서드는 구현에 따라 다릅니다.</target>
        <note />
      </trans-unit>
      <trans-unit id="WRN_MultipleRuntimeImplementationMatches_Title">
        <source>Member implements interface member with multiple matches at run-time</source>
        <target state="translated">멤버가 런타임에 여러 개의 일치 항목을 포함하는 인터페이스 멤버를 구현합니다.</target>
        <note />
      </trans-unit>
      <trans-unit id="WRN_MultipleRuntimeImplementationMatches_Description">
        <source>This warning can be generated when two interface methods are differentiated only by whether a particular parameter is marked with ref or with out. It is best to change your code to avoid this warning because it is not obvious or guaranteed which method is called at runtime.

Although C# distinguishes between out and ref, the CLR sees them as the same. When deciding which method implements the interface, the CLR just picks one.

Give the compiler some way to differentiate the methods. For example, you can give them different names or provide an additional parameter on one of them.</source>
        <target state="translated">이 경고는 두 인터페이스 메서드에서 특정 매개 변수가 ref로 표시되는지 out으로 표시되는지 여부만 다른 경우에 생성될 수 있습니다. 런타임에 호출되는 메서드가 명확하거나 보장되지 않으므로 이 경고를 방지하도록 코드를 변경하는 것이 좋습니다.

C#에서는 out과 ref를 구분하지만 CLR에서는 동일한 것으로 간주합니다. 따라서 인터페이스를 구현할 메서드를 결정할 때 CLR에서는 하나만 선택합니다.

컴파일러에서 두 메서드를 구분할 수 있는 몇 가지 방법을 지정하세요. 예를 들어 다른 이름을 지정하거나 둘 중 하나에 대해 추가 매개 변수를 제공할 수 있습니다.</target>
        <note />
      </trans-unit>
      <trans-unit id="WRN_MultipleRuntimeOverrideMatches">
        <source>Member '{1}' overrides '{0}'. There are multiple override candidates at run-time. It is implementation dependent which method will be called.</source>
        <target state="translated">{1}' 멤버는 '{0}'을(를) 재정의합니다. 런타임에 여러 재정의 후보가 있습니다. 호출되는 메서드는 구현에 따라 다릅니다.</target>
        <note />
      </trans-unit>
      <trans-unit id="WRN_MultipleRuntimeOverrideMatches_Title">
        <source>Member overrides base member with multiple override candidates at run-time</source>
        <target state="translated">멤버가 런타임에 여러 재정의 후보로 기본 멤버를 재정의합니다.</target>
        <note />
      </trans-unit>
      <trans-unit id="ERR_ObjectOrCollectionInitializerWithDelegateCreation">
        <source>Object and collection initializer expressions may not be applied to a delegate creation expression</source>
        <target state="translated">개체 및 컬렉션 이니셜라이저 식은 대리자 생성 식에 적용할 수 없습니다.</target>
        <note />
      </trans-unit>
      <trans-unit id="ERR_InvalidConstantDeclarationType">
        <source>'{0}' is of type '{1}'. The type specified in a constant declaration must be sbyte, byte, short, ushort, int, uint, long, ulong, char, float, double, decimal, bool, string, an enum-type, or a reference-type.</source>
        <target state="translated">'{0}'의 형식이 '{1}'입니다. 상수 선언에 지정되는 형식은 sbyte, byte, short, ushort, int, uint, long, ulong, char, float, double, decimal, bool, string, enum-type 또는 reference-type이어야 합니다.</target>
        <note />
      </trans-unit>
      <trans-unit id="ERR_FileNotFound">
        <source>Source file '{0}' could not be found.</source>
        <target state="translated">{0}' 소스 파일을 찾을 수 없습니다.</target>
        <note />
      </trans-unit>
      <trans-unit id="WRN_FileAlreadyIncluded">
        <source>Source file '{0}' specified multiple times</source>
        <target state="translated">{0}' 소스 파일을 여러 번 지정했습니다.</target>
        <note />
      </trans-unit>
      <trans-unit id="WRN_FileAlreadyIncluded_Title">
        <source>Source file specified multiple times</source>
        <target state="translated">소스 파일이 여러 번 지정되었습니다.</target>
        <note />
      </trans-unit>
      <trans-unit id="ERR_NoFileSpec">
        <source>Missing file specification for '{0}' option</source>
        <target state="translated">{0}' 옵션에 대한 파일 사양이 없습니다.</target>
        <note />
      </trans-unit>
      <trans-unit id="ERR_SwitchNeedsString">
        <source>Command-line syntax error: Missing '{0}' for '{1}' option</source>
        <target state="translated">명령줄 구문 오류: '{0}' 옵션에 대한 '{1}'이(가) 없습니다.</target>
        <note />
      </trans-unit>
      <trans-unit id="ERR_BadSwitch">
        <source>Unrecognized option: '{0}'</source>
        <target state="translated">인식할 수 없는 옵션: '{0}'</target>
        <note />
      </trans-unit>
      <trans-unit id="WRN_NoSources">
        <source>No source files specified.</source>
        <target state="translated">소스 파일을 지정하지 않았습니다.</target>
        <note />
      </trans-unit>
      <trans-unit id="WRN_NoSources_Title">
        <source>No source files specified</source>
        <target state="translated">소스 파일을 지정하지 않음</target>
        <note />
      </trans-unit>
      <trans-unit id="ERR_ExpectedSingleScript">
        <source>Expected a script (.csx file) but none specified</source>
        <target state="translated">스크립트(.csx 파일)가 필요하지만 지정되지 않았습니다.</target>
        <note />
      </trans-unit>
      <trans-unit id="ERR_OpenResponseFile">
        <source>Error opening response file '{0}'</source>
        <target state="translated">{0}' 지시 파일을 여는 동안 오류가 발생했습니다.</target>
        <note />
      </trans-unit>
      <trans-unit id="ERR_CantOpenFileWrite">
        <source>Cannot open '{0}' for writing -- '{1}'</source>
        <target state="translated">{0}'을(를) 쓰기용으로 열 수 없습니다. '{1}'</target>
        <note />
      </trans-unit>
      <trans-unit id="ERR_BadBaseNumber">
        <source>Invalid image base number '{0}'</source>
        <target state="translated">잘못된 '{0}' 이미지 기준 번호입니다.</target>
        <note />
      </trans-unit>
      <trans-unit id="ERR_BinaryFile">
        <source>'{0}' is a binary file instead of a text file</source>
        <target state="translated">'{0}'은(는) 텍스트 파일이 아니라 이진 파일입니다.</target>
        <note />
      </trans-unit>
      <trans-unit id="FTL_BadCodepage">
        <source>Code page '{0}' is invalid or not installed</source>
        <target state="translated">{0}' 코드 페이지가 잘못되었거나 설치되지 않았습니다.</target>
        <note />
      </trans-unit>
      <trans-unit id="FTL_BadChecksumAlgorithm">
        <source>Algorithm '{0}' is not supported</source>
        <target state="translated">{0}' 알고리즘은 지원되지 않습니다.</target>
        <note />
      </trans-unit>
      <trans-unit id="ERR_NoMainOnDLL">
        <source>Cannot specify /main if building a module or library</source>
        <target state="translated">모듈이나 라이브러리를 빌드하고 있으면 /main을 지정할 수 없습니다.</target>
        <note />
      </trans-unit>
      <trans-unit id="FTL_InvalidTarget">
        <source>Invalid target type for /target: must specify 'exe', 'winexe', 'library', or 'module'</source>
        <target state="translated">잘못된 /target의 대상 형식입니다. 'exe', 'winexe', 'library' 또는 'module'을 지정해야 합니다.</target>
        <note />
      </trans-unit>
      <trans-unit id="FTL_InputFileNameTooLong">
        <source>File name '{0}' is empty, contains invalid characters, has a drive specification without an absolute path, or is too long</source>
        <target state="translated">{0}' 파일 이름이 비어 있거나, 잘못된 문자가 있거나, 절대 경로가 없는 드라이브 사양이 있거나, 너무 깁니다.</target>
        <note />
      </trans-unit>
      <trans-unit id="WRN_NoConfigNotOnCommandLine">
        <source>Ignoring /noconfig option because it was specified in a response file</source>
        <target state="translated">지시 파일에 지정되었기 때문에 /noconfig 옵션을 무시합니다.</target>
        <note />
      </trans-unit>
      <trans-unit id="WRN_NoConfigNotOnCommandLine_Title">
        <source>Ignoring /noconfig option because it was specified in a response file</source>
        <target state="translated">지시 파일에 지정되었기 때문에 /noconfig 옵션을 무시합니다.</target>
        <note />
      </trans-unit>
      <trans-unit id="ERR_InvalidFileAlignment">
        <source>Invalid file section alignment '{0}'</source>
        <target state="translated">잘못된 파일 섹션 맞춤 '{0}'</target>
        <note />
      </trans-unit>
      <trans-unit id="ERR_InvalidOutputName">
        <source>Invalid output name: {0}</source>
        <target state="translated">잘못된 출력 이름: {0}</target>
        <note />
      </trans-unit>
      <trans-unit id="ERR_InvalidDebugInformationFormat">
        <source>Invalid debug information format: {0}</source>
        <target state="translated">잘못된 디버그 정보 형식: {0}</target>
        <note />
      </trans-unit>
      <trans-unit id="ERR_LegacyObjectIdSyntax">
        <source>'id#' syntax is no longer supported. Use '$id' instead.</source>
        <target state="translated">'id#' 구문은 더 이상 지원되지 않습니다. '$id'를 대신 사용하세요.</target>
        <note />
      </trans-unit>
      <trans-unit id="WRN_DefineIdentifierRequired">
        <source>Invalid name for a preprocessing symbol; '{0}' is not a valid identifier</source>
        <target state="translated">전처리 기호의 이름이 잘못되었습니다. '{0}'은(는) 유효한 식별자가 아닙니다.</target>
        <note />
      </trans-unit>
      <trans-unit id="WRN_DefineIdentifierRequired_Title">
        <source>Invalid name for a preprocessing symbol; not a valid identifier</source>
        <target state="translated">전처리 기호의 이름이 잘못되었습니다. 유효한 식별자가 아닙니다.</target>
        <note />
      </trans-unit>
      <trans-unit id="FTL_OutputFileExists">
        <source>Cannot create short filename '{0}' when a long filename with the same short filename already exists</source>
        <target state="translated">약식 파일 이름이 같은 긴 파일 이름이 이미 있으면 '{0}' 약식 파일 이름을 만들 수 없습니다.</target>
        <note />
      </trans-unit>
      <trans-unit id="ERR_OneAliasPerReference">
        <source>A /reference option that declares an extern alias can only have one filename. To specify multiple aliases or filenames, use multiple /reference options.</source>
        <target state="translated">extern 별칭을 선언하는 /reference 옵션에는 파일 이름을 하나만 지정할 수 있습니다. 여러 별칭 또는 파일 이름을 지정하려면 /reference 옵션을 여러 개 사용하세요.</target>
        <note />
      </trans-unit>
      <trans-unit id="ERR_SwitchNeedsNumber">
        <source>Command-line syntax error: Missing ':&lt;number&gt;' for '{0}' option</source>
        <target state="translated">명령줄 구문 오류: '{0}' 옵션에 대한 ':&lt;number&gt;'이(가) 없습니다.</target>
        <note />
      </trans-unit>
      <trans-unit id="ERR_MissingDebugSwitch">
        <source>The /pdb option requires that the /debug option also be used</source>
        <target state="translated">/pdb 옵션은 /debug 옵션과 함께 사용해야 합니다.</target>
        <note />
      </trans-unit>
      <trans-unit id="ERR_ComRefCallInExpressionTree">
        <source>An expression tree lambda may not contain a COM call with ref omitted on arguments</source>
        <target state="translated">람다 식 트리에는 인수에서 ref가 생략된 COM 호출을 포함할 수 없습니다.</target>
        <note />
      </trans-unit>
      <trans-unit id="ERR_InvalidFormatForGuidForOption">
        <source>Command-line syntax error: Invalid Guid format '{0}' for option '{1}'</source>
        <target state="translated">명령줄 구문 오류: '{1}' 옵션에 대해 잘못된 '{0}' Guid 형식입니다.</target>
        <note />
      </trans-unit>
      <trans-unit id="ERR_MissingGuidForOption">
        <source>Command-line syntax error: Missing Guid for option '{1}'</source>
        <target state="translated">명령줄 구문 오류: '{1}' 옵션에 대한 Guid가 없습니다.</target>
        <note />
      </trans-unit>
      <trans-unit id="WRN_CLS_NoVarArgs">
        <source>Methods with variable arguments are not CLS-compliant</source>
        <target state="translated">가변 인수가 있는 메서드가 CLS 규격이 아닙니다.</target>
        <note />
      </trans-unit>
      <trans-unit id="WRN_CLS_NoVarArgs_Title">
        <source>Methods with variable arguments are not CLS-compliant</source>
        <target state="translated">가변 인수가 있는 메서드가 CLS 규격이 아닙니다.</target>
        <note />
      </trans-unit>
      <trans-unit id="WRN_CLS_BadArgType">
        <source>Argument type '{0}' is not CLS-compliant</source>
        <target state="translated">{0}' 인수 형식이 CLS 규격이 아닙니다.</target>
        <note />
      </trans-unit>
      <trans-unit id="WRN_CLS_BadArgType_Title">
        <source>Argument type is not CLS-compliant</source>
        <target state="translated">인수 형식이 CLS 규격이 아닙니다.</target>
        <note />
      </trans-unit>
      <trans-unit id="WRN_CLS_BadReturnType">
        <source>Return type of '{0}' is not CLS-compliant</source>
        <target state="translated">{0}'의 반환 형식이 CLS 규격이 아닙니다.</target>
        <note />
      </trans-unit>
      <trans-unit id="WRN_CLS_BadReturnType_Title">
        <source>Return type is not CLS-compliant</source>
        <target state="translated">반환 형식이 CLS 규격이 아닙니다.</target>
        <note />
      </trans-unit>
      <trans-unit id="WRN_CLS_BadFieldPropType">
        <source>Type of '{0}' is not CLS-compliant</source>
        <target state="translated">{0}' 형식이 CLS 규격이 아닙니다.</target>
        <note />
      </trans-unit>
      <trans-unit id="WRN_CLS_BadFieldPropType_Title">
        <source>Type is not CLS-compliant</source>
        <target state="translated">형식이 CLS 규격이 아닙니다.</target>
        <note />
      </trans-unit>
      <trans-unit id="WRN_CLS_BadFieldPropType_Description">
        <source>A public, protected, or protected internal variable must be of a type that is compliant with the Common Language Specification (CLS).</source>
        <target state="translated">public, protected 또는 protected internal 변수는 CLS(공용 언어 사양)를 따르는 형식이어야 합니다.</target>
        <note />
      </trans-unit>
      <trans-unit id="WRN_CLS_BadIdentifierCase">
        <source>Identifier '{0}' differing only in case is not CLS-compliant</source>
        <target state="translated">대/소문자만 다른 '{0}' 식별자가 CLS 규격이 아닙니다.</target>
        <note />
      </trans-unit>
      <trans-unit id="WRN_CLS_BadIdentifierCase_Title">
        <source>Identifier differing only in case is not CLS-compliant</source>
        <target state="translated">대/소문자만 다른 식별자가 CLS 규격이 아닙니다.</target>
        <note />
      </trans-unit>
      <trans-unit id="WRN_CLS_OverloadRefOut">
        <source>Overloaded method '{0}' differing only in ref or out, or in array rank, is not CLS-compliant</source>
        <target state="translated">ref, out 또는 배열 차수만 다른 오버로드된 '{0}' 메서드는 CLS 규격이 아닙니다.</target>
        <note />
      </trans-unit>
      <trans-unit id="WRN_CLS_OverloadRefOut_Title">
        <source>Overloaded method differing only in ref or out, or in array rank, is not CLS-compliant</source>
        <target state="translated">ref, out 또는 배열 차수만 다른 오버로드된 메서드는 CLS 규격이 아닙니다.</target>
        <note />
      </trans-unit>
      <trans-unit id="WRN_CLS_OverloadUnnamed">
        <source>Overloaded method '{0}' differing only by unnamed array types is not CLS-compliant</source>
        <target state="translated">명명되지 않은 배열 형식만 다른 오버로드된 '{0}' 메서드는 CLS 규격이 아닙니다.</target>
        <note />
      </trans-unit>
      <trans-unit id="WRN_CLS_OverloadUnnamed_Title">
        <source>Overloaded method differing only by unnamed array types is not CLS-compliant</source>
        <target state="translated">명명되지 않은 배열 형식만 다른 오버로드된 메서드는 CLS 규격이 아닙니다.</target>
        <note />
      </trans-unit>
      <trans-unit id="WRN_CLS_OverloadUnnamed_Description">
        <source>This error occurs if you have an overloaded method that takes a jagged array and the only difference between the method signatures is the element type of the array. To avoid this error, consider using a rectangular array rather than a jagged array; use an additional parameter to disambiguate the function call; rename one or more of the overloaded methods; or, if CLS Compliance is not needed, remove the CLSCompliantAttribute attribute.</source>
        <target state="translated">이 오류는 가변 배열을 사용하는 오버로드된 메서드가 있고 메서드 서명 간에 배열의 요소 형식만 다른 경우에 발생합니다. 이 오류를 방지하려면 가변 배열 대신 직사각형 배열을 사용하고, 추가 매개 변수를 사용하여 함수 호출을 명확하게 구분하고, 하나 이상의 오버로드된 메서드 이름을 바꾸세요. 또는 CLS 규격이 필요하지 않은 경우 CLSCompliantAttribute 특성을 제거하세요.</target>
        <note />
      </trans-unit>
      <trans-unit id="WRN_CLS_BadIdentifier">
        <source>Identifier '{0}' is not CLS-compliant</source>
        <target state="translated">{0}' 식별자가 CLS 규격이 아닙니다.</target>
        <note />
      </trans-unit>
      <trans-unit id="WRN_CLS_BadIdentifier_Title">
        <source>Identifier is not CLS-compliant</source>
        <target state="translated">식별자가 CLS 규격이 아닙니다.</target>
        <note />
      </trans-unit>
      <trans-unit id="WRN_CLS_BadBase">
        <source>'{0}': base type '{1}' is not CLS-compliant</source>
        <target state="translated">'{0}': '{1}' 기본 형식이 CLS 규격이 아닙니다.</target>
        <note />
      </trans-unit>
      <trans-unit id="WRN_CLS_BadBase_Title">
        <source>Base type is not CLS-compliant</source>
        <target state="translated">기본 형식이 CLS 규격이 아닙니다.</target>
        <note />
      </trans-unit>
      <trans-unit id="WRN_CLS_BadBase_Description">
        <source>A base type was marked as not having to be compliant with the Common Language Specification (CLS) in an assembly that was marked as being CLS compliant. Either remove the attribute that specifies the assembly is CLS compliant or remove the attribute that indicates the type is not CLS compliant.</source>
        <target state="translated">기본 형식은 CLS(공용 언어 사양) 규격으로 표시된 어셈블리에서 CLS를 따를 필요가 없는 것으로 표시되었습니다. 어셈블리가 CLS 규격인 것으로 지정하는 특성을 제거하거나 형식이 CLS 규격이 아님을 나타내는 특성을 제거하세요.</target>
        <note />
      </trans-unit>
      <trans-unit id="WRN_CLS_BadInterfaceMember">
        <source>'{0}': CLS-compliant interfaces must have only CLS-compliant members</source>
        <target state="translated">'{0}': CLS 규격 인터페이스는 CLS 규격 멤버만 포함할 수 있습니다.</target>
        <note />
      </trans-unit>
      <trans-unit id="WRN_CLS_BadInterfaceMember_Title">
        <source>CLS-compliant interfaces must have only CLS-compliant members</source>
        <target state="translated">CLS 규격 인터페이스는 CLS 규격 멤버만 포함할 수 있습니다.</target>
        <note />
      </trans-unit>
      <trans-unit id="WRN_CLS_NoAbstractMembers">
        <source>'{0}': only CLS-compliant members can be abstract</source>
        <target state="translated">'{0}': CLS 규격 멤버만 abstract일 수 있습니다.</target>
        <note />
      </trans-unit>
      <trans-unit id="WRN_CLS_NoAbstractMembers_Title">
        <source>Only CLS-compliant members can be abstract</source>
        <target state="translated">CLS 규격 멤버만 abstract일 수 있습니다.</target>
        <note />
      </trans-unit>
      <trans-unit id="WRN_CLS_NotOnModules">
        <source>You must specify the CLSCompliant attribute on the assembly, not the module, to enable CLS compliance checking</source>
        <target state="translated">CLS 규격 검사를 사용하려면 모듈이 아니라 어셈블리에 CLSCompliant 특성을 지정해야 합니다.</target>
        <note />
      </trans-unit>
      <trans-unit id="WRN_CLS_NotOnModules_Title">
        <source>You must specify the CLSCompliant attribute on the assembly, not the module, to enable CLS compliance checking</source>
        <target state="translated">CLS 규격 검사를 사용하려면 모듈이 아니라 어셈블리에 CLSCompliant 특성을 지정해야 합니다.</target>
        <note />
      </trans-unit>
      <trans-unit id="WRN_CLS_ModuleMissingCLS">
        <source>Added modules must be marked with the CLSCompliant attribute to match the assembly</source>
        <target state="translated">추가된 모듈은 어셈블리와 일치하도록 CLSCompliant 특성으로 표시되어야 합니다.</target>
        <note />
      </trans-unit>
      <trans-unit id="WRN_CLS_ModuleMissingCLS_Title">
        <source>Added modules must be marked with the CLSCompliant attribute to match the assembly</source>
        <target state="translated">추가된 모듈은 어셈블리와 일치하도록 CLSCompliant 특성으로 표시되어야 합니다.</target>
        <note />
      </trans-unit>
      <trans-unit id="WRN_CLS_AssemblyNotCLS">
        <source>'{0}' cannot be marked as CLS-compliant because the assembly does not have a CLSCompliant attribute</source>
        <target state="translated">'어셈블리에 CLSCompliant 특성이 없으므로 '{0}'을(를) CLS 규격으로 표시할 수 없습니다.</target>
        <note />
      </trans-unit>
      <trans-unit id="WRN_CLS_AssemblyNotCLS_Title">
        <source>Type or member cannot be marked as CLS-compliant because the assembly does not have a CLSCompliant attribute</source>
        <target state="translated">어셈블리에 CLSCompliant 특성이 없으므로 형식 또는 멤버를 CLS 규격으로 표시할 수 없습니다.</target>
        <note />
      </trans-unit>
      <trans-unit id="WRN_CLS_BadAttributeType">
        <source>'{0}' has no accessible constructors which use only CLS-compliant types</source>
        <target state="translated">'{0}'에는 CLS 규격 형식만 사용하는 액세스 가능 생성자가 없습니다.</target>
        <note />
      </trans-unit>
      <trans-unit id="WRN_CLS_BadAttributeType_Title">
        <source>Type has no accessible constructors which use only CLS-compliant types</source>
        <target state="translated">형식에는 CLS 규격 형식만 사용하는 액세스 가능 생성자가 없습니다.</target>
        <note />
      </trans-unit>
      <trans-unit id="WRN_CLS_ArrayArgumentToAttribute">
        <source>Arrays as attribute arguments is not CLS-compliant</source>
        <target state="translated">특성 인수로 사용된 배열은 CLS 규격이 아닙니다.</target>
        <note />
      </trans-unit>
      <trans-unit id="WRN_CLS_ArrayArgumentToAttribute_Title">
        <source>Arrays as attribute arguments is not CLS-compliant</source>
        <target state="translated">특성 인수로 사용된 배열은 CLS 규격이 아닙니다.</target>
        <note />
      </trans-unit>
      <trans-unit id="WRN_CLS_NotOnModules2">
        <source>You cannot specify the CLSCompliant attribute on a module that differs from the CLSCompliant attribute on the assembly</source>
        <target state="translated">어셈블리의 CLSCompliant 특성과 다른 모듈의 CLSCompliant 특성을 지정할 수 없습니다.</target>
        <note />
      </trans-unit>
      <trans-unit id="WRN_CLS_NotOnModules2_Title">
        <source>You cannot specify the CLSCompliant attribute on a module that differs from the CLSCompliant attribute on the assembly</source>
        <target state="translated">어셈블리의 CLSCompliant 특성과 다른 모듈의 CLSCompliant 특성을 지정할 수 없습니다.</target>
        <note />
      </trans-unit>
      <trans-unit id="WRN_CLS_IllegalTrueInFalse">
        <source>'{0}' cannot be marked as CLS-compliant because it is a member of non-CLS-compliant type '{1}'</source>
        <target state="translated">'{0}'은(는) CLS 규격이 아닌 '{1}' 형식의 멤버이므로 CLS 규격으로 표시할 수 없습니다.</target>
        <note />
      </trans-unit>
      <trans-unit id="WRN_CLS_IllegalTrueInFalse_Title">
        <source>Type cannot be marked as CLS-compliant because it is a member of non-CLS-compliant type</source>
        <target state="translated">형식은 CLS 규격이 아닌 형식의 멤버이므로 CLS 규격으로 표시할 수 없습니다.</target>
        <note />
      </trans-unit>
      <trans-unit id="WRN_CLS_MeaninglessOnPrivateType">
        <source>CLS compliance checking will not be performed on '{0}' because it is not visible from outside this assembly</source>
        <target state="translated">{0}'은(는) 이 어셈블리 외부에 노출되지 않으므로 CLS 규격 검사를 수행하지 않습니다.</target>
        <note />
      </trans-unit>
      <trans-unit id="WRN_CLS_MeaninglessOnPrivateType_Title">
        <source>CLS compliance checking will not be performed because it is not visible from outside this assembly</source>
        <target state="translated">이 어셈블리 외부에 노출되지 않으므로 CLS 규격 검사를 수행하지 않습니다.</target>
        <note />
      </trans-unit>
      <trans-unit id="WRN_CLS_AssemblyNotCLS2">
        <source>'{0}' does not need a CLSCompliant attribute because the assembly does not have a CLSCompliant attribute</source>
        <target state="translated">'어셈블리에 CLSCompliant 특성이 없으므로 '{0}'에 CLSCompliant 특성이 필요하지 않습니다.</target>
        <note />
      </trans-unit>
      <trans-unit id="WRN_CLS_AssemblyNotCLS2_Title">
        <source>Type or member does not need a CLSCompliant attribute because the assembly does not have a CLSCompliant attribute</source>
        <target state="translated">어셈블리에 CLSCompliant 특성이 없으므로 형식 또는 멤버에 CLSCompliant 특성이 필요하지 않습니다.</target>
        <note />
      </trans-unit>
      <trans-unit id="WRN_CLS_MeaninglessOnParam">
        <source>CLSCompliant attribute has no meaning when applied to parameters. Try putting it on the method instead.</source>
        <target state="translated">CLSCompliant 특성을 매개 변수에 적용하면 의미가 없습니다. 대신 이 특성을 메서드에 사용하세요.</target>
        <note />
      </trans-unit>
      <trans-unit id="WRN_CLS_MeaninglessOnParam_Title">
        <source>CLSCompliant attribute has no meaning when applied to parameters</source>
        <target state="translated">CLSCompliant 특성을 매개 변수에 적용하면 의미가 없습니다.</target>
        <note />
      </trans-unit>
      <trans-unit id="WRN_CLS_MeaninglessOnReturn">
        <source>CLSCompliant attribute has no meaning when applied to return types. Try putting it on the method instead.</source>
        <target state="translated">CLSCompliant 특성은 반환 형식에 적용하면 의미가 없습니다. 대신 이 특성을 메서드에 사용하세요.</target>
        <note />
      </trans-unit>
      <trans-unit id="WRN_CLS_MeaninglessOnReturn_Title">
        <source>CLSCompliant attribute has no meaning when applied to return types</source>
        <target state="translated">CLSCompliant 특성을 반환 형식에 적용하면 의미가 없습니다.</target>
        <note />
      </trans-unit>
      <trans-unit id="WRN_CLS_BadTypeVar">
        <source>Constraint type '{0}' is not CLS-compliant</source>
        <target state="translated">{0}' 제약 조건 형식이 CLS 규격이 아닙니다.</target>
        <note />
      </trans-unit>
      <trans-unit id="WRN_CLS_BadTypeVar_Title">
        <source>Constraint type is not CLS-compliant</source>
        <target state="translated">제약 조건 형식이 CLS 규격이 아닙니다.</target>
        <note />
      </trans-unit>
      <trans-unit id="WRN_CLS_VolatileField">
        <source>CLS-compliant field '{0}' cannot be volatile</source>
        <target state="translated">CLS 규격 필드 '{0}'은(는) volatile일 수 없습니다.</target>
        <note />
      </trans-unit>
      <trans-unit id="WRN_CLS_VolatileField_Title">
        <source>CLS-compliant field cannot be volatile</source>
        <target state="translated">CLS 규격 필드는 volatile일 수 없습니다.</target>
        <note />
      </trans-unit>
      <trans-unit id="WRN_CLS_BadInterface">
        <source>'{0}' is not CLS-compliant because base interface '{1}' is not CLS-compliant</source>
        <target state="translated">'기본 인터페이스 '{1}'이(가) CLS 규격이 아니므로 '{0}'은(는) CLS 규격이 아닙니다.</target>
        <note />
      </trans-unit>
      <trans-unit id="WRN_CLS_BadInterface_Title">
        <source>Type is not CLS-compliant because base interface is not CLS-compliant</source>
        <target state="translated">기본 인터페이스가 CLS 규격이 아니므로 형식이 CLS 규격이 아닙니다.</target>
        <note />
      </trans-unit>
      <trans-unit id="ERR_BadAwaitArg">
        <source>'await' requires that the type {0} have a suitable GetAwaiter method</source>
        <target state="translated">'await'의 경우 {0} 형식에 적합한 GetAwaiter 메서드가 있어야 합니다.</target>
        <note />
      </trans-unit>
      <trans-unit id="ERR_BadAwaitArgIntrinsic">
        <source>Cannot await '{0}'</source>
        <target state="translated">{0}'에 대해 await를 사용할 수 없습니다.</target>
        <note />
      </trans-unit>
      <trans-unit id="ERR_BadAwaiterPattern">
        <source>'await' requires that the return type '{0}' of '{1}.GetAwaiter()' have suitable IsCompleted, OnCompleted, and GetResult members, and implement INotifyCompletion or ICriticalNotifyCompletion</source>
        <target state="translated">'await'의 경우 '{1}.GetAwaiter()'의 반환 형식 '{0}'에 적합한 IsCompleted, OnCompleted 및 GetResult 멤버가 있어야 하며 INotifyCompletion 또는 ICriticalNotifyCompletion을 구현해야 합니다.</target>
        <note />
      </trans-unit>
      <trans-unit id="ERR_BadAwaitArg_NeedSystem">
        <source>'await' requires that the type '{0}' have a suitable GetAwaiter method. Are you missing a using directive for 'System'?</source>
        <target state="translated">'await'를 사용하려면 '{0}' 형식에 적합한 GetAwaiter 메서드가 있어야 합니다. 'System'에 대해 using 지시문이 있는지 확인하세요.</target>
        <note />
      </trans-unit>
      <trans-unit id="ERR_BadAwaitArgVoidCall">
        <source>Cannot await 'void'</source>
        <target state="translated">void'에 대해 'void'를 사용할 수 없습니다.</target>
        <note />
      </trans-unit>
      <trans-unit id="ERR_BadAwaitAsIdentifier">
        <source>'await' cannot be used as an identifier within an async method or lambda expression</source>
        <target state="translated">'await'는 비동기 메서드나 람다 식 내에서 식별자로 사용할 수 없습니다.</target>
        <note />
      </trans-unit>
      <trans-unit id="ERR_DoesntImplementAwaitInterface">
        <source>'{0}' does not implement '{1}'</source>
        <target state="translated">'{0}'은(는) '{1}'을(를) 구현하지 않습니다.</target>
        <note />
      </trans-unit>
      <trans-unit id="ERR_TaskRetNoObjectRequired">
        <source>Since '{0}' is an async method that returns 'Task', a return keyword must not be followed by an object expression. Did you intend to return 'Task&lt;T&gt;'?</source>
        <target state="translated">{0}'이(가) 'Task'를 반환하는 비동기 메서드이므로 return 키워드 뒤에 개체 식이 나오면 안 됩니다. 'Task&lt;T&gt;'를 반환하려고 했습니까?</target>
        <note />
      </trans-unit>
      <trans-unit id="ERR_BadAsyncReturn">
        <source>The return type of an async method must be void, Task or Task&lt;T&gt;</source>
        <target state="translated">비동기 메서드의 반환 형식은 void, Task 또는 Task&lt;T&gt;여야 합니다.</target>
        <note />
      </trans-unit>
      <trans-unit id="ERR_CantReturnVoid">
        <source>Cannot return an expression of type 'void'</source>
        <target state="translated">void' 형식의 식을 반환할 수 없습니다.</target>
        <note />
      </trans-unit>
      <trans-unit id="ERR_VarargsAsync">
        <source>__arglist is not allowed in the parameter list of async methods</source>
        <target state="translated">__arglist는 비동기 메서드의 매개 변수 목록에 사용할 수 없습니다.</target>
        <note />
      </trans-unit>
      <trans-unit id="ERR_ByRefTypeAndAwait">
        <source>'await' cannot be used in an expression containing the type '{0}'</source>
        <target state="translated">'await'는 '{0}' 형식이 포함된 식에 사용할 수 없습니다.</target>
        <note />
      </trans-unit>
      <trans-unit id="ERR_UnsafeAsyncArgType">
        <source>Async methods cannot have unsafe parameters or return types</source>
        <target state="translated">비동기 메서드에는 안전하지 않은 매개 변수 또는 반환 형식을 사용할 수 없습니다.</target>
        <note />
      </trans-unit>
      <trans-unit id="ERR_BadAsyncArgType">
        <source>Async methods cannot have ref or out parameters</source>
        <target state="translated">비동기 메서드에는 ref 또는 out 매개 변수를 사용할 수 없습니다.</target>
        <note />
      </trans-unit>
      <trans-unit id="ERR_BadAwaitWithoutAsync">
        <source>The 'await' operator can only be used when contained within a method or lambda expression marked with the 'async' modifier</source>
        <target state="translated">await' 연산자는 'async' 한정자로 표시된 메서드나 람다 식 내에 포함된 경우에만 사용할 수 있습니다.</target>
        <note />
      </trans-unit>
      <trans-unit id="ERR_BadAwaitWithoutAsyncLambda">
        <source>The 'await' operator can only be used within an async {0}. Consider marking this {0} with the 'async' modifier.</source>
        <target state="translated">await' 연산자는 비동기 {0} 내에서만 사용할 수 있습니다. 'async' 한정자로 이 {0}을(를) 표시하세요.</target>
        <note />
      </trans-unit>
      <trans-unit id="ERR_BadAwaitWithoutAsyncMethod">
        <source>The 'await' operator can only be used within an async method. Consider marking this method with the 'async' modifier and changing its return type to 'Task&lt;{0}&gt;'.</source>
        <target state="translated">await' 연산자는 비동기 메서드 내에서만 사용할 수 있습니다. 'async' 한정자로 이 메서드를 표시하고 해당 반환 형식을 'Task&lt;{0}&gt;'로 변경하세요.</target>
        <note />
      </trans-unit>
      <trans-unit id="ERR_BadAwaitWithoutVoidAsyncMethod">
        <source>The 'await' operator can only be used within an async method. Consider marking this method with the 'async' modifier and changing its return type to 'Task'.</source>
        <target state="translated">await' 연산자는 비동기 메서드 내에서만 사용할 수 있습니다. 'async' 한정자로 이 메서드를 표시하고 해당 반환 형식을 'Task'로 변경하세요.</target>
        <note />
      </trans-unit>
      <trans-unit id="ERR_BadAwaitInFinally">
        <source>Cannot await in the body of a finally clause</source>
        <target state="translated">finally 절의 본문에서는 await를 사용할 수 없습니다.</target>
        <note />
      </trans-unit>
      <trans-unit id="ERR_BadAwaitInCatch">
        <source>Cannot await in a catch clause</source>
        <target state="translated">catch 절에서 await를 사용할 수 없습니다.</target>
        <note />
      </trans-unit>
      <trans-unit id="ERR_BadAwaitInCatchFilter">
        <source>Cannot await in the filter expression of a catch clause</source>
        <target state="translated">catch 절의 필터 식에서 await를 사용할 수 없습니다.</target>
        <note />
      </trans-unit>
      <trans-unit id="ERR_BadAwaitInLock">
        <source>Cannot await in the body of a lock statement</source>
        <target state="translated">lock 문의 본문에서 await를 사용할 수 없습니다.</target>
        <note />
      </trans-unit>
      <trans-unit id="ERR_BadAwaitInStaticVariableInitializer">
        <source>The 'await' operator cannot be used in a static script variable initializer.</source>
        <target state="translated">await' 연산자는 정적 스크립트 변수 이니셜라이저에서 사용할 수 없습니다.</target>
        <note />
      </trans-unit>
      <trans-unit id="ERR_AwaitInUnsafeContext">
        <source>Cannot await in an unsafe context</source>
        <target state="translated">안전하지 않은 컨텍스트에서는 await를 사용할 수 없습니다.</target>
        <note />
      </trans-unit>
      <trans-unit id="ERR_BadAsyncLacksBody">
        <source>The 'async' modifier can only be used in methods that have a body.</source>
        <target state="translated">async' 한정자는 본문이 있는 메서드에서만 사용할 수 있습니다.</target>
        <note />
      </trans-unit>
      <trans-unit id="ERR_BadSpecialByRefLocal">
        <source>Parameters or locals of type '{0}' cannot be declared in async methods or lambda expressions.</source>
        <target state="translated">{0}' 형식의 매개 변수 또는 로컬은 비동기 메서드나 람다 식에서 선언할 수 없습니다.</target>
        <note />
      </trans-unit>
      <trans-unit id="ERR_BadSpecialByRefIterator">
        <source>foreach statement cannot operate on enumerators of type '{0}' in async or iterator methods because '{0}' is a ref struct.</source>
        <target state="translated">{0}'은(는) ref struct이므로 비동기 또는 반복기 메서드의 '{0}' 형식 열거자에서 foreach 문을 수행할 수 없습니다.</target>
        <note />
      </trans-unit>
      <trans-unit id="ERR_SecurityCriticalOrSecuritySafeCriticalOnAsync">
        <source>Security attribute '{0}' cannot be applied to an Async method.</source>
        <target state="translated">{0}' 보안 특성은 비동기 메서드에 적용할 수 없습니다.</target>
        <note />
      </trans-unit>
      <trans-unit id="ERR_SecurityCriticalOrSecuritySafeCriticalOnAsyncInClassOrStruct">
        <source>Async methods are not allowed in an Interface, Class, or Structure which has the 'SecurityCritical' or 'SecuritySafeCritical' attribute.</source>
        <target state="translated">특성이 'SecurityCritical' 또는 'SecuritySafeCritical'인 인터페이스, 클래스 또는 구조에서는 비동기 메서드가 허용되지 않습니다.</target>
        <note />
      </trans-unit>
      <trans-unit id="ERR_BadAwaitInQuery">
        <source>The 'await' operator may only be used in a query expression within the first collection expression of the initial 'from' clause or within the collection expression of a 'join' clause</source>
        <target state="translated">await' 연산자는 초기 'from' 절의 첫 번째 Collection 식이나 'join' 절의 Collection 식 내의 쿼리 식에서만 사용할 수 있습니다.</target>
        <note />
      </trans-unit>
      <trans-unit id="WRN_AsyncLacksAwaits">
        <source>This async method lacks 'await' operators and will run synchronously. Consider using the 'await' operator to await non-blocking API calls, or 'await Task.Run(...)' to do CPU-bound work on a background thread.</source>
        <target state="translated">이 비동기 메서드에는 'await' 연산자가 없으며 메서드가 동시에 실행됩니다. 'await' 연산자를 사용하여 비블로킹 API 호출을 대기하거나, 'await Task.Run(...)'을 사용하여 백그라운드 스레드에서 CPU 바인딩된 작업을 수행하세요.</target>
        <note />
      </trans-unit>
      <trans-unit id="WRN_AsyncLacksAwaits_Title">
        <source>Async method lacks 'await' operators and will run synchronously</source>
        <target state="translated">이 비동기 메서드에는 'await' 연산자가 없으며 메서드가 동시에 실행됩니다.</target>
        <note />
      </trans-unit>
      <trans-unit id="WRN_UnobservedAwaitableExpression">
        <source>Because this call is not awaited, execution of the current method continues before the call is completed. Consider applying the 'await' operator to the result of the call.</source>
        <target state="translated">이 호출이 대기되지 않으므로 호출이 완료되기 전에 현재 메서드가 계속 실행됩니다. 호출 결과에 'await' 연산자를 적용해 보세요.</target>
        <note />
      </trans-unit>
      <trans-unit id="WRN_UnobservedAwaitableExpression_Title">
        <source>Because this call is not awaited, execution of the current method continues before the call is completed</source>
        <target state="translated">이 호출을 대기하지 않으므로 호출이 완료되기 전에 현재 메서드가 계속 실행됩니다.</target>
        <note />
      </trans-unit>
      <trans-unit id="WRN_UnobservedAwaitableExpression_Description">
        <source>The current method calls an async method that returns a Task or a Task&lt;TResult&gt; and doesn't apply the await operator to the result. The call to the async method starts an asynchronous task. However, because no await operator is applied, the program continues without waiting for the task to complete. In most cases, that behavior isn't what you expect. Usually other aspects of the calling method depend on the results of the call or, minimally, the called method is expected to complete before you return from the method that contains the call.

An equally important issue is what happens to exceptions that are raised in the called async method. An exception that's raised in a method that returns a Task or Task&lt;TResult&gt; is stored in the returned task. If you don't await the task or explicitly check for exceptions, the exception is lost. If you await the task, its exception is rethrown.

As a best practice, you should always await the call.

You should consider suppressing the warning only if you're sure that you don't want to wait for the asynchronous call to complete and that the called method won't raise any exceptions. In that case, you can suppress the warning by assigning the task result of the call to a variable.</source>
        <target state="translated">현재 메서드는 Task 또는 Task&lt;TResult&gt;를 반환하는 비동기 메서드를 호출하므로 await 연산자를 결과에 적용하지 않습니다. 비동기 메서드를 호출하면 비동기 작업이 시작됩니다. 그러나 await 연산자가 적용되지 않으므로 작업이 완료될 때까지 기다리지 않고 프로그램이 계속 진행됩니다. 대부분의 경우 이 동작은 예상과 다릅니다. 일반적으로 호출 메서드의 다양한 측면에 따라 호출 결과가 달라지며, 최소한 호출을 포함하는 메서드에서 반환되기 이전에 호출된 메서드가 완료되어야 합니다.

호출된 비동기 메서드에서 발생하는 예외에 대해 발생하는 문제도 중요합니다. Task 또는 Task&lt;TResult&gt;를 반환하는 메서드에서 발생하는 예외는 반환된 작업에 저장됩니다. 작업을 대기하지 않거나 예외를 명시적으로 확인하지 않을 경우 예외가 손실됩니다. 작업을 대기하면 예외가 다시 발생합니다.

따라서 항상 호출을 대기하는 것이 좋습니다.

비동기 호출이 완료되는 동안 대기하지 않고 호출된 메서드가 예외를 발생하지 않는 경우에만 이 경고를 무시해야 합니다. 이 경우 호출의 작업 결과를 변수에 할당하여 경고를 무시할 수 있습니다.</target>
        <note />
      </trans-unit>
      <trans-unit id="ERR_SynchronizedAsyncMethod">
        <source>'MethodImplOptions.Synchronized' cannot be applied to an async method</source>
        <target state="translated">'MethodImplOptions.Synchronized'는 비동기 메서드에 적용할 수 없습니다.</target>
        <note />
      </trans-unit>
      <trans-unit id="ERR_NoConversionForCallerLineNumberParam">
        <source>CallerLineNumberAttribute cannot be applied because there are no standard conversions from type '{0}' to type '{1}'</source>
        <target state="translated">{0}' 형식에서 '{1}' 형식으로의 표준 변환이 없기 때문에 CallerLineNumberAttribute를 적용할 수 없습니다.</target>
        <note />
      </trans-unit>
      <trans-unit id="ERR_NoConversionForCallerFilePathParam">
        <source>CallerFilePathAttribute cannot be applied because there are no standard conversions from type '{0}' to type '{1}'</source>
        <target state="translated">{0}' 형식에서 '{1}' 형식으로의 표준 변환이 없기 때문에 CallerFilePathAttribute를 적용할 수 없습니다.</target>
        <note />
      </trans-unit>
      <trans-unit id="ERR_NoConversionForCallerMemberNameParam">
        <source>CallerMemberNameAttribute cannot be applied because there are no standard conversions from type '{0}' to type '{1}'</source>
        <target state="translated">{0}' 형식에서 '{1}' 형식으로의 표준 변환이 없기 때문에 CallerMemberNameAttribute를 적용할 수 없습니다.</target>
        <note />
      </trans-unit>
      <trans-unit id="ERR_BadCallerLineNumberParamWithoutDefaultValue">
        <source>The CallerLineNumberAttribute may only be applied to parameters with default values</source>
        <target state="translated">CallerLineNumberAttribute는 기본값이 있는 매개 변수에만 적용할 수 있습니다.</target>
        <note />
      </trans-unit>
      <trans-unit id="ERR_BadCallerFilePathParamWithoutDefaultValue">
        <source>The CallerFilePathAttribute may only be applied to parameters with default values</source>
        <target state="translated">CallerFilePathAttribute는 기본값이 있는 매개 변수에만 적용할 수 있습니다.</target>
        <note />
      </trans-unit>
      <trans-unit id="ERR_BadCallerMemberNameParamWithoutDefaultValue">
        <source>The CallerMemberNameAttribute may only be applied to parameters with default values</source>
        <target state="translated">CallerMemberNameAttribute는 기본값이 있는 매개 변수에만 적용할 수 있습니다.</target>
        <note />
      </trans-unit>
      <trans-unit id="WRN_CallerLineNumberParamForUnconsumedLocation">
        <source>The CallerLineNumberAttribute applied to parameter '{0}' will have no effect because it applies to a member that is used in contexts that do not allow optional arguments</source>
        <target state="translated">{0}' 매개 변수에 적용되는 CallerLineNumberAttribute는 선택적 인수를 허용하지 않는 컨텍스트에서 사용되는 멤버에 적용되므로 효과가 없습니다.</target>
        <note />
      </trans-unit>
      <trans-unit id="WRN_CallerLineNumberParamForUnconsumedLocation_Title">
        <source>The CallerLineNumberAttribute will have no effect because it applies to a member that is used in contexts that do not allow optional arguments</source>
        <target state="translated">CallerLineNumberAttribute는 선택적 인수를 허용하지 않는 컨텍스트에서 사용되는 멤버에 적용되므로 효과가 없습니다.</target>
        <note />
      </trans-unit>
      <trans-unit id="WRN_CallerFilePathParamForUnconsumedLocation">
        <source>The CallerFilePathAttribute applied to parameter '{0}' will have no effect because it applies to a member that is used in contexts that do not allow optional arguments</source>
        <target state="translated">{0}' 매개 변수에 적용된 CallerFilePathAttribute는 선택적 인수를 허용하지 않는 컨텍스트에서 사용되는 멤버에 적용되므로 효과가 없습니다.</target>
        <note />
      </trans-unit>
      <trans-unit id="WRN_CallerFilePathParamForUnconsumedLocation_Title">
        <source>The CallerFilePathAttribute will have no effect because it applies to a member that is used in contexts that do not allow optional arguments</source>
        <target state="translated">CallerFilePathAttribute는 선택적 인수를 허용하지 않는 컨텍스트에서 사용되는 멤버에 적용되므로 효과가 없습니다.</target>
        <note />
      </trans-unit>
      <trans-unit id="WRN_CallerMemberNameParamForUnconsumedLocation">
        <source>The CallerMemberNameAttribute applied to parameter '{0}' will have no effect because it applies to a member that is used in contexts that do not allow optional arguments</source>
        <target state="translated">{0}' 매개 변수에 적용되는 CallerMemberNameAttribute는 선택적 인수를 허용하지 않는 컨텍스트에서 사용되는 멤버에 적용되므로 효과가 없습니다.</target>
        <note />
      </trans-unit>
      <trans-unit id="WRN_CallerMemberNameParamForUnconsumedLocation_Title">
        <source>The CallerMemberNameAttribute will have no effect because it applies to a member that is used in contexts that do not allow optional arguments</source>
        <target state="translated">CallerMemberNameAttribute는 선택적 인수를 허용하지 않는 컨텍스트에서 사용되는 멤버에 적용되므로 효과가 없습니다.</target>
        <note />
      </trans-unit>
      <trans-unit id="ERR_NoEntryPoint">
        <source>Program does not contain a static 'Main' method suitable for an entry point</source>
        <target state="translated">프로그램에는 진입점에 적합한 정적 'Main' 메서드가 포함되어 있지 않습니다.</target>
        <note />
      </trans-unit>
      <trans-unit id="ERR_ArrayInitializerIncorrectLength">
        <source>An array initializer of length '{0}' is expected</source>
        <target state="translated">길이가 '{0}'인 배열 이니셜라이저가 필요합니다</target>
        <note />
      </trans-unit>
      <trans-unit id="ERR_ArrayInitializerExpected">
        <source>A nested array initializer is expected</source>
        <target state="translated">중첩 배열 이니셜라이저가 필요합니다.</target>
        <note />
      </trans-unit>
      <trans-unit id="ERR_IllegalVarianceSyntax">
        <source>Invalid variance modifier. Only interface and delegate type parameters can be specified as variant.</source>
        <target state="translated">가변성(variance) 한정자가 잘못되었습니다. 인터페이스 및 대리자 형식 매개 변수만 variant로 지정할 수 있습니다.</target>
        <note />
      </trans-unit>
      <trans-unit id="ERR_UnexpectedAliasedName">
        <source>Unexpected use of an aliased name</source>
        <target state="translated">예기치 않은 별칭이 지정된 이름의 사용입니다.</target>
        <note />
      </trans-unit>
      <trans-unit id="ERR_UnexpectedGenericName">
        <source>Unexpected use of a generic name</source>
        <target state="translated">예기치 않은 제네릭 이름의 사용입니다.</target>
        <note />
      </trans-unit>
      <trans-unit id="ERR_UnexpectedUnboundGenericName">
        <source>Unexpected use of an unbound generic name</source>
        <target state="translated">예기치 않게 바인딩되지 않은 제네릭 이름이 사용되었습니다.</target>
        <note />
      </trans-unit>
      <trans-unit id="ERR_GlobalStatement">
        <source>Expressions and statements can only occur in a method body</source>
        <target state="translated">식과 문은 메서드 본문에만 발생할 수 있습니다.</target>
        <note />
      </trans-unit>
      <trans-unit id="ERR_NamedArgumentForArray">
        <source>An array access may not have a named argument specifier</source>
        <target state="translated">배열 액세스에는 명명된 인수 지정자를 사용할 수 없습니다.</target>
        <note />
      </trans-unit>
      <trans-unit id="ERR_NotYetImplementedInRoslyn">
        <source>This language feature ('{0}') is not yet implemented.</source>
        <target state="translated">이 언어 기능('{0}')은 아직 구현되지 않았습니다.</target>
        <note />
      </trans-unit>
      <trans-unit id="ERR_DefaultValueNotAllowed">
        <source>Default values are not valid in this context.</source>
        <target state="translated">이 컨텍스트에서는 기본값은 유효하지 않습니다.</target>
        <note />
      </trans-unit>
      <trans-unit id="ERR_CantOpenIcon">
        <source>Error opening icon file {0} -- {1}</source>
        <target state="translated">{0} 아이콘 파일을 여는 동안 오류가 발생했습니다. {1}</target>
        <note />
      </trans-unit>
      <trans-unit id="ERR_CantOpenWin32Manifest">
        <source>Error opening Win32 manifest file {0} -- {1}</source>
        <target state="translated">{0} Win32 매니페스트 파일을 여는 동안 오류가 발생했습니다. {1}</target>
        <note />
      </trans-unit>
      <trans-unit id="ERR_ErrorBuildingWin32Resources">
        <source>Error building Win32 resources -- {0}</source>
        <target state="translated">Win32 리소스를 만드는 동안 오류가 발생했습니다. {0}</target>
        <note />
      </trans-unit>
      <trans-unit id="ERR_DefaultValueBeforeRequiredValue">
        <source>Optional parameters must appear after all required parameters</source>
        <target state="translated">선택적 매개 변수는 모든 필수 매개 변수 다음에 와야 합니다.</target>
        <note />
      </trans-unit>
      <trans-unit id="ERR_ExplicitImplCollisionOnRefOut">
        <source>Cannot inherit interface '{0}' with the specified type parameters because it causes method '{1}' to contain overloads which differ only on ref and out</source>
        <target state="translated">지정한 형식 매개 변수가 있는 '{0}' 인터페이스를 사용하면 '{1}' 메서드에 ref 및 out만 다른 오버로드가 포함되므로 해당 인터페이스를 상속할 수 없습니다.</target>
        <note />
      </trans-unit>
      <trans-unit id="ERR_PartialWrongTypeParamsVariance">
        <source>Partial declarations of '{0}' must have the same type parameter names and variance modifiers in the same order</source>
        <target state="translated">{0}'의 partial 선언에는 동일한 순서로 동일한 형식 매개 변수 이름과 가변성(variance) 한정자가 있어야 합니다.</target>
        <note />
      </trans-unit>
      <trans-unit id="ERR_UnexpectedVariance">
        <source>Invalid variance: The type parameter '{1}' must be {3} valid on '{0}'. '{1}' is {2}.</source>
        <target state="translated">잘못된 가변성(variance): '{1}' 형식 매개 변수는 '{0}'에서 유효한 {3}이어야 합니다. '{1}'은(는) {2}입니다.</target>
        <note />
      </trans-unit>
      <trans-unit id="ERR_DeriveFromDynamic">
        <source>'{0}': cannot derive from the dynamic type</source>
        <target state="translated">'{0}': 동적 유형에서 파생될 수 없습니다.</target>
        <note />
      </trans-unit>
      <trans-unit id="ERR_DeriveFromConstructedDynamic">
        <source>'{0}': cannot implement a dynamic interface '{1}'</source>
        <target state="translated">'{0}': 동적 인터페이스 '{1}'을(를) 구현할 수 없습니다.</target>
        <note />
      </trans-unit>
      <trans-unit id="ERR_DynamicTypeAsBound">
        <source>Constraint cannot be the dynamic type</source>
        <target state="translated">제약 조건은 동적 유형일 수 없습니다.</target>
        <note />
      </trans-unit>
      <trans-unit id="ERR_ConstructedDynamicTypeAsBound">
        <source>Constraint cannot be a dynamic type '{0}'</source>
        <target state="translated">제약 조건은 '{0}' 동적 유형일 수 없습니다.</target>
        <note />
      </trans-unit>
      <trans-unit id="ERR_DynamicRequiredTypesMissing">
        <source>One or more types required to compile a dynamic expression cannot be found. Are you missing a reference?</source>
        <target state="translated">동적 식을 컴파일하는 데 필요한 하나 이상의 형식을 찾을 수 없습니다. 참조가 있는지 확인하세요.</target>
        <note />
      </trans-unit>
      <trans-unit id="ERR_MetadataNameTooLong">
        <source>Name '{0}' exceeds the maximum length allowed in metadata.</source>
        <target state="translated">{0}' 이름이 메타데이터에 허용된 최대 길이를 초과했습니다.</target>
        <note />
      </trans-unit>
      <trans-unit id="ERR_AttributesNotAllowed">
        <source>Attributes are not valid in this context.</source>
        <target state="translated">이 컨텍스트에서는 특성이 유효하지 않습니다.</target>
        <note />
      </trans-unit>
      <trans-unit id="ERR_ExternAliasNotAllowed">
        <source>'extern alias' is not valid in this context</source>
        <target state="translated">'이 컨텍스트에서는 'extern 별칭'이 유효하지 않습니다.</target>
        <note />
      </trans-unit>
      <trans-unit id="WRN_IsDynamicIsConfusing">
        <source>Using '{0}' to test compatibility with '{1}' is essentially identical to testing compatibility with '{2}' and will succeed for all non-null values</source>
        <target state="translated">{0}'을(를) 사용한 '{1}' 호환성 테스트는 근본적으로 '{2}' 호환성 테스트와 동일하며 null이 아닌 모든 값에서 성공합니다.</target>
        <note />
      </trans-unit>
      <trans-unit id="WRN_IsDynamicIsConfusing_Title">
        <source>Using 'is' to test compatibility with 'dynamic' is essentially identical to testing compatibility with 'Object'</source>
        <target state="translated">is'를 사용한 'dynamic' 호환성 테스트는 근본적으로 'Object' 호환성 테스트와 동일합니다.</target>
        <note />
      </trans-unit>
      <trans-unit id="ERR_YieldNotAllowedInScript">
        <source>Cannot use 'yield' in top-level script code</source>
        <target state="translated">최상위 스크립트 코드에서 'yield'를 사용할 수 없습니다.</target>
        <note />
      </trans-unit>
      <trans-unit id="ERR_NamespaceNotAllowedInScript">
        <source>Cannot declare namespace in script code</source>
        <target state="translated">스크립트 코드에서 네임스페이스를 선언할 수 없습니다.</target>
        <note />
      </trans-unit>
      <trans-unit id="ERR_GlobalAttributesNotAllowed">
        <source>Assembly and module attributes are not allowed in this context</source>
        <target state="translated">이 컨텍스트에 어셈블리 및 모듈 특성이 허용되지 않습니다.</target>
        <note />
      </trans-unit>
      <trans-unit id="ERR_InvalidDelegateType">
        <source>Delegate '{0}' has no invoke method or an invoke method with a return type or parameter types that are not supported.</source>
        <target state="translated">{0}' 대리자에 invoke 메서드가 없거나 지원되지 않는 반환 형식 또는 매개 변수 형식을 사용한 invoke 메서드가 있습니다.</target>
        <note />
      </trans-unit>
      <trans-unit id="WRN_MainIgnored">
        <source>The entry point of the program is global script code; ignoring '{0}' entry point.</source>
        <target state="translated">프로그램의 진입점은 전역 스크립트 코드이므로 '{0}' 진입점을 무시합니다.</target>
        <note />
      </trans-unit>
      <trans-unit id="WRN_MainIgnored_Title">
        <source>The entry point of the program is global script code; ignoring entry point</source>
        <target state="translated">프로그램의 진입점이 전역 스크립트 코드이며 진입점을 무시함</target>
        <note />
      </trans-unit>
      <trans-unit id="ERR_StaticInAsOrIs">
        <source>The second operand of an 'is' or 'as' operator may not be static type '{0}'</source>
        <target state="translated">is' 또는 'as' 연산자의 두 번째 피연산자는 '{0}' 정적 형식일 수 없습니다.</target>
        <note />
      </trans-unit>
      <trans-unit id="ERR_BadVisEventType">
        <source>Inconsistent accessibility: event type '{1}' is less accessible than event '{0}'</source>
        <target state="translated">일관성 없는 액세스 가능성: '{1}' 이벤트 형식이 '{0}' 이벤트보다 액세스하기 어렵습니다.</target>
        <note />
      </trans-unit>
      <trans-unit id="ERR_NamedArgumentSpecificationBeforeFixedArgument">
        <source>Named argument specifications must appear after all fixed arguments have been specified. Please use language version {0} or greater to allow non-trailing named arguments.</source>
        <target state="translated">명명된 인수 사양은 모든 고정 인수를 지정한 다음에 와야 합니다. 뒤에 오지 않는 명명된 인수를 허용하려면 {0} 이상의 언어 버전을 사용하세요.</target>
        <note />
      </trans-unit>
      <trans-unit id="ERR_NamedArgumentSpecificationBeforeFixedArgumentInDynamicInvocation">
        <source>Named argument specifications must appear after all fixed arguments have been specified in a dynamic invocation.</source>
        <target state="translated">명명된 인수 사양은 동적 호출에서 모든 고정 인수를 지정한 다음에 와야 합니다.</target>
        <note />
      </trans-unit>
      <trans-unit id="ERR_BadNamedArgument">
        <source>The best overload for '{0}' does not have a parameter named '{1}'</source>
        <target state="translated">{0}'에 가장 적합한 오버로드에는 '{1}' 매개 변수가 없습니다.</target>
        <note />
      </trans-unit>
      <trans-unit id="ERR_BadNamedArgumentForDelegateInvoke">
        <source>The delegate '{0}' does not have a parameter named '{1}'</source>
        <target state="translated">{0}' 대리자에는 '{1}' 매개 변수가 없습니다.</target>
        <note />
      </trans-unit>
      <trans-unit id="ERR_DuplicateNamedArgument">
        <source>Named argument '{0}' cannot be specified multiple times</source>
        <target state="translated">명명된 인수 '{0}'을(를) 여러 번 지정할 수 없습니다.</target>
        <note />
      </trans-unit>
      <trans-unit id="ERR_NamedArgumentUsedInPositional">
        <source>Named argument '{0}' specifies a parameter for which a positional argument has already been given</source>
        <target state="translated">명명된 인수 '{0}'은(는) 위치 인수가 이미 지정된 매개 변수를 지정합니다.</target>
        <note />
      </trans-unit>
      <trans-unit id="ERR_BadNonTrailingNamedArgument">
        <source>Named argument '{0}' is used out-of-position but is followed by an unnamed argument</source>
        <target state="translated">명명된 인수 '{0}'은(는) 잘못된 위치에 사용되었지만 뒤에 명명되지 않은 인수가 옵니다.</target>
        <note />
      </trans-unit>
      <trans-unit id="ERR_DefaultValueUsedWithAttributes">
        <source>Cannot specify default parameter value in conjunction with DefaultParameterAttribute or OptionalAttribute</source>
        <target state="translated">DefaultParameterAttribute 또는 OptionalAttribute와 함께 기본 매개 변수 값을 지정할 수 없습니다.</target>
        <note />
      </trans-unit>
      <trans-unit id="ERR_DefaultValueMustBeConstant">
        <source>Default parameter value for '{0}' must be a compile-time constant</source>
        <target state="translated">{0}'의 기본 매개 변수 값은 컴파일 타임 상수여야 합니다.</target>
        <note />
      </trans-unit>
      <trans-unit id="ERR_RefOutDefaultValue">
        <source>A ref or out parameter cannot have a default value</source>
        <target state="translated">ref 또는 out 매개 변수에는 기본값을 사용할 수 없습니다.</target>
        <note />
      </trans-unit>
      <trans-unit id="ERR_DefaultValueForExtensionParameter">
        <source>Cannot specify a default value for the 'this' parameter</source>
        <target state="translated">this' 매개 변수의 기본값을 지정할 수 없습니다.</target>
        <note />
      </trans-unit>
      <trans-unit id="ERR_DefaultValueForParamsParameter">
        <source>Cannot specify a default value for a parameter array</source>
        <target state="translated">매개 변수 배열의 기본값을 지정할 수 없습니다.</target>
        <note />
      </trans-unit>
      <trans-unit id="ERR_NoConversionForDefaultParam">
        <source>A value of type '{0}' cannot be used as a default parameter because there are no standard conversions to type '{1}'</source>
        <target state="translated">{1}' 형식으로의 표준 변환이 없으므로 형식이 '{0}'인 값을 기본 매개 변수로 사용할 수 없습니다.</target>
        <note />
      </trans-unit>
      <trans-unit id="ERR_NoConversionForNubDefaultParam">
        <source>A value of type '{0}' cannot be used as default parameter for nullable parameter '{1}' because '{0}' is not a simple type</source>
        <target state="translated">{0}'이(가) 단순 형식이 아니기 때문에 null 허용 매개 변수 '{1}'에 형식이 '{0}'인 값을 기본 매개 변수로 사용할 수 없습니다.</target>
        <note />
      </trans-unit>
      <trans-unit id="ERR_NotNullRefDefaultParameter">
        <source>'{0}' is of type '{1}'. A default parameter value of a reference type other than string can only be initialized with null</source>
        <target state="translated">'{0}'의 형식이 '{1}'입니다. 문자열이 아닌 참조 형식의 기본 매개 변수 값은 null로만 초기화할 수 있습니다.</target>
        <note />
      </trans-unit>
      <trans-unit id="WRN_DefaultValueForUnconsumedLocation">
        <source>The default value specified for parameter '{0}' will have no effect because it applies to a member that is used in contexts that do not allow optional arguments</source>
        <target state="translated">{0}' 매개 변수에 지정된 기본값은 선택적 매개 변수를 허용하지 않는 컨텍스트에서 사용되는 멤버에 적용되므로 효과가 없습니다.</target>
        <note />
      </trans-unit>
      <trans-unit id="WRN_DefaultValueForUnconsumedLocation_Title">
        <source>The default value specified will have no effect because it applies to a member that is used in contexts that do not allow optional arguments</source>
        <target state="translated">지정된 기본값은 선택적 인수를 허용하지 않는 컨텍스트에서 사용되는 멤버에 적용되므로 효과가 없습니다.</target>
        <note />
      </trans-unit>
      <trans-unit id="ERR_PublicKeyFileFailure">
        <source>Error signing output with public key from file '{0}' -- {1}</source>
        <target state="translated">{0}' 파일에서 공용 키를 사용하여 출력에 서명하는 동안 오류가 발생했습니다. {1}</target>
        <note />
      </trans-unit>
      <trans-unit id="ERR_PublicKeyContainerFailure">
        <source>Error signing output with public key from container '{0}' -- {1}</source>
        <target state="translated">{0}' 컨테이너에서 공용 키를 사용하여 출력에 서명하는 동안 오류가 발생했습니다. {1}</target>
        <note />
      </trans-unit>
      <trans-unit id="ERR_BadDynamicTypeof">
        <source>The typeof operator cannot be used on the dynamic type</source>
        <target state="translated">typeof 연산자는 동적 유형에 사용할 수 없습니다.</target>
        <note />
      </trans-unit>
      <trans-unit id="ERR_ExpressionTreeContainsDynamicOperation">
        <source>An expression tree may not contain a dynamic operation</source>
        <target state="translated">식 트리에는 동적 연산을 포함할 수 없습니다.</target>
        <note />
      </trans-unit>
      <trans-unit id="ERR_BadAsyncExpressionTree">
        <source>Async lambda expressions cannot be converted to expression trees</source>
        <target state="translated">비동기 람다 식을 식 트리로 변환할 수 없습니다.</target>
        <note />
      </trans-unit>
      <trans-unit id="ERR_DynamicAttributeMissing">
        <source>Cannot define a class or member that utilizes 'dynamic' because the compiler required type '{0}' cannot be found. Are you missing a reference?</source>
        <target state="translated">컴파일러에서 요구하는 '{0}' 형식을 찾지 못했기 때문에 'dynamic'을 사용하는 클래스 또는 멤버를 정의할 수 없습니다. 참조가 있는지 확인하세요.</target>
        <note />
      </trans-unit>
      <trans-unit id="ERR_CannotPassNullForFriendAssembly">
        <source>Cannot pass null for friend assembly name</source>
        <target state="translated">null 또는 friend 어셈블리 이름을 전달할 수 없습니다.</target>
        <note />
      </trans-unit>
      <trans-unit id="ERR_SignButNoPrivateKey">
        <source>Key file '{0}' is missing the private key needed for signing</source>
        <target state="translated">{0}' 키 파일에 서명에 필요한 개인 키가 없습니다.</target>
        <note />
      </trans-unit>
      <trans-unit id="ERR_PublicSignButNoKey">
        <source>Public signing was specified and requires a public key, but no public key was specified.</source>
        <target state="translated">공개 서명이 지정되었으며 공개 키가 있어야 하지만 공개 키가 지정되지 않았습니다.</target>
        <note />
      </trans-unit>
      <trans-unit id="ERR_PublicSignNetModule">
        <source>Public signing is not supported for netmodules.</source>
        <target state="translated">netmodule에 대해 공개 서명이 지원되지 않습니다.</target>
        <note />
      </trans-unit>
      <trans-unit id="WRN_DelaySignButNoKey">
        <source>Delay signing was specified and requires a public key, but no public key was specified</source>
        <target state="translated">서명 연기가 지정되어 공개 키가 필요하지만 지정된 공개 키가 없습니다.</target>
        <note />
      </trans-unit>
      <trans-unit id="WRN_DelaySignButNoKey_Title">
        <source>Delay signing was specified and requires a public key, but no public key was specified</source>
        <target state="translated">서명 연기가 지정되어 공개 키가 필요하지만 지정된 공개 키가 없습니다.</target>
        <note />
      </trans-unit>
      <trans-unit id="ERR_InvalidVersionFormat">
        <source>The specified version string does not conform to the required format - major[.minor[.build[.revision]]]</source>
        <target state="translated">지정한 버전 문자열이 필요한 형식 major[.minor[.build[.revision]]]을 따르지 않습니다.</target>
        <note />
      </trans-unit>
      <trans-unit id="ERR_InvalidVersionFormatDeterministic">
        <source>The specified version string contains wildcards, which are not compatible with determinism. Either remove wildcards from the version string, or disable determinism for this compilation</source>
        <target state="translated">지정한 버전 문자열에는 결정성과 호환되지 않는 와일드카드가 포함되어 있습니다. 버전 문자열에서 와일드카드를 제거하거나 이 컴파일에 대해 결정성을 사용하지 않도록 설정하세요.</target>
        <note />
      </trans-unit>
      <trans-unit id="ERR_InvalidVersionFormat2">
        <source>The specified version string does not conform to the required format - major.minor.build.revision (without wildcards)</source>
        <target state="translated">지정한 버전 문자열이 필요한 형식 major.minor.build.revision(와일드카드 없음)을 따르지 않습니다.</target>
        <note />
      </trans-unit>
      <trans-unit id="WRN_InvalidVersionFormat">
        <source>The specified version string does not conform to the recommended format - major.minor.build.revision</source>
        <target state="translated">지정한 버전 문자열이 권장 형식 major.minor.build.revision을 따르지 않습니다.</target>
        <note />
      </trans-unit>
      <trans-unit id="WRN_InvalidVersionFormat_Title">
        <source>The specified version string does not conform to the recommended format - major.minor.build.revision</source>
        <target state="translated">지정한 버전 문자열이 권장 형식 major.minor.build.revision을 따르지 않습니다.</target>
        <note />
      </trans-unit>
      <trans-unit id="ERR_InvalidAssemblyCultureForExe">
        <source>Executables cannot be satellite assemblies; culture should always be empty</source>
        <target state="translated">실행 파일은 위성 어셈블리일 수 없습니다. 문화권은 항상 비워 두어야 합니다.</target>
        <note />
      </trans-unit>
      <trans-unit id="ERR_NoCorrespondingArgument">
        <source>There is no argument given that corresponds to the required formal parameter '{0}' of '{1}'</source>
        <target state="translated">{1}'에서 필요한 정식 매개 변수 '{0}'에 해당하는 제공된 인수가 없습니다.</target>
        <note />
      </trans-unit>
      <trans-unit id="WRN_UnimplementedCommandLineSwitch">
        <source>The command line switch '{0}' is not yet implemented and was ignored.</source>
        <target state="translated">명령줄 스위치 '{0}'이(가) 아직 구현되지 않아 무시되었습니다.</target>
        <note />
      </trans-unit>
      <trans-unit id="WRN_UnimplementedCommandLineSwitch_Title">
        <source>Command line switch is not yet implemented</source>
        <target state="translated">명령줄 스위치가 아직 구현되지 않았습니다.</target>
        <note />
      </trans-unit>
      <trans-unit id="ERR_ModuleEmitFailure">
        <source>Failed to emit module '{0}'.</source>
        <target state="translated">{0}' 모듈을 내보내지 못했습니다.</target>
        <note />
      </trans-unit>
      <trans-unit id="ERR_FixedLocalInLambda">
        <source>Cannot use fixed local '{0}' inside an anonymous method, lambda expression, or query expression</source>
        <target state="translated">무명 메서드, 람다 식 또는 쿼리 식에는 '{0}' 고정 로컬을 사용할 수 없습니다.</target>
        <note />
      </trans-unit>
      <trans-unit id="ERR_ExpressionTreeContainsNamedArgument">
        <source>An expression tree may not contain a named argument specification</source>
        <target state="translated">식 트리에는 명명된 인수 사양을 포함할 수 없습니다.</target>
        <note />
      </trans-unit>
      <trans-unit id="ERR_ExpressionTreeContainsOptionalArgument">
        <source>An expression tree may not contain a call or invocation that uses optional arguments</source>
        <target state="translated">식 트리에는 선택적 인수를 사용하는 호출을 포함할 수 없습니다.</target>
        <note />
      </trans-unit>
      <trans-unit id="ERR_ExpressionTreeContainsIndexedProperty">
        <source>An expression tree may not contain an indexed property</source>
        <target state="translated">식 트리에는 인덱싱된 속성을 사용할 수 없습니다.</target>
        <note />
      </trans-unit>
      <trans-unit id="ERR_IndexedPropertyRequiresParams">
        <source>Indexed property '{0}' has non-optional arguments which must be provided</source>
        <target state="translated">인덱싱된 속성 '{0}'에 반드시 제공되어야 하는 필수 인수가 있습니다.</target>
        <note />
      </trans-unit>
      <trans-unit id="ERR_IndexedPropertyMustHaveAllOptionalParams">
        <source>Indexed property '{0}' must have all arguments optional</source>
        <target state="translated">인덱싱된 속성 '{0}'에 모든 선택적 인수가 있어야 합니다.</target>
        <note />
      </trans-unit>
      <trans-unit id="ERR_SpecialByRefInLambda">
        <source>Instance of type '{0}' cannot be used inside a nested function, query expression, iterator block or async method</source>
        <target state="translated">{0}' 형식의 인스턴스는 중첩된 함수, 쿼리 식, 반복기 블록 또는 비동기 메서드 내에서 사용할 수 없습니다.</target>
        <note />
      </trans-unit>
      <trans-unit id="ERR_SecurityAttributeMissingAction">
        <source>First argument to a security attribute must be a valid SecurityAction</source>
        <target state="translated">보안 특성에 대한 첫 번째 인수는 유효한 SecurityAction이어야 합니다.</target>
        <note />
      </trans-unit>
      <trans-unit id="ERR_SecurityAttributeInvalidAction">
        <source>Security attribute '{0}' has an invalid SecurityAction value '{1}'</source>
        <target state="translated">{0}' 보안 특성에 있는 SecurityAction 값('{1}')이 잘못되었습니다.</target>
        <note />
      </trans-unit>
      <trans-unit id="ERR_SecurityAttributeInvalidActionAssembly">
        <source>SecurityAction value '{0}' is invalid for security attributes applied to an assembly</source>
        <target state="translated">어셈블리에 적용된 보안 특성에 대한 SecurityAction 값('{0}')이 잘못되었습니다.</target>
        <note />
      </trans-unit>
      <trans-unit id="ERR_SecurityAttributeInvalidActionTypeOrMethod">
        <source>SecurityAction value '{0}' is invalid for security attributes applied to a type or a method</source>
        <target state="translated">형식 또는 메서드에 적용된 보안 특성에 대한 SecurityAction 값('{0}')이 잘못되었습니다.</target>
        <note />
      </trans-unit>
      <trans-unit id="ERR_PrincipalPermissionInvalidAction">
        <source>SecurityAction value '{0}' is invalid for PrincipalPermission attribute</source>
        <target state="translated">PrincipalPermission 특성에 대한 SecurityAction 값('{0}')이 잘못되었습니다.</target>
        <note />
      </trans-unit>
      <trans-unit id="ERR_FeatureNotValidInExpressionTree">
        <source>An expression tree may not contain '{0}'</source>
        <target state="translated">식 트리는 '{0}'을(를) 포함할 수 없습니다.</target>
        <note />
      </trans-unit>
      <trans-unit id="ERR_PermissionSetAttributeInvalidFile">
        <source>Unable to resolve file path '{0}' specified for the named argument '{1}' for PermissionSet attribute</source>
        <target state="translated">PermissionSet 특성에 대해 명명된 인수 '{1}'에 지정된 '{0}' 파일 경로를 확인할 수 없습니다.</target>
        <note />
      </trans-unit>
      <trans-unit id="ERR_PermissionSetAttributeFileReadError">
        <source>Error reading file '{0}' specified for the named argument '{1}' for PermissionSet attribute: '{2}'</source>
        <target state="translated">PermissionSet 특성에 대해 명명된 인수 '{1}'에 지정된 '{0}' 파일을 읽는 동안 오류가 발생했습니다. '{2}'</target>
        <note />
      </trans-unit>
      <trans-unit id="ERR_GlobalSingleTypeNameNotFoundFwd">
        <source>The type name '{0}' could not be found in the global namespace. This type has been forwarded to assembly '{1}' Consider adding a reference to that assembly.</source>
        <target state="translated">전역 네임스페이스에 형식 이름 '{0}'이(가) 없습니다. 이 형식은 '{1}' 어셈블리에 전달되었습니다. 해당 어셈블리에 대한 참조를 추가하세요.</target>
        <note />
      </trans-unit>
      <trans-unit id="ERR_DottedTypeNameNotFoundInNSFwd">
        <source>The type name '{0}' could not be found in the namespace '{1}'. This type has been forwarded to assembly '{2}' Consider adding a reference to that assembly.</source>
        <target state="translated">네임스페이스 '{1}'에 형식 이름 '{0}'이(가) 없습니다. 이 형식은 '{2}' 어셈블리에 전달되었습니다. 해당 어셈블리에 대한 참조를 추가하세요.</target>
        <note />
      </trans-unit>
      <trans-unit id="ERR_SingleTypeNameNotFoundFwd">
        <source>The type name '{0}' could not be found. This type has been forwarded to assembly '{1}'. Consider adding a reference to that assembly.</source>
        <target state="translated">형식 이름 '{0}'이(가) 없습니다. 이 형식은 '{1}' 어셈블리에 전달되었습니다. 해당 어셈블리에 대한 참조를 추가하세요.</target>
        <note />
      </trans-unit>
      <trans-unit id="ERR_AssemblySpecifiedForLinkAndRef">
        <source>Assemblies '{0}' and '{1}' refer to the same metadata but only one is a linked reference (specified using /link option); consider removing one of the references.</source>
        <target state="translated">{0}' 및 '{1}' 어셈블리가 동일한 메타데이터를 참조하지만 하나만 링크된 참조이며 /link 옵션을 사용하여 지정되었습니다. 참조 중 하나를 제거하세요.</target>
        <note />
      </trans-unit>
      <trans-unit id="WRN_DeprecatedCollectionInitAdd">
        <source>The best overloaded Add method '{0}' for the collection initializer element is obsolete.</source>
        <target state="translated">오버로드된 Add 메서드 중 해당 컬렉션 이니셜라이저 요소에 가장 적합한 '{0}'은(는) 사용되지 않습니다.</target>
        <note />
      </trans-unit>
      <trans-unit id="WRN_DeprecatedCollectionInitAdd_Title">
        <source>The best overloaded Add method for the collection initializer element is obsolete</source>
        <target state="translated">컬렉션 이니셜라이저 요소에 가장 적합한 오버로드된 Add 메서드는 사용되지 않습니다.</target>
        <note />
      </trans-unit>
      <trans-unit id="WRN_DeprecatedCollectionInitAddStr">
        <source>The best overloaded Add method '{0}' for the collection initializer element is obsolete. {1}</source>
        <target state="translated">오버로드된 Add 메서드 중 해당 컬렉션 이니셜라이저 요소에 가장 적합한 '{0}'은(는) 사용되지 않습니다. {1}</target>
        <note />
      </trans-unit>
      <trans-unit id="WRN_DeprecatedCollectionInitAddStr_Title">
        <source>The best overloaded Add method for the collection initializer element is obsolete</source>
        <target state="translated">컬렉션 이니셜라이저 요소에 가장 적합한 오버로드된 Add 메서드는 사용되지 않습니다.</target>
        <note />
      </trans-unit>
      <trans-unit id="ERR_DeprecatedCollectionInitAddStr">
        <source>The best overloaded Add method '{0}' for the collection initializer element is obsolete. {1}</source>
        <target state="translated">오버로드된 Add 메서드 중 해당 컬렉션 이니셜라이저 요소에 가장 적합한 '{0}'은(는) 사용되지 않습니다. {1}</target>
        <note />
      </trans-unit>
      <trans-unit id="ERR_IteratorInInteractive">
        <source>Yield statements may not appear at the top level in interactive code.</source>
        <target state="translated">Yield 문이 대화형 코드의 최상위 수준에 표시되지 않을 수 있습니다.</target>
        <note />
      </trans-unit>
      <trans-unit id="ERR_SecurityAttributeInvalidTarget">
        <source>Security attribute '{0}' is not valid on this declaration type. Security attributes are only valid on assembly, type and method declarations.</source>
        <target state="translated">이 선언 형식에서는 '{0}' 보안 특성이 유효하지 않습니다. 보안 특성은 어셈블리, 형식 및 메서드 선언에서만 유효합니다.</target>
        <note />
      </trans-unit>
      <trans-unit id="ERR_BadDynamicMethodArg">
        <source>Cannot use an expression of type '{0}' as an argument to a dynamically dispatched operation.</source>
        <target state="translated">{0}' 형식의 식을 동적으로 디스패치된 작업의 인수로 사용할 수 없습니다.</target>
        <note />
      </trans-unit>
      <trans-unit id="ERR_BadDynamicMethodArgLambda">
        <source>Cannot use a lambda expression as an argument to a dynamically dispatched operation without first casting it to a delegate or expression tree type.</source>
        <target state="translated">람다 식을 대리자 또는 식 트리 형식으로 먼저 캐스팅하지 않고는 동적으로 디스패치된 작업의 인수로 사용할 수 없습니다.</target>
        <note />
      </trans-unit>
      <trans-unit id="ERR_BadDynamicMethodArgMemgrp">
        <source>Cannot use a method group as an argument to a dynamically dispatched operation. Did you intend to invoke the method?</source>
        <target state="translated">메서드 그룹을 동적으로 디스패치된 작업의 인수로 사용할 수 없습니다. 메서드를 호출하시겠습니까?</target>
        <note />
      </trans-unit>
      <trans-unit id="ERR_NoDynamicPhantomOnBase">
        <source>The call to method '{0}' needs to be dynamically dispatched, but cannot be because it is part of a base access expression. Consider casting the dynamic arguments or eliminating the base access.</source>
        <target state="translated">{0}' 메서드 호출을 동적으로 디스패치해야 하지만 해당 호출이 기본 액세스 식의 일부이므로 동적으로 디스패치할 수 없습니다. 동적 인수를 캐스팅하거나 기본 액세스를 제거하세요.</target>
        <note />
      </trans-unit>
      <trans-unit id="ERR_BadDynamicQuery">
        <source>Query expressions over source type 'dynamic' or with a join sequence of type 'dynamic' are not allowed</source>
        <target state="translated">소스 형식이 'dynamic'인 쿼리 식 또는 'dynamic' 형식의 조인 시퀀스가 포함된 쿼리 식은 사용할 수 없습니다.</target>
        <note />
      </trans-unit>
      <trans-unit id="ERR_NoDynamicPhantomOnBaseIndexer">
        <source>The indexer access needs to be dynamically dispatched, but cannot be because it is part of a base access expression. Consider casting the dynamic arguments or eliminating the base access.</source>
        <target state="translated">인덱서 액세스를 동적으로 디스패치해야 하지만 해당 액세스가 기본 액세스 식의 일부이므로 동적으로 디스패치할 수 없습니다. 동적 인수를 캐스팅하거나 기본 액세스를 제거하세요.</target>
        <note />
      </trans-unit>
      <trans-unit id="WRN_DynamicDispatchToConditionalMethod">
        <source>The dynamically dispatched call to method '{0}' may fail at runtime because one or more applicable overloads are conditional methods.</source>
        <target state="translated">적용 가능한 하나 이상의 오버로드가 조건부 메서드이므로 '{0}' 메서드에 대해 동적으로 디스패치된 호출이 런타임에 실패할 수 있습니다.</target>
        <note />
      </trans-unit>
      <trans-unit id="WRN_DynamicDispatchToConditionalMethod_Title">
        <source>Dynamically dispatched call may fail at runtime because one or more applicable overloads are conditional methods</source>
        <target state="translated">하나 이상의 적용 가능한 오버로드가 조건부 메서드이므로 동적으로 디스패치된 호출이 런타임에 실패할 수 있습니다.</target>
        <note />
      </trans-unit>
      <trans-unit id="ERR_BadArgTypeDynamicExtension">
        <source>'{0}' has no applicable method named '{1}' but appears to have an extension method by that name. Extension methods cannot be dynamically dispatched. Consider casting the dynamic arguments or calling the extension method without the extension method syntax.</source>
        <target state="translated">'{0}'에 이름이 '{1}'인 적용 가능한 메서드가 없지만 이 이름의 확장 메서드는 있습니다. 확장 메서드는 동적으로 발송할 수 없습니다. 동적 인수를 캐스팅하거나 확장 메서드 구문 없이 확장 메서드를 호출해 보세요.</target>
        <note />
      </trans-unit>
      <trans-unit id="WRN_CallerFilePathPreferredOverCallerMemberName">
        <source>The CallerMemberNameAttribute applied to parameter '{0}' will have no effect. It is overridden by the CallerFilePathAttribute.</source>
        <target state="translated">{0}' 매개 변수에 적용되는 CallerMemberNameAttribute는 효과가 없습니다. CallerFilePathAttribute에서 재정의합니다.</target>
        <note />
      </trans-unit>
      <trans-unit id="WRN_CallerFilePathPreferredOverCallerMemberName_Title">
        <source>The CallerMemberNameAttribute will have no effect; it is overridden by the CallerFilePathAttribute</source>
        <target state="translated">CallerMemberNameAttribute는 CallerFilePathAttribute에 의해 재정의되므로 효과가 없습니다.</target>
        <note />
      </trans-unit>
      <trans-unit id="WRN_CallerLineNumberPreferredOverCallerMemberName">
        <source>The CallerMemberNameAttribute applied to parameter '{0}' will have no effect. It is overridden by the CallerLineNumberAttribute.</source>
        <target state="translated">{0}' 매개 변수에 적용되는 CallerMemberNameAttribute는 효과가 없습니다. CallerLineNumberAttribute에서 재정의합니다.</target>
        <note />
      </trans-unit>
      <trans-unit id="WRN_CallerLineNumberPreferredOverCallerMemberName_Title">
        <source>The CallerMemberNameAttribute will have no effect; it is overridden by the CallerLineNumberAttribute</source>
        <target state="translated">CallerMemberNameAttribute는 CallerLineNumberAttribute에 의해 재정의되므로 효과가 없습니다.</target>
        <note />
      </trans-unit>
      <trans-unit id="WRN_CallerLineNumberPreferredOverCallerFilePath">
        <source>The CallerFilePathAttribute applied to parameter '{0}' will have no effect. It is overridden by the CallerLineNumberAttribute.</source>
        <target state="translated">{0}' 매개 변수에 적용되는 CallerFilePathAttribute는 효과가 없습니다. CallerLineNumberAttribute에서 재정의합니다.</target>
        <note />
      </trans-unit>
      <trans-unit id="WRN_CallerLineNumberPreferredOverCallerFilePath_Title">
        <source>The CallerFilePathAttribute will have no effect; it is overridden by the CallerLineNumberAttribute</source>
        <target state="translated">CallerFilePathAttribute는 CallerLineNumberAttribute에 의해 재정의되므로 효과가 없습니다.</target>
        <note />
      </trans-unit>
      <trans-unit id="ERR_InvalidDynamicCondition">
        <source>Expression must be implicitly convertible to Boolean or its type '{0}' must define operator '{1}'.</source>
        <target state="translated">식은 부울로 암시적으로 변환할 수 있어야 하거나 '{0}' 형식은 '{1}' 연산자를 정의해야 합니다.</target>
        <note />
      </trans-unit>
      <trans-unit id="ERR_MixingWinRTEventWithRegular">
        <source>'{0}' cannot implement '{1}' because '{2}' is a Windows Runtime event and '{3}' is a regular .NET event.</source>
        <target state="translated">'{2}'은(는) Windows Runtime 이벤트이고 '{3}'은(는) 일반 .NET 이벤트이므로 '{0}'에서 '{1}'을(를) 구현할 수 없습니다.</target>
        <note />
      </trans-unit>
      <trans-unit id="WRN_CA2000_DisposeObjectsBeforeLosingScope1">
        <source>Call System.IDisposable.Dispose() on allocated instance of {0} before all references to it are out of scope.</source>
        <target state="translated">모든 참조가 범위를 벗어나기 전에 할당된 {0} 인스턴스에서 System.IDisposable.Dispose()를 호출하세요.</target>
        <note />
      </trans-unit>
      <trans-unit id="WRN_CA2000_DisposeObjectsBeforeLosingScope1_Title">
        <source>Call System.IDisposable.Dispose() on allocated instance before all references to it are out of scope</source>
        <target state="translated">할당된 인스턴스에 대한 모든 참조가 범위를 벗어나기 전에 System.IDisposable.Dispose()를 호출하세요.</target>
        <note />
      </trans-unit>
      <trans-unit id="WRN_CA2000_DisposeObjectsBeforeLosingScope2">
        <source>Allocated instance of {0} is not disposed along all exception paths.  Call System.IDisposable.Dispose() before all references to it are out of scope.</source>
        <target state="translated">할당된 {0} 인스턴스는 일부 예외 경로와 함께 삭제되지 않습니다. 모든 참조가 범위를 벗어나기 전에 System.IDisposable.Dispose()를 호출하세요.</target>
        <note />
      </trans-unit>
      <trans-unit id="WRN_CA2000_DisposeObjectsBeforeLosingScope2_Title">
        <source>Allocated instance is not disposed along all exception paths</source>
        <target state="translated">할당된 인스턴스는 일부 예외 경로와 함께 삭제되지 않습니다.</target>
        <note />
      </trans-unit>
      <trans-unit id="WRN_CA2202_DoNotDisposeObjectsMultipleTimes">
        <source>Object '{0}' can be disposed more than once.</source>
        <target state="translated">{0}' 개체는 여러 번 삭제할 수 있습니다.</target>
        <note />
      </trans-unit>
      <trans-unit id="WRN_CA2202_DoNotDisposeObjectsMultipleTimes_Title">
        <source>Object can be disposed more than once</source>
        <target state="translated">개체를 여러 번 삭제할 수 있습니다.</target>
        <note />
      </trans-unit>
      <trans-unit id="ERR_NewCoClassOnLink">
        <source>Interop type '{0}' cannot be embedded. Use the applicable interface instead.</source>
        <target state="translated">Interop 형식 '{0}'을(를) 포함할 수 없습니다. 적용 가능한 인터페이스를 대신 사용하세요.</target>
        <note />
      </trans-unit>
      <trans-unit id="ERR_NoPIANestedType">
        <source>Type '{0}' cannot be embedded because it is a nested type. Consider setting the 'Embed Interop Types' property to false.</source>
        <target state="translated">{0}' 형식은 중첩 형식이기 때문에 해당 형식을 포함할 수 없습니다. 'Interop 형식 포함' 속성을 false로 설정하세요.</target>
        <note />
      </trans-unit>
      <trans-unit id="ERR_GenericsUsedInNoPIAType">
        <source>Type '{0}' cannot be embedded because it has a generic argument. Consider setting the 'Embed Interop Types' property to false.</source>
        <target state="translated">{0}' 형식은 중첩 형식이기 때문에 해당 형식을 포함할 수 없습니다. 'Interop 형식 포함' 속성을 false로 설정하세요.</target>
        <note />
      </trans-unit>
      <trans-unit id="ERR_InteropStructContainsMethods">
        <source>Embedded interop struct '{0}' can contain only public instance fields.</source>
        <target state="translated">포함된 interop 구조체 '{0}'은(는) public 인스턴스 필드만 포함할 수 있습니다.</target>
        <note />
      </trans-unit>
      <trans-unit id="ERR_WinRtEventPassedByRef">
        <source>A Windows Runtime event may not be passed as an out or ref parameter.</source>
        <target state="translated">Windows Runtime 이벤트를 out 또는 ref 매개 변수로 전달할 수 없습니다.</target>
        <note />
      </trans-unit>
      <trans-unit id="ERR_MissingMethodOnSourceInterface">
        <source>Source interface '{0}' is missing method '{1}' which is required to embed event '{2}'.</source>
        <target state="translated">소스 인터페이스 '{0}'에는 '{2}' 이벤트를 포함하는 데 필요한 '{1}' 메서드가 없습니다.</target>
        <note />
      </trans-unit>
      <trans-unit id="ERR_MissingSourceInterface">
        <source>Interface '{0}' has an invalid source interface which is required to embed event '{1}'.</source>
        <target state="translated">{0}' 인터페이스에는 '{1}' 이벤트를 포함하는 데 필요한 소스 인터페이스가 잘못 포함되어 있습니다.</target>
        <note />
      </trans-unit>
      <trans-unit id="ERR_InteropTypeMissingAttribute">
        <source>Interop type '{0}' cannot be embedded because it is missing the required '{1}' attribute.</source>
        <target state="translated">필수 '{1}' 특성이 없으므로 Interop 형식 '{0}'을(를) 포함할 수 없습니다.</target>
        <note />
      </trans-unit>
      <trans-unit id="ERR_NoPIAAssemblyMissingAttribute">
        <source>Cannot embed interop types from assembly '{0}' because it is missing the '{1}' attribute.</source>
        <target state="translated">어셈블리 '{0}'에 '{1}' 특성이 없으므로 이 어셈블리의 interop 형식을 포함할 수 없습니다.</target>
        <note />
      </trans-unit>
      <trans-unit id="ERR_NoPIAAssemblyMissingAttributes">
        <source>Cannot embed interop types from assembly '{0}' because it is missing either the '{1}' attribute or the '{2}' attribute.</source>
        <target state="translated">어셈블리 '{0}'에 '{1}' 특성 또는 '{2}' 특성이 없으므로 이 어셈블리의 interop 형식을 포함할 수 없습니다.</target>
        <note />
      </trans-unit>
      <trans-unit id="ERR_InteropTypesWithSameNameAndGuid">
        <source>Cannot embed interop type '{0}' found in both assembly '{1}' and '{2}'. Consider setting the 'Embed Interop Types' property to false.</source>
        <target state="translated">어셈블리 '{1}'과(와) '{2}' 모두에 있는 interop 형식 '{0}'을(를) 포함할 수 없습니다. 'Interop 형식 포함' 속성을 false로 설정하세요.</target>
        <note />
      </trans-unit>
      <trans-unit id="ERR_LocalTypeNameClash">
        <source>Embedding the interop type '{0}' from assembly '{1}' causes a name clash in the current assembly. Consider setting the 'Embed Interop Types' property to false.</source>
        <target state="translated">{1}' 어셈블리의 interop 형식 '{0}'을(를) 포함하면 현재 어셈블리에서 이름 충돌이 발생합니다. 'Interop 형식 포함' 속성을 false로 설정하세요.</target>
        <note />
      </trans-unit>
      <trans-unit id="WRN_ReferencedAssemblyReferencesLinkedPIA">
        <source>A reference was created to embedded interop assembly '{0}' because of an indirect reference to that assembly created by assembly '{1}'. Consider changing the 'Embed Interop Types' property on either assembly.</source>
        <target state="translated">{1}' 어셈블리에서 만든 어셈블리에 대한 간접 참조 때문에 포함된 interop 어셈블리 '{0}'에 대한 참조를 만들었습니다. 두 어셈블리 중 하나에서 'Interop 형식 포함' 속성을 변경하세요.</target>
        <note />
      </trans-unit>
      <trans-unit id="WRN_ReferencedAssemblyReferencesLinkedPIA_Title">
        <source>A reference was created to embedded interop assembly because of an indirect assembly reference</source>
        <target state="translated">간접 어셈블리 참조로 인해 포함된 interop 어셈블리에 대한 참조를 만들었습니다.</target>
        <note />
      </trans-unit>
      <trans-unit id="WRN_ReferencedAssemblyReferencesLinkedPIA_Description">
        <source>You have added a reference to an assembly using /link (Embed Interop Types property set to True). This instructs the compiler to embed interop type information from that assembly. However, the compiler cannot embed interop type information from that assembly because another assembly that you have referenced also references that assembly using /reference (Embed Interop Types property set to False).

To embed interop type information for both assemblies, use /link for references to each assembly (set the Embed Interop Types property to True).

To remove the warning, you can use /reference instead (set the Embed Interop Types property to False). In this case, a primary interop assembly (PIA) provides interop type information.</source>
        <target state="translated">/link를 사용하여 어셈블리에 대한 참조를 추가했습니다(Interop 형식 포함 속성을 True로 설정). 이는 해당 어셈블리의 interop 유형 정보를 포함하도록 컴파일러에 지시합니다. 그러나 참조한 다른 어셈블리에서도 /reference를 사용하여 해당 어셈블리를 참조하므로 컴파일러에서 해당 어셈블리의 interop 형식 정보를 포함할 수 없습니다(Interop 형식 포함 속성을 False로 설정).

두 어셈블리에 대한 interop 형식 정보를 포함하려면 각 어셈블리에 대한 참조에 대해 /link를 사용합니다(Interop 형식 포함 속성을 True로 설정).

경고를 제거하려면 /reference를 대신 사용할 수 있습니다(Interop 형식 포함 속성을 False로 설정). 이 경우 PIA(주 interop 어셈블리)는 interop 형식 정보를 제공합니다.</target>
        <note />
      </trans-unit>
      <trans-unit id="ERR_GenericsUsedAcrossAssemblies">
        <source>Type '{0}' from assembly '{1}' cannot be used across assembly boundaries because it has a generic type argument that is an embedded interop type.</source>
        <target state="translated">{1}' 어셈블리의 '{0}' 형식에 포함된 interop 형식인 제네릭 형식 인수가 있기 때문에 이 형식을 다른 어셈블리에서 사용할 수 없습니다.</target>
        <note />
      </trans-unit>
      <trans-unit id="ERR_NoCanonicalView">
        <source>Cannot find the interop type that matches the embedded interop type '{0}'. Are you missing an assembly reference?</source>
        <target state="translated">포함된 interop 형식 '{0}'과(와) 일치하는 interop 형식을 찾을 수 없습니다. 어셈블리 참조가 있는지 확인하세요.</target>
        <note />
      </trans-unit>
      <trans-unit id="ERR_ByRefReturnUnsupported">
        <source>By-reference return type 'ref {0}' is not supported.</source>
        <target state="translated">by-reference 반환 형식 'ref {0}'은(는) 지원되지 않습니다.</target>
        <note />
      </trans-unit>
      <trans-unit id="ERR_NetModuleNameMismatch">
        <source>Module name '{0}' stored in '{1}' must match its filename.</source>
        <target state="translated">{1}'에 저장된 '{0}' 모듈 이름은 파일 이름과 일치해야 합니다.</target>
        <note />
      </trans-unit>
      <trans-unit id="ERR_BadModuleName">
        <source>Invalid module name: {0}</source>
        <target state="translated">잘못된 모듈 이름: {0}</target>
        <note />
      </trans-unit>
      <trans-unit id="ERR_BadCompilationOptionValue">
        <source>Invalid '{0}' value: '{1}'.</source>
        <target state="translated">잘못된 '{0}' 값입니다('{1}').</target>
        <note />
      </trans-unit>
      <trans-unit id="ERR_BadAppConfigPath">
        <source>AppConfigPath must be absolute.</source>
        <target state="translated">AppConfigPath는 절대 경로여야 합니다.</target>
        <note />
      </trans-unit>
      <trans-unit id="WRN_AssemblyAttributeFromModuleIsOverridden">
        <source>Attribute '{0}' from module '{1}' will be ignored in favor of the instance appearing in source</source>
        <target state="translated">{1}' 모듈의 '{0}' 특성은 소스에 나타나는 인스턴스를 위해 무시됩니다.</target>
        <note />
      </trans-unit>
      <trans-unit id="WRN_AssemblyAttributeFromModuleIsOverridden_Title">
        <source>Attribute will be ignored in favor of the instance appearing in source</source>
        <target state="translated">소스에 표시되는 인스턴스를 위해 특성이 무시됨</target>
        <note />
      </trans-unit>
      <trans-unit id="ERR_CmdOptionConflictsSource">
        <source>Attribute '{0}' given in a source file conflicts with option '{1}'.</source>
        <target state="translated">소스 파일에 지정된 '{0}' 특성이 '{1}' 옵션과 충돌합니다.</target>
        <note />
      </trans-unit>
      <trans-unit id="ERR_FixedBufferTooManyDimensions">
        <source>A fixed buffer may only have one dimension.</source>
        <target state="translated">고정 버퍼에는 1차원만 사용할 수 있습니다.</target>
        <note />
      </trans-unit>
      <trans-unit id="WRN_ReferencedAssemblyDoesNotHaveStrongName">
        <source>Referenced assembly '{0}' does not have a strong name.</source>
        <target state="translated">참조된 어셈블리 '{0}'에 강력한 이름이 없습니다.</target>
        <note />
      </trans-unit>
      <trans-unit id="WRN_ReferencedAssemblyDoesNotHaveStrongName_Title">
        <source>Referenced assembly does not have a strong name</source>
        <target state="translated">참조된 어셈블리는 강력한 이름을 사용하지 않습니다.</target>
        <note />
      </trans-unit>
      <trans-unit id="ERR_InvalidSignaturePublicKey">
        <source>Invalid signature public key specified in AssemblySignatureKeyAttribute.</source>
        <target state="translated">AssemblySignatureKeyAttribute에 잘못된 시그니처 공개 키가 지정되었습니다.</target>
        <note />
      </trans-unit>
      <trans-unit id="ERR_ExportedTypeConflictsWithDeclaration">
        <source>Type '{0}' exported from module '{1}' conflicts with type declared in primary module of this assembly.</source>
        <target state="translated">{1}' 모듈에서 내보낸 '{0}' 형식이 이 어셈블리의 주 모듈에서 선언된 형식과 충돌합니다.</target>
        <note />
      </trans-unit>
      <trans-unit id="ERR_ExportedTypesConflict">
        <source>Type '{0}' exported from module '{1}' conflicts with type '{2}' exported from module '{3}'.</source>
        <target state="translated">{1}' 모듈에서 내보낸 '{0}' 형식이 '{3}' 모델에서 내보낸 '{2}' 형식과 충돌합니다.</target>
        <note />
      </trans-unit>
      <trans-unit id="ERR_ForwardedTypeConflictsWithDeclaration">
        <source>Forwarded type '{0}' conflicts with type declared in primary module of this assembly.</source>
        <target state="translated">전달된 '{0}' 형식이 이 어셈블리의 주 모듈에서 선언된 형식과 충돌합니다.</target>
        <note />
      </trans-unit>
      <trans-unit id="ERR_ForwardedTypesConflict">
        <source>Type '{0}' forwarded to assembly '{1}' conflicts with type '{2}' forwarded to assembly '{3}'.</source>
        <target state="translated">{1}' 어셈블리로 전달된 '{0}' 형식이 '{3}' 어셈블리로 전달된 '{2}' 형식과 충돌합니다.</target>
        <note />
      </trans-unit>
      <trans-unit id="ERR_ForwardedTypeConflictsWithExportedType">
        <source>Type '{0}' forwarded to assembly '{1}' conflicts with type '{2}' exported from module '{3}'.</source>
        <target state="translated">{1}' 어셈블리로 전달된 '{0}' 형식이 '{3}'에서 내보낸 '{2}' 형식과 충돌합니다.</target>
        <note />
      </trans-unit>
      <trans-unit id="WRN_RefCultureMismatch">
        <source>Referenced assembly '{0}' has different culture setting of '{1}'.</source>
        <target state="translated">참조된 어셈블리 '{0}'에 다른 '{1}' 문화권 설정이 있습니다.</target>
        <note />
      </trans-unit>
      <trans-unit id="WRN_RefCultureMismatch_Title">
        <source>Referenced assembly has different culture setting</source>
        <target state="translated">참조된 어셈블리의 문화권 설정이 다릅니다.</target>
        <note />
      </trans-unit>
      <trans-unit id="ERR_AgnosticToMachineModule">
        <source>Agnostic assembly cannot have a processor specific module '{0}'.</source>
        <target state="translated">알 수 없는 어셈블리는 프로세서의 특정 모듈('{0}')을 포함할 수 없습니다.</target>
        <note />
      </trans-unit>
      <trans-unit id="ERR_ConflictingMachineModule">
        <source>Assembly and module '{0}' cannot target different processors.</source>
        <target state="translated">어셈블리 및 '{0}' 모듈은 다른 프로세서를 대상으로 할 수 없습니다.</target>
        <note />
      </trans-unit>
      <trans-unit id="WRN_ConflictingMachineAssembly">
        <source>Referenced assembly '{0}' targets a different processor.</source>
        <target state="translated">참조된 어셈블리 '{0}'이(가) 다른 프로세서를 대상으로 합니다.</target>
        <note />
      </trans-unit>
      <trans-unit id="WRN_ConflictingMachineAssembly_Title">
        <source>Referenced assembly targets a different processor</source>
        <target state="translated">참조된 어셈블리가 다른 프로세서를 대상으로 합니다.</target>
        <note />
      </trans-unit>
      <trans-unit id="ERR_CryptoHashFailed">
        <source>Cryptographic failure while creating hashes.</source>
        <target state="translated">해시를 만드는 동안 암호화 오류가 발생했습니다.</target>
        <note />
      </trans-unit>
      <trans-unit id="ERR_MissingNetModuleReference">
        <source>Reference to '{0}' netmodule missing.</source>
        <target state="translated">{0}' netmodule에 대한 참조가 없습니다.</target>
        <note />
      </trans-unit>
      <trans-unit id="ERR_NetModuleNameMustBeUnique">
        <source>Module '{0}' is already defined in this assembly. Each module must have a unique filename.</source>
        <target state="translated">{0}' 모듈이 이 어셈블리에 이미 정의되었습니다. 각 모듈에 고유한 파일 이름이 있어야 합니다.</target>
        <note />
      </trans-unit>
      <trans-unit id="ERR_CantReadConfigFile">
        <source>Cannot read config file '{0}' -- '{1}'</source>
        <target state="translated">{0}' 구성 파일을 읽을 수 없습니다. '{1}'</target>
        <note />
      </trans-unit>
      <trans-unit id="ERR_EncNoPIAReference">
        <source>Cannot continue since the edit includes a reference to an embedded type: '{0}'.</source>
        <target state="translated">편집의 포함된 형식 '{0}'에 대한 참조가 포함되어 있어 계속할 수 없습니다.</target>
        <note />
      </trans-unit>
      <trans-unit id="ERR_EncReferenceToAddedMember">
        <source>Member '{0}' added during the current debug session can only be accessed from within its declaring assembly '{1}'.</source>
        <target state="translated">현재 디버그 세션 중에 추가되는 '{0}' 멤버는 해당 선언 어셈블리 '{1}' 내에서만 액세스할 수 있습니다.</target>
        <note />
      </trans-unit>
      <trans-unit id="ERR_MutuallyExclusiveOptions">
        <source>Compilation options '{0}' and '{1}' can't both be specified at the same time.</source>
        <target state="translated">컴파일 옵션 '{0}'과(와) '{1}'을(를) 동시에 지정할 수 없습니다.</target>
        <note />
      </trans-unit>
      <trans-unit id="ERR_LinkedNetmoduleMetadataMustProvideFullPEImage">
        <source>Linked netmodule metadata must provide a full PE image: '{0}'.</source>
        <target state="translated">링크된 netmodule 메타데이터는 전체 PE 이미지를 제공해야 합니다. '{0}'</target>
        <note />
      </trans-unit>
      <trans-unit id="ERR_BadPrefer32OnLib">
        <source>/platform:anycpu32bitpreferred can only be used with /t:exe, /t:winexe and /t:appcontainerexe</source>
        <target state="translated">/platform:anycpu32bitpreferred는 /t:exe, /t:winexe 및 /t:appcontainerexe에서만 사용할 수 있습니다.</target>
        <note />
      </trans-unit>
      <trans-unit id="IDS_PathList">
        <source>&lt;path list&gt;</source>
        <target state="translated">&lt;경로 목록&gt;</target>
        <note />
      </trans-unit>
      <trans-unit id="IDS_Text">
        <source>&lt;text&gt;</source>
        <target state="translated">&lt;텍스트&gt;</target>
        <note />
      </trans-unit>
      <trans-unit id="IDS_FeatureNullPropagatingOperator">
        <source>null propagating operator</source>
        <target state="translated">null 전파 연산자</target>
        <note />
      </trans-unit>
      <trans-unit id="IDS_FeatureExpressionBodiedMethod">
        <source>expression-bodied method</source>
        <target state="translated">식 본문 메서드</target>
        <note />
      </trans-unit>
      <trans-unit id="IDS_FeatureExpressionBodiedProperty">
        <source>expression-bodied property</source>
        <target state="translated">식 본문 속성</target>
        <note />
      </trans-unit>
      <trans-unit id="IDS_FeatureExpressionBodiedIndexer">
        <source>expression-bodied indexer</source>
        <target state="translated">식 본문 인덱서</target>
        <note />
      </trans-unit>
      <trans-unit id="IDS_FeatureAutoPropertyInitializer">
        <source>auto property initializer</source>
        <target state="translated">자동 속성 이니셜라이저</target>
        <note />
      </trans-unit>
      <trans-unit id="IDS_Namespace1">
        <source>&lt;namespace&gt;</source>
        <target state="translated">&lt;네임스페이스&gt;</target>
        <note />
      </trans-unit>
      <trans-unit id="IDS_FeatureRefLocalsReturns">
        <source>byref locals and returns</source>
        <target state="translated">byref 지역 및 반환</target>
        <note />
      </trans-unit>
      <trans-unit id="IDS_FeatureReadOnlyReferences">
        <source>readonly references</source>
        <target state="translated">읽기 전용 참조</target>
        <note />
      </trans-unit>
      <trans-unit id="IDS_FeatureRefStructs">
        <source>ref structs</source>
        <target state="translated">ref struct</target>
        <note />
      </trans-unit>
      <trans-unit id="CompilationC">
        <source>Compilation (C#): </source>
        <target state="translated">(C#) 컴파일: </target>
        <note />
      </trans-unit>
      <trans-unit id="SyntaxNodeIsNotWithinSynt">
        <source>Syntax node is not within syntax tree</source>
        <target state="translated">구문 노드가 구문 트리 내에 없습니다.</target>
        <note />
      </trans-unit>
      <trans-unit id="LocationMustBeProvided">
        <source>Location must be provided in order to provide minimal type qualification.</source>
        <target state="translated">최소 형식 한정자를 제공하려면 위치를 제공해야 합니다.</target>
        <note />
      </trans-unit>
      <trans-unit id="SyntaxTreeSemanticModelMust">
        <source>SyntaxTreeSemanticModel must be provided in order to provide minimal type qualification.</source>
        <target state="translated">최소 형식 한정자를 제공하려면 SyntaxTreeSemanticModel을 제공해야 합니다.</target>
        <note />
      </trans-unit>
      <trans-unit id="CantReferenceCompilationOf">
        <source>Can't reference compilation of type '{0}' from {1} compilation.</source>
        <target state="translated">{1} 컴파일에서 '{0}' 형식의 컴파일을 참조할 수 없습니다.</target>
        <note />
      </trans-unit>
      <trans-unit id="SyntaxTreeAlreadyPresent">
        <source>Syntax tree already present</source>
        <target state="translated">구문 트리가 이미 있습니다.</target>
        <note />
      </trans-unit>
      <trans-unit id="SubmissionCanOnlyInclude">
        <source>Submission can only include script code.</source>
        <target state="translated">스크립트 코드만 포함하여 제출할 수 있습니다.</target>
        <note />
      </trans-unit>
      <trans-unit id="SubmissionCanHaveAtMostOne">
        <source>Submission can have at most one syntax tree.</source>
        <target state="translated">구문 트리를 최대 하나만 제출할 수 있습니다.</target>
        <note />
      </trans-unit>
      <trans-unit id="SyntaxTreeNotFoundTo">
        <source>SyntaxTree '{0}' not found to remove</source>
        <target state="translated">제거할 '{0}' SyntaxTree를 찾을 수 없습니다.</target>
        <note />
      </trans-unit>
      <trans-unit id="TreeMustHaveARootNodeWith">
        <source>tree must have a root node with SyntaxKind.CompilationUnit</source>
        <target state="translated">트리는 SyntaxKind.CompilationUnit을 사용하는 루트 노드여야 합니다.</target>
        <note />
      </trans-unit>
      <trans-unit id="TypeArgumentCannotBeNull">
        <source>Type argument cannot be null</source>
        <target state="translated">형식 인수는 null일 수 없습니다.</target>
        <note />
      </trans-unit>
      <trans-unit id="WrongNumberOfTypeArguments">
        <source>Wrong number of type arguments</source>
        <target state="translated">형식 인수 수가 잘못되었습니다.</target>
        <note />
      </trans-unit>
      <trans-unit id="NameConflictForName">
        <source>Name conflict for name {0}</source>
        <target state="translated">{0} 이름에 대한 이름이 충돌합니다.</target>
        <note />
      </trans-unit>
      <trans-unit id="LookupOptionsHasInvalidCombo">
        <source>LookupOptions has an invalid combination of options</source>
        <target state="translated">LookupOptions의 옵션 조합이 잘못되었습니다.</target>
        <note />
      </trans-unit>
      <trans-unit id="ItemsMustBeNonEmpty">
        <source>items: must be non-empty</source>
        <target state="translated">항목: 비워 두어서는 안 됩니다.</target>
        <note />
      </trans-unit>
      <trans-unit id="UseVerbatimIdentifier">
        <source>Use Microsoft.CodeAnalysis.CSharp.SyntaxFactory.Identifier or Microsoft.CodeAnalysis.CSharp.SyntaxFactory.VerbatimIdentifier to create identifier tokens.</source>
        <target state="translated">Microsoft.CodeAnalysis.CSharp.SyntaxFactory.Identifier 또는 Microsoft.CodeAnalysis.CSharp.SyntaxFactory.VerbatimIdentifier를 사용하여 식별자 토큰을 만듭니다.</target>
        <note />
      </trans-unit>
      <trans-unit id="UseLiteralForTokens">
        <source>Use Microsoft.CodeAnalysis.CSharp.SyntaxFactory.Literal to create character literal tokens.</source>
        <target state="translated">Microsoft.CodeAnalysis.CSharp.SyntaxFactory.Literal을 사용하여 문자 리터럴 토큰을 만듭니다.</target>
        <note />
      </trans-unit>
      <trans-unit id="UseLiteralForNumeric">
        <source>Use Microsoft.CodeAnalysis.CSharp.SyntaxFactory.Literal to create numeric literal tokens.</source>
        <target state="translated">Microsoft.CodeAnalysis.CSharp.SyntaxFactory.Literal을 사용하여 숫자 리터럴 토큰을 만듭니다.</target>
        <note />
      </trans-unit>
      <trans-unit id="ThisMethodCanOnlyBeUsedToCreateTokens">
        <source>This method can only be used to create tokens - {0} is not a token kind.</source>
        <target state="translated">이 메서드는 토큰을 만드는 데만 사용할 수 있습니다. {0}은(는) 토큰 종류가 아닙니다.</target>
        <note />
      </trans-unit>
      <trans-unit id="GenericParameterDefinition">
        <source>Generic parameter is definition when expected to be reference {0}</source>
        <target state="translated">제네릭 매개 변수는 {0} 참조여야 할 때의 정의입니다.</target>
        <note />
      </trans-unit>
      <trans-unit id="InvalidGetDeclarationNameMultipleDeclarators">
        <source>Called GetDeclarationName for a declaration node that can possibly contain multiple variable declarators.</source>
        <target state="translated">여러 변수 선언을 포함할 수 있는 선언 노드에 대해 호출된 GetDeclarationName입니다.</target>
        <note />
      </trans-unit>
      <trans-unit id="TreeNotPartOfCompilation">
        <source>tree not part of compilation</source>
        <target state="translated">트리는 컴파일의 일부가 아닙니다.</target>
        <note />
      </trans-unit>
      <trans-unit id="PositionIsNotWithinSyntax">
        <source>Position is not within syntax tree with full span {0}</source>
        <target state="translated">{0} 전체 범위를 사용한 구문 트리 내에 위치가 없습니다.</target>
        <note />
      </trans-unit>
      <trans-unit id="WRN_BadUILang">
        <source>The language name '{0}' is invalid.</source>
        <target state="translated">{0}' 언어 이름이 잘못되었습니다.</target>
        <note />
      </trans-unit>
      <trans-unit id="WRN_BadUILang_Title">
        <source>The language name is invalid</source>
        <target state="translated">언어 이름이 잘못되었습니다.</target>
        <note />
      </trans-unit>
      <trans-unit id="ERR_UnsupportedTransparentIdentifierAccess">
        <source>Transparent identifier member access failed for field '{0}' of '{1}'.  Does the data being queried implement the query pattern?</source>
        <target state="translated">투명 식별자 멤버가 '{1}'의 '{0}' 필드에 액세스하지 못했습니다. 데이터가 쿼리 패턴 구현에 쿼리되었습니까?</target>
        <note />
      </trans-unit>
      <trans-unit id="ERR_ParamDefaultValueDiffersFromAttribute">
        <source>The parameter has multiple distinct default values.</source>
        <target state="translated">매개 변수에 고유한 기본값이 여러 개 있습니다.</target>
        <note />
      </trans-unit>
      <trans-unit id="ERR_FieldHasMultipleDistinctConstantValues">
        <source>The field has multiple distinct constant values.</source>
        <target state="translated">필드에 고유한 상수 값이 여러 개 있습니다.</target>
        <note />
      </trans-unit>
      <trans-unit id="WRN_UnqualifiedNestedTypeInCref">
        <source>Within cref attributes, nested types of generic types should be qualified.</source>
        <target state="translated">cref 특성 내에서 제네릭 형식의 중첩 형식은 정규화되어야 합니다.</target>
        <note />
      </trans-unit>
      <trans-unit id="WRN_UnqualifiedNestedTypeInCref_Title">
        <source>Within cref attributes, nested types of generic types should be qualified</source>
        <target state="translated">cref 특성 내에서 제네릭 형식의 중첩 형식은 정규화되어야 합니다.</target>
        <note />
      </trans-unit>
      <trans-unit id="NotACSharpSymbol">
        <source>Not a C# symbol.</source>
        <target state="translated">C# 기호가 아닙니다.</target>
        <note />
      </trans-unit>
      <trans-unit id="HDN_UnusedUsingDirective">
        <source>Unnecessary using directive.</source>
        <target state="translated">불필요한 using 지시문입니다.</target>
        <note />
      </trans-unit>
      <trans-unit id="HDN_UnusedExternAlias">
        <source>Unused extern alias.</source>
        <target state="translated">사용하지 않는 extern 별칭입니다.</target>
        <note />
      </trans-unit>
      <trans-unit id="ElementsCannotBeNull">
        <source>Elements cannot be null.</source>
        <target state="translated">요소는 null일 수 없습니다.</target>
        <note />
      </trans-unit>
      <trans-unit id="IDS_LIB_ENV">
        <source>LIB environment variable</source>
        <target state="translated">LIB 환경 변수</target>
        <note />
      </trans-unit>
      <trans-unit id="IDS_LIB_OPTION">
        <source>/LIB option</source>
        <target state="translated">/LIB 옵션</target>
        <note />
      </trans-unit>
      <trans-unit id="IDS_REFERENCEPATH_OPTION">
        <source>/REFERENCEPATH option</source>
        <target state="translated">/REFERENCEPATH 옵션</target>
        <note />
      </trans-unit>
      <trans-unit id="IDS_DirectoryDoesNotExist">
        <source>directory does not exist</source>
        <target state="translated">디렉터리가 없습니다.</target>
        <note />
      </trans-unit>
      <trans-unit id="IDS_DirectoryHasInvalidPath">
        <source>path is too long or invalid</source>
        <target state="translated">경로가 너무 길거나 잘못되었습니다.</target>
        <note />
      </trans-unit>
      <trans-unit id="WRN_NoRuntimeMetadataVersion">
        <source>No value for RuntimeMetadataVersion found. No assembly containing System.Object was found nor was a value for RuntimeMetadataVersion specified through options.</source>
        <target state="translated">RuntimeMetadataVersion 값을 찾을 수 없습니다. System.Object가 포함된 어셈블리를 찾을 수 없고 옵션을 통해 지정된 RuntimeMetadataVersion 값이 아닙니다.</target>
        <note />
      </trans-unit>
      <trans-unit id="WRN_NoRuntimeMetadataVersion_Title">
        <source>No value for RuntimeMetadataVersion found</source>
        <target state="translated">RuntimeMetadataVersion에 대한 값이 없습니다.</target>
        <note />
      </trans-unit>
      <trans-unit id="WrongSemanticModelType">
        <source>Expected a {0} SemanticModel.</source>
        <target state="translated">{0} SemanticModel이 필요합니다.</target>
        <note />
      </trans-unit>
      <trans-unit id="IDS_FeatureLambda">
        <source>lambda expression</source>
        <target state="translated">람다 식</target>
        <note />
      </trans-unit>
      <trans-unit id="ERR_FeatureNotAvailableInVersion1">
        <source>Feature '{0}' is not available in C# 1. Please use language version {1} or greater.</source>
        <target state="translated">{0}' 기능은 C# 1에서 사용할 수 없습니다. {1} 이상의 언어 버전을 사용하세요.</target>
        <note />
      </trans-unit>
      <trans-unit id="ERR_FeatureNotAvailableInVersion2">
        <source>Feature '{0}' is not available in C# 2. Please use language version {1} or greater.</source>
        <target state="translated">{0}' 기능은 C# 2에서 사용할 수 없습니다. {1} 이상의 언어 버전을 사용하세요.</target>
        <note />
      </trans-unit>
      <trans-unit id="ERR_FeatureNotAvailableInVersion3">
        <source>Feature '{0}' is not available in C# 3. Please use language version {1} or greater.</source>
        <target state="translated">{0}' 기능은 C# 3에서 사용할 수 없습니다. {1} 이상의 언어 버전을 사용하세요.</target>
        <note />
      </trans-unit>
      <trans-unit id="ERR_FeatureNotAvailableInVersion4">
        <source>Feature '{0}' is not available in C# 4. Please use language version {1} or greater.</source>
        <target state="translated">{0}' 기능은 C# 4에서 사용할 수 없습니다. {1} 이상의 언어 버전을 사용하세요.</target>
        <note />
      </trans-unit>
      <trans-unit id="ERR_FeatureNotAvailableInVersion5">
        <source>Feature '{0}' is not available in C# 5. Please use language version {1} or greater.</source>
        <target state="translated">{0}' 기능은 C# 5에서 사용할 수 없습니다. {1} 이상의 언어 버전을 사용하세요.</target>
        <note />
      </trans-unit>
      <trans-unit id="ERR_FeatureNotAvailableInVersion6">
        <source>Feature '{0}' is not available in C# 6. Please use language version {1} or greater.</source>
        <target state="translated">{0}' 기능은 C# 6에서 사용할 수 없습니다. {1} 이상의 언어 버전을 사용하세요.</target>
        <note />
      </trans-unit>
      <trans-unit id="ERR_FeatureNotAvailableInVersion7">
        <source>Feature '{0}' is not available in C# 7.0. Please use language version {1} or greater.</source>
        <target state="translated">{0}' 기능은 C# 7.0에서 사용할 수 없습니다. 언어 버전 {1} 이상을 사용하세요.</target>
        <note />
      </trans-unit>
      <trans-unit id="ERR_FeatureIsUnimplemented">
        <source>Feature '{0}' is not implemented in this compiler.</source>
        <target state="translated">이 컴파일러에는 '{0}' 기능이 구현되어 있지 않습니다.</target>
        <note />
      </trans-unit>
      <trans-unit id="IDS_VersionExperimental">
        <source>'experimental'</source>
        <target state="translated">'실험적'</target>
        <note />
      </trans-unit>
      <trans-unit id="PositionNotWithinTree">
        <source>Position must be within span of the syntax tree.</source>
        <target state="translated">위치는 구문 트리 범위 내에 있어야 합니다.</target>
        <note />
      </trans-unit>
      <trans-unit id="SpeculatedSyntaxNodeCannotBelongToCurrentCompilation">
        <source>Syntax node to be speculated cannot belong to a syntax tree from the current compilation.</source>
        <target state="translated">추측한 구문 노드는 현재 컴파일에서 구문 트리에 속할 수 없습니다.</target>
        <note />
      </trans-unit>
      <trans-unit id="ChainingSpeculativeModelIsNotSupported">
        <source>Chaining speculative semantic model is not supported. You should create a speculative model from the non-speculative ParentModel.</source>
        <target state="translated">이론적 의미 체계 모델 연결은 지원되지 않습니다. 비이론적 ParentModel에서 이론적 모델을 만들어야 합니다.</target>
        <note />
      </trans-unit>
      <trans-unit id="IDS_ToolName">
        <source>Microsoft (R) Visual C# Compiler</source>
        <target state="translated">Microsoft (R) Visual C# 컴파일러</target>
        <note />
      </trans-unit>
      <trans-unit id="IDS_LogoLine1">
        <source>{0} version {1}</source>
        <target state="translated">{0} 버전 {1}</target>
        <note />
      </trans-unit>
      <trans-unit id="IDS_LogoLine2">
        <source>Copyright (C) Microsoft Corporation. All rights reserved.</source>
        <target state="translated">Copyright (C) Microsoft Corporation. All rights reserved.</target>
        <note />
      </trans-unit>
      <trans-unit id="IDS_LangVersions">
        <source>Supported language versions:</source>
        <target state="translated">지원되는 언어 버전:</target>
        <note />
      </trans-unit>
      <trans-unit id="IDS_CSCHelp">
        <source>
                              Visual C# Compiler Options

                        - OUTPUT FILES -
 /out:&lt;file&gt;                   Specify output file name (default: base name of
                               file with main class or first file)
 /target:exe                   Build a console executable (default) (Short
                               form: /t:exe)
 /target:winexe                Build a Windows executable (Short form:
                               /t:winexe)
 /target:library               Build a library (Short form: /t:library)
 /target:module                Build a module that can be added to another
                               assembly (Short form: /t:module)
 /target:appcontainerexe       Build an Appcontainer executable (Short form:
                               /t:appcontainerexe)
 /target:winmdobj              Build a Windows Runtime intermediate file that
                               is consumed by WinMDExp (Short form: /t:winmdobj)
 /doc:&lt;file&gt;                   XML Documentation file to generate
 /refout:&lt;file&gt;                Reference assembly output to generate
 /platform:&lt;string&gt;            Limit which platforms this code can run on: x86,
                               Itanium, x64, arm, anycpu32bitpreferred, or
                               anycpu. The default is anycpu.

                        - INPUT FILES -
 /recurse:&lt;wildcard&gt;           Include all files in the current directory and
                               subdirectories according to the wildcard
                               specifications
 /reference:&lt;alias&gt;=&lt;file&gt;     Reference metadata from the specified assembly
                               file using the given alias (Short form: /r)
 /reference:&lt;file list&gt;        Reference metadata from the specified assembly
                               files (Short form: /r)
 /addmodule:&lt;file list&gt;        Link the specified modules into this assembly
 /link:&lt;file list&gt;             Embed metadata from the specified interop
                               assembly files (Short form: /l)
 /analyzer:&lt;file list&gt;         Run the analyzers from this assembly
                               (Short form: /a)
 /additionalfile:&lt;file list&gt;   Additional files that don't directly affect code
                               generation but may be used by analyzers for producing
                               errors or warnings.
 /embed                        Embed all source files in the PDB.
 /embed:&lt;file list&gt;            Embed specific files in the PDB

                        - RESOURCES -
 /win32res:&lt;file&gt;              Specify a Win32 resource file (.res)
 /win32icon:&lt;file&gt;             Use this icon for the output
 /win32manifest:&lt;file&gt;         Specify a Win32 manifest file (.xml)
 /nowin32manifest              Do not include the default Win32 manifest
 /resource:&lt;resinfo&gt;           Embed the specified resource (Short form: /res)
 /linkresource:&lt;resinfo&gt;       Link the specified resource to this assembly
                               (Short form: /linkres) Where the resinfo format
                               is &lt;file&gt;[,&lt;string name&gt;[,public|private]]

                        - CODE GENERATION -
 /debug[+|-]                   Emit debugging information
 /debug:{full|pdbonly|portable|embedded}
                               Specify debugging type ('full' is default,
                               'portable' is a cross-platform format,
                               'embedded' is a cross-platform format embedded into
                               the target .dll or .exe)
 /optimize[+|-]                Enable optimizations (Short form: /o)
 /deterministic                Produce a deterministic assembly
                               (including module version GUID and timestamp)
 /refonly                      Produce a reference assembly in place of the main output
 /instrument:TestCoverage      Produce an assembly instrumented to collect
                               coverage information
 /sourcelink:&lt;file&gt;            Source link info to embed into PDB.

                        - ERRORS AND WARNINGS -
 /warnaserror[+|-]             Report all warnings as errors
 /warnaserror[+|-]:&lt;warn list&gt; Report specific warnings as errors
 /warn:&lt;n&gt;                     Set warning level (0-4) (Short form: /w)
 /nowarn:&lt;warn list&gt;           Disable specific warning messages
 /ruleset:&lt;file&gt;               Specify a ruleset file that disables specific
                               diagnostics.
 /errorlog:&lt;file&gt;              Specify a file to log all compiler and analyzer
                               diagnostics.
 /reportanalyzer               Report additional analyzer information, such as
                               execution time.

                        - LANGUAGE -
 /checked[+|-]                 Generate overflow checks
 /unsafe[+|-]                  Allow 'unsafe' code
 /define:&lt;symbol list&gt;         Define conditional compilation symbol(s) (Short
                               form: /d)
 /langversion:?                Display the allowed values for language version
 /langversion:&lt;string&gt;         Specify language version such as
                               `default` (latest major version), or
                               `latest` (latest version, including minor versions),
                               or specific versions like `6` or `7.1`

                        - SECURITY -
 /delaysign[+|-]               Delay-sign the assembly using only the public
                               portion of the strong name key
 /publicsign[+|-]              Public-sign the assembly using only the public
                               portion of the strong name key
 /keyfile:&lt;file&gt;               Specify a strong name key file
 /keycontainer:&lt;string&gt;        Specify a strong name key container
 /highentropyva[+|-]           Enable high-entropy ASLR

                        - MISCELLANEOUS -
 @&lt;file&gt;                       Read response file for more options
 /help                         Display this usage message (Short form: /?)
 /nologo                       Suppress compiler copyright message
 /noconfig                     Do not auto include CSC.RSP file
 /parallel[+|-]                Concurrent build.
 /version                      Display the compiler version number and exit.

                        - ADVANCED -
 /baseaddress:&lt;address&gt;        Base address for the library to be built
 /checksumalgorithm:&lt;alg&gt;      Specify algorithm for calculating source file
                               checksum stored in PDB. Supported values are:
                               SHA1 (default) or SHA256.
 /codepage:&lt;n&gt;                 Specify the codepage to use when opening source
                               files
 /utf8output                   Output compiler messages in UTF-8 encoding
 /main:&lt;type&gt;                  Specify the type that contains the entry point
                               (ignore all other possible entry points) (Short
                               form: /m)
 /fullpaths                    Compiler generates fully qualified paths
 /filealign:&lt;n&gt;                Specify the alignment used for output file
                               sections
 /pathmap:&lt;K1&gt;=&lt;V1&gt;,&lt;K2&gt;=&lt;V2&gt;,...
                               Specify a mapping for source path names output by
                               the compiler.
 /pdb:&lt;file&gt;                   Specify debug information file name (default:
                               output file name with .pdb extension)
 /errorendlocation             Output line and column of the end location of
                               each error
 /preferreduilang              Specify the preferred output language name.
 /nostdlib[+|-]                Do not reference standard library (mscorlib.dll)
 /subsystemversion:&lt;string&gt;    Specify subsystem version of this assembly
 /lib:&lt;file list&gt;              Specify additional directories to search in for
                               references
 /errorreport:&lt;string&gt;         Specify how to handle internal compiler errors:
                               prompt, send, queue, or none. The default is
                               queue.
 /appconfig:&lt;file&gt;             Specify an application configuration file
                               containing assembly binding settings
 /moduleassemblyname:&lt;string&gt;  Name of the assembly which this module will be
                               a part of
 /modulename:&lt;string&gt;          Specify the name of the source module
</source>
        <target state="translated">
                              Visual C# 컴파일러 옵션

                        - 출력 파일 -
 /out:&lt;file&gt;                   출력 파일 이름을 지정합니다(기본값: 주 클래스가
                               있는 파일 또는 첫째 파일의 기본 이름).
 /target:exe                   콘솔 실행 파일을 빌드합니다(기본값). (약식:
                               /t:exe)
 /target:winexe                Windows 실행 파일을 빌드합니다. (약식:
                               /t:winexe)
 /target:library               라이브러리를 빌드합니다. (약식: /t:library)
 /target:module                다른 어셈블리에 추가될 수 있는 모듈을
                               빌드합니다. (약식: /t:module)
 /target:appcontainerexe       Appcontainer 실행 파일을 빌드합니다. (약식:
                               /t:appcontainerexe)
 /target:winmdobj              WinMDExp에서 사용되는 Windows 런타임 중간
                               파일을 빌드합니다. (약식: /t:winmdobj)
 /doc:&lt;file&gt;                   생성할 XML 문서 파일
 /refout:&lt;file&gt;                생성할 참조 어셈블리 출력
 /platform:&lt;string&gt;            이 코드를 실행할 수 있는 플랫폼을 x86,
                               Itanium, x64, arm, anycpu32bitpreferred 또는
                               anycpu로 제한합니다. 기본값은 anycpu입니다.

                        - 입력 파일 -
 /recurse:&lt;wildcard&gt;           와일드카드 지정에 따라 현재 디렉터리와
                               하위 디렉터리에 있는 모든 파일을
                               포함합니다.
 /reference:&lt;alias&gt;=&lt;file&gt;     지정한 어셈블리 파일에서 해당 별칭을 사용하여
                               메타데이터를 참조합니다. (약식: /r)
 /reference:&lt;file list&gt;        지정한 어셈블리 파일에서 메타데이터를
                               참조합니다. (약식: /r)
 /addmodule:&lt;file list&gt;        지정한 모듈을 이 어셈블리에 연결합니다.
 /link:&lt;file list&gt;             지정된 interop 어셈블리 파일의 메타데이터를
                               포함합니다. (약식: /l)
 /analyzer:&lt;file list&gt;         이 어셈블리에서 분석기를 실행합니다.
                               (약식: /a)
 /additionalfile:&lt;file list&gt;   코드 생성에 직접 영향을 주지 않지만 오류 또는
                               경고 생성을 위해 분석기에서 사용될 수 있는
                               추가 파일입니다.
 /embed                        모든 소스 파일을 PDB에 포함합니다.
 /embed:&lt;file list&gt;            특정 파일을 PDB에 포함합니다.

                        - 리소스 -
 /win32res:&lt;file&gt;              Win32 리소스 파일(.res)을 지정합니다.
 /win32icon:&lt;file&gt;             이 아이콘을 사용하여 출력합니다.
 /win32manifest:&lt;file&gt;         Win32 매니페스트 파일(.xml)을 지정합니다.
 /nowin32manifest              기본 Win32 매니페스트는 포함하지 않습니다.
 /resource:&lt;resinfo&gt;           지정된 리소스를 포함합니다. (약식: /res)
 /linkresource:&lt;resinfo&gt;       지정한 리소스를 이 어셈블리에 연결합니다.
                               (약식: /linkres) 여기서 resinfo 형식은
                               &lt;file&gt;[,&lt;string name&gt;[,public|private]]입니다.

                        - 코드 생성 -
 /debug[+|-]                   디버깅 정보를 내보냅니다.
 /debug:{full|pdbonly|portable|embedded}
                               디버깅 형식을 지정합니다. ('full'이 기본값이고,
                               'portable'은 크로스 플랫폼 형식이고,
                               'embedded'는 대상 .dll 또는 .exe에 포함되는
                               플랫폼 간 형식입니다.)
 /optimize[+|-]                최적화를 사용합니다. (약식: /o)
 /deterministic                결정적 어셈블리를 생성합니다
                               (모듈 버전 GUID 및 타임스탬프 포함).
 /refonly                      주 출력 대신 참조 어셈블리를 생성합니다.
 /instrument:TestCoverage      검사 정보를 수집하기 위해 계측한
                               어셈블리를 생성합니다.
 /sourcelink:&lt;file&gt;            PDB에 포함할 소스 링크 정보입니다.

                        - 오류 및 경고 -
 /warnaserror[+|-]             모든 경고를 오류로 보고합니다.
 /warnaserror[+|-]:&lt;warn list&gt; 특정 경고를 오류로 보고합니다.
 /warn:&lt;n&gt;                     경고 수준(0-4)을 설정합니다. (약식: /w)
 /nowarn:&lt;warn list&gt;           특정 경고 메시지를 사용하지 않습니다.
 /ruleset:&lt;file&gt;               특정 진단을 사용하지 않도록 하는 규칙 집합
                               파일을 지정합니다.
 /errorlog:&lt;file&gt;              모든 컴파일러 및 분석기 진단을 기록할 파일을
                               지정합니다.
 /reportanalyzer               추가 분석기 정보(예: 실행 시간)를
                               보고합니다.

                        - 언어 -
 /checked[+|-]                 오버플로 검사를 생성합니다.
 /unsafe[+|-]                  'unsafe' 코드를 사용할 수 있습니다.
 /define:&lt;symbol list&gt;         조건부 컴파일 기호를 정의합니다. (약식:
                               /d)
 /langversion:?                언어 버전에 허용되는 값을 표시합니다.
 /langversion:&lt;string&gt;         언어 버전을
                               `default`(최신 주 버전),
                               `latest`(최신 버전, 부 버전 포함),
                               `6` 또는 `7.1` 같은 특정 버전 등으로 지정합니다.

                        - 보안 -
 /delaysign[+|-]               강력한 이름 키의 공개 부분만 사용하여
                               어셈블리 서명을 연기합니다.
 /publicsign[+|-]              강력한 이름 키의 공개 부분만 사용하여 어셈블리를
                               공개 서명합니다.
 /keyfile:&lt;file&gt;               강력한 이름의 키 파일을 지정합니다.
 /keycontainer:&lt;string&gt;        강력한 이름의 키 컨테이너를 지정합니다.
 /highentropyva[+|-]           높은 엔트로피 ASLR을 사용합니다.

                        - 기타 -
 @&lt;file&gt;                       추가 옵션을 위해 지시 파일을 읽습니다.
 /help                         사용법 메시지를 표시합니다. (약식: /?)
 /nologo                       컴파일러 저작권 메시지를 표시하지 않습니다.
 /noconfig                     CSC.RSP 파일을 자동으로 포함하지 않습니다.
 /parallel[+|-]                동시 빌드입니다.
 /version                      컴파일러 버전 번호를 표시하고 종료합니다.

                        - 고급 -
 /baseaddress:&lt;address&gt;        빌드할 라이브러리의 기준 주소입니다.
 /checksumalgorithm:&lt;alg&gt;      PDB에 저장된 소스 파일 체크섬을
                               계산하기 위한 알고리즘을 지정합니다. 지원되는 값은
                               SHA1(기본값) 또는 SHA256입니다.
 /codepage:&lt;n&gt;                 소스 파일을 열 때 사용할 코드 페이지를
                               지정합니다.
 /utf8output                   컴파일러 메시지를 UTF-8 인코딩으로 출력합니다.
 /main:&lt;type&gt;                  진입점을 포함하는 형식을 지정합니다.
                               다른 모든 가능한 진입점은 무시합니다. (약식:
                               /m)
 /fullpaths                    컴파일러가 정규화된 경로를 생성합니다.
 /filealign:&lt;n&gt;                출력 파일 섹션에 사용되는 맞춤을
                               지정합니다.
 /pathmap:&lt;K1&gt;=&lt;V1&gt;,&lt;K2&gt;=&lt;V2&gt;,...
                               컴파일러에서 소스 경로 이름 출력에 대한
                               매핑을 지정합니다.
 /pdb:&lt;file&gt;                   디버그 정보 파일 이름을 지정합니다(기본값:
                               확장명이 .pdb인 출력 파일 이름).
 /errorendlocation             각 오류의 끝 위치에 해당하는 줄과
                               열을 출력합니다.
 /preferreduilang              기본 출력 언어 이름을 지정합니다.
 /nostdlib[+|-]                표준 라이브러리(mscorlib.dll)를 참조하지 않습니다.
 /subsystemversion:&lt;string&gt;    이 어셈블리의 하위 시스템 버전을 지정합니다.
 /lib:&lt;file list&gt;              참조를 검색할 추가 디렉터리를
                               지정합니다.
 /errorreport:&lt;string&gt;         내부 컴파일러 오류를 처리하는 방법을 지정합니다.
                               prompt, send, queue 또는 none 중에서 선택할 수 있으며 기본값은
                               queue입니다.
 /appconfig:&lt;file&gt;             어셈블리 바인딩 설정을 포함하는
                               응용 프로그램 구성 파일을 지정합니다.
 /moduleassemblyname:&lt;string&gt;  이 모듈이 속할 어셈블리의
                               이름입니다.
 /modulename:&lt;string&gt;          소스 모듈의 이름을 지정합니다.
</target>
        <note>Visual C# Compiler Options</note>
      </trans-unit>
      <trans-unit id="ERR_ComImportWithInitializers">
        <source>'{0}': a class with the ComImport attribute cannot specify field initializers.</source>
        <target state="translated">'{0}': ComImport 특성이 있는 클래스는 필드 이니셜라이저를 지정할 수 없습니다.</target>
        <note />
      </trans-unit>
      <trans-unit id="WRN_PdbLocalNameTooLong">
        <source>Local name '{0}' is too long for PDB.  Consider shortening or compiling without /debug.</source>
        <target state="translated">PDB에 대한 '{0}' 로컬 이름이 너무 깁니다. 줄이거나 /debug 없이 컴파일하세요.</target>
        <note />
      </trans-unit>
      <trans-unit id="WRN_PdbLocalNameTooLong_Title">
        <source>Local name is too long for PDB</source>
        <target state="translated">로컬 이름이 너무 길어서 PDB에 사용할 수 없습니다.</target>
        <note />
      </trans-unit>
      <trans-unit id="ERR_RetNoObjectRequiredLambda">
        <source>Anonymous function converted to a void returning delegate cannot return a value</source>
        <target state="translated">void 반환 대리자로 변환된 익명 함수는 값을 반환할 수 없습니다.</target>
        <note />
      </trans-unit>
      <trans-unit id="ERR_TaskRetNoObjectRequiredLambda">
        <source>Async lambda expression converted to a 'Task' returning delegate cannot return a value. Did you intend to return 'Task&lt;T&gt;'?</source>
        <target state="translated">Task' 반환 대기자로 변환된 비동기 람다 식은 값을 반환할 수 없습니다. 'Task&lt;T&gt;'를 반환하려고 했습니까?</target>
        <note />
      </trans-unit>
      <trans-unit id="WRN_AnalyzerCannotBeCreated">
        <source>An instance of analyzer {0} cannot be created from {1} : {2}.</source>
        <target state="translated">{0} 분석기 인스턴스는 {1}에서 만들 수 없습니다({2}).</target>
        <note />
      </trans-unit>
      <trans-unit id="WRN_AnalyzerCannotBeCreated_Title">
        <source>An analyzer instance cannot be created</source>
        <target state="translated">분석기 인스턴스를 만들 수 없음</target>
        <note />
      </trans-unit>
      <trans-unit id="WRN_NoAnalyzerInAssembly">
        <source>The assembly {0} does not contain any analyzers.</source>
        <target state="translated">{0} 어셈블리에는 분석기가 포함되어 있지 않습니다.</target>
        <note />
      </trans-unit>
      <trans-unit id="WRN_NoAnalyzerInAssembly_Title">
        <source>Assembly does not contain any analyzers</source>
        <target state="translated">어셈블리에는 분석기가 포함되어 있지 않습니다.</target>
        <note />
      </trans-unit>
      <trans-unit id="WRN_UnableToLoadAnalyzer">
        <source>Unable to load Analyzer assembly {0} : {1}</source>
        <target state="translated">{0} 분석기 어셈블리를 로드할 수 없습니다({1}).</target>
        <note />
      </trans-unit>
      <trans-unit id="WRN_UnableToLoadAnalyzer_Title">
        <source>Unable to load Analyzer assembly</source>
        <target state="translated">분석기 어셈블리를 로드할 수 없습니다.</target>
        <note />
      </trans-unit>
      <trans-unit id="INF_UnableToLoadSomeTypesInAnalyzer">
        <source>Skipping some types in analyzer assembly {0} due to a ReflectionTypeLoadException : {1}.</source>
        <target state="translated">ReflectionTypeLoadException로 인해 {0} 분석기 어셈블리에서 일부 형식을 건너뜁니다({1}).</target>
        <note />
      </trans-unit>
      <trans-unit id="ERR_CantReadRulesetFile">
        <source>Error reading ruleset file {0} - {1}</source>
        <target state="translated">{0} ruleset 파일을 읽는 동안 오류가 발생했습니다. {1}</target>
        <note />
      </trans-unit>
      <trans-unit id="ERR_BadPdbData">
        <source>Error reading debug information for '{0}'</source>
        <target state="translated">{0}'에 대한 디버그 정보 읽기 오류</target>
        <note />
      </trans-unit>
      <trans-unit id="IDS_OperationCausedStackOverflow">
        <source>Operation caused a stack overflow.</source>
        <target state="translated">작업하는 동안 스택 오버플로가 발생했습니다.</target>
        <note />
      </trans-unit>
      <trans-unit id="WRN_IdentifierOrNumericLiteralExpected">
        <source>Expected identifier or numeric literal.</source>
        <target state="translated">식별자 또는 숫자 리터럴이 필요합니다.</target>
        <note />
      </trans-unit>
      <trans-unit id="WRN_IdentifierOrNumericLiteralExpected_Title">
        <source>Expected identifier or numeric literal</source>
        <target state="translated">식별자 또는 숫자 리터럴이 필요합니다.</target>
        <note />
      </trans-unit>
      <trans-unit id="ERR_InitializerOnNonAutoProperty">
        <source>Only auto-implemented properties can have initializers.</source>
        <target state="translated">자동 구현 속성만 이니셜라이저를 사용할 수 있습니다.</target>
        <note />
      </trans-unit>
      <trans-unit id="ERR_AutoPropertyMustHaveGetAccessor">
        <source>Auto-implemented properties must have get accessors.</source>
        <target state="translated">자동 구현 속성은 접근자를 가져와야 합니다.</target>
        <note />
      </trans-unit>
      <trans-unit id="ERR_AutoPropertyMustOverrideSet">
        <source>Auto-implemented properties must override all accessors of the overridden property.</source>
        <target state="translated">자동 구현 속성은 재정의된 속성의 모든 접근자를 재정의해야 합니다.</target>
        <note />
      </trans-unit>
      <trans-unit id="ERR_AutoPropertyInitializerInInterface">
        <source>Auto-implemented properties inside interfaces cannot have initializers.</source>
        <target state="translated">인터페이스 내부에서 자동 구현 속성은 이니셜라이저를 사용할 수 없습니다.</target>
        <note />
      </trans-unit>
      <trans-unit id="ERR_InitializerInStructWithoutExplicitConstructor">
        <source>Structs without explicit constructors cannot contain members with initializers.</source>
        <target state="translated">명시적 생성자가 없는 구조체는 이니셜라이저를 사용하여 멤버를 포함할 수 없습니다.</target>
        <note />
      </trans-unit>
      <trans-unit id="ERR_EncodinglessSyntaxTree">
        <source>Cannot emit debug information for a source text without encoding.</source>
        <target state="translated">인코딩하지 않고 원본 텍스트에 대한 디버그 정보를 생성할 수 없습니다.</target>
        <note />
      </trans-unit>
      <trans-unit id="ERR_BlockBodyAndExpressionBody">
        <source>Block bodies and expression bodies cannot both be provided.</source>
        <target state="translated">블록 본문과 식 본문을 둘 다 제공할 수는 없습니다.</target>
        <note />
      </trans-unit>
      <trans-unit id="ERR_SwitchFallOut">
        <source>Control cannot fall out of switch from final case label ('{0}')</source>
        <target state="translated">최종 case 레이블('{0}')의 스위치에서 제어를 이동할 수 없습니다.</target>
        <note />
      </trans-unit>
      <trans-unit id="ERR_UnexpectedBoundGenericName">
        <source>Type arguments are not allowed in the nameof operator.</source>
        <target state="translated">nameof 연산자에서는 형식 인수가 허용되지 않습니다.</target>
        <note />
      </trans-unit>
      <trans-unit id="ERR_NullPropagatingOpInExpressionTree">
        <source>An expression tree lambda may not contain a null propagating operator.</source>
        <target state="translated">람다 식 트리에는 null 전파 연산자가 포함될 수 없습니다.</target>
        <note />
      </trans-unit>
      <trans-unit id="ERR_DictionaryInitializerInExpressionTree">
        <source>An expression tree lambda may not contain a dictionary initializer.</source>
        <target state="translated">람다 식 트리에는 사전 이니셜라이저가 포함될 수 없습니다.</target>
        <note />
      </trans-unit>
      <trans-unit id="ERR_ExtensionCollectionElementInitializerInExpressionTree">
        <source>An extension Add method is not supported for a collection initializer in an expression lambda.</source>
        <target state="translated">람다 식의 컬렉션 이니셜라이저에 대해서는 확장 추가 메서드가 지원되지 않습니다.</target>
        <note />
      </trans-unit>
      <trans-unit id="IDS_FeatureNameof">
        <source>nameof operator</source>
        <target state="translated">nameof 연산자</target>
        <note />
      </trans-unit>
      <trans-unit id="IDS_FeatureDictionaryInitializer">
        <source>dictionary initializer</source>
        <target state="translated">사전 이니셜라이저</target>
        <note />
      </trans-unit>
      <trans-unit id="ERR_UnclosedExpressionHole">
        <source>Missing close delimiter '}' for interpolated expression started with '{'.</source>
        <target state="translated">{'로 시작하는 보간된 식의 닫는 구분 기호 '}'가 없습니다.</target>
        <note />
      </trans-unit>
      <trans-unit id="ERR_SingleLineCommentInExpressionHole">
        <source>A single-line comment may not be used in an interpolated string.</source>
        <target state="translated">보간된 문자열에는 한 줄로 된 주석을 사용할 수 없습니다.</target>
        <note />
      </trans-unit>
      <trans-unit id="ERR_InsufficientStack">
        <source>An expression is too long or complex to compile</source>
        <target state="translated">식이 너무 길거나 복잡하여 컴파일할 수 없습니다.</target>
        <note />
      </trans-unit>
      <trans-unit id="ERR_ExpressionHasNoName">
        <source>Expression does not have a name.</source>
        <target state="translated">식에 이름이 없습니다.</target>
        <note />
      </trans-unit>
      <trans-unit id="ERR_SubexpressionNotInNameof">
        <source>Sub-expression cannot be used in an argument to nameof.</source>
        <target state="translated">부분식은 nameof에 대한 인수에서 사용할 수 없습니다.</target>
        <note />
      </trans-unit>
      <trans-unit id="ERR_AliasQualifiedNameNotAnExpression">
        <source>An alias-qualified name is not an expression.</source>
        <target state="translated">정규화된 별칭 이름은 식이 아닙니다.</target>
        <note />
      </trans-unit>
      <trans-unit id="ERR_NameofMethodGroupWithTypeParameters">
        <source>Type parameters are not allowed on a method group as an argument to 'nameof'.</source>
        <target state="translated">형식 매개 변수는 메서드 그룹에서 'nameof'에 대한 인수로 허용되지 않습니다.</target>
        <note />
      </trans-unit>
      <trans-unit id="NoNoneSearchCriteria">
        <source>SearchCriteria is expected.</source>
        <target state="translated">SearchCriteria가 필요합니다.</target>
        <note />
      </trans-unit>
      <trans-unit id="ERR_InvalidAssemblyCulture">
        <source>Assembly culture strings may not contain embedded NUL characters.</source>
        <target state="translated">어셈블리 문화권 문자열에는 포함된 NUL 문자가 포함되지 않을 수 있습니다.</target>
        <note />
      </trans-unit>
      <trans-unit id="IDS_FeatureUsingStatic">
        <source>using static</source>
        <target state="translated">using static</target>
        <note />
      </trans-unit>
      <trans-unit id="IDS_FeatureInterpolatedStrings">
        <source>interpolated strings</source>
        <target state="translated">보간된 문자열</target>
        <note />
      </trans-unit>
      <trans-unit id="IDS_AwaitInCatchAndFinally">
        <source>await in catch blocks and finally blocks</source>
        <target state="translated">catch 블록 및 finally 블록의 await</target>
        <note />
      </trans-unit>
      <trans-unit id="IDS_FeatureBinaryLiteral">
        <source>binary literals</source>
        <target state="translated">이진 리터럴</target>
        <note />
      </trans-unit>
      <trans-unit id="IDS_FeatureDigitSeparator">
        <source>digit separators</source>
        <target state="translated">숫자 구분 기호</target>
        <note />
      </trans-unit>
      <trans-unit id="IDS_FeatureLocalFunctions">
        <source>local functions</source>
        <target state="translated">로컬 함수</target>
        <note />
      </trans-unit>
      <trans-unit id="ERR_UnescapedCurly">
        <source>A '{0}' character must be escaped (by doubling) in an interpolated string.</source>
        <target state="translated">{0}' 문자는 보간된 문자열에서 이중으로 사용하여 이스케이프해야 합니다.</target>
        <note />
      </trans-unit>
      <trans-unit id="ERR_EscapedCurly">
        <source>A '{0}' character may only be escaped by doubling '{0}{0}' in an interpolated string.</source>
        <target state="translated">{0}' 문자는 보간된 문자열에서 '{0}{0}'처럼 이중으로 사용하는 방법으로만 이스케이프할 수 있습니다.</target>
        <note />
      </trans-unit>
      <trans-unit id="ERR_TrailingWhitespaceInFormatSpecifier">
        <source>A format specifier may not contain trailing whitespace.</source>
        <target state="translated">형식 지정자는 후행 공백을 포함할 수 없습니다.</target>
        <note />
      </trans-unit>
      <trans-unit id="ERR_EmptyFormatSpecifier">
        <source>Empty format specifier.</source>
        <target state="translated">형식 지정자가 비어 있습니다.</target>
        <note />
      </trans-unit>
      <trans-unit id="ERR_ErrorInReferencedAssembly">
        <source>There is an error in a referenced assembly '{0}'.</source>
        <target state="translated">참조되는 어셈블리 '{0}'에 오류가 있습니다.</target>
        <note />
      </trans-unit>
      <trans-unit id="ERR_ExpressionOrDeclarationExpected">
        <source>Expression or declaration statement expected.</source>
        <target state="translated">식 또는 선언문이 필요합니다.</target>
        <note />
      </trans-unit>
      <trans-unit id="ERR_NameofExtensionMethod">
        <source>Extension method groups are not allowed as an argument to 'nameof'.</source>
        <target state="translated">확장 메서드 그룹은 'nameof'에 대한 인수로 사용할 수 없습니다.</target>
        <note />
      </trans-unit>
      <trans-unit id="WRN_AlignmentMagnitude">
        <source>Alignment value {0} has a magnitude greater than {1} and may result in a large formatted string.</source>
        <target state="translated">맞춤 값 {0}은(는) {1}보다 커서 큰 형식 문자열로 표시될 수 있습니다.</target>
        <note />
      </trans-unit>
      <trans-unit id="HDN_UnusedExternAlias_Title">
        <source>Unused extern alias</source>
        <target state="translated">사용하지 않는 extern 별칭</target>
        <note />
      </trans-unit>
      <trans-unit id="HDN_UnusedUsingDirective_Title">
        <source>Unnecessary using directive</source>
        <target state="translated">불필요한 using 지시문</target>
        <note />
      </trans-unit>
      <trans-unit id="INF_UnableToLoadSomeTypesInAnalyzer_Title">
        <source>Skip loading types in analyzer assembly that fail due to a ReflectionTypeLoadException</source>
        <target state="translated">ReflectionTypeLoadException으로 인해 실패한 분석기 어셈블리에서 형식 로드를 건너뜀</target>
        <note />
      </trans-unit>
      <trans-unit id="WRN_AlignmentMagnitude_Title">
        <source>Alignment value has a magnitude that may result in a large formatted string</source>
        <target state="translated">맞춤 값에 큰 형식 문자열로 표시되는 크기가 있음</target>
        <note />
      </trans-unit>
      <trans-unit id="ERR_ConstantStringTooLong">
        <source>Length of String constant exceeds current memory limit.  Try splitting the string into multiple constants.</source>
        <target state="translated">문자열 상수의 길이가 현재 메모리 제한을 초과합니다. 문자열을 여러 상수로 분할해 보세요.</target>
        <note />
      </trans-unit>
      <trans-unit id="ERR_TupleTooFewElements">
        <source>Tuple must contain at least two elements.</source>
        <target state="translated">튜플에는 요소가 두 개 이상 있어야 합니다.</target>
        <note />
      </trans-unit>
      <trans-unit id="ERR_DebugEntryPointNotSourceMethodDefinition">
        <source>Debug entry point must be a definition of a method declared in the current compilation.</source>
        <target state="translated">디버그 진입점은 현재 컴파일에서 선언된 메서드의 정의여야 합니다.</target>
        <note />
      </trans-unit>
      <trans-unit id="ERR_LoadDirectiveOnlyAllowedInScripts">
        <source>#load is only allowed in scripts</source>
        <target state="translated">#load만 스크립트에서 허용됩니다.</target>
        <note />
      </trans-unit>
      <trans-unit id="ERR_PPLoadFollowsToken">
        <source>Cannot use #load after first token in file</source>
        <target state="translated">파일에서 첫 토큰 뒤에 #load를 사용할 수 없습니다.</target>
        <note />
      </trans-unit>
      <trans-unit id="CouldNotFindFile">
        <source>Could not find file.</source>
        <target state="translated">파일을 찾을 수 없습니다.</target>
        <note>File path referenced in source (#load) could not be resolved.</note>
      </trans-unit>
      <trans-unit id="SyntaxTreeFromLoadNoRemoveReplace">
        <source>SyntaxTree '{0}' resulted from a #load directive and cannot be removed or replaced directly.</source>
        <target state="translated">SyntaxTree '{0}'은(는) #load 지시문에서 생성되었으며 직접 제거하거나 바꿀 수 없습니다.</target>
        <note />
      </trans-unit>
      <trans-unit id="ERR_SourceFileReferencesNotSupported">
        <source>Source file references are not supported.</source>
        <target state="translated">소스 파일 참조는 지원되지 않습니다.</target>
        <note />
      </trans-unit>
      <trans-unit id="ERR_InvalidPathMap">
        <source>The pathmap option was incorrectly formatted.</source>
        <target state="translated">pathmap 옵션의 형식이 잘못되었습니다.</target>
        <note />
      </trans-unit>
      <trans-unit id="ERR_InvalidReal">
        <source>Invalid real literal.</source>
        <target state="translated">실수 리터럴이 잘못되었습니다.</target>
        <note />
      </trans-unit>
      <trans-unit id="ERR_AutoPropertyCannotBeRefReturning">
        <source>Auto-implemented properties cannot return by reference</source>
        <target state="translated">자동 구현 속성은 참조로 반환할 수 없습니다.</target>
        <note />
      </trans-unit>
      <trans-unit id="ERR_RefPropertyMustHaveGetAccessor">
        <source>Properties which return by reference must have a get accessor</source>
        <target state="translated">참조로 반환하는 속성에 get 접근자를 사용할 수 없습니다.</target>
        <note />
      </trans-unit>
      <trans-unit id="ERR_RefPropertyCannotHaveSetAccessor">
        <source>Properties which return by reference cannot have set accessors</source>
        <target state="translated">참조로 반환하는 속성에 set 접근자를 사용할 수 없습니다.</target>
        <note />
      </trans-unit>
      <trans-unit id="ERR_CantChangeRefReturnOnOverride">
        <source>'{0}' must match by reference return of overridden member '{1}'</source>
        <target state="translated">'{0}'은(는) 재정의된 멤버 '{1}'의 참조에 의한 반환과 일치해야 합니다.</target>
        <note />
      </trans-unit>
      <trans-unit id="ERR_MustNotHaveRefReturn">
        <source>By-reference returns may only be used in methods that return by reference</source>
        <target state="translated">참조 방식 반환은 참조로 반환하는 메서드에서만 사용할 수 있습니다.</target>
        <note />
      </trans-unit>
      <trans-unit id="ERR_MustHaveRefReturn">
        <source>By-value returns may only be used in methods that return by value</source>
        <target state="translated">By-value 반환은 값으로 반환하는 메서드에서만 사용할 수 있습니다.</target>
        <note />
      </trans-unit>
      <trans-unit id="ERR_RefReturnMustHaveIdentityConversion">
        <source>The return expression must be of type '{0}' because this method returns by reference</source>
        <target state="translated">이 메서드는 참조로 반환하므로 반환 식은 '{0}' 형식이어야 합니다.</target>
        <note />
      </trans-unit>
      <trans-unit id="ERR_CloseUnimplementedInterfaceMemberWrongRefReturn">
        <source>'{0}' does not implement interface member '{1}'. '{2}' cannot implement '{1}' because it does not have matching return by reference.</source>
        <target state="translated">'{0}'은(는) 인터페이스 멤버 '{1}'을(를) 구현하지 않습니다. '{2}'은(는) 참조에 의한 일치되는 반환 값이 없으므로 '{1}'을(를) 구현할 수 없습니다.</target>
        <note />
      </trans-unit>
      <trans-unit id="ERR_BadIteratorReturnRef">
        <source>The body of '{0}' cannot be an iterator block because '{0}' returns by reference</source>
        <target state="translated">{0}'이(가) 참조로 반환되므로 '{0}'의 본문은 반복기 블록이 될 수 없습니다.</target>
        <note />
      </trans-unit>
      <trans-unit id="ERR_BadRefReturnExpressionTree">
        <source>Lambda expressions that return by reference cannot be converted to expression trees</source>
        <target state="translated">참조로 반환하는 람다 식을 식 트리로 변환할 수 없습니다.</target>
        <note />
      </trans-unit>
      <trans-unit id="ERR_RefReturningCallInExpressionTree">
        <source>An expression tree lambda may not contain a call to a method, property, or indexer that returns by reference</source>
        <target state="translated">람다 식 트리에는 참조로 반환하는 메서드, 속성 또는 인덱서에 대한 호출을 사용할 수 없습니다.</target>
        <note />
      </trans-unit>
      <trans-unit id="ERR_RefReturnLvalueExpected">
        <source>An expression cannot be used in this context because it may not be passed or returned by reference</source>
        <target state="translated">식은 참조에 의해 전달되거나 반환될 수 없으므로 이 컨텍스트에서 사용할 수 없습니다.</target>
        <note />
      </trans-unit>
      <trans-unit id="ERR_RefReturnNonreturnableLocal">
        <source>Cannot return '{0}' by reference because it was initialized to a value that cannot be returned by reference</source>
        <target state="translated">{0}'은(는) 참조로 반환될 수 없는 값으로 초기화되었으므로 참조로 반환할 수 없습니다.</target>
        <note />
      </trans-unit>
      <trans-unit id="ERR_RefReturnNonreturnableLocal2">
        <source>Cannot return by reference a member of '{0}' because it was initialized to a value that cannot be returned by reference</source>
        <target state="translated">{0}'의 멤버는 참조로 반환될 수 없는 값으로 초기화되었으므로 참조로 반환할 수 없습니다.</target>
        <note />
      </trans-unit>
      <trans-unit id="ERR_RefReturnReadonlyLocal">
        <source>Cannot return '{0}' by reference because it is read-only</source>
        <target state="translated">{0}'은(는) 읽기 전용이므로 참조로 반환할 수 없습니다.</target>
        <note />
      </trans-unit>
      <trans-unit id="ERR_RefReturnRangeVariable">
        <source>Cannot return the range variable '{0}' by reference</source>
        <target state="translated">범위 변수 '{0}'을(를) 참조로 반환할 수 없습니다.</target>
        <note />
      </trans-unit>
      <trans-unit id="ERR_RefReturnReadonlyLocalCause">
        <source>Cannot return '{0}' by reference because it is a '{1}'</source>
        <target state="translated">{0}'은(는) '{1}'이므로 참조로 반환할 수 없습니다.</target>
        <note />
      </trans-unit>
      <trans-unit id="ERR_RefReturnReadonlyLocal2Cause">
        <source>Cannot return fields of '{0}' by reference because it is a '{1}'</source>
        <target state="translated">{0}'의 필드는 '{1}'이므로 참조로 반환할 수 없습니다.</target>
        <note />
      </trans-unit>
      <trans-unit id="ERR_RefReturnReadonly">
        <source>A readonly field cannot be returned by writable reference</source>
        <target state="translated">읽기 전용 필드는 쓰기 가능 참조로 반환될 수 없습니다.</target>
        <note />
      </trans-unit>
      <trans-unit id="ERR_RefReturnReadonlyStatic">
        <source>A static readonly field cannot be returned by writable reference</source>
        <target state="translated">정적 읽기 전용 필드는 쓰기 가능 참조로 반환될 수 없습니다.</target>
        <note />
      </trans-unit>
      <trans-unit id="ERR_RefReturnReadonly2">
        <source>Members of readonly field '{0}' cannot be returned by writable reference</source>
        <target state="translated">읽기 전용 필드 '{0}'의 멤버는 쓰기 가능 참조로 반환될 수 없습니다.</target>
        <note />
      </trans-unit>
      <trans-unit id="ERR_RefReturnReadonlyStatic2">
        <source>Fields of static readonly field '{0}' cannot be returned by writable reference</source>
        <target state="translated">정적 읽기 전용 필드 '{0}'의 필드는 쓰기 가능 참조로 반환될 수 없습니다.</target>
        <note />
      </trans-unit>
      <trans-unit id="ERR_RefReturnParameter">
        <source>Cannot return a parameter by reference '{0}' because it is not a ref or out parameter</source>
        <target state="translated">{0}' 매개 변수는 ref 또는 out 매개 변수가 아니므로 참조로 반환할 수 없습니다.</target>
        <note />
      </trans-unit>
      <trans-unit id="ERR_RefReturnParameter2">
        <source>Cannot return by reference a member of parameter '{0}' because it is not a ref or out parameter</source>
        <target state="translated">{0}' 매개 변수의 멤버는 ref 또는 out 매개 변수가 아니므로 참조로 반환할 수 없습니다.</target>
        <note />
      </trans-unit>
      <trans-unit id="ERR_RefReturnLocal">
        <source>Cannot return local '{0}' by reference because it is not a ref local</source>
        <target state="translated">{0}' 로컬은 참조 로컬이 아니므로 참조로 반환할 수 없습니다.</target>
        <note />
      </trans-unit>
      <trans-unit id="ERR_RefReturnLocal2">
        <source>Cannot return a member of local '{0}' by reference because it is not a ref local</source>
        <target state="translated">{0}' 로컬의 멤버는 참조 로컬이 아니므로 참조로 반환할 수 없습니다.</target>
        <note />
      </trans-unit>
      <trans-unit id="ERR_RefReturnStructThis">
        <source>Struct members cannot return 'this' or other instance members by reference</source>
        <target state="translated">구조체 멤버는 'this' 또는 다른 인스턴스 멤버를 참조로 반환할 수 없습니다.</target>
        <note />
      </trans-unit>
      <trans-unit id="ERR_EscapeOther">
        <source>Expression cannot be used in this context because it may indirectly expose variables outside of their declaration scope</source>
        <target state="translated">식은 선언 범위 외부의 변수를 간접적으로 노출할 수 있으므로 이 컨텍스트에서 사용할 수 없습니다.</target>
        <note />
      </trans-unit>
      <trans-unit id="ERR_EscapeLocal">
        <source>Cannot use local '{0}' in this context because it may expose referenced variables outside of their declaration scope</source>
        <target state="translated">로컬 '{0}'은(는) 선언 범위 외부의 참조 변수를 노출할 수 있으므로 이 컨텍스트에서 사용할 수 없습니다.</target>
        <note />
      </trans-unit>
      <trans-unit id="ERR_EscapeCall">
        <source>Cannot use a result of '{0}' in this context because it may expose variables referenced by parameter '{1}' outside of their declaration scope</source>
        <target state="translated">{0}'의 결과는 선언 범위 외부의 '{1}' 매개 변수에서 참조하는 변수를 노출할 수 있으므로 이 컨텍스트에서 사용할 수 없습니다.</target>
        <note />
      </trans-unit>
      <trans-unit id="ERR_EscapeCall2">
        <source>Cannot use a member of result of '{0}' in this context because it may expose variables referenced by parameter '{1}' outside of their declaration scope</source>
        <target state="translated">{0}' 결과의 멤버는 선언 범위 외부의 '{1}' 매개 변수에서 참조하는 변수를 노출할 수 있으므로 이 컨텍스트에서 사용할 수 없습니다.</target>
        <note />
      </trans-unit>
      <trans-unit id="ERR_CallArgMixing">
        <source>This combination of arguments to '{0}' is disallowed because it may expose variables referenced by parameter '{1}' outside of their declaration scope</source>
        <target state="translated">{0}'에 대한 이 인수 조합은 선언 범위 외부의 '{1}' 매개 변수에서 참조하는 변수를 노출할 수 있으므로 사용할 수 없습니다.</target>
        <note />
      </trans-unit>
      <trans-unit id="ERR_MismatchedRefEscapeInTernary">
        <source>Branches of a ref ternary operator cannot refer to variables with incompatible declaration scopes</source>
        <target state="translated">참조 3항 연산자의 분기는 호환되지 않는 선언 범위의 변수를 참조할 수 없습니다.</target>
        <note />
      </trans-unit>
      <trans-unit id="ERR_EscapeStackAlloc">
        <source>A result of a stackalloc expression of type '{0}' cannot be used in this context because it may be exposed outside of the containing method</source>
        <target state="translated">{0}' 형식 stackalloc 식의 결과는 포함하는 메서드 외부에 노출되는 있으므로 이 컨텍스트에서 사용할 수 없습니다.</target>
        <note />
      </trans-unit>
      <trans-unit id="ERR_InitializeByValueVariableWithReference">
        <source>Cannot initialize a by-value variable with a reference</source>
        <target state="translated">참조를 사용하여 값 형식 변수를 초기화할 수 없습니다.</target>
        <note />
      </trans-unit>
      <trans-unit id="ERR_InitializeByReferenceVariableWithValue">
        <source>Cannot initialize a by-reference variable with a value</source>
        <target state="translated">값을 사용하여 참조 형식 변수를 초기화할 수 없습니다.</target>
        <note />
      </trans-unit>
      <trans-unit id="ERR_RefAssignmentMustHaveIdentityConversion">
        <source>The expression must be of type '{0}' because it is being assigned by reference</source>
        <target state="translated">이 식은 참조로 할당 중이므로 '{0}' 형식이어야 합니다.</target>
        <note />
      </trans-unit>
      <trans-unit id="ERR_ByReferenceVariableMustBeInitialized">
        <source>A declaration of a by-reference variable must have an initializer</source>
        <target state="translated">by-reference 변수의 선언에 이니셜라이저가 있어야 합니다.</target>
        <note />
      </trans-unit>
      <trans-unit id="ERR_AnonDelegateCantUseLocal">
        <source>Cannot use ref local '{0}' inside an anonymous method, lambda expression, or query expression</source>
        <target state="translated">무명 메서드, 람다 식 또는 쿼리 식에는 참조 로컬 '{0}'을(를) 사용할 수 없습니다.</target>
        <note />
      </trans-unit>
      <trans-unit id="ERR_BadIteratorLocalType">
        <source>Iterators cannot have by reference locals</source>
        <target state="translated">반복기에 by-reference 지역을 사용할 수 없습니다.</target>
        <note />
      </trans-unit>
      <trans-unit id="ERR_BadAsyncLocalType">
        <source>Async methods cannot have by reference locals</source>
        <target state="translated">비동기 메서드에 by-reference 지역을 사용할 수 없습니다.</target>
        <note />
      </trans-unit>
      <trans-unit id="ERR_RefReturningCallAndAwait">
        <source>'await' cannot be used in an expression containing a call to '{0}' because it returns by reference</source>
        <target state="translated">'await'는 참조로 반환되므로 '{0}'에 대한 호출이 포함된 식에 사용할 수 없습니다.</target>
        <note />
      </trans-unit>
      <trans-unit id="ERR_RefConditionalAndAwait">
        <source>'await' cannot be used in an expression containing a ref conditional operator</source>
        <target state="translated">'ref 조건 연산자를 포함하는 식에는 'await'를 사용할 수 없습니다.</target>
        <note />
      </trans-unit>
      <trans-unit id="ERR_RefConditionalNeedsTwoRefs">
        <source>Both conditional operator values must be ref values or neither may be a ref value</source>
        <target state="translated">조건 연산자 값은 모두 ref 값이거나 모두 ref 값이 아니어야 합니다.</target>
        <note />
      </trans-unit>
      <trans-unit id="ERR_RefConditionalDifferentTypes">
        <source>The expression must be of type '{0}' to match the alternative ref value</source>
        <target state="translated">대체 ref 값과 일치하려면 식이 '{0}' 형식이어야 합니다.</target>
        <note />
      </trans-unit>
      <trans-unit id="ERR_ExpressionTreeContainsLocalFunction">
        <source>An expression tree may not contain a reference to a local function</source>
        <target state="translated">식 트리에는 로컬 함수에 대한 참조를 포함할 수 없습니다.</target>
        <note />
      </trans-unit>
      <trans-unit id="ERR_DynamicLocalFunctionParamsParameter">
        <source>Cannot pass argument with dynamic type to params parameter '{0}' of local function '{1}'.</source>
        <target state="translated">동적 형식의 인수를 로컬 함수 '{1}'의 params 매개 변수 '{0}'에 전달할 수 없습니다.</target>
        <note />
      </trans-unit>
      <trans-unit id="SyntaxTreeIsNotASubmission">
        <source>Syntax tree should be created from a submission.</source>
        <target state="translated">구문 트리가 전송에서 만들어져야 합니다.</target>
        <note />
      </trans-unit>
      <trans-unit id="ERR_TooManyUserStrings">
        <source>Combined length of user strings used by the program exceeds allowed limit. Try to decrease use of string literals.</source>
        <target state="translated">프로그램에서 사용하는 사용자 문자열의 결합된 길이가 허용 한도를 초과합니다. 문자열 리터럴의 사용을 줄여 보세요.</target>
        <note />
      </trans-unit>
      <trans-unit id="ERR_PatternNullableType">
        <source>It is not legal to use nullable type '{0}' in a pattern; use the underlying type '{1}' instead.</source>
        <target state="translated">패턴에 nullable 형식 '{0}'을(를) 사용하는 것은 올바르지 않습니다. 대신 기본 형식 '{1}'을(를) 사용하세요.</target>
        <note />
      </trans-unit>
      <trans-unit id="ERR_BadIsPatternExpression">
        <source>Invalid operand for pattern match; value required, but found '{0}'.</source>
        <target state="translated">패턴 일치에 대한 피연산자가 잘못되었습니다. 값이 필요하지만 '{0}'을(를) 찾았습니다.</target>
        <note />
      </trans-unit>
      <trans-unit id="ERR_PeWritingFailure">
        <source>An error occurred while writing the output file: {0}.</source>
        <target state="translated">출력 파일을 쓰는 동안 오류가 발생함: {0}.</target>
        <note />
      </trans-unit>
      <trans-unit id="ERR_TupleDuplicateElementName">
        <source>Tuple element names must be unique.</source>
        <target state="translated">튜플 요소 이름은 고유해야 합니다.</target>
        <note />
      </trans-unit>
      <trans-unit id="ERR_TupleReservedElementName">
        <source>Tuple element name '{0}' is only allowed at position {1}.</source>
        <target state="translated">튜플 요소 이름 '{0}'은(는) {1} 위치에서만 허용됩니다.</target>
        <note />
      </trans-unit>
      <trans-unit id="ERR_TupleReservedElementNameAnyPosition">
        <source>Tuple element name '{0}' is disallowed at any position.</source>
        <target state="translated">튜플 요소 이름 '{0}'은(는) 어떤 위치에서도 허용되지 않습니다.</target>
        <note />
      </trans-unit>
      <trans-unit id="ERR_PredefinedTypeMemberNotFoundInAssembly">
        <source>Member '{0}' was not found on type '{1}' from assembly '{2}'.</source>
        <target state="translated">어셈블리 '{2}'에서 형식 '{1}'의 멤버 '{0}'이(가) 발견되지 않았습니다.</target>
        <note />
      </trans-unit>
      <trans-unit id="IDS_FeatureTuples">
        <source>tuples</source>
        <target state="translated">튜플</target>
        <note />
      </trans-unit>
      <trans-unit id="ERR_MissingDeconstruct">
        <source>No suitable Deconstruct instance or extension method was found for type '{0}', with {1} out parameters and a void return type.</source>
        <target state="translated">{1} out 매개 변수 및 void 반환 형식을 사용하는 '{0}' 형식에 대한 적절한 분해 인스턴스 또는 확장 메서드를 찾을 수 없습니다.</target>
        <note />
      </trans-unit>
      <trans-unit id="ERR_DeconstructRequiresExpression">
        <source>Deconstruct assignment requires an expression with a type on the right-hand-side.</source>
        <target state="translated">할당을 분해하려면 오른쪽에 형식이 있는 식이 필요합니다.</target>
        <note />
      </trans-unit>
      <trans-unit id="ERR_SwitchExpressionValueExpected">
        <source>The switch expression must be a value; found '{0}'.</source>
        <target state="translated">switch 식은 값이어야 하는데 '{0}'을(를) 찾았습니다.</target>
        <note />
      </trans-unit>
      <trans-unit id="ERR_PatternIsSubsumed">
        <source>The switch case has already been handled by a previous case.</source>
        <target state="translated">Switch case가 이전 case에서 이미 처리되었습니다.</target>
        <note />
      </trans-unit>
      <trans-unit id="ERR_PatternWrongType">
        <source>An expression of type '{0}' cannot be handled by a pattern of type '{1}'.</source>
        <target state="translated">{0}' 형식의 식을 '{1}' 형식의 패턴으로 처리할 수 없습니다.</target>
        <note />
      </trans-unit>
      <trans-unit id="WRN_AttributeIgnoredWhenPublicSigning">
        <source>Attribute '{0}' is ignored when public signing is specified.</source>
        <target state="translated">공개 서명이 지정된 경우 '{0}' 특성이 무시됩니다.</target>
        <note />
      </trans-unit>
      <trans-unit id="WRN_AttributeIgnoredWhenPublicSigning_Title">
        <source>Attribute is ignored when public signing is specified.</source>
        <target state="translated">공개 서명이 지정된 경우 특성이 무시됩니다.</target>
        <note />
      </trans-unit>
      <trans-unit id="ERR_OptionMustBeAbsolutePath">
        <source>Option '{0}' must be an absolute path.</source>
        <target state="translated">옵션 '{0}'은(는) 절대 경로여야 합니다.</target>
        <note />
      </trans-unit>
      <trans-unit id="ERR_ConversionNotTupleCompatible">
        <source>Tuple with {0} elements cannot be converted to type '{1}'.</source>
        <target state="translated">{0}개 요소가 있는 튜플을 '{1}' 형식으로 변환할 수 없습니다.</target>
        <note />
      </trans-unit>
      <trans-unit id="IDS_FeatureOutVar">
        <source>out variable declaration</source>
        <target state="translated">출력 변수 선언</target>
        <note />
      </trans-unit>
      <trans-unit id="ERR_ImplicitlyTypedOutVariableUsedInTheSameArgumentList">
        <source>Reference to an implicitly-typed out variable '{0}' is not permitted in the same argument list.</source>
        <target state="translated">동일한 인수 목록에서 암시적으로 형식화된 출력 변수 '{0}'에 대한 참조는 허용되지 않습니다.</target>
        <note />
      </trans-unit>
      <trans-unit id="ERR_TypeInferenceFailedForImplicitlyTypedOutVariable">
        <source>Cannot infer the type of implicitly-typed out variable '{0}'.</source>
        <target state="translated">암시적으로 형식화된 출력 변수 '{0}'의 형식을 유추할 수 없습니다.</target>
        <note />
      </trans-unit>
      <trans-unit id="ERR_TypeInferenceFailedForImplicitlyTypedDeconstructionVariable">
        <source>Cannot infer the type of implicitly-typed deconstruction variable '{0}'.</source>
        <target state="translated">암시적으로 형식화된 분해 변수 '{0}'의 형식을 유추할 수 없습니다.</target>
        <note />
      </trans-unit>
      <trans-unit id="ERR_DiscardTypeInferenceFailed">
        <source>Cannot infer the type of implicitly-typed discard.</source>
        <target state="translated">암시적으로 형식화된 삭제 형식을 유추할 수 없습니다.</target>
        <note />
      </trans-unit>
      <trans-unit id="ERR_DeconstructWrongCardinality">
        <source>Cannot deconstruct a tuple of '{0}' elements into '{1}' variables.</source>
        <target state="translated">{0}' 요소의 튜플을 '{1}' 변수로 분해할 수 없습니다.</target>
        <note />
      </trans-unit>
      <trans-unit id="ERR_CannotDeconstructDynamic">
        <source>Cannot deconstruct dynamic objects.</source>
        <target state="translated">동적 개체를 분해할 수 없습니다.</target>
        <note />
      </trans-unit>
      <trans-unit id="ERR_DeconstructTooFewElements">
        <source>Deconstruction must contain at least two variables.</source>
        <target state="translated">분해에는 변수가 두 개 이상 있어야 합니다.</target>
        <note />
      </trans-unit>
      <trans-unit id="TypeMustBeVar">
        <source>The type must be 'var'.</source>
        <target state="translated">형식은 'var'이어야 합니다.</target>
        <note />
      </trans-unit>
      <trans-unit id="WRN_TupleLiteralNameMismatch">
        <source>The tuple element name '{0}' is ignored because a different name or no name is specified by the target type '{1}'.</source>
        <target state="translated">튜플 요소 이름 '{0}'은(는) 대상 형식 '{1}'에서 다른 이름이 지정되었거나 이름이 지정되지 않았기 때문에 무시됩니다.</target>
        <note />
      </trans-unit>
      <trans-unit id="WRN_TupleLiteralNameMismatch_Title">
        <source>The tuple element name is ignored because a different name or no name is specified by the assignment target.</source>
        <target state="translated">튜플 요소 이름은 할당 대상에서 다른 이름이 지정되었거나 이름이 지정되지 않았기 때문에 무시됩니다.</target>
        <note />
      </trans-unit>
      <trans-unit id="ERR_PredefinedValueTupleTypeMustBeStruct">
        <source>Predefined type '{0}' must be a struct.</source>
        <target state="translated">미리 정의된 형식 '{0}'은(는) 구조체여야 합니다.</target>
        <note />
      </trans-unit>
      <trans-unit id="ERR_NewWithTupleTypeSyntax">
        <source>'new' cannot be used with tuple type. Use a tuple literal expression instead.</source>
        <target state="translated">'new'는 튜플 형식과 함께 사용할 수 없습니다. 대신 튜플 리터럴 식을 사용하세요.</target>
        <note />
      </trans-unit>
      <trans-unit id="ERR_DeconstructionVarFormDisallowsSpecificType">
        <source>Deconstruction 'var (...)' form disallows a specific type for 'var'.</source>
        <target state="translated">분해 'var (...)' 양식에서는 'var'에 특정 형식을 사용할 수 없습니다.</target>
        <note />
      </trans-unit>
      <trans-unit id="ERR_TupleElementNamesAttributeMissing">
        <source>Cannot define a class or member that utilizes tuples because the compiler required type '{0}' cannot be found. Are you missing a reference?</source>
        <target state="translated">컴파일러에서 요구하는 '{0}' 형식을 찾지 못했기 때문에 튜플을 사용하는 클래스 또는 멤버를 정의할 수 없습니다. 참조가 있는지 확인하세요.</target>
        <note />
      </trans-unit>
      <trans-unit id="ERR_ExplicitTupleElementNamesAttribute">
        <source>Cannot reference 'System.Runtime.CompilerServices.TupleElementNamesAttribute' explicitly. Use the tuple syntax to define tuple names.</source>
        <target state="translated">System.Runtime.CompilerServices.TupleElementNamesAttribute'를 명시적으로 참조할 수 없습니다. 튜플 구문을 사용하여 튜플 이름을 정의하세요.</target>
        <note />
      </trans-unit>
      <trans-unit id="ERR_ExpressionTreeContainsOutVariable">
        <source>An expression tree may not contain an out argument variable declaration.</source>
        <target state="translated">식 트리에는 out 인수 변수 선언을 사용할 수 없습니다.</target>
        <note />
      </trans-unit>
      <trans-unit id="ERR_ExpressionTreeContainsDiscard">
        <source>An expression tree may not contain a discard.</source>
        <target state="translated">식 트리에 취소를 사용할 수 없습니다.</target>
        <note />
      </trans-unit>
      <trans-unit id="ERR_ExpressionTreeContainsIsMatch">
        <source>An expression tree may not contain an 'is' pattern-matching operator.</source>
        <target state="translated">식 트리에는 'is' 패턴 일치 연산자를 사용할 수 없습니다.</target>
        <note />
      </trans-unit>
      <trans-unit id="ERR_ExpressionTreeContainsTupleLiteral">
        <source>An expression tree may not contain a tuple literal.</source>
        <target state="translated">식 트리에는 튜플 리터럴을 사용할 수 없습니다.</target>
        <note />
      </trans-unit>
      <trans-unit id="ERR_ExpressionTreeContainsTupleConversion">
        <source>An expression tree may not contain a tuple conversion.</source>
        <target state="translated">식 트리에는 튜플 변환을 사용할 수 없습니다.</target>
        <note />
      </trans-unit>
      <trans-unit id="ERR_SourceLinkRequiresPdb">
        <source>/sourcelink switch is only supported when emitting PDB.</source>
        <target state="translated">/sourcelink 스위치는 PDB를 내보낼 때만 지원됩니다.</target>
        <note />
      </trans-unit>
      <trans-unit id="ERR_CannotEmbedWithoutPdb">
        <source>/embed switch is only supported when emitting a PDB.</source>
        <target state="translated">/embed 스위치는 PDB를 내보낼 때만 지원됩니다.</target>
        <note />
      </trans-unit>
      <trans-unit id="ERR_InvalidInstrumentationKind">
        <source>Invalid instrumentation kind: {0}</source>
        <target state="translated">잘못된 계측 종류: {0}</target>
        <note />
      </trans-unit>
      <trans-unit id="ERR_VarInvocationLvalueReserved">
        <source>The syntax 'var (...)' as an lvalue is reserved.</source>
        <target state="translated">lvalue인 구문 'var (...)'가 예약되었습니다.</target>
        <note />
      </trans-unit>
      <trans-unit id="ERR_SemiOrLBraceOrArrowExpected">
        <source>{ or ; or =&gt; expected</source>
        <target state="translated">{ 또는 ; 또는 =&gt; 필요</target>
        <note />
      </trans-unit>
      <trans-unit id="ERR_ThrowMisplaced">
        <source>A throw expression is not allowed in this context.</source>
        <target state="translated">이 컨텍스트에서는 throw 식을 사용할 수 없습니다.</target>
        <note />
      </trans-unit>
      <trans-unit id="ERR_MixedDeconstructionUnsupported">
        <source>A deconstruction cannot mix declarations and expressions on the left-hand-side.</source>
        <target state="translated">분해는 왼쪽에 선언과 식을 혼합할 수 없습니다.</target>
        <note />
      </trans-unit>
      <trans-unit id="ERR_DeclarationExpressionNotPermitted">
        <source>A declaration is not allowed in this context.</source>
        <target state="translated">이 컨텍스트에서 선언을 사용할 수 없습니다.</target>
        <note />
      </trans-unit>
      <trans-unit id="ERR_MustDeclareForeachIteration">
        <source>A foreach loop must declare its iteration variables.</source>
        <target state="translated">foreach 루프는 반복 변수를 선언해야 합니다.</target>
        <note />
      </trans-unit>
      <trans-unit id="ERR_TupleElementNamesInDeconstruction">
        <source>Tuple element names are not permitted on the left of a deconstruction.</source>
        <target state="translated">분해의 왼쪽에 튜플 요소 이름을 사용할 수 없습니다.</target>
        <note />
      </trans-unit>
      <trans-unit id="ERR_PossibleBadNegCast">
        <source>To cast a negative value, you must enclose the value in parentheses.</source>
        <target state="translated">음의 값을 캐스팅하려면 값을 괄호로 묶어야 합니다.</target>
        <note />
      </trans-unit>
      <trans-unit id="ERR_ExpressionTreeContainsThrowExpression">
        <source>An expression tree may not contain a throw-expression.</source>
        <target state="translated">식 트리에는 throw 식이 포함될 수 없습니다.</target>
        <note />
      </trans-unit>
      <trans-unit id="ERR_BadAssemblyName">
        <source>Invalid assembly name: {0}</source>
        <target state="translated">잘못된 어셈블리 이름: {0}</target>
        <note />
      </trans-unit>
      <trans-unit id="ERR_BadAsyncMethodBuilderTaskProperty">
        <source>For type '{0}' to be used as an AsyncMethodBuilder for type '{1}', its Task property should return type '{1}' instead of type '{2}'.</source>
        <target state="translated">{1}' 형식에 대한 AsyncMethodBuilder로 사용할 '{0}' 형식의 작업 속성은 '{2}' 형식 대신 '{1}' 형식을 반환해야 합니다.</target>
        <note />
      </trans-unit>
      <trans-unit id="ERR_AttributesInLocalFuncDecl">
        <source>Attributes are not allowed on local function parameters or type parameters</source>
        <target state="translated">특성은 로컬 함수 매개 변수 또는 형식 매개 변수에서 사용할 수 없습니다.</target>
        <note />
      </trans-unit>
      <trans-unit id="ERR_TypeForwardedToMultipleAssemblies">
        <source>Module '{0}' in assembly '{1}' is forwarding the type '{2}' to multiple assemblies: '{3}' and '{4}'.</source>
        <target state="translated">{1}' 어셈블리의 '{0}' 모듈이 여러 어셈블리 '{3}' 및 '{4}'에 '{2}' 형식을 전달하고 있습니다.</target>
        <note />
      </trans-unit>
      <trans-unit id="ERR_PatternDynamicType">
        <source>It is not legal to use the type 'dynamic' in a pattern.</source>
        <target state="translated">패턴에 'dynamic' 형식을 사용할 수 없습니다.</target>
        <note />
      </trans-unit>
      <trans-unit id="ERR_BadDynamicMethodArgDefaultLiteral">
        <source>Cannot use a default literal as an argument to a dynamically dispatched operation.</source>
        <target state="translated">기본 리터럴을 동적으로 디스패치된 작업에 대한 인수로 사용할 수 없습니다.</target>
        <note />
      </trans-unit>
      <trans-unit id="ERR_BadDocumentationMode">
        <source>Provided documentation mode is unsupported or invalid: '{0}'.</source>
        <target state="translated">제공한 문서 모드가 지원되지 않거나 잘못되었습니다. '{0}'.</target>
        <note />
      </trans-unit>
      <trans-unit id="ERR_BadSourceCodeKind">
        <source>Provided source code kind is unsupported or invalid: '{0}'</source>
        <target state="translated">제공된 소스 코드 종류가 지원되지 않거나 잘못되었습니다. '{0}'</target>
        <note />
      </trans-unit>
      <trans-unit id="ERR_BadLanguageVersion">
        <source>Provided language version is unsupported or invalid: '{0}'.</source>
        <target state="translated">제공한 언어 버전이 지원되지 않거나 잘못되었습니다. '{0}'.</target>
        <note />
      </trans-unit>
      <trans-unit id="ERR_InvalidPreprocessingSymbol">
        <source>Invalid name for a preprocessing symbol; '{0}' is not a valid identifier</source>
        <target state="translated">전처리 기호의 이름이 잘못되었습니다. '{0}'은(는) 유효한 식별자가 아닙니다.</target>
        <note />
      </trans-unit>
      <trans-unit id="ERR_FeatureNotAvailableInVersion7_1">
        <source>Feature '{0}' is not available in C# 7.1. Please use language version {1} or greater.</source>
        <target state="translated">{0}' 기능은 C# 7.1에서 사용할 수 없습니다. {1} 이상의 언어 버전을 사용하세요.</target>
        <note />
      </trans-unit>
      <trans-unit id="ERR_FeatureNotAvailableInVersion7_2">
        <source>Feature '{0}' is not available in C# 7.2. Please use language version {1} or greater.</source>
        <target state="translated">{0}' 기능은 C# 7.2에서 사용할 수 없습니다. {1} 이상의 언어 버전을 사용하세요.</target>
        <note />
      </trans-unit>
      <trans-unit id="ERR_LanguageVersionCannotHaveLeadingZeroes">
        <source>Specified language version '{0}' cannot have leading zeroes</source>
        <target state="translated">지정된 언어 버전 '{0}'에는 앞에 오는 0을 사용할 수 없습니다.</target>
        <note />
      </trans-unit>
      <trans-unit id="ERR_VoidAssignment">
        <source>A value of type 'void' may not be assigned.</source>
        <target state="translated">void' 형식의 값을 할당할 수 없습니다.</target>
        <note />
      </trans-unit>
      <trans-unit id="WRN_Experimental">
        <source>'{0}' is for evaluation purposes only and is subject to change or removal in future updates.</source>
        <target state="translated">'{0}'은(는) 평가 목적으로 제공되며, 이후 업데이트에서 변경되거나 제거될 수 있습니다.</target>
        <note />
      </trans-unit>
      <trans-unit id="WRN_Experimental_Title">
        <source>Type is for evaluation purposes only and is subject to change or removal in future updates.</source>
        <target state="translated">형식은 평가 목적으로 제공되며, 이후 업데이트에서 변경되거나 제거될 수 있습니다.</target>
        <note />
      </trans-unit>
      <trans-unit id="ERR_CompilerAndLanguageVersion">
        <source>Compiler version: '{0}'. Language version: {1}.</source>
        <target state="translated">컴파일러 버전: '{0}'. 언어 버전: {1}.</target>
        <note />
      </trans-unit>
      <trans-unit id="IDS_FeatureAsyncMain">
        <source>async main</source>
        <target state="translated">비동기 기본</target>
        <note />
      </trans-unit>
      <trans-unit id="ERR_TupleInferredNamesNotAvailable">
        <source>Tuple element name '{0}' is inferred. Please use language version {1} or greater to access an element by its inferred name.</source>
        <target state="translated">튜플 요소 이름 '{0}'이(가) 유추됩니다. 언어 버전 {1} 이상을 사용하여 유추된 이름으로 요소에 액세스하세요.</target>
        <note />
      </trans-unit>
      <trans-unit id="ERR_VoidInTuple">
        <source>A tuple may not contain a value of type 'void'.</source>
        <target state="translated">튜플에 'void' 형식의 값을 포함할 수 없습니다.</target>
        <note />
      </trans-unit>
      <trans-unit id="ERR_NonTaskMainCantBeAsync">
        <source>A void or int returning entry point cannot be async</source>
        <target state="translated">진입점을 반환하는 void 또는 int는 비동기일 수 없습니다.</target>
        <note />
      </trans-unit>
      <trans-unit id="ERR_PatternWrongGenericTypeInVersion">
        <source>An expression of type '{0}' cannot be handled by a pattern of type '{1}' in C# {2}. Please use language version {3} or greater.</source>
        <target state="translated">C# {2}에서는 '{0}' 형식의 식을 '{1}' 형식의 패턴으로 처리할 수 없습니다. 언어 버전 {3} 이상을 사용하세요.</target>
        <note />
      </trans-unit>
      <trans-unit id="WRN_UnreferencedLocalFunction">
        <source>The local function '{0}' is declared but never used</source>
        <target state="translated">로컬 함수 '{0}'이(가) 선언되었지만 사용되지 않았습니다.</target>
        <note />
      </trans-unit>
      <trans-unit id="WRN_UnreferencedLocalFunction_Title">
        <source>Local function is declared but never used</source>
        <target state="translated">로컬 함수가 선언되었지만 사용되지 않음</target>
        <note />
      </trans-unit>
      <trans-unit id="ERR_LocalFunctionMissingBody">
        <source>'{0}' is a local function and must therefore always have a body.</source>
        <target state="translated">'{0}'은(는) 로컬 함수이므로 항상 본문이 있어야 합니다.</target>
        <note />
      </trans-unit>
      <trans-unit id="ERR_InvalidDebugInfo">
        <source>Unable to read debug information of method '{0}' (token 0x{1:X8}) from assembly '{2}'</source>
        <target state="translated">{2}' 어셈블리에서 '{0}' 메서드(토큰 0x{1:X8})의 디버그 정보를 읽을 수 없습니다.</target>
        <note />
      </trans-unit>
      <trans-unit id="IConversionExpressionIsNotCSharpConversion">
        <source>{0} is not a valid C# conversion expression</source>
        <target state="translated">{0}은(는) 유효한 C# 변환 식이 아닙니다.</target>
        <note />
      </trans-unit>
      <trans-unit id="ERR_DynamicLocalFunctionTypeParameter">
        <source>Cannot pass argument with dynamic type to generic local function '{0}' with inferred type arguments.</source>
        <target state="translated">유추된 형식 인수가 있는 제네릭 로컬 함수 '{0}'에 동적 형식의 인수를 전달할 수 없습니다.</target>
        <note />
      </trans-unit>
      <trans-unit id="IDS_FeatureLeadingDigitSeparator">
        <source>leading digit separator</source>
        <target state="translated">선행 숫자 구분 기호</target>
        <note />
      </trans-unit>
      <trans-unit id="ERR_ExplicitReservedAttr">
        <source>Do not use '{0}'. This is reserved for compiler usage.</source>
        <target state="translated">{0}'을(를) 사용하지 마세요. 컴파일러 사용을 위해 예약되어 있습니다.</target>
        <note />
      </trans-unit>
      <trans-unit id="ERR_TypeReserved">
        <source>The type name '{0}' is reserved to be used by the compiler.</source>
        <target state="translated">형식 이름 '{0}'은(는) 컴파일러에서 사용하도록 예약되어 있습니다.</target>
        <note />
      </trans-unit>
      <trans-unit id="ERR_InExtensionMustBeValueType">
        <source>The first parameter of an 'in' extension method '{0}' must be a value type.</source>
        <target state="translated">in' 확장 메서드 '{0}'의 첫 번째 매개 변수는 값 형식이어야 합니다.</target>
        <note />
      </trans-unit>
      <trans-unit id="ERR_FieldsInRoStruct">
        <source>Instance fields of readonly structs must be readonly.</source>
        <target state="translated">읽기 전용 구조체의 인스턴스 필드는 읽기 전용이어야 합니다.</target>
        <note />
      </trans-unit>
      <trans-unit id="ERR_AutoPropsInRoStruct">
        <source>Auto-implemented instance properties in readonly structs must be readonly.</source>
        <target state="translated">읽기 전용 구조체에서 자동으로 구현된 인스턴스 속성은 읽기 전용이어야 합니다.</target>
        <note />
      </trans-unit>
      <trans-unit id="ERR_FieldlikeEventsInRoStruct">
        <source>Field-like events are not allowed in readonly structs.</source>
        <target state="translated">읽기 전용 구조체에는 필드와 유사한 이벤트를 사용할 수 없습니다.</target>
        <note />
      </trans-unit>
      <trans-unit id="IDS_FeatureRefExtensionMethods">
        <source>ref extension methods</source>
        <target state="translated">ref 확장 메서드</target>
        <note />
      </trans-unit>
      <trans-unit id="ERR_StackAllocConversionNotPossible">
        <source>Conversion of a stackalloc expression of type '{0}' to type '{1}' is not possible.</source>
        <target state="translated">{0}' 형식 stackalloc 식을 '{1}' 형식으로 변환할 수 없습니다.</target>
        <note />
      </trans-unit>
      <trans-unit id="IDS_StackAllocExpression">
        <source>stackalloc {0}[{1}]</source>
        <target state="translated">stackalloc {0}[{1}]</target>
        <note />
      </trans-unit>
      <trans-unit id="ERR_RefExtensionMustBeValueTypeOrConstrainedToOne">
        <source>The first parameter of a 'ref' extension method '{0}' must be a value type or a generic type constrained to struct.</source>
        <target state="translated">ref' 확장 메서드 '{0}'의 첫 번째 매개 변수는 값 형식이거나 구조체의 제약을 받는 제네릭 형식이어야 합니다.</target>
        <note />
      </trans-unit>
      <trans-unit id="ERR_OutAttrOnInParam">
        <source>An in parameter cannot have the Out attribute.</source>
        <target state="translated">in 매개 변수에는 Out 특성을 사용할 수 없습니다.</target>
        <note />
      </trans-unit>
      <trans-unit id="ICompoundAssignmentOperationIsNotCSharpCompoundAssignment">
        <source>{0} is not a valid C# compound assignment operation</source>
        <target state="translated">{0}(은)는 유효한 C# 복합 할당 연산이 아닙니다.</target>
        <note />
      </trans-unit>
      <trans-unit id="WRN_FilterIsConstantFalse">
        <source>Filter expression is a constant 'false', consider removing the catch clause</source>
        <target state="translated">필터 식이 상수 'false'입니다. catch 절을 제거해 보세요.</target>
        <note />
      </trans-unit>
      <trans-unit id="WRN_FilterIsConstantFalse_Title">
        <source>Filter expression is a constant 'false'</source>
        <target state="translated">필터 식이 상수 'false'입니다.</target>
        <note />
      </trans-unit>
      <trans-unit id="WRN_FilterIsConstantFalseRedundantTryCatch">
        <source>Filter expression is a constant 'false', consider removing the try-catch block</source>
        <target state="translated">필터 식이 상수 'false'입니다. try-catch 블록을 제거해 보세요.</target>
        <note />
      </trans-unit>
      <trans-unit id="WRN_FilterIsConstantFalseRedundantTryCatch_Title">
        <source>Filter expression is a constant 'false'. </source>
        <target state="translated">필터 식이 상수 'false'입니다. </target>
        <note />
      </trans-unit>
      <trans-unit id="ERR_CantUseVoidInArglist">
        <source>__arglist cannot have an argument of void type</source>
        <target state="translated">__arglist에는 void 형식의 인수가 있을 수 없습니다.</target>
        <note />
      </trans-unit>
      <trans-unit id="ERR_ConditionalInInterpolation">
        <source>A conditional expression cannot be used directly in a string interpolation because the ':' ends the interpolation. Parenthesize the conditional expression.</source>
        <target state="translated">':'은 보간을 끝내므로 조건식을 문자열 보간에 직접 사용할 수 없습니다. 조건식을 괄호를 묶으세요.</target>
        <note />
      </trans-unit>
      <trans-unit id="ERR_DefaultInSwitch">
        <source>A default literal 'default' is not valid as a case constant. Use another literal (e.g. '0' or 'null') as appropriate. If you intended to write the default label, use 'default:' without 'case'.</source>
        <target state="translated">기본 리터럴 'default'가 case 상수로 유효하지 않습니다. 다른 리터럴(예: '0' 또는 'null')을 적절하게 사용하세요. 기본 레이블을 쓰려는 경우 'case' 없이 'default:'를 사용하세요.</target>
        <note />
      </trans-unit>
      <trans-unit id="ERR_DefaultInPattern">
        <source>A default literal 'default' is not valid as a pattern. Use another literal (e.g. '0' or 'null') as appropriate. To match everything, use a discard pattern 'var _'.</source>
        <target state="translated">기본 리터럴 'default'가 패턴으로 유효하지 않습니다. 다른 리터럴(예: '0' 또는 'null')을 적절하게 사용하세요. 모두 일치시키려면 무시 패턴 'var _'을 사용하세요.</target>
        <note />
      </trans-unit>
      <trans-unit id="ERR_InDynamicMethodArg">
        <source>Arguments with 'in' modifier cannot be used in dynamically dispatched expessions.</source>
        <target state="translated">동적으로 디스패치된 식에서 'in' 한정자가 있는 인수를 사용할 수 없습니다.</target>
        <note />
      </trans-unit>
      <trans-unit id="ERR_DoNotUseFixedBufferAttrOnProperty">
        <source>Do not use 'System.Runtime.CompilerServices.FixedBuffer' attribute on a property</source>
        <target state="new">Do not use 'System.Runtime.CompilerServices.FixedBuffer' attribute on a property</target>
        <note />
      </trans-unit>
      <trans-unit id="ERR_FeatureNotAvailableInVersion7_3">
        <source>Feature '{0}' is not available in C# 7.3. Please use language version {1} or greater.</source>
        <target state="new">Feature '{0}' is not available in C# 7.3. Please use language version {1} or greater.</target>
        <note />
      </trans-unit>
      <trans-unit id="WRN_AttributesOnBackingFieldsNotAvailable">
        <source>Field-targeted attributes on auto-properties are not supported in language version {0}. Please use language version {1} or greater.</source>
        <target state="new">Field-targeted attributes on auto-properties are not supported in language version {0}. Please use language version {1} or greater.</target>
        <note />
      </trans-unit>
      <trans-unit id="WRN_AttributesOnBackingFieldsNotAvailable_Title">
        <source>Field-targeted attributes on auto-properties are not supported in this version of the language.</source>
        <target state="new">Field-targeted attributes on auto-properties are not supported in this version of the language.</target>
        <note />
      </trans-unit>
      <trans-unit id="IDS_FeatureRefConditional">
        <source>ref conditional expression</source>
        <target state="translated">ref 조건식</target>
        <note />
      </trans-unit>
      <trans-unit id="ERR_InterfaceImplementedImplicitlyByVariadic">
        <source>'{0}' cannot implement interface member '{1}' in type '{2}' because it has an __arglist parameter</source>
        <target state="new">'{0}' cannot implement interface member '{1}' in type '{2}' because it has an __arglist parameter</target>
        <note />
      </trans-unit>
<<<<<<< HEAD
      <trans-unit id="IDS_FeatureExpressionVariablesInQueriesAndInitializers">
        <source>declaration of expression variables in member initializers and queries</source>
        <target state="new">declaration of expression variables in member initializers and queries</target>
=======
      <trans-unit id="ERR_InvalidHashAlgorithmName">
        <source>Invalid hash algorithm name: '{0}'</source>
        <target state="new">Invalid hash algorithm name: '{0}'</target>
>>>>>>> 05a2211e
        <note />
      </trans-unit>
    </body>
  </file>
</xliff><|MERGE_RESOLUTION|>--- conflicted
+++ resolved
@@ -8285,6 +8285,16 @@
         <target state="translated">lvalue인 구문 'var (...)'가 예약되었습니다.</target>
         <note />
       </trans-unit>
+      <trans-unit id="ERR_ExpressionVariableInConstructorOrFieldInitializer">
+        <source>Out variable and pattern variable declarations are not allowed within constructor initializers, field initializers, or property initializers.</source>
+        <target state="translated">출력 변수 또는 패턴 변수 선언은 생성자 이니셜라이저, 필드 이니셜라이저 또는 속성 이니셜라이저 내에서 사용할 수 없습니다.</target>
+        <note />
+      </trans-unit>
+      <trans-unit id="ERR_ExpressionVariableInQueryClause">
+        <source>Out variable and pattern variable declarations are not allowed within a query clause.</source>
+        <target state="translated">출력 변수 및 패턴 변수 선언은 쿼리 절 내에서 사용할 수 없습니다.</target>
+        <note />
+      </trans-unit>
       <trans-unit id="ERR_SemiOrLBraceOrArrowExpected">
         <source>{ or ; or =&gt; expected</source>
         <target state="translated">{ 또는 ; 또는 =&gt; 필요</target>
@@ -8605,15 +8615,9 @@
         <target state="new">'{0}' cannot implement interface member '{1}' in type '{2}' because it has an __arglist parameter</target>
         <note />
       </trans-unit>
-<<<<<<< HEAD
-      <trans-unit id="IDS_FeatureExpressionVariablesInQueriesAndInitializers">
-        <source>declaration of expression variables in member initializers and queries</source>
-        <target state="new">declaration of expression variables in member initializers and queries</target>
-=======
       <trans-unit id="ERR_InvalidHashAlgorithmName">
         <source>Invalid hash algorithm name: '{0}'</source>
         <target state="new">Invalid hash algorithm name: '{0}'</target>
->>>>>>> 05a2211e
         <note />
       </trans-unit>
     </body>
