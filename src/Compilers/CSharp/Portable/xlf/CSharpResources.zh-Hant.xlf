﻿<?xml version="1.0" encoding="utf-8"?>
<xliff xmlns="urn:oasis:names:tc:xliff:document:1.2" xmlns:xsi="http://www.w3.org/2001/XMLSchema-instance" version="1.2" xsi:schemaLocation="urn:oasis:names:tc:xliff:document:1.2 xliff-core-1.2-transitional.xsd">
  <file datatype="xml" source-language="en" target-language="zh-Hant" original="../CSharpResources.resx">
    <body>
      <trans-unit id="CannotCreateConstructedFromConstructed">
        <source>Cannot create constructed generic type from another constructed generic type.</source>
        <target state="new">Cannot create constructed generic type from another constructed generic type.</target>
        <note />
      </trans-unit>
      <trans-unit id="CannotCreateConstructedFromNongeneric">
        <source>Cannot create constructed generic type from non-generic type.</source>
        <target state="new">Cannot create constructed generic type from non-generic type.</target>
        <note />
      </trans-unit>
      <trans-unit id="ERR_AltInterpolatedVerbatimStringsNotAvailable">
        <source>To use '@$' instead of '$@' for an interpolated verbatim string, please use language version {0} or greater.</source>
        <target state="new">To use '@$' instead of '$@' for an interpolated verbatim string, please use language version {0} or greater.</target>
        <note />
      </trans-unit>
      <trans-unit id="ERR_AnnotationDisallowedInObjectCreation">
        <source>Cannot use a nullable reference type in object creation.</source>
        <target state="new">Cannot use a nullable reference type in object creation.</target>
        <note />
      </trans-unit>
      <trans-unit id="ERR_ArgumentNameInITuplePattern">
        <source>Element names are not permitted when pattern-matching via 'System.Runtime.CompilerServices.ITuple'.</source>
        <target state="new">Element names are not permitted when pattern-matching via 'System.Runtime.CompilerServices.ITuple'.</target>
        <note />
      </trans-unit>
      <trans-unit id="ERR_AwaitForEachMissingMember">
        <source>Asynchronous foreach statement cannot operate on variables of type '{0}' because '{0}' does not contain a suitable public instance definition for '{1}'</source>
        <target state="new">Asynchronous foreach statement cannot operate on variables of type '{0}' because '{0}' does not contain a suitable public instance definition for '{1}'</target>
        <note />
      </trans-unit>
      <trans-unit id="ERR_AwaitForEachMissingMemberWrongAsync">
        <source>Asynchronous foreach statement cannot operate on variables of type '{0}' because '{0}' does not contain a public instance definition for '{1}'. Did you mean 'foreach' rather than 'await foreach'?</source>
        <target state="new">Asynchronous foreach statement cannot operate on variables of type '{0}' because '{0}' does not contain a public instance definition for '{1}'. Did you mean 'foreach' rather than 'await foreach'?</target>
        <note />
      </trans-unit>
      <trans-unit id="ERR_BadDynamicAwaitForEach">
        <source>Cannot use a collection of dynamic type in an asynchronous foreach</source>
        <target state="new">Cannot use a collection of dynamic type in an asynchronous foreach</target>
        <note />
      </trans-unit>
<<<<<<< HEAD
      <trans-unit id="ERR_BadPatternExpression">
        <source>Invalid operand for pattern match; value required, but found '{0}'.</source>
        <target state="new">Invalid operand for pattern match; value required, but found '{0}'.</target>
=======
      <trans-unit id="ERR_BadNullableContextOption">
        <source>Invalid option '{0}' for /nullable; must be 'disable', 'enable' or 'safeonly'</source>
        <target state="new">Invalid option '{0}' for /nullable; must be 'disable', 'enable' or 'safeonly'</target>
>>>>>>> e2c6c425
        <note />
      </trans-unit>
      <trans-unit id="ERR_CantUseInOrOutInArglist">
        <source>__arglist cannot have an argument passed by 'in' or 'out'</source>
        <target state="new">__arglist cannot have an argument passed by 'in' or 'out'</target>
        <note />
      </trans-unit>
      <trans-unit id="ERR_ConWithUnmanagedCon">
        <source>Type parameter '{1}' has the 'unmanaged' constraint so '{1}' cannot be used as a constraint for '{0}'</source>
        <target state="new">Type parameter '{1}' has the 'unmanaged' constraint so '{1}' cannot be used as a constraint for '{0}'</target>
        <note />
      </trans-unit>
      <trans-unit id="ERR_DeconstructParameterNameMismatch">
        <source>The name '{0}' does not match the corresponding 'Deconstruct' parameter '{1}'.</source>
        <target state="new">The name '{0}' does not match the corresponding 'Deconstruct' parameter '{1}'.</target>
        <note />
      </trans-unit>
      <trans-unit id="ERR_DefaultPattern">
        <source>A default literal 'default' is not valid as a pattern. Use another literal (e.g. '0' or 'null') as appropriate. To match everything, use a discard pattern '_'.</source>
        <target state="new">A default literal 'default' is not valid as a pattern. Use another literal (e.g. '0' or 'null') as appropriate. To match everything, use a discard pattern '_'.</target>
        <note />
      </trans-unit>
      <trans-unit id="ERR_DiscardPatternInSwitchStatement">
        <source>The discard pattern is not permitted as a case label in a switch statement. Use 'case var _:' for a discard pattern, or 'case @_:' for a constant named '_'.</source>
        <target state="new">The discard pattern is not permitted as a case label in a switch statement. Use 'case var _:' for a discard pattern, or 'case @_:' for a constant named '_'.</target>
        <note />
      </trans-unit>
      <trans-unit id="ERR_ElseCannotStartStatement">
        <source>'else' cannot start a statement.</source>
        <target state="new">'else' cannot start a statement.</target>
        <note />
      </trans-unit>
      <trans-unit id="ERR_ExplicitNullableAttribute">
        <source>Explicit application of 'System.Runtime.CompilerServices.NullableAttribute' is not allowed.</source>
        <target state="new">Explicit application of 'System.Runtime.CompilerServices.NullableAttribute' is not allowed.</target>
        <note />
      </trans-unit>
      <trans-unit id="ERR_ExprCannotBeFixed">
        <source>The given expression cannot be used in a fixed statement</source>
        <target state="new">The given expression cannot be used in a fixed statement</target>
        <note />
      </trans-unit>
      <trans-unit id="ERR_ExpressionTreeCantContainNullCoalescingAssignment">
        <source>An expression tree may not contain a null coalescing assignment</source>
        <target state="new">An expression tree may not contain a null coalescing assignment</target>
        <note />
      </trans-unit>
      <trans-unit id="ERR_ExpressionTreeCantContainRefStruct">
        <source>Expression tree cannot contain value of ref struct or restricted type '{0}'.</source>
        <target state="new">Expression tree cannot contain value of ref struct or restricted type '{0}'.</target>
        <note />
      </trans-unit>
      <trans-unit id="ERR_ExpressionTreeContainsSwitchExpression">
        <source>An expression tree may not contain a switch expression.</source>
        <target state="new">An expression tree may not contain a switch expression.</target>
        <note />
      </trans-unit>
      <trans-unit id="ERR_ExpressionTreeContainsTupleBinOp">
        <source>An expression tree may not contain a tuple == or != operator</source>
        <target state="new">An expression tree may not contain a tuple == or != operator</target>
        <note />
      </trans-unit>
      <trans-unit id="ERR_FeatureIsExperimental">
        <source>Feature '{0}' is experimental and unsupported; use '/features:{1}' to enable.</source>
        <target state="new">Feature '{0}' is experimental and unsupported; use '/features:{1}' to enable.</target>
        <note />
      </trans-unit>
      <trans-unit id="ERR_FeatureNotAvailableInVersion8">
        <source>Feature '{0}' is not available in C# 8.0. Please use language version {1} or greater.</source>
        <target state="new">Feature '{0}' is not available in C# 8.0. Please use language version {1} or greater.</target>
        <note />
      </trans-unit>
      <trans-unit id="ERR_FeatureNotAvailableInVersion8_0">
        <source>Feature '{0}' is not available in C# 8.0. Please use language version {1} or greater.</source>
        <target state="new">Feature '{0}' is not available in C# 8.0. Please use language version {1} or greater.</target>
        <note />
      </trans-unit>
      <trans-unit id="ERR_ForEachMissingMemberWrongAsync">
        <source>foreach statement cannot operate on variables of type '{0}' because '{0}' does not contain a public instance definition for '{1}'. Did you mean 'await foreach' rather than 'foreach'?</source>
        <target state="new">foreach statement cannot operate on variables of type '{0}' because '{0}' does not contain a public instance definition for '{1}'. Did you mean 'await foreach' rather than 'foreach'?</target>
        <note />
      </trans-unit>
      <trans-unit id="ERR_InDynamicMethodArg">
        <source>Arguments with 'in' modifier cannot be used in dynamically dispatched expessions.</source>
        <target state="new">Arguments with 'in' modifier cannot be used in dynamically dispatched expessions.</target>
        <note />
      </trans-unit>
      <trans-unit id="ERR_InterfaceImplementedImplicitlyByVariadic">
        <source>'{0}' cannot implement interface member '{1}' in type '{2}' because it has an __arglist parameter</source>
        <target state="new">'{0}' cannot implement interface member '{1}' in type '{2}' because it has an __arglist parameter</target>
        <note />
      </trans-unit>
      <trans-unit id="ERR_InvalidHashAlgorithmName">
        <source>Invalid hash algorithm name: '{0}'</source>
        <target state="new">Invalid hash algorithm name: '{0}'</target>
        <note />
      </trans-unit>
      <trans-unit id="ERR_InvalidObjectCreation">
        <source>Invalid object creation</source>
        <target state="new">Invalid object creation</target>
        <note />
      </trans-unit>
      <trans-unit id="ERR_InvalidStackAllocArray">
        <source>"Invalid rank specifier: expected ']'</source>
        <target state="new">"Invalid rank specifier: expected ']'</target>
        <note />
      </trans-unit>
      <trans-unit id="ERR_IsPatternImpossible">
        <source>An expression of type '{0}' can never match the provided pattern.</source>
        <target state="new">An expression of type '{0}' can never match the provided pattern.</target>
        <note />
      </trans-unit>
      <trans-unit id="ERR_MissingPattern">
        <source>Pattern missing</source>
        <target state="new">Pattern missing</target>
        <note />
      </trans-unit>
      <trans-unit id="ERR_NewBoundWithUnmanaged">
        <source>The 'new()' constraint cannot be used with the 'unmanaged' constraint</source>
        <target state="new">The 'new()' constraint cannot be used with the 'unmanaged' constraint</target>
        <note />
      </trans-unit>
      <trans-unit id="ERR_NoConvToIAsyncDispWrongAsync">
        <source>'{0}': type used in an async using statement must be implicitly convertible to 'System.IAsyncDisposable'. Did you mean 'using' rather than 'await using'?</source>
        <target state="new">'{0}': type used in an async using statement must be implicitly convertible to 'System.IAsyncDisposable'. Did you mean 'using' rather than 'await using'?</target>
        <note />
      </trans-unit>
      <trans-unit id="ERR_NoConvToIDispWrongAsync">
        <source>'{0}': type used in a using statement must be implicitly convertible to 'System.IDisposable'. Did you mean 'await using' rather than 'using'?</source>
        <target state="new">'{0}': type used in a using statement must be implicitly convertible to 'System.IDisposable'. Did you mean 'await using' rather than 'using'?</target>
        <note />
      </trans-unit>
      <trans-unit id="ERR_NullableDirectiveQualifierExpected">
        <source>Expected 'enable', 'safeonly', 'disable', or 'restore'</source>
        <target state="new">Expected 'enable', 'safeonly', 'disable', or 'restore'</target>
        <note />
      </trans-unit>
      <trans-unit id="ERR_NullableOptionNotAvailable">
        <source>Invalid '{0}' value: '{1}' for C# {2}. Please use language version {3} or greater.</source>
        <target state="new">Invalid '{0}' value: '{1}' for C# {2}. Please use language version {3} or greater.</target>
        <note />
      </trans-unit>
      <trans-unit id="ERR_NullableUnconstrainedTypeParameter">
        <source>A nullable type parameter must be known to be a value type or non-nullable reference type. Consider adding a 'class', 'struct', or type constraint.</source>
        <target state="new">A nullable type parameter must be known to be a value type or non-nullable reference type. Consider adding a 'class', 'struct', or type constraint.</target>
        <note />
      </trans-unit>
      <trans-unit id="ERR_OutVariableCannotBeByRef">
        <source>An out variable cannot be declared as a ref local</source>
        <target state="new">An out variable cannot be declared as a ref local</target>
        <note />
      </trans-unit>
<<<<<<< HEAD
      <trans-unit id="ERR_PointerTypeInPatternMatching">
        <source>Pattern-matching is not permitted for pointer types.</source>
        <target state="new">Pattern-matching is not permitted for pointer types.</target>
        <note />
      </trans-unit>
      <trans-unit id="ERR_PropertyPatternNameMissing">
        <source>A property subpattern requires a reference to the property or field to be matched, e.g. '{{ Name: {0} }}'</source>
        <target state="new">A property subpattern requires a reference to the property or field to be matched, e.g. '{{ Name: {0} }}'</target>
=======
      <trans-unit id="ERR_PossibleAsyncIteratorWithoutYield">
        <source>The body of an async-iterator method must contain a 'yield' statement.</source>
        <target state="new">The body of an async-iterator method must contain a 'yield' statement.</target>
        <note />
      </trans-unit>
      <trans-unit id="ERR_PossibleAsyncIteratorWithoutYieldOrAwait">
        <source>The body of an async-iterator method must contain a 'yield' statement. Consider removing 'async' from the method declaration or adding a 'yield' statement.</source>
        <target state="new">The body of an async-iterator method must contain a 'yield' statement. Consider removing 'async' from the method declaration or adding a 'yield' statement.</target>
>>>>>>> e2c6c425
        <note />
      </trans-unit>
      <trans-unit id="ERR_RefAssignNarrower">
        <source>Cannot ref-assign '{1}' to '{0}' because '{1}' has a narrower escape scope than '{0}'.</source>
        <target state="new">Cannot ref-assign '{1}' to '{0}' because '{1}' has a narrower escape scope than '{0}'.</target>
        <note />
      </trans-unit>
      <trans-unit id="ERR_RefLocalOrParamExpected">
        <source>The left-hand side of a ref assignment must be a ref local or parameter.</source>
        <target state="new">The left-hand side of a ref assignment must be a ref local or parameter.</target>
        <note />
      </trans-unit>
      <trans-unit id="ERR_SingleElementPositionalPatternRequiresDisambiguation">
        <source>A single-element deconstruct pattern requires some other syntax for disambiguation. It is recommended to add a discard designator '_' after the close paren ')'.</source>
        <target state="new">A single-element deconstruct pattern requires some other syntax for disambiguation. It is recommended to add a discard designator '_' after the close paren ')'.</target>
        <note />
      </trans-unit>
      <trans-unit id="ERR_SwitchArmSubsumed">
        <source>The pattern has already been handled by a previous arm of the switch expression.</source>
        <target state="new">The pattern has already been handled by a previous arm of the switch expression.</target>
        <note />
      </trans-unit>
      <trans-unit id="ERR_SwitchCaseSubsumed">
        <source>The switch case has already been handled by a previous case.</source>
        <target state="new">The switch case has already been handled by a previous case.</target>
        <note />
      </trans-unit>
      <trans-unit id="ERR_SwitchExpressionNoBestType">
        <source>No best type was found for the switch expression.</source>
        <target state="new">No best type was found for the switch expression.</target>
        <note />
      </trans-unit>
      <trans-unit id="ERR_SwitchGoverningExpressionRequiresParens">
        <source>Parentheses are required around the switch governing expression.</source>
        <target state="new">Parentheses are required around the switch governing expression.</target>
        <note />
      </trans-unit>
      <trans-unit id="ERR_TripleDotNotAllowed">
        <source>Unexpected character sequence '...'</source>
        <target state="new">Unexpected character sequence '...'</target>
        <note />
      </trans-unit>
      <trans-unit id="ERR_TupleElementNameMismatch">
        <source>The name '{0}' does not identify tuple element '{1}'.</source>
        <target state="new">The name '{0}' does not identify tuple element '{1}'.</target>
        <note />
      </trans-unit>
      <trans-unit id="ERR_TupleSizesMismatchForBinOps">
        <source>Tuple types used as operands of an == or != operator must have matching cardinalities. But this operator has tuple types of cardinality {0} on the left and {1} on the right.</source>
        <target state="new">Tuple types used as operands of an == or != operator must have matching cardinalities. But this operator has tuple types of cardinality {0} on the left and {1} on the right.</target>
        <note />
      </trans-unit>
      <trans-unit id="ERR_UnmanagedBoundWithClass">
        <source>'{0}': cannot specify both a constraint class and the 'unmanaged' constraint</source>
        <target state="new">'{0}': cannot specify both a constraint class and the 'unmanaged' constraint</target>
        <note />
      </trans-unit>
      <trans-unit id="ERR_UnmanagedConstraintMustBeFirst">
        <source>The 'unmanaged' constraint must come before any other constraints</source>
        <target state="new">The 'unmanaged' constraint must come before any other constraints</target>
        <note />
      </trans-unit>
      <trans-unit id="ERR_UnmanagedConstraintNotSatisfied">
        <source>The type '{2}' must be a non-nullable value type, along with all fields at any level of nesting, in order to use it as parameter '{1}' in the generic type or method '{0}'</source>
        <target state="new">The type '{2}' must be a non-nullable value type, along with all fields at any level of nesting, in order to use it as parameter '{1}' in the generic type or method '{0}'</target>
        <note />
      </trans-unit>
      <trans-unit id="ERR_VarMayNotBindToType">
        <source>The syntax 'var' for a pattern is not permitted to refer to a type, but '{0}' is in scope here.</source>
        <target state="new">The syntax 'var' for a pattern is not permitted to refer to a type, but '{0}' is in scope here.</target>
        <note />
      </trans-unit>
      <trans-unit id="ERR_WrongNumberOfSubpatterns">
        <source>Matching the tuple type '{0}' requires '{1}' subpatterns, but '{2}' subpatterns are present.</source>
        <target state="new">Matching the tuple type '{0}' requires '{1}' subpatterns, but '{2}' subpatterns are present.</target>
        <note />
      </trans-unit>
      <trans-unit id="FTL_InvalidInputFileName">
        <source>File name '{0}' is empty, contains invalid characters, has a drive specification without an absolute path, or is too long</source>
        <target state="new">File name '{0}' is empty, contains invalid characters, has a drive specification without an absolute path, or is too long</target>
        <note />
      </trans-unit>
      <trans-unit id="HDN_ExpressionIsProbablyNeverNull">
        <source>Expression is probably never null.</source>
        <target state="new">Expression is probably never null.</target>
        <note />
      </trans-unit>
      <trans-unit id="HDN_ExpressionIsProbablyNeverNull_Title">
        <source>Expression is probably never null.</source>
        <target state="new">Expression is probably never null.</target>
        <note />
      </trans-unit>
      <trans-unit id="HDN_NullCheckIsProbablyAlwaysFalse">
        <source>Result of the comparison is possibly always false.</source>
        <target state="new">Result of the comparison is possibly always false.</target>
        <note />
      </trans-unit>
      <trans-unit id="HDN_NullCheckIsProbablyAlwaysFalse_Title">
        <source>Result of the comparison is possibly always false.</source>
        <target state="new">Result of the comparison is possibly always false.</target>
        <note />
      </trans-unit>
      <trans-unit id="HDN_NullCheckIsProbablyAlwaysTrue">
        <source>Result of the comparison is possibly always true.</source>
        <target state="new">Result of the comparison is possibly always true.</target>
        <note />
      </trans-unit>
      <trans-unit id="HDN_NullCheckIsProbablyAlwaysTrue_Title">
        <source>Result of the comparison is possibly always true.</source>
        <target state="new">Result of the comparison is possibly always true.</target>
        <note />
      </trans-unit>
      <trans-unit id="IDS_FeatureAltInterpolatedVerbatimStrings">
        <source>alternative interpolated verbatim strings</source>
        <target state="new">alternative interpolated verbatim strings</target>
        <note />
      </trans-unit>
      <trans-unit id="IDS_FeatureCoalesceAssignmentExpression">
        <source>coalescing assignment</source>
        <target state="new">coalescing assignment</target>
        <note />
      </trans-unit>
      <trans-unit id="IDS_FeatureDelegateGenericTypeConstraint">
        <source>delegate generic type constraints</source>
        <target state="new">delegate generic type constraints</target>
        <note />
      </trans-unit>
      <trans-unit id="IDS_FeatureEnumGenericTypeConstraint">
        <source>enum generic type constraints</source>
        <target state="new">enum generic type constraints</target>
        <note />
      </trans-unit>
      <trans-unit id="IDS_FeatureExpressionVariablesInQueriesAndInitializers">
        <source>declaration of expression variables in member initializers and queries</source>
        <target state="new">declaration of expression variables in member initializers and queries</target>
        <note />
      </trans-unit>
      <trans-unit id="IDS_FeatureExtensibleFixedStatement">
        <source>extensible fixed statement</source>
        <target state="new">extensible fixed statement</target>
        <note />
      </trans-unit>
      <trans-unit id="IDS_FeatureIndexOperator">
        <source>index operator</source>
        <target state="new">index operator</target>
        <note />
      </trans-unit>
      <trans-unit id="IDS_FeatureIndexingMovableFixedBuffers">
        <source>indexing movable fixed buffers</source>
        <target state="new">indexing movable fixed buffers</target>
        <note />
      </trans-unit>
      <trans-unit id="IDS_FeatureNullableReferenceTypes">
        <source>nullable reference types</source>
        <target state="new">nullable reference types</target>
        <note />
      </trans-unit>
      <trans-unit id="IDS_FeatureObjectGenericTypeConstraint">
        <source>object generic type constraint</source>
        <target state="new">object generic type constraint</target>
        <note />
      </trans-unit>
      <trans-unit id="IDS_FeatureRangeOperator">
        <source>range operator</source>
        <target state="new">range operator</target>
        <note />
      </trans-unit>
      <trans-unit id="IDS_FeatureRecursivePatterns">
        <source>recursive patterns</source>
        <target state="new">recursive patterns</target>
        <note />
      </trans-unit>
      <trans-unit id="IDS_FeatureRefConditional">
        <source>ref conditional expression</source>
        <target state="new">ref conditional expression</target>
        <note />
      </trans-unit>
      <trans-unit id="IDS_FeatureRefFor">
        <source>ref for-loop variables</source>
        <target state="new">ref for-loop variables</target>
        <note />
      </trans-unit>
      <trans-unit id="IDS_FeatureRefForEach">
        <source>ref foreach iteration variables</source>
        <target state="new">ref foreach iteration variables</target>
        <note />
      </trans-unit>
      <trans-unit id="IDS_FeatureRefReassignment">
        <source>ref reassignment</source>
        <target state="new">ref reassignment</target>
        <note />
      </trans-unit>
      <trans-unit id="IDS_FeatureStackAllocInitializer">
        <source>stackalloc initializer</source>
        <target state="new">stackalloc initializer</target>
        <note />
      </trans-unit>
      <trans-unit id="IDS_FeatureTupleEquality">
        <source>tuple equality</source>
        <target state="new">tuple equality</target>
        <note />
      </trans-unit>
      <trans-unit id="IDS_FeatureUnconstrainedTypeParameterInNullCoalescingOperator">
        <source>unconstrained type parameters in null coalescing operator</source>
        <target state="new">unconstrained type parameters in null coalescing operator</target>
        <note />
      </trans-unit>
      <trans-unit id="IDS_FeatureUnmanagedGenericTypeConstraint">
        <source>unmanaged generic type constraints</source>
        <target state="new">unmanaged generic type constraints</target>
        <note />
      </trans-unit>
      <trans-unit id="IDS_NULL">
        <source>&lt;null&gt;</source>
        <target state="translated">&lt;null&gt;</target>
        <note />
      </trans-unit>
      <trans-unit id="IDS_ThrowExpression">
        <source>&lt;throw expression&gt;</source>
        <target state="translated">&lt;throw 運算式&gt;</target>
        <note />
      </trans-unit>
      <trans-unit id="IDS_RELATEDERROR">
        <source>(Location of symbol related to previous error)</source>
        <target state="translated">(與之前錯誤相關符號的位置)</target>
        <note />
      </trans-unit>
      <trans-unit id="IDS_RELATEDWARNING">
        <source>(Location of symbol related to previous warning)</source>
        <target state="translated">(與之前警告相關符號的位置)</target>
        <note />
      </trans-unit>
      <trans-unit id="IDS_XMLIGNORED">
        <source>&lt;!-- Badly formed XML comment ignored for member "{0}" --&gt;</source>
        <target state="translated">&lt;!-- 已忽略成員 "{0}" 中格式錯誤的 XML 註解 --&gt;</target>
        <note />
      </trans-unit>
      <trans-unit id="IDS_XMLIGNORED2">
        <source> Badly formed XML file "{0}" cannot be included </source>
        <target state="translated"> 無法納入格式錯誤的 XML 檔 "{0}"</target>
        <note />
      </trans-unit>
      <trans-unit id="IDS_XMLFAILEDINCLUDE">
        <source> Failed to insert some or all of included XML </source>
        <target state="translated"> 無法插入某些或所有 include 的 XML </target>
        <note />
      </trans-unit>
      <trans-unit id="IDS_XMLBADINCLUDE">
        <source> Include tag is invalid </source>
        <target state="translated"> Include 標記無效 </target>
        <note />
      </trans-unit>
      <trans-unit id="IDS_XMLNOINCLUDE">
        <source> No matching elements were found for the following include tag </source>
        <target state="translated"> 找不到與下列 include 標記相符的項目 </target>
        <note />
      </trans-unit>
      <trans-unit id="IDS_XMLMISSINGINCLUDEFILE">
        <source>Missing file attribute</source>
        <target state="translated">遺漏檔案屬性</target>
        <note />
      </trans-unit>
      <trans-unit id="IDS_XMLMISSINGINCLUDEPATH">
        <source>Missing path attribute</source>
        <target state="translated">遺漏路徑屬性</target>
        <note />
      </trans-unit>
      <trans-unit id="IDS_GlobalNamespace">
        <source>&lt;global namespace&gt;</source>
        <target state="translated">&lt;全域命名空間&gt;</target>
        <note />
      </trans-unit>
      <trans-unit id="IDS_FeatureGenerics">
        <source>generics</source>
        <target state="translated">泛型</target>
        <note />
      </trans-unit>
      <trans-unit id="IDS_FeatureAnonDelegates">
        <source>anonymous methods</source>
        <target state="translated">匿名方法</target>
        <note />
      </trans-unit>
      <trans-unit id="IDS_FeatureModuleAttrLoc">
        <source>module as an attribute target specifier</source>
        <target state="translated">模組做為屬性目標規範</target>
        <note />
      </trans-unit>
      <trans-unit id="IDS_FeatureGlobalNamespace">
        <source>namespace alias qualifier</source>
        <target state="translated">命名空間別名限定詞</target>
        <note />
      </trans-unit>
      <trans-unit id="IDS_FeatureFixedBuffer">
        <source>fixed size buffers</source>
        <target state="translated">固定大小緩衝區</target>
        <note />
      </trans-unit>
      <trans-unit id="IDS_FeaturePragma">
        <source>#pragma</source>
        <target state="translated">#pragma</target>
        <note />
      </trans-unit>
      <trans-unit id="IDS_FeatureStaticClasses">
        <source>static classes</source>
        <target state="translated">靜態類別</target>
        <note />
      </trans-unit>
      <trans-unit id="IDS_FeatureReadOnlyStructs">
        <source>readonly structs</source>
        <target state="translated">唯讀結構</target>
        <note />
      </trans-unit>
      <trans-unit id="IDS_FeaturePartialTypes">
        <source>partial types</source>
        <target state="translated">部分類型</target>
        <note />
      </trans-unit>
      <trans-unit id="IDS_FeatureAsync">
        <source>async function</source>
        <target state="translated">非同步函式</target>
        <note />
      </trans-unit>
      <trans-unit id="IDS_FeatureSwitchOnBool">
        <source>switch on boolean type</source>
        <target state="translated">布林類型的參數</target>
        <note />
      </trans-unit>
      <trans-unit id="IDS_MethodGroup">
        <source>method group</source>
        <target state="translated">方法群組</target>
        <note />
      </trans-unit>
      <trans-unit id="IDS_AnonMethod">
        <source>anonymous method</source>
        <target state="translated">匿名方法</target>
        <note />
      </trans-unit>
      <trans-unit id="IDS_Lambda">
        <source>lambda expression</source>
        <target state="translated">Lambda 運算式</target>
        <note />
      </trans-unit>
      <trans-unit id="IDS_Collection">
        <source>collection</source>
        <target state="translated">集合</target>
        <note />
      </trans-unit>
      <trans-unit id="IDS_FeaturePropertyAccessorMods">
        <source>access modifiers on properties</source>
        <target state="translated">屬性的存取修飾詞</target>
        <note />
      </trans-unit>
      <trans-unit id="IDS_FeatureExternAlias">
        <source>extern alias</source>
        <target state="translated">外部別名</target>
        <note />
      </trans-unit>
      <trans-unit id="IDS_FeatureIterators">
        <source>iterators</source>
        <target state="translated">迭代器</target>
        <note />
      </trans-unit>
      <trans-unit id="IDS_FeatureDefault">
        <source>default operator</source>
        <target state="translated">預設運算子</target>
        <note />
      </trans-unit>
      <trans-unit id="IDS_FeatureDefaultLiteral">
        <source>default literal</source>
        <target state="translated">預設常值</target>
        <note />
      </trans-unit>
      <trans-unit id="IDS_FeaturePrivateProtected">
        <source>private protected</source>
        <target state="translated">private protected</target>
        <note />
      </trans-unit>
      <trans-unit id="IDS_FeatureNullable">
        <source>nullable types</source>
        <target state="translated">可為 Null 的類型</target>
        <note />
      </trans-unit>
      <trans-unit id="IDS_FeaturePatternMatching">
        <source>pattern matching</source>
        <target state="translated">模式比對</target>
        <note />
      </trans-unit>
      <trans-unit id="IDS_FeatureExpressionBodiedAccessor">
        <source>expression body property accessor</source>
        <target state="translated">運算式主體屬性存取子</target>
        <note />
      </trans-unit>
      <trans-unit id="IDS_FeatureExpressionBodiedDeOrConstructor">
        <source>expression body constructor and destructor</source>
        <target state="translated">運算式主體建構函式及解構函式</target>
        <note />
      </trans-unit>
      <trans-unit id="IDS_FeatureThrowExpression">
        <source>throw expression</source>
        <target state="translated">Throw 運算式</target>
        <note />
      </trans-unit>
      <trans-unit id="IDS_FeatureImplicitArray">
        <source>implicitly typed array</source>
        <target state="translated">隱含類型陣列</target>
        <note />
      </trans-unit>
      <trans-unit id="IDS_FeatureImplicitLocal">
        <source>implicitly typed local variable</source>
        <target state="translated">隱含類型區域變數</target>
        <note />
      </trans-unit>
      <trans-unit id="IDS_FeatureAnonymousTypes">
        <source>anonymous types</source>
        <target state="translated">匿名類型</target>
        <note />
      </trans-unit>
      <trans-unit id="IDS_FeatureAutoImplementedProperties">
        <source>automatically implemented properties</source>
        <target state="translated">自動實作的屬性</target>
        <note />
      </trans-unit>
      <trans-unit id="IDS_FeatureReadonlyAutoImplementedProperties">
        <source>readonly automatically implemented properties</source>
        <target state="translated">自動實作的唯讀屬性</target>
        <note />
      </trans-unit>
      <trans-unit id="IDS_FeatureObjectInitializer">
        <source>object initializer</source>
        <target state="translated">物件初始設定式</target>
        <note />
      </trans-unit>
      <trans-unit id="IDS_FeatureCollectionInitializer">
        <source>collection initializer</source>
        <target state="translated">集合初始設定式</target>
        <note />
      </trans-unit>
      <trans-unit id="IDS_FeatureQueryExpression">
        <source>query expression</source>
        <target state="translated">查詢運算式</target>
        <note />
      </trans-unit>
      <trans-unit id="IDS_FeatureExtensionMethod">
        <source>extension method</source>
        <target state="translated">擴充方法</target>
        <note />
      </trans-unit>
      <trans-unit id="IDS_FeaturePartialMethod">
        <source>partial method</source>
        <target state="translated">部分方法</target>
        <note />
      </trans-unit>
      <trans-unit id="IDS_SK_METHOD">
        <source>method</source>
        <target state="translated">方法</target>
        <note />
      </trans-unit>
      <trans-unit id="IDS_SK_TYPE">
        <source>type</source>
        <target state="translated">類型</target>
        <note />
      </trans-unit>
      <trans-unit id="IDS_SK_NAMESPACE">
        <source>namespace</source>
        <target state="translated">命名空間</target>
        <note />
      </trans-unit>
      <trans-unit id="IDS_SK_FIELD">
        <source>field</source>
        <target state="translated">欄位</target>
        <note />
      </trans-unit>
      <trans-unit id="IDS_SK_PROPERTY">
        <source>property</source>
        <target state="translated">屬性</target>
        <note />
      </trans-unit>
      <trans-unit id="IDS_SK_UNKNOWN">
        <source>element</source>
        <target state="translated">元素</target>
        <note />
      </trans-unit>
      <trans-unit id="IDS_SK_VARIABLE">
        <source>variable</source>
        <target state="translated">變數</target>
        <note />
      </trans-unit>
      <trans-unit id="IDS_SK_LABEL">
        <source>label</source>
        <target state="translated">標籤</target>
        <note />
      </trans-unit>
      <trans-unit id="IDS_SK_EVENT">
        <source>event</source>
        <target state="translated">事件</target>
        <note />
      </trans-unit>
      <trans-unit id="IDS_SK_TYVAR">
        <source>type parameter</source>
        <target state="translated">類型參數</target>
        <note />
      </trans-unit>
      <trans-unit id="IDS_SK_ALIAS">
        <source>using alias</source>
        <target state="translated">使用別名</target>
        <note />
      </trans-unit>
      <trans-unit id="IDS_SK_EXTERNALIAS">
        <source>extern alias</source>
        <target state="translated">外部別名</target>
        <note />
      </trans-unit>
      <trans-unit id="IDS_SK_CONSTRUCTOR">
        <source>constructor</source>
        <target state="translated">建構函式</target>
        <note />
      </trans-unit>
      <trans-unit id="IDS_FOREACHLOCAL">
        <source>foreach iteration variable</source>
        <target state="translated">foreach 反覆運算變數</target>
        <note />
      </trans-unit>
      <trans-unit id="IDS_FIXEDLOCAL">
        <source>fixed variable</source>
        <target state="translated">固定變數</target>
        <note />
      </trans-unit>
      <trans-unit id="IDS_USINGLOCAL">
        <source>using variable</source>
        <target state="translated">使用變數</target>
        <note />
      </trans-unit>
      <trans-unit id="IDS_Contravariant">
        <source>contravariant</source>
        <target state="translated">contravariant</target>
        <note />
      </trans-unit>
      <trans-unit id="IDS_Contravariantly">
        <source>contravariantly</source>
        <target state="translated">以 Contravariant 方式</target>
        <note />
      </trans-unit>
      <trans-unit id="IDS_Covariant">
        <source>covariant</source>
        <target state="translated">Covariant</target>
        <note />
      </trans-unit>
      <trans-unit id="IDS_Covariantly">
        <source>covariantly</source>
        <target state="translated">以 Covariant 方式</target>
        <note />
      </trans-unit>
      <trans-unit id="IDS_Invariantly">
        <source>invariantly</source>
        <target state="translated">非 Variant 方式</target>
        <note />
      </trans-unit>
      <trans-unit id="IDS_FeatureDynamic">
        <source>dynamic</source>
        <target state="translated">動態</target>
        <note />
      </trans-unit>
      <trans-unit id="IDS_FeatureNamedArgument">
        <source>named argument</source>
        <target state="translated">具名引數</target>
        <note />
      </trans-unit>
      <trans-unit id="IDS_FeatureOptionalParameter">
        <source>optional parameter</source>
        <target state="translated">選擇性參數</target>
        <note />
      </trans-unit>
      <trans-unit id="IDS_FeatureExceptionFilter">
        <source>exception filter</source>
        <target state="translated">例外狀況篩選條件</target>
        <note />
      </trans-unit>
      <trans-unit id="IDS_FeatureTypeVariance">
        <source>type variance</source>
        <target state="translated">類型變異數</target>
        <note />
      </trans-unit>
      <trans-unit id="SyntaxTreeNotFound">
        <source>SyntaxTree is not part of the compilation</source>
        <target state="new">SyntaxTree is not part of the compilation</target>
        <note />
      </trans-unit>
      <trans-unit id="SyntaxTreeNotFoundToRemove">
        <source>SyntaxTree is not part of the compilation, so it cannot be removed</source>
        <target state="new">SyntaxTree is not part of the compilation, so it cannot be removed</target>
        <note />
      </trans-unit>
      <trans-unit id="WRN_CantInferNullabilityOfMethodTypeArgs">
        <source>The nullability of type arguments for method '{0}' cannot be inferred from the usage. Try specifying the type arguments explicitly.</source>
        <target state="new">The nullability of type arguments for method '{0}' cannot be inferred from the usage. Try specifying the type arguments explicitly.</target>
        <note />
      </trans-unit>
      <trans-unit id="WRN_CantInferNullabilityOfMethodTypeArgs_Title">
        <source>The nullability of type arguments for method cannot be inferred from the usage. Try specifying the type arguments explicitly.</source>
        <target state="new">The nullability of type arguments for method cannot be inferred from the usage. Try specifying the type arguments explicitly.</target>
        <note />
      </trans-unit>
      <trans-unit id="WRN_CaseConstantNamedUnderscore">
        <source>The name '_' refers to the constant, not the discard pattern. Use 'var _' to discard the value, or '@_' to refer to a constant by that name.</source>
        <target state="new">The name '_' refers to the constant, not the discard pattern. Use 'var _' to discard the value, or '@_' to refer to a constant by that name.</target>
        <note />
      </trans-unit>
      <trans-unit id="WRN_CaseConstantNamedUnderscore_Title">
        <source>Do not use '_' for a case constant.</source>
        <target state="new">Do not use '_' for a case constant.</target>
        <note />
      </trans-unit>
      <trans-unit id="WRN_ConvertingNullableToNonNullable">
        <source>Converting null literal or possible null value to non-nullable type.</source>
        <target state="new">Converting null literal or possible null value to non-nullable type.</target>
        <note />
      </trans-unit>
      <trans-unit id="WRN_ConvertingNullableToNonNullable_Title">
        <source>Converting null literal or possible null value to non-nullable type.</source>
        <target state="new">Converting null literal or possible null value to non-nullable type.</target>
        <note />
      </trans-unit>
      <trans-unit id="WRN_DefaultLiteralConvertedToNullIsNotIntended">
        <source>'default' is converted to 'null', not 'default({0})'</source>
        <target state="new">'default' is converted to 'null', not 'default({0})'</target>
        <note />
      </trans-unit>
      <trans-unit id="WRN_DefaultLiteralConvertedToNullIsNotIntended_Title">
        <source>'default' is converted to 'null'</source>
        <target state="new">'default' is converted to 'null'</target>
        <note />
      </trans-unit>
      <trans-unit id="WRN_GivenExpressionAlwaysMatchesConstant">
        <source>The given expression always matches the provided constant.</source>
        <target state="new">The given expression always matches the provided constant.</target>
        <note />
      </trans-unit>
      <trans-unit id="WRN_GivenExpressionAlwaysMatchesConstant_Title">
        <source>The given expression always matches the provided constant.</source>
        <target state="new">The given expression always matches the provided constant.</target>
        <note />
      </trans-unit>
      <trans-unit id="WRN_GivenExpressionNeverMatchesPattern">
        <source>The given expression never matches the provided pattern.</source>
        <target state="new">The given expression never matches the provided pattern.</target>
        <note />
      </trans-unit>
      <trans-unit id="WRN_GivenExpressionNeverMatchesPattern_Title">
        <source>The given expression never matches the provided pattern.</source>
        <target state="new">The given expression never matches the provided pattern.</target>
        <note />
      </trans-unit>
      <trans-unit id="WRN_IsTypeNamedUnderscore">
        <source>The name '_' refers to the type '{0}', not the discard pattern. Use '@_' for the type, or 'var _' to discard.</source>
        <target state="new">The name '_' refers to the type '{0}', not the discard pattern. Use '@_' for the type, or 'var _' to discard.</target>
        <note />
      </trans-unit>
      <trans-unit id="WRN_IsTypeNamedUnderscore_Title">
        <source>Do not use '_' to refer to the type in an is-type expression.</source>
        <target state="new">Do not use '_' to refer to the type in an is-type expression.</target>
        <note />
      </trans-unit>
      <trans-unit id="WRN_MissingNonNullTypesContextForAnnotation">
        <source>The annotation for nullable reference types should only be used in code within a '#nullable' context.</source>
        <target state="new">The annotation for nullable reference types should only be used in code within a '#nullable' context.</target>
        <note />
      </trans-unit>
      <trans-unit id="WRN_MissingNonNullTypesContextForAnnotation_Title">
        <source>The annotation for nullable reference types should only be used in code within a '#nullable' context.</source>
        <target state="new">The annotation for nullable reference types should only be used in code within a '#nullable' context.</target>
        <note />
      </trans-unit>
      <trans-unit id="WRN_NoBestNullabilityArrayElements">
        <source>No best nullability found for implicitly-typed array.</source>
        <target state="new">No best nullability found for implicitly-typed array.</target>
        <note />
      </trans-unit>
      <trans-unit id="WRN_NoBestNullabilityArrayElements_Title">
        <source>No best nullability found for implicitly-typed array.</source>
        <target state="new">No best nullability found for implicitly-typed array.</target>
        <note />
      </trans-unit>
      <trans-unit id="WRN_NoBestNullabilityConditionalExpression">
        <source>No best nullability for operands of conditional expression '{0}' and '{1}'.</source>
        <target state="new">No best nullability for operands of conditional expression '{0}' and '{1}'.</target>
        <note />
      </trans-unit>
      <trans-unit id="WRN_NoBestNullabilityConditionalExpression_Title">
        <source>No best nullability for operands of conditional expression.</source>
        <target state="new">No best nullability for operands of conditional expression.</target>
        <note />
      </trans-unit>
      <trans-unit id="WRN_NullAsNonNullable">
        <source>Cannot convert null literal to non-nullable reference or unconstrained type parameter.</source>
        <target state="new">Cannot convert null literal to non-nullable reference or unconstrained type parameter.</target>
        <note />
      </trans-unit>
      <trans-unit id="WRN_NullAsNonNullable_Title">
        <source>Cannot convert null literal to non-nullable reference or unconstrained type parameter.</source>
        <target state="new">Cannot convert null literal to non-nullable reference or unconstrained type parameter.</target>
        <note />
      </trans-unit>
      <trans-unit id="WRN_NullReferenceArgument">
        <source>Possible null reference argument for parameter '{0}' in '{1}'.</source>
        <target state="new">Possible null reference argument for parameter '{0}' in '{1}'.</target>
        <note />
      </trans-unit>
      <trans-unit id="WRN_NullReferenceArgument_Title">
        <source>Possible null reference argument.</source>
        <target state="new">Possible null reference argument.</target>
        <note />
      </trans-unit>
      <trans-unit id="WRN_NullReferenceAssignment">
        <source>Possible null reference assignment.</source>
        <target state="new">Possible null reference assignment.</target>
        <note />
      </trans-unit>
      <trans-unit id="WRN_NullReferenceAssignment_Title">
        <source>Possible null reference assignment.</source>
        <target state="new">Possible null reference assignment.</target>
        <note />
      </trans-unit>
      <trans-unit id="WRN_NullReferenceReceiver">
        <source>Possible dereference of a null reference.</source>
        <target state="new">Possible dereference of a null reference.</target>
        <note />
      </trans-unit>
      <trans-unit id="WRN_NullReferenceReceiver_Title">
        <source>Possible dereference of a null reference.</source>
        <target state="new">Possible dereference of a null reference.</target>
        <note />
      </trans-unit>
      <trans-unit id="WRN_NullReferenceReturn">
        <source>Possible null reference return.</source>
        <target state="new">Possible null reference return.</target>
        <note />
      </trans-unit>
      <trans-unit id="WRN_NullReferenceReturn_Title">
        <source>Possible null reference return.</source>
        <target state="new">Possible null reference return.</target>
        <note />
      </trans-unit>
      <trans-unit id="WRN_NullabilityMismatchInArgument">
        <source>Nullability of reference types in argument of type '{0}' doesn't match target type '{1}' for parameter '{2}' in '{3}'.</source>
        <target state="new">Nullability of reference types in argument of type '{0}' doesn't match target type '{1}' for parameter '{2}' in '{3}'.</target>
        <note />
      </trans-unit>
      <trans-unit id="WRN_NullabilityMismatchInArgument_Title">
        <source>Nullability of reference types in argument doesn't match target type.</source>
        <target state="new">Nullability of reference types in argument doesn't match target type.</target>
        <note />
      </trans-unit>
      <trans-unit id="WRN_NullabilityMismatchInAssignment">
        <source>Nullability of reference types in value of type '{0}' doesn't match target type '{1}'.</source>
        <target state="new">Nullability of reference types in value of type '{0}' doesn't match target type '{1}'.</target>
        <note />
      </trans-unit>
      <trans-unit id="WRN_NullabilityMismatchInAssignment_Title">
        <source>Nullability of reference types in value doesn't match target type.</source>
        <target state="new">Nullability of reference types in value doesn't match target type.</target>
        <note />
      </trans-unit>
      <trans-unit id="WRN_NullabilityMismatchInConstraintsOnImplicitImplementation">
        <source>Nullability in constraints for type parameter '{0}' of method '{1}' doesn't match the constraints for type parameter '{2}' of interface method '{3}'. Consider using an explicit interface implementation instead.</source>
        <target state="new">Nullability in constraints for type parameter '{0}' of method '{1}' doesn't match the constraints for type parameter '{2}' of interface method '{3}'. Consider using an explicit interface implementation instead.</target>
        <note />
      </trans-unit>
      <trans-unit id="WRN_NullabilityMismatchInConstraintsOnImplicitImplementation_Title">
        <source>Nullability in constraints for type parameter doesn't match the constraints for type parameter in implicitly implemented interface method'.</source>
        <target state="new">Nullability in constraints for type parameter doesn't match the constraints for type parameter in implicitly implemented interface method'.</target>
        <note />
      </trans-unit>
      <trans-unit id="WRN_NullabilityMismatchInParameterTypeOfTargetDelegate">
        <source>Nullability of reference types in type of parameter '{0}' of '{1}' doesn't match the target delegate '{2}'.</source>
        <target state="new">Nullability of reference types in type of parameter '{0}' of '{1}' doesn't match the target delegate '{2}'.</target>
        <note />
      </trans-unit>
      <trans-unit id="WRN_NullabilityMismatchInParameterTypeOfTargetDelegate_Title">
        <source>Nullability of reference types in type of parameter doesn't match the target delegate.</source>
        <target state="new">Nullability of reference types in type of parameter doesn't match the target delegate.</target>
        <note />
      </trans-unit>
      <trans-unit id="WRN_NullabilityMismatchInParameterTypeOnExplicitImplementation">
        <source>Nullability of reference types in type of parameter '{0}' doesn't match implemented member '{1}'.</source>
        <target state="new">Nullability of reference types in type of parameter '{0}' doesn't match implemented member '{1}'.</target>
        <note />
      </trans-unit>
      <trans-unit id="WRN_NullabilityMismatchInParameterTypeOnExplicitImplementation_Title">
        <source>Nullability of reference types in type of parameter doesn't match implemented member.</source>
        <target state="new">Nullability of reference types in type of parameter doesn't match implemented member.</target>
        <note />
      </trans-unit>
      <trans-unit id="WRN_NullabilityMismatchInParameterTypeOnImplicitImplementation">
        <source>Nullability of reference types in type of parameter '{0}' doesn't match implicitly implemented member '{1}'.</source>
        <target state="new">Nullability of reference types in type of parameter '{0}' doesn't match implicitly implemented member '{1}'.</target>
        <note />
      </trans-unit>
      <trans-unit id="WRN_NullabilityMismatchInParameterTypeOnImplicitImplementation_Title">
        <source>Nullability of reference types in type of parameter doesn't match implicitly implemented member.</source>
        <target state="new">Nullability of reference types in type of parameter doesn't match implicitly implemented member.</target>
        <note />
      </trans-unit>
      <trans-unit id="WRN_NullabilityMismatchInParameterTypeOnOverride">
        <source>Nullability of reference types in type of parameter '{0}' doesn't match overridden member.</source>
        <target state="new">Nullability of reference types in type of parameter '{0}' doesn't match overridden member.</target>
        <note />
      </trans-unit>
      <trans-unit id="WRN_NullabilityMismatchInParameterTypeOnOverride_Title">
        <source>Nullability of reference types in type of parameter doesn't match overridden member.</source>
        <target state="new">Nullability of reference types in type of parameter doesn't match overridden member.</target>
        <note />
      </trans-unit>
      <trans-unit id="WRN_NullabilityMismatchInParameterTypeOnPartial">
        <source>Nullability of reference types in type of parameter '{0}' doesn't match partial method declaration.</source>
        <target state="new">Nullability of reference types in type of parameter '{0}' doesn't match partial method declaration.</target>
        <note />
      </trans-unit>
      <trans-unit id="WRN_NullabilityMismatchInParameterTypeOnPartial_Title">
        <source>Nullability of reference types in type of parameter doesn't match partial method declaration.</source>
        <target state="new">Nullability of reference types in type of parameter doesn't match partial method declaration.</target>
        <note />
      </trans-unit>
      <trans-unit id="WRN_NullabilityMismatchInReturnTypeOfTargetDelegate">
        <source>Nullability of reference types in return type of '{0}' doesn't match the target delegate '{1}'.</source>
        <target state="new">Nullability of reference types in return type of '{0}' doesn't match the target delegate '{1}'.</target>
        <note />
      </trans-unit>
      <trans-unit id="WRN_NullabilityMismatchInReturnTypeOfTargetDelegate_Title">
        <source>Nullability of reference types in return type doesn't match the target delegate.</source>
        <target state="new">Nullability of reference types in return type doesn't match the target delegate.</target>
        <note />
      </trans-unit>
      <trans-unit id="WRN_NullabilityMismatchInReturnTypeOnExplicitImplementation">
        <source>Nullability of reference types in return type doesn't match implemented member '{0}'.</source>
        <target state="new">Nullability of reference types in return type doesn't match implemented member '{0}'.</target>
        <note />
      </trans-unit>
      <trans-unit id="WRN_NullabilityMismatchInReturnTypeOnExplicitImplementation_Title">
        <source>Nullability of reference types in return type doesn't match implemented member.</source>
        <target state="new">Nullability of reference types in return type doesn't match implemented member.</target>
        <note />
      </trans-unit>
      <trans-unit id="WRN_NullabilityMismatchInReturnTypeOnImplicitImplementation">
        <source>Nullability of reference types in return type doesn't match implicitly implemented member '{0}'.</source>
        <target state="new">Nullability of reference types in return type doesn't match implicitly implemented member '{0}'.</target>
        <note />
      </trans-unit>
      <trans-unit id="WRN_NullabilityMismatchInReturnTypeOnImplicitImplementation_Title">
        <source>Nullability of reference types in return type doesn't match implicitly implemented member.</source>
        <target state="new">Nullability of reference types in return type doesn't match implicitly implemented member.</target>
        <note />
      </trans-unit>
      <trans-unit id="WRN_NullabilityMismatchInReturnTypeOnOverride">
        <source>Nullability of reference types in return type doesn't match overridden member.</source>
        <target state="new">Nullability of reference types in return type doesn't match overridden member.</target>
        <note />
      </trans-unit>
      <trans-unit id="WRN_NullabilityMismatchInReturnTypeOnOverride_Title">
        <source>Nullability of reference types in return type doesn't match overridden member.</source>
        <target state="new">Nullability of reference types in return type doesn't match overridden member.</target>
        <note />
      </trans-unit>
      <trans-unit id="WRN_NullabilityMismatchInTypeOnExplicitImplementation">
        <source>Nullability of reference types in type doesn't match implemented member '{0}'.</source>
        <target state="new">Nullability of reference types in type doesn't match implemented member '{0}'.</target>
        <note />
      </trans-unit>
      <trans-unit id="WRN_NullabilityMismatchInTypeOnExplicitImplementation_Title">
        <source>Nullability of reference types in type doesn't match implemented member.</source>
        <target state="new">Nullability of reference types in type doesn't match implemented member.</target>
        <note />
      </trans-unit>
      <trans-unit id="WRN_NullabilityMismatchInTypeOnImplicitImplementation">
        <source>Nullability of reference types in type doesn't match implicitly implemented member '{0}'.</source>
        <target state="new">Nullability of reference types in type doesn't match implicitly implemented member '{0}'.</target>
        <note />
      </trans-unit>
      <trans-unit id="WRN_NullabilityMismatchInTypeOnImplicitImplementation_Title">
        <source>Nullability of reference types in type doesn't match implicitly implemented member.</source>
        <target state="new">Nullability of reference types in type doesn't match implicitly implemented member.</target>
        <note />
      </trans-unit>
      <trans-unit id="WRN_NullabilityMismatchInTypeOnOverride">
        <source>Nullability of reference types in type doesn't match overridden member.</source>
        <target state="new">Nullability of reference types in type doesn't match overridden member.</target>
        <note />
      </trans-unit>
      <trans-unit id="WRN_NullabilityMismatchInTypeOnOverride_Title">
        <source>Nullability of reference types in type doesn't match overridden member.</source>
        <target state="new">Nullability of reference types in type doesn't match overridden member.</target>
        <note />
      </trans-unit>
      <trans-unit id="WRN_NullabilityMismatchInTypeParameterConstraint">
        <source>The type '{3}' cannot be used as type parameter '{2}' in the generic type or method '{0}'. Nullability of type argument '{3}' doesn't match constraint type '{1}'.</source>
        <target state="new">The type '{3}' cannot be used as type parameter '{2}' in the generic type or method '{0}'. Nullability of type argument '{3}' doesn't match constraint type '{1}'.</target>
        <note />
      </trans-unit>
      <trans-unit id="WRN_NullabilityMismatchInTypeParameterConstraint_Title">
        <source>The type cannot be used as type parameter in the generic type or method. Nullability of type argument doesn't match constraint type.</source>
        <target state="new">The type cannot be used as type parameter in the generic type or method. Nullability of type argument doesn't match constraint type.</target>
        <note />
      </trans-unit>
      <trans-unit id="WRN_NullabilityMismatchInTypeParameterReferenceTypeConstraint">
        <source>The type '{2}' cannot be used as type parameter '{1}' in the generic type or method '{0}'. Nullability of type argument '{2}' doesn't match 'class' constraint.</source>
        <target state="new">The type '{2}' cannot be used as type parameter '{1}' in the generic type or method '{0}'. Nullability of type argument '{2}' doesn't match 'class' constraint.</target>
        <note />
      </trans-unit>
      <trans-unit id="WRN_NullabilityMismatchInTypeParameterReferenceTypeConstraint_Title">
        <source>The type cannot be used as type parameter in the generic type or method. Nullability of type argument doesn't match 'class' constraint.</source>
        <target state="new">The type cannot be used as type parameter in the generic type or method. Nullability of type argument doesn't match 'class' constraint.</target>
        <note />
      </trans-unit>
      <trans-unit id="WRN_NullableValueTypeMayBeNull">
        <source>Nullable value type may be null.</source>
        <target state="new">Nullable value type may be null.</target>
        <note />
      </trans-unit>
      <trans-unit id="WRN_NullableValueTypeMayBeNull_Title">
        <source>Nullable value type may be null.</source>
        <target state="new">Nullable value type may be null.</target>
        <note />
      </trans-unit>
      <trans-unit id="WRN_SuppressionOperatorNotReferenceType">
        <source>The suppression operator (!) can only be applied to reference types and nullable value types.</source>
        <target state="new">The suppression operator (!) can only be applied to reference types and nullable value types.</target>
        <note />
      </trans-unit>
      <trans-unit id="WRN_SuppressionOperatorNotReferenceType_Title">
        <source>The suppression operator (!) can only be applied to reference types and nullable value types.</source>
        <target state="new">The suppression operator (!) can only be applied to reference types and nullable value types.</target>
        <note />
      </trans-unit>
      <trans-unit id="WRN_SwitchExpressionNotExhaustive">
        <source>The switch expression does not handle all possible inputs (it is not exhaustive).</source>
        <target state="new">The switch expression does not handle all possible inputs (it is not exhaustive).</target>
        <note />
      </trans-unit>
      <trans-unit id="WRN_SwitchExpressionNotExhaustive_Title">
        <source>The switch expression does not handle all possible inputs (it is not exhaustive).</source>
        <target state="new">The switch expression does not handle all possible inputs (it is not exhaustive).</target>
        <note />
      </trans-unit>
      <trans-unit id="WRN_TupleBinopLiteralNameMismatch">
        <source>The tuple element name '{0}' is ignored because a different name or no name is specified on the other side of the tuple == or != operator.</source>
        <target state="new">The tuple element name '{0}' is ignored because a different name or no name is specified on the other side of the tuple == or != operator.</target>
        <note />
      </trans-unit>
      <trans-unit id="WRN_TupleBinopLiteralNameMismatch_Title">
        <source>The tuple element name is ignored because a different name or no name is specified on the other side of the tuple == or != operator.</source>
        <target state="new">The tuple element name is ignored because a different name or no name is specified on the other side of the tuple == or != operator.</target>
        <note />
      </trans-unit>
      <trans-unit id="WRN_TypeParameterSameAsOuterMethodTypeParameter">
        <source>Type parameter '{0}' has the same name as the type parameter from outer method '{1}'</source>
        <target state="new">Type parameter '{0}' has the same name as the type parameter from outer method '{1}'</target>
        <note />
      </trans-unit>
      <trans-unit id="WRN_TypeParameterSameAsOuterMethodTypeParameter_Title">
        <source>Type parameter has the same type as the type parameter from outer method.</source>
        <target state="new">Type parameter has the same type as the type parameter from outer method.</target>
        <note />
      </trans-unit>
      <trans-unit id="WRN_UninitializedNonNullableField">
        <source>Non-nullable {0} '{1}' is uninitialized.</source>
        <target state="new">Non-nullable {0} '{1}' is uninitialized.</target>
        <note />
      </trans-unit>
      <trans-unit id="WRN_UninitializedNonNullableField_Title">
        <source>Non-nullable field is uninitialized.</source>
        <target state="new">Non-nullable field is uninitialized.</target>
        <note />
      </trans-unit>
      <trans-unit id="XML_InvalidToken">
        <source>The character(s) '{0}' cannot be used at this location.</source>
        <target state="translated">此位置不可使用字元 '{0}'。</target>
        <note />
      </trans-unit>
      <trans-unit id="XML_IncorrectComment">
        <source>Incorrect syntax was used in a comment.</source>
        <target state="translated">註解中使用的語法錯誤。</target>
        <note />
      </trans-unit>
      <trans-unit id="XML_InvalidCharEntity">
        <source>An invalid character was found inside an entity reference.</source>
        <target state="translated">實體參考中發現無效的字元。</target>
        <note />
      </trans-unit>
      <trans-unit id="XML_ExpectedEndOfTag">
        <source>Expected '&gt;' or '/&gt;' to close tag '{0}'.</source>
        <target state="translated">必須以 '&gt;' 或 '/&gt;' 做為結束標記 '{0}'。</target>
        <note />
      </trans-unit>
      <trans-unit id="XML_ExpectedIdentifier">
        <source>An identifier was expected.</source>
        <target state="translated">必須是識別項。</target>
        <note />
      </trans-unit>
      <trans-unit id="XML_InvalidUnicodeChar">
        <source>Invalid unicode character.</source>
        <target state="translated">Unicode 字元無效。</target>
        <note />
      </trans-unit>
      <trans-unit id="XML_InvalidWhitespace">
        <source>Whitespace is not allowed at this location.</source>
        <target state="translated">此位置不可使用空白。</target>
        <note />
      </trans-unit>
      <trans-unit id="XML_LessThanInAttributeValue">
        <source>The character '&lt;' cannot be used in an attribute value.</source>
        <target state="translated">屬性值中不可使用字元 '&lt;'。</target>
        <note />
      </trans-unit>
      <trans-unit id="XML_MissingEqualsAttribute">
        <source>Missing equals sign between attribute and attribute value.</source>
        <target state="translated">屬性與屬性值之間少了等號。</target>
        <note />
      </trans-unit>
      <trans-unit id="XML_RefUndefinedEntity_1">
        <source>Reference to undefined entity '{0}'.</source>
        <target state="translated">參考未定義的實體 '{0}'。</target>
        <note />
      </trans-unit>
      <trans-unit id="XML_StringLiteralNoStartQuote">
        <source>A string literal was expected, but no opening quotation mark was found.</source>
        <target state="translated">必須是字串常值，但未找到左引號。</target>
        <note />
      </trans-unit>
      <trans-unit id="XML_StringLiteralNoEndQuote">
        <source>Missing closing quotation mark for string literal.</source>
        <target state="translated">遺漏字串常值的右引號。</target>
        <note />
      </trans-unit>
      <trans-unit id="XML_StringLiteralNonAsciiQuote">
        <source>Non-ASCII quotations marks may not be used around string literals.</source>
        <target state="translated">字串常值前後不可使用非 ASCII 引號。</target>
        <note />
      </trans-unit>
      <trans-unit id="XML_EndTagNotExpected">
        <source>End tag was not expected at this location.</source>
        <target state="translated">此位置不可出現結束標記。</target>
        <note />
      </trans-unit>
      <trans-unit id="XML_ElementTypeMatch">
        <source>End tag '{0}' does not match the start tag '{1}'.</source>
        <target state="translated">結束標記 '{0}' 與起始標記 '{1}' 不對稱。</target>
        <note />
      </trans-unit>
      <trans-unit id="XML_EndTagExpected">
        <source>Expected an end tag for element '{0}'.</source>
        <target state="translated">必須是元素 '{0}' 的結束標記。</target>
        <note />
      </trans-unit>
      <trans-unit id="XML_WhitespaceMissing">
        <source>Required white space was missing.</source>
        <target state="translated">遺漏了必要的空格。</target>
        <note />
      </trans-unit>
      <trans-unit id="XML_ExpectedEndOfXml">
        <source>Unexpected character at this location.</source>
        <target state="translated">此位置處找到未預期的字元。</target>
        <note />
      </trans-unit>
      <trans-unit id="XML_CDataEndTagNotAllowed">
        <source>The literal string ']]&gt;' is not allowed in element content.</source>
        <target state="translated">常值字串 ']]&gt;' 不可用在元素內容中。</target>
        <note />
      </trans-unit>
      <trans-unit id="XML_DuplicateAttribute">
        <source>Duplicate '{0}' attribute</source>
        <target state="translated">{0}' 屬性重複</target>
        <note />
      </trans-unit>
      <trans-unit id="ERR_NoMetadataFile">
        <source>Metadata file '{0}' could not be found</source>
        <target state="translated">找不到中繼資料檔 '{0}'</target>
        <note />
      </trans-unit>
      <trans-unit id="ERR_MetadataReferencesNotSupported">
        <source>Metadata references are not supported.</source>
        <target state="translated">不支援中繼資料參考。</target>
        <note />
      </trans-unit>
      <trans-unit id="FTL_MetadataCantOpenFile">
        <source>Metadata file '{0}' could not be opened -- {1}</source>
        <target state="translated">無法開啟中繼資料檔'{0}' -- {1}</target>
        <note />
      </trans-unit>
      <trans-unit id="ERR_NoTypeDef">
        <source>The type '{0}' is defined in an assembly that is not referenced. You must add a reference to assembly '{1}'.</source>
        <target state="translated">類型 '{0}' 定義在未參考的組件中。您必須加入組件 '{1}' 的參考。</target>
        <note />
      </trans-unit>
      <trans-unit id="ERR_NoTypeDefFromModule">
        <source>The type '{0}' is defined in a module that has not been added. You must add the module '{1}'.</source>
        <target state="translated">類型 '{0}' 定義在未加入的模組中。您必須加入模組 '{1}'。</target>
        <note />
      </trans-unit>
      <trans-unit id="ERR_OutputWriteFailed">
        <source>Could not write to output file '{0}' -- '{1}'</source>
        <target state="translated">無法寫入輸出檔 '{0}' -- '{1}'</target>
        <note />
      </trans-unit>
      <trans-unit id="ERR_MultipleEntryPoints">
        <source>Program has more than one entry point defined. Compile with /main to specify the type that contains the entry point.</source>
        <target state="translated">程式已定義了一個以上的進入點。請以 /main 進行編譯，以指定包含進入點的類型。</target>
        <note />
      </trans-unit>
      <trans-unit id="ERR_BadBinaryOps">
        <source>Operator '{0}' cannot be applied to operands of type '{1}' and '{2}'</source>
        <target state="translated">運算子 '{0}' 不可套用至類型為 '{1}' 和 '{2}' 的運算元</target>
        <note />
      </trans-unit>
      <trans-unit id="ERR_IntDivByZero">
        <source>Division by constant zero</source>
        <target state="translated">除以常數零</target>
        <note />
      </trans-unit>
      <trans-unit id="ERR_BadIndexLHS">
        <source>Cannot apply indexing with [] to an expression of type '{0}'</source>
        <target state="translated">無法套用有 [] 的索引至類型為 '{0}' 的運算式</target>
        <note />
      </trans-unit>
      <trans-unit id="ERR_BadIndexCount">
        <source>Wrong number of indices inside []; expected {0}</source>
        <target state="translated">[] 內的索引數目錯誤; 必須是 {0}。</target>
        <note />
      </trans-unit>
      <trans-unit id="ERR_BadUnaryOp">
        <source>Operator '{0}' cannot be applied to operand of type '{1}'</source>
        <target state="translated">運算子 '{0}' 不可套用至類型為 '{1}' 的運算元</target>
        <note />
      </trans-unit>
      <trans-unit id="ERR_BadOpOnNullOrDefault">
        <source>Operator '{0}' cannot be applied to operand '{1}'</source>
        <target state="translated">運算子 '{0}' 不可套用至運算元 '{1}'</target>
        <note />
      </trans-unit>
      <trans-unit id="ERR_ThisInStaticMeth">
        <source>Keyword 'this' is not valid in a static property, static method, or static field initializer</source>
        <target state="translated">關鍵字 'this' 在靜態屬性、靜態方法或靜態欄位初始設定式中無效。</target>
        <note />
      </trans-unit>
      <trans-unit id="ERR_ThisInBadContext">
        <source>Keyword 'this' is not available in the current context</source>
        <target state="translated">關鍵字 'this' 在目前內容中無法使用</target>
        <note />
      </trans-unit>
      <trans-unit id="WRN_InvalidMainSig">
        <source>'{0}' has the wrong signature to be an entry point</source>
        <target state="translated">'{0}' 的進入點簽章錯誤</target>
        <note />
      </trans-unit>
      <trans-unit id="WRN_InvalidMainSig_Title">
        <source>Method has the wrong signature to be an entry point</source>
        <target state="translated">方法的進入點簽章錯誤</target>
        <note />
      </trans-unit>
      <trans-unit id="ERR_NoImplicitConv">
        <source>Cannot implicitly convert type '{0}' to '{1}'</source>
        <target state="translated">無法將類型 '{0}' 隱含轉換成 '{1}'</target>
        <note />
      </trans-unit>
      <trans-unit id="ERR_NoExplicitConv">
        <source>Cannot convert type '{0}' to '{1}'</source>
        <target state="translated">無法將類型 '{0}' 轉換成 '{1}'</target>
        <note />
      </trans-unit>
      <trans-unit id="ERR_ConstOutOfRange">
        <source>Constant value '{0}' cannot be converted to a '{1}'</source>
        <target state="translated">常數值 '{0}' 不可轉換成 '{1}'</target>
        <note />
      </trans-unit>
      <trans-unit id="ERR_AmbigBinaryOps">
        <source>Operator '{0}' is ambiguous on operands of type '{1}' and '{2}'</source>
        <target state="translated">運算子 '{0}' 在類型為 '{1}' 和 '{2}' 的運算元上模稜兩可</target>
        <note />
      </trans-unit>
      <trans-unit id="ERR_AmbigBinaryOpsOnDefault">
        <source>Operator '{0}' is ambiguous on operands 'default' and 'default'</source>
        <target state="translated">運算子 '{0}' 在運算元 'default' 和 'default' 不明確</target>
        <note />
      </trans-unit>
      <trans-unit id="ERR_AmbigUnaryOp">
        <source>Operator '{0}' is ambiguous on an operand of type '{1}'</source>
        <target state="translated">運算子 '{0}' 在類型為 '{1}' 的運算元上模稜兩可</target>
        <note />
      </trans-unit>
      <trans-unit id="ERR_InAttrOnOutParam">
        <source>An out parameter cannot have the In attribute</source>
        <target state="translated">out 參數不能有 In 屬性</target>
        <note />
      </trans-unit>
      <trans-unit id="ERR_ValueCantBeNull">
        <source>Cannot convert null to '{0}' because it is a non-nullable value type</source>
        <target state="translated">無法將 null 轉換成 '{0}'，因為它是不可為 null 的實值類型</target>
        <note />
      </trans-unit>
      <trans-unit id="ERR_NoExplicitBuiltinConv">
        <source>Cannot convert type '{0}' to '{1}' via a reference conversion, boxing conversion, unboxing conversion, wrapping conversion, or null type conversion</source>
        <target state="translated">無法透過參考轉換、boxing 轉換、unboxing 轉換、wrapping 轉換或 null 類型轉換，來將類型 '{0}' 轉換成 '{1}'</target>
        <note />
      </trans-unit>
      <trans-unit id="FTL_DebugEmitFailure">
        <source>Unexpected error writing debug information -- '{0}'</source>
        <target state="translated">寫入偵錯資訊時發生未預期的錯誤 -- '{0}'</target>
        <note />
      </trans-unit>
      <trans-unit id="ERR_BadVisReturnType">
        <source>Inconsistent accessibility: return type '{1}' is less accessible than method '{0}'</source>
        <target state="translated">不一致的存取範圍: 傳回類型 '{1}' 比方法 '{0}' 的存取範圍小</target>
        <note />
      </trans-unit>
      <trans-unit id="ERR_BadVisParamType">
        <source>Inconsistent accessibility: parameter type '{1}' is less accessible than method '{0}'</source>
        <target state="translated">不一致的存取範圍: 參數類型 '{1}' 比方法 '{0}' 的存取範圍小</target>
        <note />
      </trans-unit>
      <trans-unit id="ERR_BadVisFieldType">
        <source>Inconsistent accessibility: field type '{1}' is less accessible than field '{0}'</source>
        <target state="translated">不一致的存取範圍: 欄位類型 '{1}' 比欄位 '{0}' 的存取範圍小</target>
        <note />
      </trans-unit>
      <trans-unit id="ERR_BadVisPropertyType">
        <source>Inconsistent accessibility: property type '{1}' is less accessible than property '{0}'</source>
        <target state="translated">不一致的存取範圍: 屬性類型 '{1}' 比屬性 '{0}' 的存取範圍小</target>
        <note />
      </trans-unit>
      <trans-unit id="ERR_BadVisIndexerReturn">
        <source>Inconsistent accessibility: indexer return type '{1}' is less accessible than indexer '{0}'</source>
        <target state="translated">不一致的存取範圍: 索引子傳回類型 '{1}' 比索引子 '{0}' 的存取範圍小</target>
        <note />
      </trans-unit>
      <trans-unit id="ERR_BadVisIndexerParam">
        <source>Inconsistent accessibility: parameter type '{1}' is less accessible than indexer '{0}'</source>
        <target state="translated">不一致的存取範圍: 參數類型 '{1}' 比索引子 '{0}' 的存取範圍小</target>
        <note />
      </trans-unit>
      <trans-unit id="ERR_BadVisOpReturn">
        <source>Inconsistent accessibility: return type '{1}' is less accessible than operator '{0}'</source>
        <target state="translated">不一致的存取範圍: 傳回類型 '{1}' 比運算子 '{0}' 的存取範圍小</target>
        <note />
      </trans-unit>
      <trans-unit id="ERR_BadVisOpParam">
        <source>Inconsistent accessibility: parameter type '{1}' is less accessible than operator '{0}'</source>
        <target state="translated">不一致的存取範圍: 參數類型 '{1}' 比運算子 '{0}' 的存取範圍小</target>
        <note />
      </trans-unit>
      <trans-unit id="ERR_BadVisDelegateReturn">
        <source>Inconsistent accessibility: return type '{1}' is less accessible than delegate '{0}'</source>
        <target state="translated">不一致的存取範圍: 傳回類型 '{1}' 比委派 '{0}' 的存取範圍小</target>
        <note />
      </trans-unit>
      <trans-unit id="ERR_BadVisDelegateParam">
        <source>Inconsistent accessibility: parameter type '{1}' is less accessible than delegate '{0}'</source>
        <target state="translated">不一致的存取範圍: 參數類型 '{1}' 比委派 '{0}' 的存取範圍小</target>
        <note />
      </trans-unit>
      <trans-unit id="ERR_BadVisBaseClass">
        <source>Inconsistent accessibility: base class '{1}' is less accessible than class '{0}'</source>
        <target state="translated">不一致的存取範圍: 基底類別 '{1}' 比類別 '{0}' 的存取範圍小</target>
        <note />
      </trans-unit>
      <trans-unit id="ERR_BadVisBaseInterface">
        <source>Inconsistent accessibility: base interface '{1}' is less accessible than interface '{0}'</source>
        <target state="translated">不一致的存取範圍: 基底介面 '{1}' 比介面 '{0}' 的存取範圍小</target>
        <note />
      </trans-unit>
      <trans-unit id="ERR_EventNeedsBothAccessors">
        <source>'{0}': event property must have both add and remove accessors</source>
        <target state="translated">'{0}': 事件屬性必須同時要有 add 和 remove 存取子</target>
        <note />
      </trans-unit>
      <trans-unit id="ERR_EventNotDelegate">
        <source>'{0}': event must be of a delegate type</source>
        <target state="translated">'{0}': 事件必須為委派類型</target>
        <note />
      </trans-unit>
      <trans-unit id="WRN_UnreferencedEvent">
        <source>The event '{0}' is never used</source>
        <target state="translated">事件 '{0}' 從未使用過</target>
        <note />
      </trans-unit>
      <trans-unit id="WRN_UnreferencedEvent_Title">
        <source>Event is never used</source>
        <target state="translated">從未使用過事件</target>
        <note />
      </trans-unit>
      <trans-unit id="ERR_InterfaceEventInitializer">
        <source>'{0}': event in interface cannot have initializer</source>
        <target state="translated">'{0}': 介面中的事件不可有初始設定式</target>
        <note />
      </trans-unit>
      <trans-unit id="ERR_EventPropertyInInterface">
        <source>An event in an interface cannot have add or remove accessors</source>
        <target state="translated">介面中的事件不能有 add 或 remove 存取子</target>
        <note />
      </trans-unit>
      <trans-unit id="ERR_BadEventUsage">
        <source>The event '{0}' can only appear on the left hand side of += or -= (except when used from within the type '{1}')</source>
        <target state="translated">事件 '{0}' 只可出現在 += 或 -= 的左側 (除非從類型 '{1}' 中使用)</target>
        <note />
      </trans-unit>
      <trans-unit id="ERR_ExplicitEventFieldImpl">
        <source>An explicit interface implementation of an event must use event accessor syntax</source>
        <target state="translated">事件的明確介面實作必須使用存取子語法</target>
        <note />
      </trans-unit>
      <trans-unit id="ERR_CantOverrideNonEvent">
        <source>'{0}': cannot override; '{1}' is not an event</source>
        <target state="translated">'{0}': 無法覆寫; '{1}' 不是事件。</target>
        <note />
      </trans-unit>
      <trans-unit id="ERR_AddRemoveMustHaveBody">
        <source>An add or remove accessor must have a body</source>
        <target state="translated">add 或 remove 存取子必須具有主體</target>
        <note />
      </trans-unit>
      <trans-unit id="ERR_AbstractEventInitializer">
        <source>'{0}': abstract event cannot have initializer</source>
        <target state="translated">'{0}': 抽象事件不可有初始設定式</target>
        <note />
      </trans-unit>
      <trans-unit id="ERR_ReservedAssemblyName">
        <source>The assembly name '{0}' is reserved and cannot be used as a reference in an interactive session</source>
        <target state="translated">組件名稱 '{0}' 已保留，不可用做為互動工作階段中的參考。</target>
        <note />
      </trans-unit>
      <trans-unit id="ERR_ReservedEnumerator">
        <source>The enumerator name '{0}' is reserved and cannot be used</source>
        <target state="translated">列舉程式名稱 '{0}' 已保留，且無法使用。</target>
        <note />
      </trans-unit>
      <trans-unit id="ERR_AsMustHaveReferenceType">
        <source>The as operator must be used with a reference type or nullable type ('{0}' is a non-nullable value type)</source>
        <target state="translated">as 運算子必須搭配參考類型或可為 Null 的類型一起使用 ('{0}' 是不可為 Null 的實值類型)</target>
        <note />
      </trans-unit>
      <trans-unit id="WRN_LowercaseEllSuffix">
        <source>The 'l' suffix is easily confused with the digit '1' -- use 'L' for clarity</source>
        <target state="translated">字尾 'l' 很容易與數字 '1' 混淆 -- 請使用 'L' 以避免困擾</target>
        <note />
      </trans-unit>
      <trans-unit id="WRN_LowercaseEllSuffix_Title">
        <source>The 'l' suffix is easily confused with the digit '1'</source>
        <target state="translated">字尾 'l' 很容易與數字 '1' 混淆</target>
        <note />
      </trans-unit>
      <trans-unit id="ERR_BadEventUsageNoField">
        <source>The event '{0}' can only appear on the left hand side of += or -=</source>
        <target state="translated">事件 '{0}' 只可出現在 += 或 -= 的左側</target>
        <note />
      </trans-unit>
      <trans-unit id="ERR_ConstraintOnlyAllowedOnGenericDecl">
        <source>Constraints are not allowed on non-generic declarations</source>
        <target state="translated">非泛型宣告中不可使用條件約束</target>
        <note />
      </trans-unit>
      <trans-unit id="ERR_TypeParamMustBeIdentifier">
        <source>Type parameter declaration must be an identifier not a type</source>
        <target state="translated">類型參數宣告必須是識別項，而非類型。</target>
        <note />
      </trans-unit>
      <trans-unit id="ERR_MemberReserved">
        <source>Type '{1}' already reserves a member called '{0}' with the same parameter types</source>
        <target state="translated">類型 '{1}' 已保留了一個具有相同參數類型且名為 '{0}' 的成員</target>
        <note />
      </trans-unit>
      <trans-unit id="ERR_DuplicateParamName">
        <source>The parameter name '{0}' is a duplicate</source>
        <target state="translated">參數名稱 '{0}' 重複</target>
        <note />
      </trans-unit>
      <trans-unit id="ERR_DuplicateNameInNS">
        <source>The namespace '{1}' already contains a definition for '{0}'</source>
        <target state="translated">命名空間 '{1}' 已包含 '{0}' 的定義</target>
        <note />
      </trans-unit>
      <trans-unit id="ERR_DuplicateNameInClass">
        <source>The type '{0}' already contains a definition for '{1}'</source>
        <target state="translated">類型 '{0}' 已包含 '{1}' 的定義</target>
        <note />
      </trans-unit>
      <trans-unit id="ERR_NameNotInContext">
        <source>The name '{0}' does not exist in the current context</source>
        <target state="translated">名稱 '{0}' 不存在於目前的內容中</target>
        <note />
      </trans-unit>
      <trans-unit id="ERR_NameNotInContextPossibleMissingReference">
        <source>The name '{0}' does not exist in the current context (are you missing a reference to assembly '{1}'?)</source>
        <target state="translated">名稱 '{0}' 不存在於目前的內容中 (是否遺漏了組件 '{1}' 的參考?)</target>
        <note />
      </trans-unit>
      <trans-unit id="ERR_AmbigContext">
        <source>'{0}' is an ambiguous reference between '{1}' and '{2}'</source>
        <target state="translated">'{0}' 是 '{1}' 與 '{2}' 之間模稜兩可的參考</target>
        <note />
      </trans-unit>
      <trans-unit id="WRN_DuplicateUsing">
        <source>The using directive for '{0}' appeared previously in this namespace</source>
        <target state="translated">{0}' 的 using 指示詞之前曾出現於此命名空間中</target>
        <note />
      </trans-unit>
      <trans-unit id="WRN_DuplicateUsing_Title">
        <source>Using directive appeared previously in this namespace</source>
        <target state="translated">Using 指示詞先前出現在此命名空間中</target>
        <note />
      </trans-unit>
      <trans-unit id="ERR_BadMemberFlag">
        <source>The modifier '{0}' is not valid for this item</source>
        <target state="translated">修飾詞 '{0}' 對此項目無效</target>
        <note />
      </trans-unit>
      <trans-unit id="ERR_BadMemberProtection">
        <source>More than one protection modifier</source>
        <target state="translated">有一個以上的保護修飾詞</target>
        <note />
      </trans-unit>
      <trans-unit id="WRN_NewRequired">
        <source>'{0}' hides inherited member '{1}'. Use the new keyword if hiding was intended.</source>
        <target state="translated">'{0}' 會隱藏繼承的成員 '{1}'。若本意即為要隱藏，請使用 new 關鍵字。</target>
        <note />
      </trans-unit>
      <trans-unit id="WRN_NewRequired_Title">
        <source>Member hides inherited member; missing new keyword</source>
        <target state="translated">成員隱藏所繼承的成員; 遺漏 new 關鍵字</target>
        <note />
      </trans-unit>
      <trans-unit id="WRN_NewRequired_Description">
        <source>A variable was declared with the same name as a variable in a base class. However, the new keyword was not used. This warning informs you that you should use new; the variable is declared as if new had been used in the declaration.</source>
        <target state="translated">所宣告的變數名稱與基底類別中的變數相同。不過，未使用 new 關鍵字。此警告通知您應該使用 new; 宣告變數的方式就像已將 new 用於宣告一樣。</target>
        <note />
      </trans-unit>
      <trans-unit id="WRN_NewNotRequired">
        <source>The member '{0}' does not hide an accessible member. The new keyword is not required.</source>
        <target state="translated">成員 '{0}' 並未隱藏可存取的成員。不需要 new 關鍵字。</target>
        <note />
      </trans-unit>
      <trans-unit id="WRN_NewNotRequired_Title">
        <source>Member does not hide an inherited member; new keyword is not required</source>
        <target state="translated">成員未隱藏所繼承的成員; 不需要 new 關鍵字</target>
        <note />
      </trans-unit>
      <trans-unit id="ERR_CircConstValue">
        <source>The evaluation of the constant value for '{0}' involves a circular definition</source>
        <target state="translated">{0}' 常數值的運算發生循環定義</target>
        <note />
      </trans-unit>
      <trans-unit id="ERR_MemberAlreadyExists">
        <source>Type '{1}' already defines a member called '{0}' with the same parameter types</source>
        <target state="translated">類型 '{1}' 已定義了一個具有相同參數類型且名為 '{0}' 的成員</target>
        <note />
      </trans-unit>
      <trans-unit id="ERR_StaticNotVirtual">
        <source>A static member '{0}' cannot be marked as override, virtual, or abstract</source>
        <target state="translated">靜態成員 '{0}' 不可標記為 override、virtual 或 abstract。</target>
        <note />
      </trans-unit>
      <trans-unit id="ERR_OverrideNotNew">
        <source>A member '{0}' marked as override cannot be marked as new or virtual</source>
        <target state="translated">標記為 override 的成員 '{0}'，不可標記為 new 或 virtual。</target>
        <note />
      </trans-unit>
      <trans-unit id="WRN_NewOrOverrideExpected">
        <source>'{0}' hides inherited member '{1}'. To make the current member override that implementation, add the override keyword. Otherwise add the new keyword.</source>
        <target state="translated">'{0}' 會隱藏繼承的成員 '{1}'。若要讓目前的成員覆寫該實作，請加入 override 關鍵字; 否則請加入 new 關鍵字。</target>
        <note />
      </trans-unit>
      <trans-unit id="WRN_NewOrOverrideExpected_Title">
        <source>Member hides inherited member; missing override keyword</source>
        <target state="translated">成員隱藏所繼承的成員; 遺漏 override 關鍵字</target>
        <note />
      </trans-unit>
      <trans-unit id="ERR_OverrideNotExpected">
        <source>'{0}': no suitable method found to override</source>
        <target state="translated">'{0}': 未找到任何合適的方法可覆寫</target>
        <note />
      </trans-unit>
      <trans-unit id="ERR_NamespaceUnexpected">
        <source>A namespace cannot directly contain members such as fields or methods</source>
        <target state="translated">命名空間不能直接包含如欄位或方法等成員</target>
        <note />
      </trans-unit>
      <trans-unit id="ERR_NoSuchMember">
        <source>'{0}' does not contain a definition for '{1}'</source>
        <target state="translated">'{0}' 未包含 '{1}' 的定義</target>
        <note />
      </trans-unit>
      <trans-unit id="ERR_BadSKknown">
        <source>'{0}' is a {1} but is used like a {2}</source>
        <target state="translated">'{0}' 是 {1}，但卻當成 {2} 使用。</target>
        <note />
      </trans-unit>
      <trans-unit id="ERR_BadSKunknown">
        <source>'{0}' is a {1}, which is not valid in the given context</source>
        <target state="translated">'{0}' 是 {1}，其在指定內容中無效。</target>
        <note />
      </trans-unit>
      <trans-unit id="ERR_ObjectRequired">
        <source>An object reference is required for the non-static field, method, or property '{0}'</source>
        <target state="translated">需要有物件參考，才可使用非靜態欄位、方法或屬性 '{0}'。</target>
        <note />
      </trans-unit>
      <trans-unit id="ERR_AmbigCall">
        <source>The call is ambiguous between the following methods or properties: '{0}' and '{1}'</source>
        <target state="translated">以下方法或屬性之間的呼叫模稜兩可: '{0}' 和 '{1}'</target>
        <note />
      </trans-unit>
      <trans-unit id="ERR_BadAccess">
        <source>'{0}' is inaccessible due to its protection level</source>
        <target state="translated">'{0}' 由於其保護層級之故，所以無法存取。</target>
        <note />
      </trans-unit>
      <trans-unit id="ERR_MethDelegateMismatch">
        <source>No overload for '{0}' matches delegate '{1}'</source>
        <target state="translated">{0}' 沒有任何多載符合委派 '{1}'</target>
        <note />
      </trans-unit>
      <trans-unit id="ERR_RetObjectRequired">
        <source>An object of a type convertible to '{0}' is required</source>
        <target state="translated">需要可轉換成 '{0}' 之類型的物件</target>
        <note />
      </trans-unit>
      <trans-unit id="ERR_RetNoObjectRequired">
        <source>Since '{0}' returns void, a return keyword must not be followed by an object expression</source>
        <target state="translated">因為 '{0}' 傳回了 void，所以 return 關鍵字之後不可接著物件運算式。</target>
        <note />
      </trans-unit>
      <trans-unit id="ERR_LocalDuplicate">
        <source>A local variable or function named '{0}' is already defined in this scope</source>
        <target state="translated">已經在此範圍內定義名為 '{0}' 的區域變數或函式</target>
        <note />
      </trans-unit>
      <trans-unit id="ERR_AssgLvalueExpected">
        <source>The left-hand side of an assignment must be a variable, property or indexer</source>
        <target state="translated">指派的左側必須是變數、屬性或索引子。</target>
        <note />
      </trans-unit>
      <trans-unit id="ERR_StaticConstParam">
        <source>'{0}': a static constructor must be parameterless</source>
        <target state="translated">'{0}': 靜態建構函式不能使用參數</target>
        <note />
      </trans-unit>
      <trans-unit id="ERR_NotConstantExpression">
        <source>The expression being assigned to '{0}' must be constant</source>
        <target state="translated">指派至 '{0}' 的運算式必須為常數</target>
        <note />
      </trans-unit>
      <trans-unit id="ERR_NotNullConstRefField">
        <source>'{0}' is of type '{1}'. A const field of a reference type other than string can only be initialized with null.</source>
        <target state="translated">'{0}' 為類型 '{1}'。非字串之參考類型的 const 欄位，只能以 null 初始設定。</target>
        <note />
      </trans-unit>
      <trans-unit id="ERR_LocalIllegallyOverrides">
        <source>A local or parameter named '{0}' cannot be declared in this scope because that name is used in an enclosing local scope to define a local or parameter</source>
        <target state="translated">無法在此範圍宣告名為 '{0}' 的區域變數或參數，因為該名稱已用於封入區域變數範圍，以定義區域變數或參數。</target>
        <note />
      </trans-unit>
      <trans-unit id="ERR_BadUsingNamespace">
        <source>A 'using namespace' directive can only be applied to namespaces; '{0}' is a type not a namespace. Consider a 'using static' directive instead</source>
        <target state="translated">using namespace' 指示詞只能套用至命名空間; '{0}' 是類型而非命名空間。請考慮改用 'using static' 指示詞</target>
        <note />
      </trans-unit>
      <trans-unit id="ERR_BadUsingType">
        <source>A 'using static' directive can only be applied to types; '{0}' is a namespace not a type. Consider a 'using namespace' directive instead</source>
        <target state="translated">using static' 指示詞只能套用至類型; '{0}' 是命名空間而非類型。請考慮改用 'using namespace' 指示詞</target>
        <note />
      </trans-unit>
      <trans-unit id="ERR_NoAliasHere">
        <source>A 'using static' directive cannot be used to declare an alias</source>
        <target state="translated">using static' 指示詞不能用來宣告別名</target>
        <note />
      </trans-unit>
      <trans-unit id="ERR_NoBreakOrCont">
        <source>No enclosing loop out of which to break or continue</source>
        <target state="translated">沒有可中斷或繼續的封閉式迴圈</target>
        <note />
      </trans-unit>
      <trans-unit id="ERR_DuplicateLabel">
        <source>The label '{0}' is a duplicate</source>
        <target state="translated">標籤 '{0}' 重複</target>
        <note />
      </trans-unit>
      <trans-unit id="ERR_NoConstructors">
        <source>The type '{0}' has no constructors defined</source>
        <target state="translated">類型 '{0}' 未定義任何建構函式</target>
        <note />
      </trans-unit>
      <trans-unit id="ERR_NoNewAbstract">
        <source>Cannot create an instance of the abstract class or interface '{0}'</source>
        <target state="translated">無法建立抽象類別或介面 '{0}' 的執行個體</target>
        <note />
      </trans-unit>
      <trans-unit id="ERR_ConstValueRequired">
        <source>A const field requires a value to be provided</source>
        <target state="translated">需要為 const 欄位提供值</target>
        <note />
      </trans-unit>
      <trans-unit id="ERR_CircularBase">
        <source>Circular base class dependency involving '{0}' and '{1}'</source>
        <target state="translated">循環基底類別相依包括 '{0}' 和 '{1}'</target>
        <note />
      </trans-unit>
      <trans-unit id="ERR_BadDelegateConstructor">
        <source>The delegate '{0}' does not have a valid constructor</source>
        <target state="translated">委派 '{0}' 沒有有效的建構函式</target>
        <note />
      </trans-unit>
      <trans-unit id="ERR_MethodNameExpected">
        <source>Method name expected</source>
        <target state="translated">必須是方法名稱</target>
        <note />
      </trans-unit>
      <trans-unit id="ERR_ConstantExpected">
        <source>A constant value is expected</source>
        <target state="translated">必須是常數值</target>
        <note />
      </trans-unit>
      <trans-unit id="ERR_V6SwitchGoverningTypeValueExpected">
        <source>A switch expression or case label must be a bool, char, string, integral, enum, or corresponding nullable type in C# 6 and earlier.</source>
        <target state="translated">Switch 運算式或 case 標籤必須是 bool、char、string、integral、enum 或 C# 6 及舊版中對應的可為 Null 類型。</target>
        <note />
      </trans-unit>
      <trans-unit id="ERR_IntegralTypeValueExpected">
        <source>A value of an integral type expected</source>
        <target state="translated">必須是整數類型的值</target>
        <note />
      </trans-unit>
      <trans-unit id="ERR_DuplicateCaseLabel">
        <source>The switch statement contains multiple cases with the label value '{0}'</source>
        <target state="translated">switch 陳述式包含多個標籤值為 '{0}' 的情況</target>
        <note />
      </trans-unit>
      <trans-unit id="ERR_InvalidGotoCase">
        <source>A goto case is only valid inside a switch statement</source>
        <target state="translated">goto case 只有在 switch 陳述式中有效</target>
        <note />
      </trans-unit>
      <trans-unit id="ERR_PropertyLacksGet">
        <source>The property or indexer '{0}' cannot be used in this context because it lacks the get accessor</source>
        <target state="translated">屬性或索引子 '{0}' 無法用在此內容中，因為它缺少 get 存取子。</target>
        <note />
      </trans-unit>
      <trans-unit id="ERR_BadExceptionType">
        <source>The type caught or thrown must be derived from System.Exception</source>
        <target state="translated">類型 catch 或 throw 必須衍生自 System.Exception</target>
        <note />
      </trans-unit>
      <trans-unit id="ERR_BadEmptyThrow">
        <source>A throw statement with no arguments is not allowed outside of a catch clause</source>
        <target state="translated">沒有引數的 throw 陳述式不可用於 catch 子句之外</target>
        <note />
      </trans-unit>
      <trans-unit id="ERR_BadFinallyLeave">
        <source>Control cannot leave the body of a finally clause</source>
        <target state="translated">控制項不可脫離 finally 子句的主體</target>
        <note />
      </trans-unit>
      <trans-unit id="ERR_LabelShadow">
        <source>The label '{0}' shadows another label by the same name in a contained scope</source>
        <target state="translated">標籤 '{0}' 所包含的範圍內以相同的名稱遮蔽了另一個標籤</target>
        <note />
      </trans-unit>
      <trans-unit id="ERR_LabelNotFound">
        <source>No such label '{0}' within the scope of the goto statement</source>
        <target state="translated">goto 陳述式的範圍內沒有這種標籤 '{0}'</target>
        <note />
      </trans-unit>
      <trans-unit id="ERR_UnreachableCatch">
        <source>A previous catch clause already catches all exceptions of this or of a super type ('{0}')</source>
        <target state="translated">之前的 catch 子句已取得所有屬於此類型或超級類型 ('{0}') 的例外狀況</target>
        <note />
      </trans-unit>
      <trans-unit id="WRN_FilterIsConstantTrue">
        <source>Filter expression is a constant 'true', consider removing the filter</source>
        <target state="translated">篩選條件運算式是常數 'true'，請考慮移除此篩選條件</target>
        <note />
      </trans-unit>
      <trans-unit id="WRN_FilterIsConstantTrue_Title">
        <source>Filter expression is a constant 'true'</source>
        <target state="translated">篩選條件運算式是常數 'true'</target>
        <note />
      </trans-unit>
      <trans-unit id="ERR_ReturnExpected">
        <source>'{0}': not all code paths return a value</source>
        <target state="translated">'{0}': 不是所有程式碼路徑都有傳回值</target>
        <note />
      </trans-unit>
      <trans-unit id="WRN_UnreachableCode">
        <source>Unreachable code detected</source>
        <target state="translated">偵測到執行不到的程式碼</target>
        <note />
      </trans-unit>
      <trans-unit id="WRN_UnreachableCode_Title">
        <source>Unreachable code detected</source>
        <target state="translated">偵測到執行不到的程式碼</target>
        <note />
      </trans-unit>
      <trans-unit id="ERR_SwitchFallThrough">
        <source>Control cannot fall through from one case label ('{0}') to another</source>
        <target state="translated">程式控制權無法從一個 case 標籤 ('{0}') 繼續到另一個</target>
        <note />
      </trans-unit>
      <trans-unit id="WRN_UnreferencedLabel">
        <source>This label has not been referenced</source>
        <target state="translated">未參考此標籤</target>
        <note />
      </trans-unit>
      <trans-unit id="WRN_UnreferencedLabel_Title">
        <source>This label has not been referenced</source>
        <target state="translated">未參考此標籤</target>
        <note />
      </trans-unit>
      <trans-unit id="ERR_UseDefViolation">
        <source>Use of unassigned local variable '{0}'</source>
        <target state="translated">使用未指派的區域變數 '{0}'</target>
        <note />
      </trans-unit>
      <trans-unit id="WRN_UnreferencedVar">
        <source>The variable '{0}' is declared but never used</source>
        <target state="translated">已宣告變數 '{0}'，但從未使用過它。</target>
        <note />
      </trans-unit>
      <trans-unit id="WRN_UnreferencedVar_Title">
        <source>Variable is declared but never used</source>
        <target state="translated">已宣告變數，但從未使用過它</target>
        <note />
      </trans-unit>
      <trans-unit id="WRN_UnreferencedField">
        <source>The field '{0}' is never used</source>
        <target state="translated">欄位 '{0}' 從未使用過</target>
        <note />
      </trans-unit>
      <trans-unit id="WRN_UnreferencedField_Title">
        <source>Field is never used</source>
        <target state="translated">從未使用過欄位</target>
        <note />
      </trans-unit>
      <trans-unit id="ERR_UseDefViolationField">
        <source>Use of possibly unassigned field '{0}'</source>
        <target state="translated">使用可能未指派的欄位 '{0}'</target>
        <note />
      </trans-unit>
      <trans-unit id="ERR_UseDefViolationProperty">
        <source>Use of possibly unassigned auto-implemented property '{0}'</source>
        <target state="translated">可能使用了未指派的自動實作屬性 '{0}'</target>
        <note />
      </trans-unit>
      <trans-unit id="ERR_UnassignedThis">
        <source>Field '{0}' must be fully assigned before control is returned to the caller</source>
        <target state="translated">在程式控制權回到呼叫端之前，必須完整指派欄位 '{0}'。</target>
        <note />
      </trans-unit>
      <trans-unit id="ERR_AmbigQM">
        <source>Type of conditional expression cannot be determined because '{0}' and '{1}' implicitly convert to one another</source>
        <target state="translated">無法判斷條件運算式的類型，因為 '{0}' 和 '{1}' 會互相隱含轉換。</target>
        <note />
      </trans-unit>
      <trans-unit id="ERR_InvalidQM">
        <source>Type of conditional expression cannot be determined because there is no implicit conversion between '{0}' and '{1}'</source>
        <target state="translated">無法確認條件運算式的類型，因為 '{0}' 和 '{1}' 之間沒有隱含轉換。</target>
        <note />
      </trans-unit>
      <trans-unit id="ERR_NoBaseClass">
        <source>A base class is required for a 'base' reference</source>
        <target state="translated">base' 參考需要基底類別</target>
        <note />
      </trans-unit>
      <trans-unit id="ERR_BaseIllegal">
        <source>Use of keyword 'base' is not valid in this context</source>
        <target state="translated">在此內容中使用關鍵字 'base' 無效</target>
        <note />
      </trans-unit>
      <trans-unit id="ERR_ObjectProhibited">
        <source>Member '{0}' cannot be accessed with an instance reference; qualify it with a type name instead</source>
        <target state="translated">成員 '{0}' 無法以執行個體參考進行存取; 請改用類型名稱。</target>
        <note />
      </trans-unit>
      <trans-unit id="ERR_ParamUnassigned">
        <source>The out parameter '{0}' must be assigned to before control leaves the current method</source>
        <target state="translated">在程式控制權脫離目前的方法之前，必須指派 out 參數 '{0}'。</target>
        <note />
      </trans-unit>
      <trans-unit id="ERR_InvalidArray">
        <source>Invalid rank specifier: expected ',' or ']'</source>
        <target state="translated">陣序規範無效: 必須是 ',' 或 ']'</target>
        <note />
      </trans-unit>
      <trans-unit id="ERR_ExternHasBody">
        <source>'{0}' cannot be extern and declare a body</source>
        <target state="translated">'{0}' 不可同時為外部並宣告主體</target>
        <note />
      </trans-unit>
      <trans-unit id="ERR_ExternHasConstructorInitializer">
        <source>'{0}' cannot be extern and have a constructor initializer</source>
        <target state="translated">'{0}' 不可同時為外部並具有建構函式初始設定式</target>
        <note />
      </trans-unit>
      <trans-unit id="ERR_AbstractAndExtern">
        <source>'{0}' cannot be both extern and abstract</source>
        <target state="translated">'{0}' 不可同時為外部與抽象</target>
        <note />
      </trans-unit>
      <trans-unit id="ERR_BadAttributeParamType">
        <source>Attribute constructor parameter '{0}' has type '{1}', which is not a valid attribute parameter type</source>
        <target state="translated">屬性建構函式參數 '{0}' 的類型為 '{1}'，但是該類型不是有效的屬性參數類型。</target>
        <note />
      </trans-unit>
      <trans-unit id="ERR_BadAttributeArgument">
        <source>An attribute argument must be a constant expression, typeof expression or array creation expression of an attribute parameter type</source>
        <target state="translated">屬性引數必須是常數運算式、typeof 運算式或屬性參數類型的陣列建立運算式</target>
        <note />
      </trans-unit>
      <trans-unit id="ERR_BadAttributeParamDefaultArgument">
        <source>Attribute constructor parameter '{0}' is optional, but no default parameter value was specified.</source>
        <target state="translated">屬性建構函式參數 '{0}' 為選擇性參數，但並未指定預設參數值。</target>
        <note />
      </trans-unit>
      <trans-unit id="WRN_IsAlwaysTrue">
        <source>The given expression is always of the provided ('{0}') type</source>
        <target state="translated">指定的運算式一律會是提供的 ('{0}') 類型</target>
        <note />
      </trans-unit>
      <trans-unit id="WRN_IsAlwaysTrue_Title">
        <source>'is' expression's given expression is always of the provided type</source>
        <target state="translated">'is' 運算式的指定運算式一律會是提供的類型</target>
        <note />
      </trans-unit>
      <trans-unit id="WRN_IsAlwaysFalse">
        <source>The given expression is never of the provided ('{0}') type</source>
        <target state="translated">指定的運算式絕不是提供的 ('{0}') 類型</target>
        <note />
      </trans-unit>
      <trans-unit id="WRN_IsAlwaysFalse_Title">
        <source>'is' expression's given expression is never of the provided type</source>
        <target state="translated">'is' 運算式的指定運算式絕不是提供的類型</target>
        <note />
      </trans-unit>
      <trans-unit id="ERR_LockNeedsReference">
        <source>'{0}' is not a reference type as required by the lock statement</source>
        <target state="translated">'{0}' 不是 lock 陳述式所需的參考類型</target>
        <note />
      </trans-unit>
      <trans-unit id="ERR_NullNotValid">
        <source>Use of null is not valid in this context</source>
        <target state="translated">在此內容中使用 null 無效</target>
        <note />
      </trans-unit>
      <trans-unit id="ERR_DefaultLiteralNotValid">
        <source>Use of default literal is not valid in this context</source>
        <target state="translated">在此內容中使用預設常值無效</target>
        <note />
      </trans-unit>
      <trans-unit id="ERR_UseDefViolationThis">
        <source>The 'this' object cannot be used before all of its fields are assigned to</source>
        <target state="translated">指定其所有欄位前，無法使用 'this' 物件</target>
        <note />
      </trans-unit>
      <trans-unit id="ERR_ArgsInvalid">
        <source>The __arglist construct is valid only within a variable argument method</source>
        <target state="translated">__arglist 建構函式只有在變數引數方法中才有效</target>
        <note />
      </trans-unit>
      <trans-unit id="ERR_PtrExpected">
        <source>The * or -&gt; operator must be applied to a pointer</source>
        <target state="translated">必須對指標套用 * 或 -&gt; 運算子</target>
        <note />
      </trans-unit>
      <trans-unit id="ERR_PtrIndexSingle">
        <source>A pointer must be indexed by only one value</source>
        <target state="translated">只能使用一個值對指標編製索引</target>
        <note />
      </trans-unit>
      <trans-unit id="WRN_ByRefNonAgileField">
        <source>Using '{0}' as a ref or out value or taking its address may cause a runtime exception because it is a field of a marshal-by-reference class</source>
        <target state="translated">若將 '{0}' 用作為 ref 或 out 值或取得其位址，皆可能會導致執行階段例外狀況，因為其為 marshal-by-reference 類別的欄位</target>
        <note />
      </trans-unit>
      <trans-unit id="WRN_ByRefNonAgileField_Title">
        <source>Using a field of a marshal-by-reference class as a ref or out value or taking its address may cause a runtime exception</source>
        <target state="translated">若將 marshal-by-reference 類別的欄位用作為 ref 或 out 值或取得其位址，皆可能會導致執行階段例外狀況</target>
        <note />
      </trans-unit>
      <trans-unit id="ERR_AssgReadonlyStatic">
        <source>A static readonly field cannot be assigned to (except in a static constructor or a variable initializer)</source>
        <target state="translated">不可指定為靜態唯讀欄位 (除非在靜態建構函式或變數初始設定式中)</target>
        <note />
      </trans-unit>
      <trans-unit id="ERR_RefReadonlyStatic">
        <source>A static readonly field cannot be used as a ref or out value (except in a static constructor)</source>
        <target state="translated">無法將靜態唯讀欄位用作為 ref 或 out 值 (除非在靜態建構函式中)</target>
        <note />
      </trans-unit>
      <trans-unit id="ERR_AssgReadonlyProp">
        <source>Property or indexer '{0}' cannot be assigned to -- it is read only</source>
        <target state="translated">無法指派為屬性或索引子 '{0}' -- 其為唯讀</target>
        <note />
      </trans-unit>
      <trans-unit id="ERR_IllegalStatement">
        <source>Only assignment, call, increment, decrement, await, and new object expressions can be used as a statement</source>
        <target state="needs-review-translation">只有指派、呼叫、遞增、遞減以及新的物件運算式，可以用做為陳述式。</target>
        <note />
      </trans-unit>
      <trans-unit id="ERR_BadGetEnumerator">
        <source>foreach requires that the return type '{0}' of '{1}' must have a suitable public 'MoveNext' method and public 'Current' property</source>
        <target state="needs-review-translation">foreach 要求 '{1}' 的傳回類型 '{0}' 必須要有適合的公用 MoveNext 方法以及公用 Current 屬性</target>
        <note />
      </trans-unit>
      <trans-unit id="ERR_TooManyLocals">
        <source>Only 65534 locals, including those generated by the compiler, are allowed</source>
        <target state="translated">只可使用 65534 個區域變數，包括由編譯器所產生的區域變數。</target>
        <note />
      </trans-unit>
      <trans-unit id="ERR_AbstractBaseCall">
        <source>Cannot call an abstract base member: '{0}'</source>
        <target state="translated">無法呼叫抽象基底成員: '{0}'</target>
        <note />
      </trans-unit>
      <trans-unit id="ERR_RefProperty">
        <source>A property or indexer may not be passed as an out or ref parameter</source>
        <target state="translated">屬性或索引子不可以 out 或 ref 參數形式傳遞</target>
        <note />
      </trans-unit>
      <trans-unit id="ERR_ManagedAddr">
        <source>Cannot take the address of, get the size of, or declare a pointer to a managed type ('{0}')</source>
        <target state="translated">無法取得 Managed 類型 ('{0}') 的位址、大小，也無法宣告指向它的指標。</target>
        <note />
      </trans-unit>
      <trans-unit id="ERR_BadFixedInitType">
        <source>The type of a local declared in a fixed statement must be a pointer type</source>
        <target state="translated">在 fixed 陳述式中宣告的區域變數類型必須為指標類型</target>
        <note />
      </trans-unit>
      <trans-unit id="ERR_FixedMustInit">
        <source>You must provide an initializer in a fixed or using statement declaration</source>
        <target state="translated">在 fixed 或 using 陳述式宣告中，必須提供初始設定式。</target>
        <note />
      </trans-unit>
      <trans-unit id="ERR_InvalidAddrOp">
        <source>Cannot take the address of the given expression</source>
        <target state="translated">無法取得指定運算式的位址</target>
        <note />
      </trans-unit>
      <trans-unit id="ERR_FixedNeeded">
        <source>You can only take the address of an unfixed expression inside of a fixed statement initializer</source>
        <target state="translated">您只能取得 fixed 陳述式初始設定式中 unfixed 運算式的位址</target>
        <note />
      </trans-unit>
      <trans-unit id="ERR_FixedNotNeeded">
        <source>You cannot use the fixed statement to take the address of an already fixed expression</source>
        <target state="translated">您不能使用 fixed 陳述式來取得原本就是 fixed 運算式的位址</target>
        <note />
      </trans-unit>
      <trans-unit id="ERR_UnsafeNeeded">
        <source>Pointers and fixed size buffers may only be used in an unsafe context</source>
        <target state="translated">指標和固定大小緩衝區只能使用於 unsafe 內容中</target>
        <note />
      </trans-unit>
      <trans-unit id="ERR_OpTFRetType">
        <source>The return type of operator True or False must be bool</source>
        <target state="translated">運算子 True 或 False 的傳回類型必須為 bool</target>
        <note />
      </trans-unit>
      <trans-unit id="ERR_OperatorNeedsMatch">
        <source>The operator '{0}' requires a matching operator '{1}' to also be defined</source>
        <target state="translated">運算子 '{0}' 需要也同時定義對稱的運算子 '{1}'</target>
        <note />
      </trans-unit>
      <trans-unit id="ERR_BadBoolOp">
        <source>In order to be applicable as a short circuit operator a user-defined logical operator ('{0}') must have the same return type and parameter types</source>
        <target state="translated">為了可以當成最少運算 (Short Circuit) 運算子使用，使用者定義的邏輯運算子 ('{0}') 必須具有相同的傳回類型與參數類型。</target>
        <note />
      </trans-unit>
      <trans-unit id="ERR_MustHaveOpTF">
        <source>In order for '{0}' to be applicable as a short circuit operator, its declaring type '{1}' must define operator true and operator false</source>
        <target state="translated">為了讓 '{0}' 可以當成最少運算 (short circuit) 的運算子使用，其宣告類型 '{1}' 必須定義運算子 true 和運算子 false。</target>
        <note />
      </trans-unit>
      <trans-unit id="WRN_UnreferencedVarAssg">
        <source>The variable '{0}' is assigned but its value is never used</source>
        <target state="translated">已指派變數 '{0}'，但是從未使用過它的值。</target>
        <note />
      </trans-unit>
      <trans-unit id="WRN_UnreferencedVarAssg_Title">
        <source>Variable is assigned but its value is never used</source>
        <target state="translated">已指派變數，但從未使用過其值</target>
        <note />
      </trans-unit>
      <trans-unit id="ERR_CheckedOverflow">
        <source>The operation overflows at compile time in checked mode</source>
        <target state="translated">檢查模式下，作業於編譯時期溢位</target>
        <note />
      </trans-unit>
      <trans-unit id="ERR_ConstOutOfRangeChecked">
        <source>Constant value '{0}' cannot be converted to a '{1}' (use 'unchecked' syntax to override)</source>
        <target state="translated">常數值 '{0}' 不可轉換成 '{1}' (請使用 'unchecked' 語法覆寫)</target>
        <note />
      </trans-unit>
      <trans-unit id="ERR_BadVarargs">
        <source>A method with vararg cannot be generic, be in a generic type, or have a params parameter</source>
        <target state="translated">具有 vararg 的方法不可為泛型、泛型類型或是具有 params 參數。</target>
        <note />
      </trans-unit>
      <trans-unit id="ERR_ParamsMustBeArray">
        <source>The params parameter must be a single dimensional array</source>
        <target state="translated">params 參數必須是單一維度陣列</target>
        <note />
      </trans-unit>
      <trans-unit id="ERR_IllegalArglist">
        <source>An __arglist expression may only appear inside of a call or new expression</source>
        <target state="translated">__arglist 運算式只可出現於呼叫或 new 運算式中</target>
        <note />
      </trans-unit>
      <trans-unit id="ERR_IllegalUnsafe">
        <source>Unsafe code may only appear if compiling with /unsafe</source>
        <target state="translated">只有在編譯時指定了 /unsafe，才會出現 unsafe 程式碼。</target>
        <note />
      </trans-unit>
      <trans-unit id="ERR_AmbigMember">
        <source>Ambiguity between '{0}' and '{1}'</source>
        <target state="translated">{0}' 與 '{1}' 之間模稜兩可</target>
        <note />
      </trans-unit>
      <trans-unit id="ERR_BadForeachDecl">
        <source>Type and identifier are both required in a foreach statement</source>
        <target state="translated">在 foreach 陳述式中同時需要類型與識別項</target>
        <note />
      </trans-unit>
      <trans-unit id="ERR_ParamsLast">
        <source>A params parameter must be the last parameter in a formal parameter list</source>
        <target state="translated">params 參數必須是型式參數清單中的最後一個參數</target>
        <note />
      </trans-unit>
      <trans-unit id="ERR_SizeofUnsafe">
        <source>'{0}' does not have a predefined size, therefore sizeof can only be used in an unsafe context (consider using System.Runtime.InteropServices.Marshal.SizeOf)</source>
        <target state="translated">'{0}' 沒有預先定義的大小，因此 sizeof 只能使用於 unsafe 內容 (請考慮使用 System.Runtime.InteropServices.Marshal.SizeOf)。</target>
        <note />
      </trans-unit>
      <trans-unit id="ERR_DottedTypeNameNotFoundInNS">
        <source>The type or namespace name '{0}' does not exist in the namespace '{1}' (are you missing an assembly reference?)</source>
        <target state="translated">命名空間 '{1}' 中沒有類型或命名空間名稱 '{0}' (是否遺漏了組件參考?)</target>
        <note />
      </trans-unit>
      <trans-unit id="ERR_FieldInitRefNonstatic">
        <source>A field initializer cannot reference the non-static field, method, or property '{0}'</source>
        <target state="translated">欄位初始設定式無法參考非靜態欄位、方法或屬性 '{0}'。</target>
        <note />
      </trans-unit>
      <trans-unit id="ERR_SealedNonOverride">
        <source>'{0}' cannot be sealed because it is not an override</source>
        <target state="translated">'因為 '{0}' 不是 override，所以無法密封。</target>
        <note />
      </trans-unit>
      <trans-unit id="ERR_CantOverrideSealed">
        <source>'{0}': cannot override inherited member '{1}' because it is sealed</source>
        <target state="translated">'{0}': 無法覆寫繼承的成員 '{1}'，因為其已密封。</target>
        <note />
      </trans-unit>
      <trans-unit id="ERR_VoidError">
        <source>The operation in question is undefined on void pointers</source>
        <target state="translated">在 Void 指標上未定義有問題的作業</target>
        <note />
      </trans-unit>
      <trans-unit id="ERR_ConditionalOnOverride">
        <source>The Conditional attribute is not valid on '{0}' because it is an override method</source>
        <target state="translated">Conditional 屬性在 '{0}' 上無效，因為其為覆寫方法。</target>
        <note />
      </trans-unit>
      <trans-unit id="ERR_PointerInAsOrIs">
        <source>Neither 'is' nor 'as' is valid on pointer types</source>
        <target state="translated">is' 或 'as' 在指標類型上都無效</target>
        <note />
      </trans-unit>
      <trans-unit id="ERR_CallingFinalizeDeprecated">
        <source>Destructors and object.Finalize cannot be called directly. Consider calling IDisposable.Dispose if available.</source>
        <target state="translated">無法直接呼叫解構函式與 object.Finalize。請考慮呼叫 IDisposable.Dispose (若有的話)。</target>
        <note />
      </trans-unit>
      <trans-unit id="ERR_SingleTypeNameNotFound">
        <source>The type or namespace name '{0}' could not be found (are you missing a using directive or an assembly reference?)</source>
        <target state="translated">找不到類型或命名空間名稱 '{0}' (是否遺漏了 using 指示詞或組件參考?)</target>
        <note />
      </trans-unit>
      <trans-unit id="ERR_NegativeStackAllocSize">
        <source>Cannot use a negative size with stackalloc</source>
        <target state="translated">stackalloc 無法使用負值大小</target>
        <note />
      </trans-unit>
      <trans-unit id="ERR_NegativeArraySize">
        <source>Cannot create an array with a negative size</source>
        <target state="translated">無法以負值大小建立陣列</target>
        <note />
      </trans-unit>
      <trans-unit id="ERR_OverrideFinalizeDeprecated">
        <source>Do not override object.Finalize. Instead, provide a destructor.</source>
        <target state="translated">請勿覆寫 object.Finalize，請改為提供解構函式。</target>
        <note />
      </trans-unit>
      <trans-unit id="ERR_CallingBaseFinalizeDeprecated">
        <source>Do not directly call your base class Finalize method. It is called automatically from your destructor.</source>
        <target state="translated">請勿直接呼叫您的基底類別 Finalize 方法。其會從您的解構函式自動呼叫。</target>
        <note />
      </trans-unit>
      <trans-unit id="WRN_NegativeArrayIndex">
        <source>Indexing an array with a negative index (array indices always start at zero)</source>
        <target state="translated">正在以負值索引檢索陣列 (陣列索引一律從 0 開始)</target>
        <note />
      </trans-unit>
      <trans-unit id="WRN_NegativeArrayIndex_Title">
        <source>Indexing an array with a negative index</source>
        <target state="translated">對具有負索引的陣列編製索引</target>
        <note />
      </trans-unit>
      <trans-unit id="WRN_BadRefCompareLeft">
        <source>Possible unintended reference comparison; to get a value comparison, cast the left hand side to type '{0}'</source>
        <target state="translated">可能誤用了參考比較; 若要進行數值比較，請將左側轉型為類型 '{0}'。</target>
        <note />
      </trans-unit>
      <trans-unit id="WRN_BadRefCompareLeft_Title">
        <source>Possible unintended reference comparison; left hand side needs cast</source>
        <target state="translated">可能誤用參考比較; 左端需要轉換</target>
        <note />
      </trans-unit>
      <trans-unit id="WRN_BadRefCompareRight">
        <source>Possible unintended reference comparison; to get a value comparison, cast the right hand side to type '{0}'</source>
        <target state="translated">可能誤用了參考比較; 若要進行數值比較，請將右側轉型為類型 '{0}'。</target>
        <note />
      </trans-unit>
      <trans-unit id="WRN_BadRefCompareRight_Title">
        <source>Possible unintended reference comparison; right hand side needs cast</source>
        <target state="translated">可能誤用參考比較; 右端需要轉換</target>
        <note />
      </trans-unit>
      <trans-unit id="ERR_BadCastInFixed">
        <source>The right hand side of a fixed statement assignment may not be a cast expression</source>
        <target state="translated">fixed 陳述式指派的右側，不可為 cast 運算式。</target>
        <note />
      </trans-unit>
      <trans-unit id="ERR_StackallocInCatchFinally">
        <source>stackalloc may not be used in a catch or finally block</source>
        <target state="translated">在 catch 或 finally 區塊中不可使用 stackalloc</target>
        <note />
      </trans-unit>
      <trans-unit id="ERR_VarargsLast">
        <source>An __arglist parameter must be the last parameter in a formal parameter list</source>
        <target state="translated">__arglist 參數必須是型式參數清單的最後一個參數</target>
        <note />
      </trans-unit>
      <trans-unit id="ERR_MissingPartial">
        <source>Missing partial modifier on declaration of type '{0}'; another partial declaration of this type exists</source>
        <target state="translated">類型 '{0}' 的宣告中遺漏 partial 修飾詞; 還存在此類型的其他部分宣告。</target>
        <note />
      </trans-unit>
      <trans-unit id="ERR_PartialTypeKindConflict">
        <source>Partial declarations of '{0}' must be all classes, all structs, or all interfaces</source>
        <target state="translated">{0}' 的部分宣告必須全部為類別、全部為結構，或全部為介面。</target>
        <note />
      </trans-unit>
      <trans-unit id="ERR_PartialModifierConflict">
        <source>Partial declarations of '{0}' have conflicting accessibility modifiers</source>
        <target state="translated">{0}' 的部分宣告出現相 衝突的存取範圍修飾詞</target>
        <note />
      </trans-unit>
      <trans-unit id="ERR_PartialMultipleBases">
        <source>Partial declarations of '{0}' must not specify different base classes</source>
        <target state="translated">{0}' 的部分宣告不得指定不同的基底類別</target>
        <note />
      </trans-unit>
      <trans-unit id="ERR_PartialWrongTypeParams">
        <source>Partial declarations of '{0}' must have the same type parameter names in the same order</source>
        <target state="translated">{0}' 的部分宣告必須要有相同順序的相同類型參數名稱</target>
        <note />
      </trans-unit>
      <trans-unit id="ERR_PartialWrongConstraints">
        <source>Partial declarations of '{0}' have inconsistent constraints for type parameter '{1}'</source>
        <target state="translated">{0}' 的部分宣告對類型參數 '{1}' 有不一致的條件約束</target>
        <note />
      </trans-unit>
      <trans-unit id="ERR_NoImplicitConvCast">
        <source>Cannot implicitly convert type '{0}' to '{1}'. An explicit conversion exists (are you missing a cast?)</source>
        <target state="translated">無法將類型 '{0}' 隱含轉換成 '{1}'。已存在明確轉換 (是否漏了轉型?)</target>
        <note />
      </trans-unit>
      <trans-unit id="ERR_PartialMisplaced">
        <source>The 'partial' modifier can only appear immediately before 'class', 'struct', 'interface', or 'void'</source>
        <target state="translated">partial' 修飾詞只可緊接在 'class'、'struct'、'interface' 或 'void' 之前。</target>
        <note />
      </trans-unit>
      <trans-unit id="ERR_ImportedCircularBase">
        <source>Imported type '{0}' is invalid. It contains a circular base class dependency.</source>
        <target state="translated">匯入的類型 '{0}' 無效。其包含循環基底類別相依性。</target>
        <note />
      </trans-unit>
      <trans-unit id="ERR_UseDefViolationOut">
        <source>Use of unassigned out parameter '{0}'</source>
        <target state="translated">使用未指派的 out 參數 '{0}'</target>
        <note />
      </trans-unit>
      <trans-unit id="ERR_ArraySizeInDeclaration">
        <source>Array size cannot be specified in a variable declaration (try initializing with a 'new' expression)</source>
        <target state="translated">變數宣告中不可指定陣列大小 (請嘗試使用 'new' 運算式進行初始設定)</target>
        <note />
      </trans-unit>
      <trans-unit id="ERR_InaccessibleGetter">
        <source>The property or indexer '{0}' cannot be used in this context because the get accessor is inaccessible</source>
        <target state="translated">無法在此內容中使用屬性或索引子 '{0}'，因為無法存取 get 存取子。</target>
        <note />
      </trans-unit>
      <trans-unit id="ERR_InaccessibleSetter">
        <source>The property or indexer '{0}' cannot be used in this context because the set accessor is inaccessible</source>
        <target state="translated">無法在此內容中使用屬性或索引子 '{0}'，因為無法存取 set 存取子。</target>
        <note />
      </trans-unit>
      <trans-unit id="ERR_InvalidPropertyAccessMod">
        <source>The accessibility modifier of the '{0}' accessor must be more restrictive than the property or indexer '{1}'</source>
        <target state="translated">{0}' 存取子的存取範圍修飾詞，必須比屬性或索引子 '{1}' 更嚴格。</target>
        <note />
      </trans-unit>
      <trans-unit id="ERR_DuplicatePropertyAccessMods">
        <source>Cannot specify accessibility modifiers for both accessors of the property or indexer '{0}'</source>
        <target state="translated">不可同時對屬性或索引子 '{0}' 的兩個存取子，指定存取範圍修飾詞。</target>
        <note />
      </trans-unit>
      <trans-unit id="ERR_PropertyAccessModInInterface">
        <source>'{0}': accessibility modifiers may not be used on accessors in an interface</source>
        <target state="translated">'{0}': 存取範圍修飾詞不可使用在介面的存取子上</target>
        <note />
      </trans-unit>
      <trans-unit id="ERR_AccessModMissingAccessor">
        <source>'{0}': accessibility modifiers on accessors may only be used if the property or indexer has both a get and a set accessor</source>
        <target state="translated">'{0}': 存取子上的存取範圍修飾詞，只有在屬性或索引子同時有 get 和 set 存取子時，才可使用。</target>
        <note />
      </trans-unit>
      <trans-unit id="ERR_UnimplementedInterfaceAccessor">
        <source>'{0}' does not implement interface member '{1}'. '{2}' is not public.</source>
        <target state="translated">'{0}' 未實作介面成員 '{1}'，因為 '{2}' 並非公用。</target>
        <note />
      </trans-unit>
      <trans-unit id="WRN_PatternIsAmbiguous">
        <source>'{0}' does not implement the '{1}' pattern. '{2}' is ambiguous with '{3}'.</source>
        <target state="translated">'{0}' 未實作 '{1}' 模式，因為 '{2}' 與 '{3}' 之間模稜兩可。</target>
        <note />
      </trans-unit>
      <trans-unit id="WRN_PatternIsAmbiguous_Title">
        <source>Type does not implement the collection pattern; members are ambiguous</source>
        <target state="translated">類型未實作集合模式; 成員模稜兩可</target>
        <note />
      </trans-unit>
      <trans-unit id="WRN_PatternStaticOrInaccessible">
        <source>'{0}' does not implement the '{1}' pattern. '{2}' is either static or not public.</source>
        <target state="translated">'{0}' 未實作 '{1}' 模式，因為 '{2}' 為靜態或並非公用。</target>
        <note />
      </trans-unit>
      <trans-unit id="WRN_PatternStaticOrInaccessible_Title">
        <source>Type does not implement the collection pattern; member is either static or not public</source>
        <target state="translated">類型未實作集合模式; 成員為靜態或非公用</target>
        <note />
      </trans-unit>
      <trans-unit id="WRN_PatternBadSignature">
        <source>'{0}' does not implement the '{1}' pattern. '{2}' has the wrong signature.</source>
        <target state="translated">'{0}' 未實作 '{1}' 模式。'{2}' 的簽章錯誤。</target>
        <note />
      </trans-unit>
      <trans-unit id="WRN_PatternBadSignature_Title">
        <source>Type does not implement the collection pattern; member has the wrong signature</source>
        <target state="translated">類型未實作集合模式; 成員的簽章錯誤</target>
        <note />
      </trans-unit>
      <trans-unit id="ERR_FriendRefNotEqualToThis">
        <source>Friend access was granted by '{0}', but the public key of the output assembly ('{1}') does not match that specified by the InternalsVisibleTo attribute in the granting assembly.</source>
        <target state="needs-review-translation">{0}' 已授與 Friend 存取權限，但輸出組件的公開金鑰不符合授與之組件中屬性所指定的公開金鑰。</target>
        <note />
      </trans-unit>
      <trans-unit id="ERR_FriendRefSigningMismatch">
        <source>Friend access was granted by '{0}', but the strong name signing state of the output assembly does not match that of the granting assembly.</source>
        <target state="translated">{0}' 已授與 Friend 存取權限，但輸出組件的強式名稱簽署狀態不符合授與組件的強式名稱簽署狀態。</target>
        <note />
      </trans-unit>
      <trans-unit id="WRN_SequentialOnPartialClass">
        <source>There is no defined ordering between fields in multiple declarations of partial struct '{0}'. To specify an ordering, all instance fields must be in the same declaration.</source>
        <target state="translated">在部分結構 '{0}' 的多重宣告中，欄位之間沒有已定義的順序。若要指定順序，所有執行個體欄位都必須在同一個宣告中。</target>
        <note />
      </trans-unit>
      <trans-unit id="WRN_SequentialOnPartialClass_Title">
        <source>There is no defined ordering between fields in multiple declarations of partial struct</source>
        <target state="translated">在多個局部結構宣告中，欄位之間未定義順序</target>
        <note />
      </trans-unit>
      <trans-unit id="ERR_BadConstType">
        <source>The type '{0}' cannot be declared const</source>
        <target state="translated">類型 '{0}' 不可宣告為 const</target>
        <note />
      </trans-unit>
      <trans-unit id="ERR_NoNewTyvar">
        <source>Cannot create an instance of the variable type '{0}' because it does not have the new() constraint</source>
        <target state="translated">無法建立變數類型 '{0}' 的執行個體，因為其無 new() 條件約束</target>
        <note />
      </trans-unit>
      <trans-unit id="ERR_BadArity">
        <source>Using the generic {1} '{0}' requires {2} type arguments</source>
        <target state="translated">使用泛型 {1} '{0}' 時需要 {2} 個類型引數</target>
        <note />
      </trans-unit>
      <trans-unit id="ERR_BadTypeArgument">
        <source>The type '{0}' may not be used as a type argument</source>
        <target state="translated">類型 '{0}' 不可用做類型引數</target>
        <note />
      </trans-unit>
      <trans-unit id="ERR_TypeArgsNotAllowed">
        <source>The {1} '{0}' cannot be used with type arguments</source>
        <target state="translated">{1} '{0}' 不可搭配類型引數一起使用</target>
        <note />
      </trans-unit>
      <trans-unit id="ERR_HasNoTypeVars">
        <source>The non-generic {1} '{0}' cannot be used with type arguments</source>
        <target state="translated">非泛型 {1} '{0}' 不可搭配類型引數一起使用</target>
        <note />
      </trans-unit>
      <trans-unit id="ERR_NewConstraintNotSatisfied">
        <source>'{2}' must be a non-abstract type with a public parameterless constructor in order to use it as parameter '{1}' in the generic type or method '{0}'</source>
        <target state="translated">'{2}' 必須是具有公用無參數建構函式的非抽象類型，才可在泛型類型或方法 '{0}' 中用做為參數 '{1}'。</target>
        <note />
      </trans-unit>
      <trans-unit id="ERR_GenericConstraintNotSatisfiedRefType">
        <source>The type '{3}' cannot be used as type parameter '{2}' in the generic type or method '{0}'. There is no implicit reference conversion from '{3}' to '{1}'.</source>
        <target state="translated">類型 '{3}' 不可用做為泛型類型或方法 '{0}' 中的類型參數 '{2}'。沒有從 '{3}' 到 '{1}' 的隱含參考轉換。</target>
        <note />
      </trans-unit>
      <trans-unit id="ERR_GenericConstraintNotSatisfiedNullableEnum">
        <source>The type '{3}' cannot be used as type parameter '{2}' in the generic type or method '{0}'. The nullable type '{3}' does not satisfy the constraint of '{1}'.</source>
        <target state="translated">類型 '{3}' 不可用做為泛型類型或方法 '{0}' 中的類型參數 '{2}'。可為 Null 的類型 '{3}' 無法滿足 '{1}' 的條件約束。</target>
        <note />
      </trans-unit>
      <trans-unit id="ERR_GenericConstraintNotSatisfiedNullableInterface">
        <source>The type '{3}' cannot be used as type parameter '{2}' in the generic type or method '{0}'. The nullable type '{3}' does not satisfy the constraint of '{1}'. Nullable types can not satisfy any interface constraints.</source>
        <target state="translated">類型 '{3}' 不可用做為泛型類型或方法 '{0}' 中的類型參數 '{2}'。可為 Null 的類型 '{3}' 無法滿足 '{1}' 的條件約束。可為 Null 的類型無法滿足任何介面條件約束。</target>
        <note />
      </trans-unit>
      <trans-unit id="ERR_GenericConstraintNotSatisfiedTyVar">
        <source>The type '{3}' cannot be used as type parameter '{2}' in the generic type or method '{0}'. There is no boxing conversion or type parameter conversion from '{3}' to '{1}'.</source>
        <target state="translated">類型 '{3}' 不可用做為泛型類型或方法 '{0}' 中的類型參數 '{2}'。沒有從 '{3}' 到 '{1}' 的 Boxing 轉換或類型參數轉換。</target>
        <note />
      </trans-unit>
      <trans-unit id="ERR_GenericConstraintNotSatisfiedValType">
        <source>The type '{3}' cannot be used as type parameter '{2}' in the generic type or method '{0}'. There is no boxing conversion from '{3}' to '{1}'.</source>
        <target state="translated">類型 '{3}' 不可用做為泛型類型或方法 '{0}' 中的類型參數 '{2}'。沒有從 '{3}' 到 '{1}' 的 Boxing 轉換。</target>
        <note />
      </trans-unit>
      <trans-unit id="ERR_DuplicateGeneratedName">
        <source>The parameter name '{0}' conflicts with an automatically-generated parameter name</source>
        <target state="translated">參數名稱 '{0}' 與自動產生的參數名稱衝突</target>
        <note />
      </trans-unit>
      <trans-unit id="ERR_GlobalSingleTypeNameNotFound">
        <source>The type or namespace name '{0}' could not be found in the global namespace (are you missing an assembly reference?)</source>
        <target state="translated">全域命名空間中找不到類型或命名空間名稱 '{0}' (是否遺漏了組件參考?)</target>
        <note />
      </trans-unit>
      <trans-unit id="ERR_NewBoundMustBeLast">
        <source>The new() constraint must be the last constraint specified</source>
        <target state="translated">new() 條件約束必須是最後指定的條件約束</target>
        <note />
      </trans-unit>
      <trans-unit id="WRN_MainCantBeGeneric">
        <source>'{0}': an entry point cannot be generic or in a generic type</source>
        <target state="translated">'{0}': 進入點不可為泛型，也不可為泛型類型。</target>
        <note />
      </trans-unit>
      <trans-unit id="WRN_MainCantBeGeneric_Title">
        <source>An entry point cannot be generic or in a generic type</source>
        <target state="translated">進入點不可為泛型，也不可為泛型類型</target>
        <note />
      </trans-unit>
      <trans-unit id="ERR_TypeVarCantBeNull">
        <source>Cannot convert null to type parameter '{0}' because it could be a non-nullable value type. Consider using 'default({0})' instead.</source>
        <target state="translated">無法將 null 轉換成類型參數 '{0}'，因為其可能是不可為 null 的實值類型。請考慮改用 'default({0})'。</target>
        <note />
      </trans-unit>
      <trans-unit id="ERR_AttributeCantBeGeneric">
        <source>Cannot apply attribute class '{0}' because it is generic</source>
        <target state="translated">無法套用屬性類別 '{0}'，因為其為泛型。</target>
        <note />
      </trans-unit>
      <trans-unit id="ERR_DuplicateBound">
        <source>Duplicate constraint '{0}' for type parameter '{1}'</source>
        <target state="translated">類型參數 '{1}' 出現重複的條件約束 '{0}'</target>
        <note />
      </trans-unit>
      <trans-unit id="ERR_ClassBoundNotFirst">
        <source>The class type constraint '{0}' must come before any other constraints</source>
        <target state="translated">類別類型條件約束 '{0}' 必須在所有其他條件約束之前</target>
        <note />
      </trans-unit>
      <trans-unit id="ERR_BadRetType">
        <source>'{1} {0}' has the wrong return type</source>
        <target state="translated">'{1} {0}' 的傳回類型錯誤</target>
        <note />
      </trans-unit>
      <trans-unit id="ERR_DelegateRefMismatch">
        <source>Ref mismatch between '{0}' and delegate '{1}'</source>
        <target state="translated">{0}' 與委派 '{1}' 之間的參考不符</target>
        <note />
      </trans-unit>
      <trans-unit id="ERR_DuplicateConstraintClause">
        <source>A constraint clause has already been specified for type parameter '{0}'. All of the constraints for a type parameter must be specified in a single where clause.</source>
        <target state="translated">已為類型參數 '{0}' 指定了條件約束子句。類型參數的所有條件約束，都必須在單一 where 子句中指定。</target>
        <note />
      </trans-unit>
      <trans-unit id="ERR_CantInferMethTypeArgs">
        <source>The type arguments for method '{0}' cannot be inferred from the usage. Try specifying the type arguments explicitly.</source>
        <target state="translated">方法 '{0}' 的類型引數不可從使用方式推斷。請嘗試明確地指定類型引數。</target>
        <note />
      </trans-unit>
      <trans-unit id="ERR_LocalSameNameAsTypeParam">
        <source>'{0}': a parameter, local variable, or local function cannot have the same name as a method type parameter</source>
        <target state="translated">'{0}': 參數、區域變數或區域函式的名稱不得與方法類型參數相同</target>
        <note />
      </trans-unit>
      <trans-unit id="ERR_AsWithTypeVar">
        <source>The type parameter '{0}' cannot be used with the 'as' operator because it does not have a class type constraint nor a 'class' constraint</source>
        <target state="translated">類型參數 '{0}' 不可與 'as' 運算子一起使用，因為它沒有類別類型條件約束或 'class' 條件約束。</target>
        <note />
      </trans-unit>
      <trans-unit id="WRN_UnreferencedFieldAssg">
        <source>The field '{0}' is assigned but its value is never used</source>
        <target state="translated">已指派欄位 '{0}'，但從未使用過其值。</target>
        <note />
      </trans-unit>
      <trans-unit id="WRN_UnreferencedFieldAssg_Title">
        <source>Field is assigned but its value is never used</source>
        <target state="translated">已指派欄位，但從未使用過其值</target>
        <note />
      </trans-unit>
      <trans-unit id="ERR_BadIndexerNameAttr">
        <source>The '{0}' attribute is valid only on an indexer that is not an explicit interface member declaration</source>
        <target state="translated">{0}' 屬性只有在非明確介面成員宣告的索引子上才有效</target>
        <note />
      </trans-unit>
      <trans-unit id="ERR_AttrArgWithTypeVars">
        <source>'{0}': an attribute argument cannot use type parameters</source>
        <target state="translated">'{0}': 屬性引數不可使用類型參數</target>
        <note />
      </trans-unit>
      <trans-unit id="ERR_NewTyvarWithArgs">
        <source>'{0}': cannot provide arguments when creating an instance of a variable type</source>
        <target state="translated">'{0}': 不能在建立變數類型的執行個體時，提供引數。</target>
        <note />
      </trans-unit>
      <trans-unit id="ERR_AbstractSealedStatic">
        <source>'{0}': an abstract class cannot be sealed or static</source>
        <target state="translated">'{0}': 為抽象類別，不可為密封或靜態。</target>
        <note />
      </trans-unit>
      <trans-unit id="WRN_AmbiguousXMLReference">
        <source>Ambiguous reference in cref attribute: '{0}'. Assuming '{1}', but could have also matched other overloads including '{2}'.</source>
        <target state="translated">cref 屬性中有模稜兩可的參考: '{0}'。已假設為 '{1}'，但也可能符合其他多載，包括 '{2}'。</target>
        <note />
      </trans-unit>
      <trans-unit id="WRN_AmbiguousXMLReference_Title">
        <source>Ambiguous reference in cref attribute</source>
        <target state="translated">cref 屬性中的參考模稜兩可</target>
        <note />
      </trans-unit>
      <trans-unit id="WRN_VolatileByRef">
        <source>'{0}': a reference to a volatile field will not be treated as volatile</source>
        <target state="translated">'{0}': volatile 欄位的參考不會視為 volatile</target>
        <note />
      </trans-unit>
      <trans-unit id="WRN_VolatileByRef_Title">
        <source>A reference to a volatile field will not be treated as volatile</source>
        <target state="translated">volatile 欄位的參考不會視為 volatile</target>
        <note />
      </trans-unit>
      <trans-unit id="WRN_VolatileByRef_Description">
        <source>A volatile field should not normally be used as a ref or out value, since it will not be treated as volatile. There are exceptions to this, such as when calling an interlocked API.</source>
        <target state="translated">通常不應該將 volatile 欄位用作為 ref 或 out 值，因為不會將它視為 volatile。但有例外狀況，例如呼叫連鎖 API 時。</target>
        <note />
      </trans-unit>
      <trans-unit id="ERR_ComImportWithImpl">
        <source>Since '{1}' has the ComImport attribute, '{0}' must be extern or abstract</source>
        <target state="translated">因為 '{1}' 具有 ComImport 屬性，所以 '{0}' 必須為 extern 或 abstract。</target>
        <note />
      </trans-unit>
      <trans-unit id="ERR_ComImportWithBase">
        <source>'{0}': a class with the ComImport attribute cannot specify a base class</source>
        <target state="translated">'{0}': 具有 ComImport 屬性的類別不可指定基底類別</target>
        <note />
      </trans-unit>
      <trans-unit id="ERR_ImplBadConstraints">
        <source>The constraints for type parameter '{0}' of method '{1}' must match the constraints for type parameter '{2}' of interface method '{3}'. Consider using an explicit interface implementation instead.</source>
        <target state="translated">方法 '{1}' 之類型參數 '{0}' 的條件約束，必須符合介面方法 '{3}' 之類型參數 '{2}' 的條件約束。請考慮改用明確的介面實作。</target>
        <note />
      </trans-unit>
      <trans-unit id="ERR_ImplBadTupleNames">
        <source>The tuple element names in the signature of method '{0}' must match the tuple element names of interface method '{1}' (including on the return type).</source>
        <target state="translated">方法 '{0}' 的特徵標記中元組元素必須與介面方法 '{1}' 的元組元素名稱相符 (包括在傳回類型)。</target>
        <note />
      </trans-unit>
      <trans-unit id="ERR_DottedTypeNameNotFoundInAgg">
        <source>The type name '{0}' does not exist in the type '{1}'</source>
        <target state="translated">類型名稱 '{0}' 不存在於類型 '{1}' 中</target>
        <note />
      </trans-unit>
      <trans-unit id="ERR_MethGrpToNonDel">
        <source>Cannot convert method group '{0}' to non-delegate type '{1}'. Did you intend to invoke the method?</source>
        <target state="translated">無法將方法群組 '{0}' 轉換成非委派類型 '{1}'。原本希望叫用該方法嗎?</target>
        <note />
      </trans-unit>
      <trans-unit id="ERR_BadExternAlias">
        <source>The extern alias '{0}' was not specified in a /reference option</source>
        <target state="translated">/reference 選項中未指定外部別名 '{0}'</target>
        <note />
      </trans-unit>
      <trans-unit id="ERR_ColColWithTypeAlias">
        <source>Cannot use alias '{0}' with '::' since the alias references a type. Use '.' instead.</source>
        <target state="translated">別名 '{0}' 不能搭配 '::' 一起使用，因為別名會參考類型。請改用 '.'。</target>
        <note />
      </trans-unit>
      <trans-unit id="ERR_AliasNotFound">
        <source>Alias '{0}' not found</source>
        <target state="translated">找不到別名 '{0}'</target>
        <note />
      </trans-unit>
      <trans-unit id="ERR_SameFullNameAggAgg">
        <source>The type '{1}' exists in both '{0}' and '{2}'</source>
        <target state="translated">類型 '{1}' 同時存在於 '{0}' 和 '{2}' 中</target>
        <note />
      </trans-unit>
      <trans-unit id="ERR_SameFullNameNsAgg">
        <source>The namespace '{1}' in '{0}' conflicts with the type '{3}' in '{2}'</source>
        <target state="translated">{0}' 中的命名空間 '{1}' 與 '{2}' 中的類型 '{3}' 相衝突</target>
        <note />
      </trans-unit>
      <trans-unit id="WRN_SameFullNameThisNsAgg">
        <source>The namespace '{1}' in '{0}' conflicts with the imported type '{3}' in '{2}'. Using the namespace defined in '{0}'.</source>
        <target state="translated">{0}' 中的命名空間 '{1}' 與 '{2}' 中匯入的類型 '{3}' 相衝突。請使用 '{0}' 中定義的命名空間。</target>
        <note />
      </trans-unit>
      <trans-unit id="WRN_SameFullNameThisNsAgg_Title">
        <source>Namespace conflicts with imported type</source>
        <target state="translated">命名空間與所匯入的類型衝突</target>
        <note />
      </trans-unit>
      <trans-unit id="WRN_SameFullNameThisAggAgg">
        <source>The type '{1}' in '{0}' conflicts with the imported type '{3}' in '{2}'. Using the type defined in '{0}'.</source>
        <target state="translated">{0}' 中的類型 '{1}' 與 '{2}' 中匯入的類型 '{3}' 相衝突。請使用 '{0}' 中定義的類型。</target>
        <note />
      </trans-unit>
      <trans-unit id="WRN_SameFullNameThisAggAgg_Title">
        <source>Type conflicts with imported type</source>
        <target state="translated">類型與所匯入的類型衝突</target>
        <note />
      </trans-unit>
      <trans-unit id="WRN_SameFullNameThisAggNs">
        <source>The type '{1}' in '{0}' conflicts with the imported namespace '{3}' in '{2}'. Using the type defined in '{0}'.</source>
        <target state="translated">{0}' 中的類型 '{1}' 與 '{2}' 中匯入的命名空間 '{3}' 相衝突。請使用 '{0}' 中定義的類型。</target>
        <note />
      </trans-unit>
      <trans-unit id="WRN_SameFullNameThisAggNs_Title">
        <source>Type conflicts with imported namespace</source>
        <target state="translated">類型與所匯入的命名空間衝突</target>
        <note />
      </trans-unit>
      <trans-unit id="ERR_SameFullNameThisAggThisNs">
        <source>The type '{1}' in '{0}' conflicts with the namespace '{3}' in '{2}'</source>
        <target state="translated">{0}' 中的類型 '{1}' 與 '{2}' 中的命名空間 '{3}' 相衝突</target>
        <note />
      </trans-unit>
      <trans-unit id="ERR_ExternAfterElements">
        <source>An extern alias declaration must precede all other elements defined in the namespace</source>
        <target state="translated">外部別名宣告必須位於命名空間中所有其他定義的元素之前</target>
        <note />
      </trans-unit>
      <trans-unit id="WRN_GlobalAliasDefn">
        <source>Defining an alias named 'global' is ill-advised since 'global::' always references the global namespace and not an alias</source>
        <target state="translated">最好不要定義名為 'global' 的別名，因為 'global::' 一定會去參考全域命名空間，而不會去參考別名。</target>
        <note />
      </trans-unit>
      <trans-unit id="WRN_GlobalAliasDefn_Title">
        <source>Defining an alias named 'global' is ill-advised</source>
        <target state="translated">最好不要定義名為 'global' 的別名</target>
        <note />
      </trans-unit>
      <trans-unit id="ERR_SealedStaticClass">
        <source>'{0}': a class cannot be both static and sealed</source>
        <target state="translated">'{0}': 類別不可同時為 static 和 sealed</target>
        <note />
      </trans-unit>
      <trans-unit id="ERR_PrivateAbstractAccessor">
        <source>'{0}': abstract properties cannot have private accessors</source>
        <target state="translated">'{0}': 抽象屬性不可有私用存取子</target>
        <note />
      </trans-unit>
      <trans-unit id="ERR_ValueExpected">
        <source>Syntax error; value expected</source>
        <target state="translated">語法錯誤; 應為值</target>
        <note />
      </trans-unit>
      <trans-unit id="ERR_UnboxNotLValue">
        <source>Cannot modify the result of an unboxing conversion</source>
        <target state="translated">無法修改 Unboxing 轉換的結果</target>
        <note />
      </trans-unit>
      <trans-unit id="ERR_AnonMethGrpInForEach">
        <source>Foreach cannot operate on a '{0}'. Did you intend to invoke the '{0}'?</source>
        <target state="translated">Foreach 無法在 '{0}' 上運作。原本是要叫用 '{0}' 嗎?</target>
        <note />
      </trans-unit>
      <trans-unit id="ERR_BadIncDecRetType">
        <source>The return type for ++ or -- operator must match the parameter type or be derived from the parameter type</source>
        <target state="translated">++ 或 -- 運算子的傳回類型，必須符合此參數類型或衍生自此參數類型。</target>
        <note />
      </trans-unit>
      <trans-unit id="ERR_RefValBoundMustBeFirst">
        <source>The 'class' or 'struct' constraint must come before any other constraints</source>
        <target state="translated">class' 或 'struct' 條件約束必須在所有其他條件約束之前</target>
        <note />
      </trans-unit>
      <trans-unit id="ERR_RefValBoundWithClass">
        <source>'{0}': cannot specify both a constraint class and the 'class' or 'struct' constraint</source>
        <target state="translated">'{0}': 不可在指定條件約束類型的同時，又指定 'class' 或 'struct' 條件約束。</target>
        <note />
      </trans-unit>
      <trans-unit id="ERR_NewBoundWithVal">
        <source>The 'new()' constraint cannot be used with the 'struct' constraint</source>
        <target state="translated">new()' 條件約束不能和 'struct' 條件約束一起使用</target>
        <note />
      </trans-unit>
      <trans-unit id="ERR_RefConstraintNotSatisfied">
        <source>The type '{2}' must be a reference type in order to use it as parameter '{1}' in the generic type or method '{0}'</source>
        <target state="translated">類型 '{2}' 必須是參考類型，才可在泛型類型或方法 '{0}' 中用做為參數 '{1}'</target>
        <note />
      </trans-unit>
      <trans-unit id="ERR_ValConstraintNotSatisfied">
        <source>The type '{2}' must be a non-nullable value type in order to use it as parameter '{1}' in the generic type or method '{0}'</source>
        <target state="translated">類型 '{2}' 必須是不可為 null 的實值類型，才可在泛型類型或方法 '{0}' 中用做為參數 '{1}'</target>
        <note />
      </trans-unit>
      <trans-unit id="ERR_CircularConstraint">
        <source>Circular constraint dependency involving '{0}' and '{1}'</source>
        <target state="translated">循環條件約束相依性包括 '{0}' 和 '{1}'</target>
        <note />
      </trans-unit>
      <trans-unit id="ERR_BaseConstraintConflict">
        <source>Type parameter '{0}' inherits conflicting constraints '{1}' and '{2}'</source>
        <target state="translated">類型參數 '{0}' 繼承了衝突的條件約束 '{1}' 和 '{2}'</target>
        <note />
      </trans-unit>
      <trans-unit id="ERR_ConWithValCon">
        <source>Type parameter '{1}' has the 'struct' constraint so '{1}' cannot be used as a constraint for '{0}'</source>
        <target state="translated">類型參數 '{1}' 有 'struct' 條件約束，因此 '{1}' 不可做為 '{0}' 的條件約束。</target>
        <note />
      </trans-unit>
      <trans-unit id="ERR_AmbigUDConv">
        <source>Ambiguous user defined conversions '{0}' and '{1}' when converting from '{2}' to '{3}'</source>
        <target state="translated">從 '{2}' 轉換成 '{3}' 時，使用者定義的轉換 '{0}' 與 '{1}' 模稜兩可。</target>
        <note />
      </trans-unit>
      <trans-unit id="WRN_AlwaysNull">
        <source>The result of the expression is always 'null' of type '{0}'</source>
        <target state="translated">運算式的結果一律會是類型 '{0}' 的 'null'</target>
        <note />
      </trans-unit>
      <trans-unit id="WRN_AlwaysNull_Title">
        <source>The result of the expression is always 'null'</source>
        <target state="translated">運算式的結果一律是 'null'</target>
        <note />
      </trans-unit>
      <trans-unit id="ERR_RefReturnThis">
        <source>Cannot return 'this' by reference.</source>
        <target state="translated">無法以傳址方式傳回「這個」。</target>
        <note />
      </trans-unit>
      <trans-unit id="ERR_AttributeCtorInParameter">
        <source>Cannot use attribute constructor '{0}' because it is has 'in' parameters.</source>
        <target state="translated">因為屬性建構函式 '{0}' 有 'in' 參數，所以無法使用。</target>
        <note />
      </trans-unit>
      <trans-unit id="ERR_OverrideWithConstraints">
        <source>Constraints for override and explicit interface implementation methods are inherited from the base method, so they cannot be specified directly</source>
        <target state="translated">覆寫及明確介面實作方法的條件約束，繼承自基底方法，所以無法直接指定。</target>
        <note />
      </trans-unit>
      <trans-unit id="ERR_AmbigOverride">
        <source>The inherited members '{0}' and '{1}' have the same signature in type '{2}', so they cannot be overridden</source>
        <target state="translated">繼承的成員 '{0}' 和 '{1}'，在類型 '{2}' 中有相同的簽章，所以無法覆寫。</target>
        <note />
      </trans-unit>
      <trans-unit id="ERR_DecConstError">
        <source>Evaluation of the decimal constant expression failed</source>
        <target state="translated">運算十進位常數運算式失敗</target>
        <note />
      </trans-unit>
      <trans-unit id="WRN_CmpAlwaysFalse">
        <source>Comparing with null of type '{0}' always produces 'false'</source>
        <target state="translated">與類型 '{0}' 的 null 進行比較，一律會產生 'false'。</target>
        <note />
      </trans-unit>
      <trans-unit id="WRN_CmpAlwaysFalse_Title">
        <source>Comparing with null of struct type always produces 'false'</source>
        <target state="translated">與 struct 類型的 null 進行比較，一律會產生 'false'</target>
        <note />
      </trans-unit>
      <trans-unit id="WRN_FinalizeMethod">
        <source>Introducing a 'Finalize' method can interfere with destructor invocation. Did you intend to declare a destructor?</source>
        <target state="translated">引進可能會妨礙解構函式引動過程的 'Finalize' 方法。是否想要宣告解構函式?</target>
        <note />
      </trans-unit>
      <trans-unit id="WRN_FinalizeMethod_Title">
        <source>Introducing a 'Finalize' method can interfere with destructor invocation</source>
        <target state="translated">採用 'Finalize' 方法可能會妨礙解構函式的引動過程</target>
        <note />
      </trans-unit>
      <trans-unit id="WRN_FinalizeMethod_Description">
        <source>This warning occurs when you create a class with a method whose signature is public virtual void Finalize.

If such a class is used as a base class and if the deriving class defines a destructor, the destructor will override the base class Finalize method, not Finalize.</source>
        <target state="translated">如果用以建立類別的方法，其簽章是公用虛擬 void Finalize，則會發生此警告。

如果這類類別用做基底類別，而且衍生類別定義解構函式，則解構函式會覆寫基底類別 Finalize 方法，而非 Finalize。</target>
        <note />
      </trans-unit>
      <trans-unit id="ERR_ExplicitImplParams">
        <source>'{0}' should not have a params parameter since '{1}' does not</source>
        <target state="translated">'{0}' 不應有 params 參數，因為 '{1}' 沒有此參數。</target>
        <note />
      </trans-unit>
      <trans-unit id="WRN_GotoCaseShouldConvert">
        <source>The 'goto case' value is not implicitly convertible to type '{0}'</source>
        <target state="translated">goto case' 值未隱含轉換成類型 '{0}'</target>
        <note />
      </trans-unit>
      <trans-unit id="WRN_GotoCaseShouldConvert_Title">
        <source>The 'goto case' value is not implicitly convertible to the switch type</source>
        <target state="translated">goto case' 值未隱含轉換成參數類型</target>
        <note />
      </trans-unit>
      <trans-unit id="ERR_MethodImplementingAccessor">
        <source>Method '{0}' cannot implement interface accessor '{1}' for type '{2}'. Use an explicit interface implementation.</source>
        <target state="translated">方法 '{0}' 無法實作類型 '{2}' 的介面存取子 '{1}'。請使用明確介面實作。</target>
        <note />
      </trans-unit>
      <trans-unit id="WRN_NubExprIsConstBool">
        <source>The result of the expression is always '{0}' since a value of type '{1}' is never equal to 'null' of type '{2}'</source>
        <target state="translated">運算式的結果一律會是 '{0}'，因為類型 '{1}' 的值絕對不會等於類型 '{2}' 的 'null'。</target>
        <note />
      </trans-unit>
      <trans-unit id="WRN_NubExprIsConstBool_Title">
        <source>The result of the expression is always the same since a value of this type is never equal to 'null'</source>
        <target state="translated">運算式的結果一律會相同，因為此類型的值絕對不會等於 'null'</target>
        <note />
      </trans-unit>
      <trans-unit id="WRN_NubExprIsConstBool2">
        <source>The result of the expression is always '{0}' since a value of type '{1}' is never equal to 'null' of type '{2}'</source>
        <target state="translated">運算式的結果一律會是 '{0}'，因為類型 '{1}' 的值絕對不會等於類型 '{2}' 的 'null'。</target>
        <note />
      </trans-unit>
      <trans-unit id="WRN_NubExprIsConstBool2_Title">
        <source>The result of the expression is always the same since a value of this type is never equal to 'null'</source>
        <target state="translated">運算式的結果一律會相同，因為此類型的值絕對不會等於 'null'</target>
        <note />
      </trans-unit>
      <trans-unit id="WRN_ExplicitImplCollision">
        <source>Explicit interface implementation '{0}' matches more than one interface member. Which interface member is actually chosen is implementation-dependent. Consider using a non-explicit implementation instead.</source>
        <target state="translated">明確介面實作 '{0}' 符合多個介面成員。實際選擇的介面成員，與實作相關。請考慮改用非明確實作。</target>
        <note />
      </trans-unit>
      <trans-unit id="WRN_ExplicitImplCollision_Title">
        <source>Explicit interface implementation matches more than one interface member</source>
        <target state="translated">明確介面實作符合多個介面成員</target>
        <note />
      </trans-unit>
      <trans-unit id="ERR_AbstractHasBody">
        <source>'{0}' cannot declare a body because it is marked abstract</source>
        <target state="translated">'因為 '{0}' 已標記為抽象，所以它無法宣告主體。</target>
        <note />
      </trans-unit>
      <trans-unit id="ERR_ConcreteMissingBody">
        <source>'{0}' must declare a body because it is not marked abstract, extern, or partial</source>
        <target state="translated">'{0}' 並未標記成 abstract、extern 或 partial，所以必須宣告主體。</target>
        <note />
      </trans-unit>
      <trans-unit id="ERR_AbstractAndSealed">
        <source>'{0}' cannot be both abstract and sealed</source>
        <target state="translated">'{0}' 不可同時為抽象與密封</target>
        <note />
      </trans-unit>
      <trans-unit id="ERR_AbstractNotVirtual">
        <source>The abstract {0} '{1}' cannot be marked virtual</source>
        <target state="translated">抽象 {0} '{1}' 不可標記為虛擬</target>
        <note />
      </trans-unit>
      <trans-unit id="ERR_StaticConstant">
        <source>The constant '{0}' cannot be marked static</source>
        <target state="translated">常數 '{0}' 不可標記為 static</target>
        <note />
      </trans-unit>
      <trans-unit id="ERR_CantOverrideNonFunction">
        <source>'{0}': cannot override because '{1}' is not a function</source>
        <target state="translated">'{0}': 因為 '{1}' 不是函式，所以無法覆寫。</target>
        <note />
      </trans-unit>
      <trans-unit id="ERR_CantOverrideNonVirtual">
        <source>'{0}': cannot override inherited member '{1}' because it is not marked virtual, abstract, or override</source>
        <target state="translated">'{0}': 無法覆寫繼承的成員 '{1}'，因為其未標記為 virtual、abstract 或 override。</target>
        <note />
      </trans-unit>
      <trans-unit id="ERR_CantChangeAccessOnOverride">
        <source>'{0}': cannot change access modifiers when overriding '{1}' inherited member '{2}'</source>
        <target state="translated">'{0}': 覆寫 '{1}' 繼承的成員 '{2}' 時，無法變更存取修飾詞。</target>
        <note />
      </trans-unit>
      <trans-unit id="ERR_CantChangeTupleNamesOnOverride">
        <source>'{0}': cannot change tuple element names when overriding inherited member '{1}'</source>
        <target state="translated">'{0}': 在覆寫繼承的成員 '{1}' 時無法變更元組元素名稱</target>
        <note />
      </trans-unit>
      <trans-unit id="ERR_CantChangeReturnTypeOnOverride">
        <source>'{0}': return type must be '{2}' to match overridden member '{1}'</source>
        <target state="translated">'{0}': 傳回類型必須是 '{2}' 才符合覆寫的成員 '{1}'</target>
        <note />
      </trans-unit>
      <trans-unit id="ERR_CantDeriveFromSealedType">
        <source>'{0}': cannot derive from sealed type '{1}'</source>
        <target state="translated">'{0}': 無法衍生自密封類型 '{1}'</target>
        <note />
      </trans-unit>
      <trans-unit id="ERR_AbstractInConcreteClass">
        <source>'{0}' is abstract but it is contained in non-abstract class '{1}'</source>
        <target state="translated">'{0}' 為抽象，因為其包含在非抽象類別 '{1}' 中。</target>
        <note />
      </trans-unit>
      <trans-unit id="ERR_StaticConstructorWithExplicitConstructorCall">
        <source>'{0}': static constructor cannot have an explicit 'this' or 'base' constructor call</source>
        <target state="translated">'{0}': 靜態建構函式不可有明確的 'this' 或 'base' 建構函式呼叫</target>
        <note />
      </trans-unit>
      <trans-unit id="ERR_StaticConstructorWithAccessModifiers">
        <source>'{0}': access modifiers are not allowed on static constructors</source>
        <target state="translated">'{0}': 靜態建構函式中不可使用存取修飾詞</target>
        <note />
      </trans-unit>
      <trans-unit id="ERR_RecursiveConstructorCall">
        <source>Constructor '{0}' cannot call itself</source>
        <target state="translated">建構函式 '{0}' 不可呼叫其本身</target>
        <note />
      </trans-unit>
      <trans-unit id="ERR_IndirectRecursiveConstructorCall">
        <source>Constructor '{0}' cannot call itself through another constructor</source>
        <target state="translated">建構函式 '{0}' 不可透過其他建構函式呼叫自己</target>
        <note />
      </trans-unit>
      <trans-unit id="ERR_ObjectCallingBaseConstructor">
        <source>'{0}' has no base class and cannot call a base constructor</source>
        <target state="translated">'{0}' 沒有基底類別且無法呼叫基底建構函式</target>
        <note />
      </trans-unit>
      <trans-unit id="ERR_PredefinedTypeNotFound">
        <source>Predefined type '{0}' is not defined or imported</source>
        <target state="translated">未定義或匯入預先定義的類型 '{0}'</target>
        <note />
      </trans-unit>
      <trans-unit id="ERR_PredefinedValueTupleTypeNotFound">
        <source>Predefined type '{0}' is not defined or imported</source>
        <target state="translated">未定義或匯入預先定義的類型 '{0}'</target>
        <note />
      </trans-unit>
      <trans-unit id="ERR_PredefinedValueTupleTypeAmbiguous3">
        <source>Predefined type '{0}' is declared in multiple referenced assemblies: '{1}' and '{2}'</source>
        <target state="translated">在多個參考組件中宣告了預先定義的類型 '{0}': '{1}' 與 '{2}'</target>
        <note />
      </trans-unit>
      <trans-unit id="ERR_StructWithBaseConstructorCall">
        <source>'{0}': structs cannot call base class constructors</source>
        <target state="translated">'{0}': 結構無法呼叫基底類別建構函式</target>
        <note />
      </trans-unit>
      <trans-unit id="ERR_StructLayoutCycle">
        <source>Struct member '{0}' of type '{1}' causes a cycle in the struct layout</source>
        <target state="translated">類型為 '{1}' 的結構成員 '{0}'，在結構配置中造成循環。</target>
        <note />
      </trans-unit>
      <trans-unit id="ERR_InterfacesCannotContainTypes">
        <source>'{0}': interfaces cannot declare types</source>
        <target state="translated">'{0}': 介面不可宣告類型</target>
        <note />
      </trans-unit>
      <trans-unit id="ERR_InterfacesCantContainFields">
        <source>Interfaces cannot contain fields</source>
        <target state="translated">介面不能包含欄位</target>
        <note />
      </trans-unit>
      <trans-unit id="ERR_InterfacesCantContainConstructors">
        <source>Interfaces cannot contain constructors</source>
        <target state="translated">介面不能包含建構函式</target>
        <note />
      </trans-unit>
      <trans-unit id="ERR_NonInterfaceInInterfaceList">
        <source>Type '{0}' in interface list is not an interface</source>
        <target state="translated">介面清單中的類型 '{0}' 不是介面</target>
        <note />
      </trans-unit>
      <trans-unit id="ERR_DuplicateInterfaceInBaseList">
        <source>'{0}' is already listed in interface list</source>
        <target state="translated">'{0}' 已列於介面清單中</target>
        <note />
      </trans-unit>
      <trans-unit id="ERR_DuplicateInterfaceWithTupleNamesInBaseList">
        <source>'{0}' is already listed in the interface list on type '{2}' with different tuple element names, as '{1}'.</source>
        <target state="translated">'{0}' 已列於元組元素名稱不同的類型 '{2}' 介面清單中，名稱為 '{1}'。</target>
        <note />
      </trans-unit>
      <trans-unit id="ERR_CycleInInterfaceInheritance">
        <source>Inherited interface '{1}' causes a cycle in the interface hierarchy of '{0}'</source>
        <target state="translated">繼承的介面 '{1}' 造成 '{0}' 介面階層架構中出現循環</target>
        <note />
      </trans-unit>
      <trans-unit id="ERR_InterfaceMemberHasBody">
        <source>'{0}': interface members cannot have a definition</source>
        <target state="translated">'{0}': 介面成員不可有定義</target>
        <note />
      </trans-unit>
      <trans-unit id="ERR_HidingAbstractMethod">
        <source>'{0}' hides inherited abstract member '{1}'</source>
        <target state="translated">'{0}' 會隱藏繼承的抽象成員 '{1}'</target>
        <note />
      </trans-unit>
      <trans-unit id="ERR_UnimplementedAbstractMethod">
        <source>'{0}' does not implement inherited abstract member '{1}'</source>
        <target state="translated">'{0}' 未實作繼承的抽象成員 '{1}'</target>
        <note />
      </trans-unit>
      <trans-unit id="ERR_UnimplementedInterfaceMember">
        <source>'{0}' does not implement interface member '{1}'</source>
        <target state="translated">'{0}' 未實作介面成員 '{1}'</target>
        <note />
      </trans-unit>
      <trans-unit id="ERR_ObjectCantHaveBases">
        <source>The class System.Object cannot have a base class or implement an interface</source>
        <target state="translated">類別 System.Object 不能有基底類別或實作介面</target>
        <note />
      </trans-unit>
      <trans-unit id="ERR_ExplicitInterfaceImplementationNotInterface">
        <source>'{0}' in explicit interface declaration is not an interface</source>
        <target state="translated">'在明確介面宣告中的 '{0}' 不是介面</target>
        <note />
      </trans-unit>
      <trans-unit id="ERR_InterfaceMemberNotFound">
        <source>'{0}' in explicit interface declaration is not a member of interface</source>
        <target state="translated">'在明確介面宣告中的 '{0}' 不是介面的成員</target>
        <note />
      </trans-unit>
      <trans-unit id="ERR_ClassDoesntImplementInterface">
        <source>'{0}': containing type does not implement interface '{1}'</source>
        <target state="translated">'{0}': 包含類型未實作介面 '{1}'</target>
        <note />
      </trans-unit>
      <trans-unit id="ERR_ExplicitInterfaceImplementationInNonClassOrStruct">
        <source>'{0}': explicit interface declaration can only be declared in a class or struct</source>
        <target state="translated">'{0}': 明確的介面宣告只能在類別或結構中宣告</target>
        <note />
      </trans-unit>
      <trans-unit id="ERR_MemberNameSameAsType">
        <source>'{0}': member names cannot be the same as their enclosing type</source>
        <target state="translated">'{0}': 成員名稱不可與其封入類型名稱相同</target>
        <note />
      </trans-unit>
      <trans-unit id="ERR_EnumeratorOverflow">
        <source>'{0}': the enumerator value is too large to fit in its type</source>
        <target state="translated">'{0}': 就其類型而言，此列舉值過大。</target>
        <note />
      </trans-unit>
      <trans-unit id="ERR_CantOverrideNonProperty">
        <source>'{0}': cannot override because '{1}' is not a property</source>
        <target state="translated">'{0}': 因為 '{1}' 不是屬性，所以無法覆寫。</target>
        <note />
      </trans-unit>
      <trans-unit id="ERR_NoGetToOverride">
        <source>'{0}': cannot override because '{1}' does not have an overridable get accessor</source>
        <target state="translated">'{0}': 因為 '{1}' 沒有可覆寫的 get 存取子，所以無法覆寫。</target>
        <note />
      </trans-unit>
      <trans-unit id="ERR_NoSetToOverride">
        <source>'{0}': cannot override because '{1}' does not have an overridable set accessor</source>
        <target state="translated">'{0}': 因為 '{1}' 沒有可覆寫的 set 存取子，所以無法覆寫。</target>
        <note />
      </trans-unit>
      <trans-unit id="ERR_PropertyCantHaveVoidType">
        <source>'{0}': property or indexer cannot have void type</source>
        <target state="translated">'{0}': 屬性或索引子不可有 void 類型</target>
        <note />
      </trans-unit>
      <trans-unit id="ERR_PropertyWithNoAccessors">
        <source>'{0}': property or indexer must have at least one accessor</source>
        <target state="translated">'{0}': 屬性或索引子至少必須要有一個存取子</target>
        <note />
      </trans-unit>
      <trans-unit id="ERR_NewVirtualInSealed">
        <source>'{0}' is a new virtual member in sealed class '{1}'</source>
        <target state="translated">'{0}' 是密封類別 '{1}' 中新的虛擬成員</target>
        <note />
      </trans-unit>
      <trans-unit id="ERR_ExplicitPropertyAddingAccessor">
        <source>'{0}' adds an accessor not found in interface member '{1}'</source>
        <target state="translated">'{0}' 加入了在介面成員 '{1}' 中找不到的存取子</target>
        <note />
      </trans-unit>
      <trans-unit id="ERR_ExplicitPropertyMissingAccessor">
        <source>Explicit interface implementation '{0}' is missing accessor '{1}'</source>
        <target state="translated">明確介面實作 '{0}' 遺失存取子 '{1}'</target>
        <note />
      </trans-unit>
      <trans-unit id="ERR_ConversionWithInterface">
        <source>'{0}': user-defined conversions to or from an interface are not allowed</source>
        <target state="translated">'{0}': 介面之間不可進行使用者定義的轉換</target>
        <note />
      </trans-unit>
      <trans-unit id="ERR_ConversionWithBase">
        <source>'{0}': user-defined conversions to or from a base class are not allowed</source>
        <target state="translated">'{0}': 在基底類別之間不可進行使用者定義的轉換</target>
        <note />
      </trans-unit>
      <trans-unit id="ERR_ConversionWithDerived">
        <source>'{0}': user-defined conversions to or from a derived class are not allowed</source>
        <target state="translated">'{0}': 衍生類別之間不可進行使用者定義的轉換</target>
        <note />
      </trans-unit>
      <trans-unit id="ERR_IdentityConversion">
        <source>User-defined operator cannot take an object of the enclosing type and convert to an object of the enclosing type</source>
        <target state="translated">使用者定義的運算子無法攜帶封入類型的物件和轉換為封入類型的物件</target>
        <note />
      </trans-unit>
      <trans-unit id="ERR_ConversionNotInvolvingContainedType">
        <source>User-defined conversion must convert to or from the enclosing type</source>
        <target state="translated">使用者定義的轉換必須轉換為封入類型或從封入類型轉換</target>
        <note />
      </trans-unit>
      <trans-unit id="ERR_DuplicateConversionInClass">
        <source>Duplicate user-defined conversion in type '{0}'</source>
        <target state="translated">類型 '{0}' 中出現重複的使用者定義之轉換</target>
        <note />
      </trans-unit>
      <trans-unit id="ERR_OperatorsMustBeStatic">
        <source>User-defined operator '{0}' must be declared static and public</source>
        <target state="translated">使用者定義的運算子 '{0}' 必須宣告為 static 和 public</target>
        <note />
      </trans-unit>
      <trans-unit id="ERR_BadIncDecSignature">
        <source>The parameter type for ++ or -- operator must be the containing type</source>
        <target state="translated">++ 或 -- 運算子的參數類型必須是包含類型</target>
        <note />
      </trans-unit>
      <trans-unit id="ERR_BadUnaryOperatorSignature">
        <source>The parameter of a unary operator must be the containing type</source>
        <target state="translated">一元運算子的參數必須為包含類型</target>
        <note />
      </trans-unit>
      <trans-unit id="ERR_BadBinaryOperatorSignature">
        <source>One of the parameters of a binary operator must be the containing type</source>
        <target state="translated">二元運算子的一個參數必須為包含類型</target>
        <note />
      </trans-unit>
      <trans-unit id="ERR_BadShiftOperatorSignature">
        <source>The first operand of an overloaded shift operator must have the same type as the containing type, and the type of the second operand must be int</source>
        <target state="translated">多載移位 (Shift) 運算子的第一個運算元的類型必須和包含類型相同，而第二個運算元的類型必須是 int</target>
        <note />
      </trans-unit>
      <trans-unit id="ERR_InterfacesCantContainOperators">
        <source>Interfaces cannot contain operators</source>
        <target state="translated">介面無法包含運算子</target>
        <note />
      </trans-unit>
      <trans-unit id="ERR_StructsCantContainDefaultConstructor">
        <source>Structs cannot contain explicit parameterless constructors</source>
        <target state="translated">結構無法包含明確無參數的建構函式</target>
        <note />
      </trans-unit>
      <trans-unit id="ERR_EnumsCantContainDefaultConstructor">
        <source>Enums cannot contain explicit parameterless constructors</source>
        <target state="translated">列舉不能包含明確的無參數建構函式</target>
        <note />
      </trans-unit>
      <trans-unit id="ERR_CantOverrideBogusMethod">
        <source>'{0}': cannot override '{1}' because it is not supported by the language</source>
        <target state="translated">'{0}': 因為此語言不支援 '{1}'，所以無法覆寫。</target>
        <note />
      </trans-unit>
      <trans-unit id="ERR_BindToBogus">
        <source>'{0}' is not supported by the language</source>
        <target state="translated">'此語言不支援 '{0}'</target>
        <note />
      </trans-unit>
      <trans-unit id="ERR_CantCallSpecialMethod">
        <source>'{0}': cannot explicitly call operator or accessor</source>
        <target state="translated">'{0}': 無法明確呼叫運算子或存取子</target>
        <note />
      </trans-unit>
      <trans-unit id="ERR_BadTypeReference">
        <source>'{0}': cannot reference a type through an expression; try '{1}' instead</source>
        <target state="translated">'{0}': 不可透過運算式參考類型; 請嘗試改用 '{1}'。</target>
        <note />
      </trans-unit>
      <trans-unit id="ERR_FieldInitializerInStruct">
        <source>'{0}': cannot have instance property or field initializers in structs</source>
        <target state="translated">'{0}': 結構中不可有執行個體屬性或欄位初始設定式</target>
        <note />
      </trans-unit>
      <trans-unit id="ERR_BadDestructorName">
        <source>Name of destructor must match name of class</source>
        <target state="translated">解構函式的名稱必須符合類別的名稱</target>
        <note />
      </trans-unit>
      <trans-unit id="ERR_OnlyClassesCanContainDestructors">
        <source>Only class types can contain destructors</source>
        <target state="translated">只有類別類型可以包含解構函式</target>
        <note />
      </trans-unit>
      <trans-unit id="ERR_ConflictAliasAndMember">
        <source>Namespace '{1}' contains a definition conflicting with alias '{0}'</source>
        <target state="translated">命名空間 '{1}' 包含與別名 '{0}' 相衝突的定義</target>
        <note />
      </trans-unit>
      <trans-unit id="ERR_ConflictingAliasAndDefinition">
        <source>Alias '{0}' conflicts with {1} definition</source>
        <target state="translated">別名 '{0}' 與 {1} 定義相衝突</target>
        <note />
      </trans-unit>
      <trans-unit id="ERR_ConditionalOnSpecialMethod">
        <source>The Conditional attribute is not valid on '{0}' because it is a constructor, destructor, operator, or explicit interface implementation</source>
        <target state="translated">Conditional 屬性在 '{0}' 上無效，因為其為建構函式、解構函式、運算子或明確介面實作。</target>
        <note />
      </trans-unit>
      <trans-unit id="ERR_ConditionalMustReturnVoid">
        <source>The Conditional attribute is not valid on '{0}' because its return type is not void</source>
        <target state="translated">Conditional 屬性在 '{0}' 上無效，因為其傳回類型不是 void。</target>
        <note />
      </trans-unit>
      <trans-unit id="ERR_DuplicateAttribute">
        <source>Duplicate '{0}' attribute</source>
        <target state="translated">{0}' 屬性重複</target>
        <note />
      </trans-unit>
      <trans-unit id="ERR_DuplicateAttributeInNetModule">
        <source>Duplicate '{0}' attribute in '{1}'</source>
        <target state="translated">{1}' 中的 '{0}' 屬性重複</target>
        <note />
      </trans-unit>
      <trans-unit id="ERR_ConditionalOnInterfaceMethod">
        <source>The Conditional attribute is not valid on interface members</source>
        <target state="translated">Conditional 屬性不能用在介面成員上</target>
        <note />
      </trans-unit>
      <trans-unit id="ERR_OperatorCantReturnVoid">
        <source>User-defined operators cannot return void</source>
        <target state="translated">使用者定義的運算子無法傳回 void</target>
        <note />
      </trans-unit>
      <trans-unit id="ERR_BadDynamicConversion">
        <source>'{0}': user-defined conversions to or from the dynamic type are not allowed</source>
        <target state="translated">'{0}': 動態類型之間不可進行使用者定義的轉換</target>
        <note />
      </trans-unit>
      <trans-unit id="ERR_InvalidAttributeArgument">
        <source>Invalid value for argument to '{0}' attribute</source>
        <target state="translated">{0}' 屬性的引數值無效</target>
        <note />
      </trans-unit>
      <trans-unit id="ERR_ParameterNotValidForType">
        <source>Parameter not valid for the specified unmanaged type.</source>
        <target state="translated">參數對於指定的 Unmanaged 類型無效。</target>
        <note />
      </trans-unit>
      <trans-unit id="ERR_AttributeParameterRequired1">
        <source>Attribute parameter '{0}' must be specified.</source>
        <target state="translated">必須指定屬性參數 '{0}'。</target>
        <note />
      </trans-unit>
      <trans-unit id="ERR_AttributeParameterRequired2">
        <source>Attribute parameter '{0}' or '{1}' must be specified.</source>
        <target state="translated">必須指定屬性參數 '{0}' 或 '{1}'。</target>
        <note />
      </trans-unit>
      <trans-unit id="ERR_MarshalUnmanagedTypeNotValidForFields">
        <source>Unmanaged type '{0}' not valid for fields.</source>
        <target state="translated">Unmanaged 類型 '{0}' 對欄位無效。</target>
        <note />
      </trans-unit>
      <trans-unit id="ERR_MarshalUnmanagedTypeOnlyValidForFields">
        <source>Unmanaged type '{0}' is only valid for fields.</source>
        <target state="translated">Unmanaged 類型 '{0}' 只對欄位有效。</target>
        <note />
      </trans-unit>
      <trans-unit id="ERR_AttributeOnBadSymbolType">
        <source>Attribute '{0}' is not valid on this declaration type. It is only valid on '{1}' declarations.</source>
        <target state="translated">屬性 '{0}' 在此宣告類型上無效。其只有在 '{1}' 宣告上才有效。</target>
        <note />
      </trans-unit>
      <trans-unit id="ERR_FloatOverflow">
        <source>Floating-point constant is outside the range of type '{0}'</source>
        <target state="translated">浮點常數的值超出類型 '{0}' 的範圍</target>
        <note />
      </trans-unit>
      <trans-unit id="ERR_ComImportWithoutUuidAttribute">
        <source>The Guid attribute must be specified with the ComImport attribute</source>
        <target state="translated">指定 Guid 屬性時必須同時指定 ComImport 屬性</target>
        <note />
      </trans-unit>
      <trans-unit id="ERR_InvalidNamedArgument">
        <source>Invalid value for named attribute argument '{0}'</source>
        <target state="translated">具名屬性引數 '{0}' 的值無效</target>
        <note />
      </trans-unit>
      <trans-unit id="ERR_DllImportOnInvalidMethod">
        <source>The DllImport attribute must be specified on a method marked 'static' and 'extern'</source>
        <target state="translated">DllImport 屬性必須指定在標記為 'static' 和 'extern' 的方法上</target>
        <note />
      </trans-unit>
      <trans-unit id="ERR_EncUpdateFailedMissingAttribute">
        <source>Cannot update '{0}'; attribute '{1}' is missing.</source>
        <target state="translated">無法更新 '{0}'; 缺少屬性 '{1}'。</target>
        <note />
      </trans-unit>
      <trans-unit id="ERR_DllImportOnGenericMethod">
        <source>The DllImport attribute cannot be applied to a method that is generic or contained in a generic type.</source>
        <target state="translated">DllImport 屬性無法套用至泛型方法，或套用至包含在泛型類型中的方法。</target>
        <note />
      </trans-unit>
      <trans-unit id="ERR_FieldCantBeRefAny">
        <source>Field or property cannot be of type '{0}'</source>
        <target state="translated">欄位或屬性不可為類型 '{0}'</target>
        <note />
      </trans-unit>
      <trans-unit id="ERR_FieldAutoPropCantBeByRefLike">
        <source>Field or auto-implemented property cannot be of type '{0}' unless it is an instance member of a ref struct.</source>
        <target state="translated">欄位或自動實作屬性的類型不可為 '{0}'，除非它是 ref struct 的執行個體成員。</target>
        <note />
      </trans-unit>
      <trans-unit id="ERR_ArrayElementCantBeRefAny">
        <source>Array elements cannot be of type '{0}'</source>
        <target state="translated">陣列元素不可為類型 '{0}'</target>
        <note />
      </trans-unit>
      <trans-unit id="WRN_DeprecatedSymbol">
        <source>'{0}' is obsolete</source>
        <target state="translated">'{0}' 已經過時</target>
        <note />
      </trans-unit>
      <trans-unit id="WRN_DeprecatedSymbol_Title">
        <source>Type or member is obsolete</source>
        <target state="translated">類型或成員已經過時</target>
        <note />
      </trans-unit>
      <trans-unit id="ERR_NotAnAttributeClass">
        <source>'{0}' is not an attribute class</source>
        <target state="translated">'{0}' 不是屬性類別</target>
        <note />
      </trans-unit>
      <trans-unit id="ERR_BadNamedAttributeArgument">
        <source>'{0}' is not a valid named attribute argument. Named attribute arguments must be fields which are not readonly, static, or const, or read-write properties which are public and not static.</source>
        <target state="translated">'{0}' 不是有效的具名屬性引數。具名屬性引數必須為欄位，且不可為 readonly、static 或 const，也不可以是 public 且非 static 的 read-write 屬性。</target>
        <note />
      </trans-unit>
      <trans-unit id="WRN_DeprecatedSymbolStr">
        <source>'{0}' is obsolete: '{1}'</source>
        <target state="translated">'{0}' 已經過時: '{1}'</target>
        <note />
      </trans-unit>
      <trans-unit id="WRN_DeprecatedSymbolStr_Title">
        <source>Type or member is obsolete</source>
        <target state="translated">類型或成員已經過時</target>
        <note />
      </trans-unit>
      <trans-unit id="ERR_DeprecatedSymbolStr">
        <source>'{0}' is obsolete: '{1}'</source>
        <target state="translated">'{0}' 已經過時: '{1}'</target>
        <note />
      </trans-unit>
      <trans-unit id="ERR_IndexerCantHaveVoidType">
        <source>Indexers cannot have void type</source>
        <target state="translated">索引子不能有 void 的類型</target>
        <note />
      </trans-unit>
      <trans-unit id="ERR_VirtualPrivate">
        <source>'{0}': virtual or abstract members cannot be private</source>
        <target state="translated">'{0}': 虛擬或抽象成員不可為私用</target>
        <note />
      </trans-unit>
      <trans-unit id="ERR_ArrayInitToNonArrayType">
        <source>Can only use array initializer expressions to assign to array types. Try using a new expression instead.</source>
        <target state="translated">只可使用陣列初始設定式運算式，指派給陣列類型。請嘗試改用 new 運算式。</target>
        <note />
      </trans-unit>
      <trans-unit id="ERR_ArrayInitInBadPlace">
        <source>Array initializers can only be used in a variable or field initializer. Try using a new expression instead.</source>
        <target state="translated">陣列初始設定式只可用於變數或欄位初始設定式中。請嘗試改用 new 運算式。</target>
        <note />
      </trans-unit>
      <trans-unit id="ERR_MissingStructOffset">
        <source>'{0}': instance field in types marked with StructLayout(LayoutKind.Explicit) must have a FieldOffset attribute</source>
        <target state="needs-review-translation">'{0}': 標記有 StructLayout(LayoutKind.Explicit) 的執行個體欄位類型，必須要有 FieldOffset 屬性。</target>
        <note />
      </trans-unit>
      <trans-unit id="WRN_ExternMethodNoImplementation">
        <source>Method, operator, or accessor '{0}' is marked external and has no attributes on it. Consider adding a DllImport attribute to specify the external implementation.</source>
        <target state="translated">方法、運算子或存取子 '{0}' 已標記為外部，但其上沒有屬性。請考慮加入 DllImport 屬性來指定外部實作。</target>
        <note />
      </trans-unit>
      <trans-unit id="WRN_ExternMethodNoImplementation_Title">
        <source>Method, operator, or accessor is marked external and has no attributes on it</source>
        <target state="translated">方法、運算子或存取子標記為外部，而且其上沒有屬性</target>
        <note />
      </trans-unit>
      <trans-unit id="WRN_ProtectedInSealed">
        <source>'{0}': new protected member declared in sealed class</source>
        <target state="translated">'{0}': 在密封類別中宣告了新的 Protected 成員</target>
        <note />
      </trans-unit>
      <trans-unit id="WRN_ProtectedInSealed_Title">
        <source>New protected member declared in sealed class</source>
        <target state="translated">在密封類別中已宣告新的受保護成員</target>
        <note />
      </trans-unit>
      <trans-unit id="ERR_InterfaceImplementedByConditional">
        <source>Conditional member '{0}' cannot implement interface member '{1}' in type '{2}'</source>
        <target state="translated">Conditional 成員 '{0}' 無法在類型 '{2}' 中實作介面成員 '{1}'</target>
        <note />
      </trans-unit>
      <trans-unit id="ERR_IllegalRefParam">
        <source>ref and out are not valid in this context</source>
        <target state="translated">ref 和 out 在此內容中無效</target>
        <note />
      </trans-unit>
      <trans-unit id="ERR_BadArgumentToAttribute">
        <source>The argument to the '{0}' attribute must be a valid identifier</source>
        <target state="translated">{0}' 屬性的引數必須是有效的識別項</target>
        <note />
      </trans-unit>
      <trans-unit id="ERR_StructOffsetOnBadStruct">
        <source>The FieldOffset attribute can only be placed on members of types marked with the StructLayout(LayoutKind.Explicit)</source>
        <target state="translated">FieldOffset 屬性僅能置於標記為 StructLayout(LayoutKind.Explicit) 類型的成員上</target>
        <note />
      </trans-unit>
      <trans-unit id="ERR_StructOffsetOnBadField">
        <source>The FieldOffset attribute is not allowed on static or const fields</source>
        <target state="translated">static 或 const 欄位不能有 FieldOffset 屬性</target>
        <note />
      </trans-unit>
      <trans-unit id="ERR_AttributeUsageOnNonAttributeClass">
        <source>Attribute '{0}' is only valid on classes derived from System.Attribute</source>
        <target state="translated">屬性 '{0}' 只有在衍生自 System.Attribute 的類別上才有效</target>
        <note />
      </trans-unit>
      <trans-unit id="WRN_PossibleMistakenNullStatement">
        <source>Possible mistaken empty statement</source>
        <target state="translated">可能誤用了空白的陳述式</target>
        <note />
      </trans-unit>
      <trans-unit id="WRN_PossibleMistakenNullStatement_Title">
        <source>Possible mistaken empty statement</source>
        <target state="translated">可能誤用了空白的陳述式</target>
        <note />
      </trans-unit>
      <trans-unit id="ERR_DuplicateNamedAttributeArgument">
        <source>'{0}' duplicate named attribute argument</source>
        <target state="translated">'{0}' 有重複的具名屬性引數</target>
        <note />
      </trans-unit>
      <trans-unit id="ERR_DeriveFromEnumOrValueType">
        <source>'{0}' cannot derive from special class '{1}'</source>
        <target state="translated">'{0}' 不可衍生自特殊類別 '{1}'</target>
        <note />
      </trans-unit>
      <trans-unit id="ERR_DefaultMemberOnIndexedType">
        <source>Cannot specify the DefaultMember attribute on a type containing an indexer</source>
        <target state="translated">無法在包含索引子的類型上指定 DefaultMember 屬性</target>
        <note />
      </trans-unit>
      <trans-unit id="ERR_BogusType">
        <source>'{0}' is a type not supported by the language</source>
        <target state="translated">'此語言不支援類型 '{0}'</target>
        <note />
      </trans-unit>
      <trans-unit id="WRN_UnassignedInternalField">
        <source>Field '{0}' is never assigned to, and will always have its default value {1}</source>
        <target state="translated">從未指派欄位 '{0}'，會持續使用其預設值 {1}。</target>
        <note />
      </trans-unit>
      <trans-unit id="WRN_UnassignedInternalField_Title">
        <source>Field is never assigned to, and will always have its default value</source>
        <target state="translated">從未指派欄位，會持續使用其預設值</target>
        <note />
      </trans-unit>
      <trans-unit id="ERR_CStyleArray">
        <source>Bad array declarator: To declare a managed array the rank specifier precedes the variable's identifier. To declare a fixed size buffer field, use the fixed keyword before the field type.</source>
        <target state="translated">陣列宣告子無效: 若要宣告 Managed 陣列，陣序規範必須位於變數識別項之前。若要宣告固定大小緩衝區欄位，請在欄位類型之前使用 fixed 關鍵字。</target>
        <note />
      </trans-unit>
      <trans-unit id="WRN_VacuousIntegralComp">
        <source>Comparison to integral constant is useless; the constant is outside the range of type '{0}'</source>
        <target state="translated">與整數常數比較無意義，因為此常數位於類型 '{0}' 的範圍外。</target>
        <note />
      </trans-unit>
      <trans-unit id="WRN_VacuousIntegralComp_Title">
        <source>Comparison to integral constant is useless; the constant is outside the range of the type</source>
        <target state="translated">與整數常數比較無意義; 此常數位於類型的範圍外</target>
        <note />
      </trans-unit>
      <trans-unit id="ERR_AbstractAttributeClass">
        <source>Cannot apply attribute class '{0}' because it is abstract</source>
        <target state="translated">無法套用屬性類別 '{0}'，因為其抽象。</target>
        <note />
      </trans-unit>
      <trans-unit id="ERR_BadNamedAttributeArgumentType">
        <source>'{0}' is not a valid named attribute argument because it is not a valid attribute parameter type</source>
        <target state="translated">'{0}' 不是有效的具名屬性引數，因為其不是有效的屬性參數類型。</target>
        <note />
      </trans-unit>
      <trans-unit id="ERR_MissingPredefinedMember">
        <source>Missing compiler required member '{0}.{1}'</source>
        <target state="translated">遺漏編譯器必要成員 '{0}.{1}'</target>
        <note />
      </trans-unit>
      <trans-unit id="WRN_AttributeLocationOnBadDeclaration">
        <source>'{0}' is not a valid attribute location for this declaration. Valid attribute locations for this declaration are '{1}'. All attributes in this block will be ignored.</source>
        <target state="translated">'{0}' 對此宣告而言，不是有效的屬性位置。對此宣告有效的屬性位置是 '{1}'。將會忽略此區塊中的所有屬性。</target>
        <note />
      </trans-unit>
      <trans-unit id="WRN_AttributeLocationOnBadDeclaration_Title">
        <source>Not a valid attribute location for this declaration</source>
        <target state="translated">不是此宣告的有效屬性位置</target>
        <note />
      </trans-unit>
      <trans-unit id="WRN_InvalidAttributeLocation">
        <source>'{0}' is not a recognized attribute location. Valid attribute locations for this declaration are '{1}'. All attributes in this block will be ignored.</source>
        <target state="translated">'{0}' 不是可辨認的屬性位置。此宣告的有效屬性位置為 '{1}'。將會忽略此區塊中的所有屬性。</target>
        <note />
      </trans-unit>
      <trans-unit id="WRN_InvalidAttributeLocation_Title">
        <source>Not a recognized attribute location</source>
        <target state="translated">不是可辨識的屬性位置</target>
        <note />
      </trans-unit>
      <trans-unit id="WRN_EqualsWithoutGetHashCode">
        <source>'{0}' overrides Object.Equals(object o) but does not override Object.GetHashCode()</source>
        <target state="translated">'{0}' 會覆寫 Object.Equals(object o)，但是不會覆寫 Object.GetHashCode()</target>
        <note />
      </trans-unit>
      <trans-unit id="WRN_EqualsWithoutGetHashCode_Title">
        <source>Type overrides Object.Equals(object o) but does not override Object.GetHashCode()</source>
        <target state="translated">類型會覆寫 Object.Equals(object o)，但不會覆寫 Object.GetHashCode()</target>
        <note />
      </trans-unit>
      <trans-unit id="WRN_EqualityOpWithoutEquals">
        <source>'{0}' defines operator == or operator != but does not override Object.Equals(object o)</source>
        <target state="translated">'{0}' 定義了運算子 == 或運算子 !=，但不會覆寫 Object.Equals(object o)。</target>
        <note />
      </trans-unit>
      <trans-unit id="WRN_EqualityOpWithoutEquals_Title">
        <source>Type defines operator == or operator != but does not override Object.Equals(object o)</source>
        <target state="translated">類型會定義運算子 == 或運算子 !=，但不會覆寫 Object.Equals(object o)</target>
        <note />
      </trans-unit>
      <trans-unit id="WRN_EqualityOpWithoutGetHashCode">
        <source>'{0}' defines operator == or operator != but does not override Object.GetHashCode()</source>
        <target state="translated">'{0}' 定義了運算子 == 或運算子 !=，但不會覆寫 Object.GetHashCode()。</target>
        <note />
      </trans-unit>
      <trans-unit id="WRN_EqualityOpWithoutGetHashCode_Title">
        <source>Type defines operator == or operator != but does not override Object.GetHashCode()</source>
        <target state="translated">類型會定義運算子 == 或運算子 !=，但不會覆寫 Object.GetHashCode()</target>
        <note />
      </trans-unit>
      <trans-unit id="ERR_OutAttrOnRefParam">
        <source>Cannot specify the Out attribute on a ref parameter without also specifying the In attribute.</source>
        <target state="translated">無法在 ref 參數上僅指定 Out 屬性，卻不指定 In 屬性。</target>
        <note />
      </trans-unit>
      <trans-unit id="ERR_OverloadRefKind">
        <source>'{0}' cannot define an overloaded {1} that differs only on parameter modifiers '{2}' and '{3}'</source>
        <target state="translated">'{0}' 無法定義多載的 {1}，後者僅在參數修飾詞 '{2}' 和 '{3}' 有所不同</target>
        <note />
      </trans-unit>
      <trans-unit id="ERR_LiteralDoubleCast">
        <source>Literal of type double cannot be implicitly converted to type '{1}'; use an '{0}' suffix to create a literal of this type</source>
        <target state="translated">不可將類型 double 的常值，隱含轉換成類型 '{1}'; 請使用 '{0}' 後置詞來建立此類型的常值。</target>
        <note />
      </trans-unit>
      <trans-unit id="WRN_IncorrectBooleanAssg">
        <source>Assignment in conditional expression is always constant; did you mean to use == instead of = ?</source>
        <target state="translated">條件運算式中的指派一直是常數; 這表示您要使用 == 代替 = ?</target>
        <note />
      </trans-unit>
      <trans-unit id="WRN_IncorrectBooleanAssg_Title">
        <source>Assignment in conditional expression is always constant</source>
        <target state="translated">條件運算式中的指派一律是常數</target>
        <note />
      </trans-unit>
      <trans-unit id="ERR_ProtectedInStruct">
        <source>'{0}': new protected member declared in struct</source>
        <target state="translated">'{0}': 在結構中宣告了新的 Protected 成員</target>
        <note />
      </trans-unit>
      <trans-unit id="ERR_InconsistentIndexerNames">
        <source>Two indexers have different names; the IndexerName attribute must be used with the same name on every indexer within a type</source>
        <target state="translated">兩個索引子具有不同的名稱; 類型中每個索引子上都必須使用同名的 IndexerName 屬性。</target>
        <note />
      </trans-unit>
      <trans-unit id="ERR_ComImportWithUserCtor">
        <source>A class with the ComImport attribute cannot have a user-defined constructor</source>
        <target state="translated">擁有 ComImport 屬性的類別無法有使用者定義的建構函式</target>
        <note />
      </trans-unit>
      <trans-unit id="ERR_FieldCantHaveVoidType">
        <source>Field cannot have void type</source>
        <target state="translated">欄位不能有 void 類型</target>
        <note />
      </trans-unit>
      <trans-unit id="WRN_NonObsoleteOverridingObsolete">
        <source>Member '{0}' overrides obsolete member '{1}'. Add the Obsolete attribute to '{0}'.</source>
        <target state="translated">成員 '{0}' 會覆寫過時的成員 '{1}'。請將 Obsolete 屬性加入 '{0}'。</target>
        <note />
      </trans-unit>
      <trans-unit id="WRN_NonObsoleteOverridingObsolete_Title">
        <source>Member overrides obsolete member</source>
        <target state="translated">成員會覆寫過時成員</target>
        <note />
      </trans-unit>
      <trans-unit id="ERR_SystemVoid">
        <source>System.Void cannot be used from C# -- use typeof(void) to get the void type object</source>
        <target state="translated">無法從 C# 使用 System.Void -- 請使用 typeof(void) 取得 void 類型物件</target>
        <note />
      </trans-unit>
      <trans-unit id="ERR_ExplicitParamArray">
        <source>Do not use 'System.ParamArrayAttribute'. Use the 'params' keyword instead.</source>
        <target state="translated">請勿使用 'System.ParamArrayAttribute'。請改用 'params' 關鍵字。</target>
        <note />
      </trans-unit>
      <trans-unit id="WRN_BitwiseOrSignExtend">
        <source>Bitwise-or operator used on a sign-extended operand; consider casting to a smaller unsigned type first</source>
        <target state="translated">用於 sign-extend 運算元的 Bitwise-or 運算子; 請先考慮轉換為較小的不帶正負號類型</target>
        <note />
      </trans-unit>
      <trans-unit id="WRN_BitwiseOrSignExtend_Title">
        <source>Bitwise-or operator used on a sign-extended operand</source>
        <target state="translated">用於 sign-extended 運算元上的 Bitwise-or 運算子</target>
        <note />
      </trans-unit>
      <trans-unit id="WRN_BitwiseOrSignExtend_Description">
        <source>The compiler implicitly widened and sign-extended a variable, and then used the resulting value in a bitwise OR operation. This can result in unexpected behavior.</source>
        <target state="translated">編譯器會隱含地擴大，而且 sign-extended 變數，然後在位元 OR 運算中使用結果值。這可能會導致非預期的行為。</target>
        <note />
      </trans-unit>
      <trans-unit id="ERR_VolatileStruct">
        <source>'{0}': a volatile field cannot be of the type '{1}'</source>
        <target state="translated">'{0}': Volatile 欄位不可為類型 '{1}'</target>
        <note />
      </trans-unit>
      <trans-unit id="ERR_VolatileAndReadonly">
        <source>'{0}': a field cannot be both volatile and readonly</source>
        <target state="translated">'{0}': 欄位不可同時為 volatile 和 readonly</target>
        <note />
      </trans-unit>
      <trans-unit id="ERR_AbstractField">
        <source>The modifier 'abstract' is not valid on fields. Try using a property instead.</source>
        <target state="translated">修飾詞 'abstract' 在欄位上無效。請嘗試改用屬性。</target>
        <note />
      </trans-unit>
      <trans-unit id="ERR_BogusExplicitImpl">
        <source>'{0}' cannot implement '{1}' because it is not supported by the language</source>
        <target state="translated">'{0}' 不可實作 '{1}'，因為此語言不支援它。</target>
        <note />
      </trans-unit>
      <trans-unit id="ERR_ExplicitMethodImplAccessor">
        <source>'{0}' explicit method implementation cannot implement '{1}' because it is an accessor</source>
        <target state="translated">'{0}' 明確方法實作無法實作 '{1}'，因為其為存取子。</target>
        <note />
      </trans-unit>
      <trans-unit id="WRN_CoClassWithoutComImport">
        <source>'{0}' interface marked with 'CoClassAttribute' not marked with 'ComImportAttribute'</source>
        <target state="translated">'{0}' 介面標記為 'CoClassAttribute'，而非標記為 'ComImportAttribute'。</target>
        <note />
      </trans-unit>
      <trans-unit id="WRN_CoClassWithoutComImport_Title">
        <source>Interface marked with 'CoClassAttribute' not marked with 'ComImportAttribute'</source>
        <target state="translated">介面標記為 'CoClassAttribute'，而非標記為 'ComImportAttribute'</target>
        <note />
      </trans-unit>
      <trans-unit id="ERR_ConditionalWithOutParam">
        <source>Conditional member '{0}' cannot have an out parameter</source>
        <target state="translated">Conditional 成員 '{0}' 不可有 out 參數</target>
        <note />
      </trans-unit>
      <trans-unit id="ERR_AccessorImplementingMethod">
        <source>Accessor '{0}' cannot implement interface member '{1}' for type '{2}'. Use an explicit interface implementation.</source>
        <target state="translated">存取子 '{0}' 無法為類型 '{2}' 實作介面成員 '{1}'。請使用明確的介面實作。</target>
        <note />
      </trans-unit>
      <trans-unit id="ERR_AliasQualAsExpression">
        <source>The namespace alias qualifier '::' always resolves to a type or namespace so is illegal here. Consider using '.' instead.</source>
        <target state="translated">命名空間別名限定詞 '::' 一定會解析為類型或命名空間，所以不能用在這裡。請考慮用 '.' 替代。</target>
        <note />
      </trans-unit>
      <trans-unit id="ERR_DerivingFromATyVar">
        <source>Cannot derive from '{0}' because it is a type parameter</source>
        <target state="translated">無法從 '{0}' 衍生，因為其為類型參數。</target>
        <note />
      </trans-unit>
      <trans-unit id="ERR_DuplicateTypeParameter">
        <source>Duplicate type parameter '{0}'</source>
        <target state="translated">類型參數 '{0}' 重複</target>
        <note />
      </trans-unit>
      <trans-unit id="WRN_TypeParameterSameAsOuterTypeParameter">
        <source>Type parameter '{0}' has the same name as the type parameter from outer type '{1}'</source>
        <target state="translated">類型參數 '{0}' 與外部類型 '{1}' 的類型參數名稱相同</target>
        <note />
      </trans-unit>
      <trans-unit id="WRN_TypeParameterSameAsOuterTypeParameter_Title">
        <source>Type parameter has the same name as the type parameter from outer type</source>
        <target state="translated">類型參數與外部類型的類型參數名稱相同</target>
        <note />
      </trans-unit>
      <trans-unit id="ERR_TypeVariableSameAsParent">
        <source>Type parameter '{0}' has the same name as the containing type, or method</source>
        <target state="translated">類型參數 '{0}' 與包含類型或方法的名稱相同</target>
        <note />
      </trans-unit>
      <trans-unit id="ERR_UnifyingInterfaceInstantiations">
        <source>'{0}' cannot implement both '{1}' and '{2}' because they may unify for some type parameter substitutions</source>
        <target state="translated">'{0}' 不可同時實作 '{1}' 和 '{2}'，因為它們可能會整合某些類型參數的替代。</target>
        <note />
      </trans-unit>
      <trans-unit id="ERR_GenericDerivingFromAttribute">
        <source>A generic type cannot derive from '{0}' because it is an attribute class</source>
        <target state="translated">泛型類型不可衍生自 '{0}'，因為其為屬性類別。</target>
        <note />
      </trans-unit>
      <trans-unit id="ERR_TyVarNotFoundInConstraint">
        <source>'{1}' does not define type parameter '{0}'</source>
        <target state="translated">'{1}' 未定義類型參數 '{0}'</target>
        <note />
      </trans-unit>
      <trans-unit id="ERR_BadBoundType">
        <source>'{0}' is not a valid constraint. A type used as a constraint must be an interface, a non-sealed class or a type parameter.</source>
        <target state="translated">'{0}' 不是有效的條件約束。用做為條件約束的類型，必須是介面、非密封類別或類型參數。</target>
        <note />
      </trans-unit>
      <trans-unit id="ERR_SpecialTypeAsBound">
        <source>Constraint cannot be special class '{0}'</source>
        <target state="translated">條件約束不可為特殊類別 '{0}'</target>
        <note />
      </trans-unit>
      <trans-unit id="ERR_BadVisBound">
        <source>Inconsistent accessibility: constraint type '{1}' is less accessible than '{0}'</source>
        <target state="translated">不一致的存取範圍: 條件約束類型 '{1}' 比 '{0}' 的存取範圍小</target>
        <note />
      </trans-unit>
      <trans-unit id="ERR_LookupInTypeVariable">
        <source>Cannot do member lookup in '{0}' because it is a type parameter</source>
        <target state="translated">無法在 '{0}' 中進行成員查詢，因為其為類型參數。</target>
        <note />
      </trans-unit>
      <trans-unit id="ERR_BadConstraintType">
        <source>Invalid constraint type. A type used as a constraint must be an interface, a non-sealed class or a type parameter.</source>
        <target state="translated">條件約束類型無效。用做為條件約束的類型，必須是介面、非密封類別或類型參數。</target>
        <note />
      </trans-unit>
      <trans-unit id="ERR_InstanceMemberInStaticClass">
        <source>'{0}': cannot declare instance members in a static class</source>
        <target state="translated">'{0}': 不可在靜態類別中宣告執行個體成員</target>
        <note />
      </trans-unit>
      <trans-unit id="ERR_StaticBaseClass">
        <source>'{1}': cannot derive from static class '{0}'</source>
        <target state="translated">'{1}': 不可衍生自靜態類別 '{0}'</target>
        <note />
      </trans-unit>
      <trans-unit id="ERR_ConstructorInStaticClass">
        <source>Static classes cannot have instance constructors</source>
        <target state="translated">靜態類別不能有執行個體建構函式</target>
        <note />
      </trans-unit>
      <trans-unit id="ERR_DestructorInStaticClass">
        <source>Static classes cannot contain destructors</source>
        <target state="translated">靜態類別不能包含解構函式</target>
        <note />
      </trans-unit>
      <trans-unit id="ERR_InstantiatingStaticClass">
        <source>Cannot create an instance of the static class '{0}'</source>
        <target state="translated">無法建立靜態類別 '{0}' 的執行個體</target>
        <note />
      </trans-unit>
      <trans-unit id="ERR_StaticDerivedFromNonObject">
        <source>Static class '{0}' cannot derive from type '{1}'. Static classes must derive from object.</source>
        <target state="translated">靜態類別 '{0}' 不可衍生自類型 '{1}'。靜態類別必須衍生自 object。</target>
        <note />
      </trans-unit>
      <trans-unit id="ERR_StaticClassInterfaceImpl">
        <source>'{0}': static classes cannot implement interfaces</source>
        <target state="translated">'{0}': 靜態類別無法實作介面</target>
        <note />
      </trans-unit>
      <trans-unit id="ERR_RefStructInterfaceImpl">
        <source>'{0}': ref structs cannot implement interfaces</source>
        <target state="translated">'{0}': ref struct 無法實作介面</target>
        <note />
      </trans-unit>
      <trans-unit id="ERR_OperatorInStaticClass">
        <source>'{0}': static classes cannot contain user-defined operators</source>
        <target state="translated">'{0}': 靜態類別不可包含使用者定義的運算子</target>
        <note />
      </trans-unit>
      <trans-unit id="ERR_ConvertToStaticClass">
        <source>Cannot convert to static type '{0}'</source>
        <target state="translated">無法轉換成靜態類型 '{0}'</target>
        <note />
      </trans-unit>
      <trans-unit id="ERR_ConstraintIsStaticClass">
        <source>'{0}': static classes cannot be used as constraints</source>
        <target state="translated">'{0}': 靜態類別不可用做為條件約束</target>
        <note />
      </trans-unit>
      <trans-unit id="ERR_GenericArgIsStaticClass">
        <source>'{0}': static types cannot be used as type arguments</source>
        <target state="translated">'{0}': 靜態類型不可用做為類型引數</target>
        <note />
      </trans-unit>
      <trans-unit id="ERR_ArrayOfStaticClass">
        <source>'{0}': array elements cannot be of static type</source>
        <target state="translated">'{0}': 陣列元素不可為靜態類型</target>
        <note />
      </trans-unit>
      <trans-unit id="ERR_IndexerInStaticClass">
        <source>'{0}': cannot declare indexers in a static class</source>
        <target state="translated">'{0}': 不可在靜態類別中宣告索引子</target>
        <note />
      </trans-unit>
      <trans-unit id="ERR_ParameterIsStaticClass">
        <source>'{0}': static types cannot be used as parameters</source>
        <target state="translated">'{0}': 靜態類型不可用做為參數</target>
        <note />
      </trans-unit>
      <trans-unit id="ERR_ReturnTypeIsStaticClass">
        <source>'{0}': static types cannot be used as return types</source>
        <target state="translated">'{0}': 靜態類型不可用做為傳回類型</target>
        <note />
      </trans-unit>
      <trans-unit id="ERR_VarDeclIsStaticClass">
        <source>Cannot declare a variable of static type '{0}'</source>
        <target state="translated">無法宣告靜態類型 '{0}' 的變數</target>
        <note />
      </trans-unit>
      <trans-unit id="ERR_BadEmptyThrowInFinally">
        <source>A throw statement with no arguments is not allowed in a finally clause that is nested inside the nearest enclosing catch clause</source>
        <target state="translated">最內層 catch 子句中巢狀 finally 子句不允許沒有引數的 throw 陳述式</target>
        <note />
      </trans-unit>
      <trans-unit id="ERR_InvalidSpecifier">
        <source>'{0}' is not a valid format specifier</source>
        <target state="translated">'{0}' 不是有效的格式規範</target>
        <note />
      </trans-unit>
      <trans-unit id="WRN_AssignmentToLockOrDispose">
        <source>Possibly incorrect assignment to local '{0}' which is the argument to a using or lock statement. The Dispose call or unlocking will happen on the original value of the local.</source>
        <target state="translated">可能對引數 '{0}' 進行了不正確的指派，而其為 using 或 lock 陳述式的引數。此區域變數的原始值，將會發生 Dispose 呼叫或解除鎖定。</target>
        <note />
      </trans-unit>
      <trans-unit id="WRN_AssignmentToLockOrDispose_Title">
        <source>Possibly incorrect assignment to local which is the argument to a using or lock statement</source>
        <target state="translated">可能不正確地指派給其為 using 或 lock 陳述式引數的本機</target>
        <note />
      </trans-unit>
      <trans-unit id="ERR_ForwardedTypeInThisAssembly">
        <source>Type '{0}' is defined in this assembly, but a type forwarder is specified for it</source>
        <target state="translated">類型 '{0}' 定義於此組件中，但已為其指定類型轉送子。</target>
        <note />
      </trans-unit>
      <trans-unit id="ERR_ForwardedTypeIsNested">
        <source>Cannot forward type '{0}' because it is a nested type of '{1}'</source>
        <target state="translated">無法轉送類型 '{0}'，因為其為 '{1}' 的巢狀類型。</target>
        <note />
      </trans-unit>
      <trans-unit id="ERR_CycleInTypeForwarder">
        <source>The type forwarder for type '{0}' in assembly '{1}' causes a cycle</source>
        <target state="translated">組件 '{1}' 中類型 '{0}' 的類型轉送子造成循環</target>
        <note />
      </trans-unit>
      <trans-unit id="ERR_AssemblyNameOnNonModule">
        <source>The /moduleassemblyname option may only be specified when building a target type of 'module'</source>
        <target state="translated">只有在建置 'module' 的目標類型時，才可指定 /moduleassemblyname 選項。</target>
        <note />
      </trans-unit>
      <trans-unit id="ERR_InvalidAssemblyName">
        <source>Assembly reference '{0}' is invalid and cannot be resolved</source>
        <target state="translated">組件參考 '{0}' 無效，無法解析。</target>
        <note />
      </trans-unit>
      <trans-unit id="ERR_InvalidFwdType">
        <source>Invalid type specified as an argument for TypeForwardedTo attribute</source>
        <target state="translated">指定做為 TypeForwardedTo 屬性引數的類型無效</target>
        <note />
      </trans-unit>
      <trans-unit id="ERR_CloseUnimplementedInterfaceMemberStatic">
        <source>'{0}' does not implement interface member '{1}'. '{2}' cannot implement an interface member because it is static.</source>
        <target state="translated">'{0}' 未實作介面成員 '{1}'。'{2}' 無法實作介面成員，因為其為靜態。</target>
        <note />
      </trans-unit>
      <trans-unit id="ERR_CloseUnimplementedInterfaceMemberNotPublic">
        <source>'{0}' does not implement interface member '{1}'. '{2}' cannot implement an interface member because it is not public.</source>
        <target state="translated">'{0}' 未實作介面成員 '{1}'。'{2}' 無法實作介面成員，因為其並非公用。</target>
        <note />
      </trans-unit>
      <trans-unit id="ERR_CloseUnimplementedInterfaceMemberWrongReturnType">
        <source>'{0}' does not implement interface member '{1}'. '{2}' cannot implement '{1}' because it does not have the matching return type of '{3}'.</source>
        <target state="translated">'{0}' 未實作介面成員 '{1}'。'{2}' 無法實作 '{1}'，因為其沒有符合的傳回類型 '{3}'。</target>
        <note />
      </trans-unit>
      <trans-unit id="ERR_DuplicateTypeForwarder">
        <source>'{0}' duplicate TypeForwardedToAttribute</source>
        <target state="translated">'{0}' 與 TypeForwardedToAttribute 重複</target>
        <note />
      </trans-unit>
      <trans-unit id="ERR_ExpectedSelectOrGroup">
        <source>A query body must end with a select clause or a group clause</source>
        <target state="translated">查詢主體必須以 select 或 group 子句結尾</target>
        <note />
      </trans-unit>
      <trans-unit id="ERR_ExpectedContextualKeywordOn">
        <source>Expected contextual keyword 'on'</source>
        <target state="translated">必須是內容關鍵字 'on'</target>
        <note />
      </trans-unit>
      <trans-unit id="ERR_ExpectedContextualKeywordEquals">
        <source>Expected contextual keyword 'equals'</source>
        <target state="translated">必須是內容關鍵字 'equals'</target>
        <note />
      </trans-unit>
      <trans-unit id="ERR_ExpectedContextualKeywordBy">
        <source>Expected contextual keyword 'by'</source>
        <target state="translated">必須是內容關鍵字 'by'</target>
        <note />
      </trans-unit>
      <trans-unit id="ERR_InvalidAnonymousTypeMemberDeclarator">
        <source>Invalid anonymous type member declarator. Anonymous type members must be declared with a member assignment, simple name or member access.</source>
        <target state="translated">匿名類型成員宣告子無效。匿名類型成員必須以成員指派、簡單名稱或成員存取加以宣告。</target>
        <note />
      </trans-unit>
      <trans-unit id="ERR_InvalidInitializerElementInitializer">
        <source>Invalid initializer member declarator</source>
        <target state="translated">初始設定式成員宣告子無效</target>
        <note />
      </trans-unit>
      <trans-unit id="ERR_InconsistentLambdaParameterUsage">
        <source>Inconsistent lambda parameter usage; parameter types must be all explicit or all implicit</source>
        <target state="translated">Lambda 參數用法不一致; 參數類型必須全部為明確類型或全部為隱含類型。</target>
        <note />
      </trans-unit>
      <trans-unit id="ERR_PartialMethodInvalidModifier">
        <source>A partial method cannot have access modifiers or the virtual, abstract, override, new, sealed, or extern modifiers</source>
        <target state="translated">部分方法不可有存取修飾詞或 virtual、abstract、override、new、sealed 或 extern 修飾詞</target>
        <note />
      </trans-unit>
      <trans-unit id="ERR_PartialMethodOnlyInPartialClass">
        <source>A partial method must be declared within a partial class or partial struct</source>
        <target state="translated">在部分類別或部分結構中必須宣告部分方法</target>
        <note />
      </trans-unit>
      <trans-unit id="ERR_PartialMethodCannotHaveOutParameters">
        <source>A partial method cannot have out parameters</source>
        <target state="translated">部分方法不可有 out 參數</target>
        <note />
      </trans-unit>
      <trans-unit id="ERR_PartialMethodNotExplicit">
        <source>A partial method may not explicitly implement an interface method</source>
        <target state="translated">部分方法不可明確地實作介面方法</target>
        <note />
      </trans-unit>
      <trans-unit id="ERR_PartialMethodExtensionDifference">
        <source>Both partial method declarations must be extension methods or neither may be an extension method</source>
        <target state="translated">兩個部分方法宣告必須都是擴充方法，或者都不是擴充方法</target>
        <note />
      </trans-unit>
      <trans-unit id="ERR_PartialMethodOnlyOneLatent">
        <source>A partial method may not have multiple defining declarations</source>
        <target state="translated">部分方法不可有多重定義宣告</target>
        <note />
      </trans-unit>
      <trans-unit id="ERR_PartialMethodOnlyOneActual">
        <source>A partial method may not have multiple implementing declarations</source>
        <target state="translated">部分方法不能有多重實作的宣告</target>
        <note />
      </trans-unit>
      <trans-unit id="ERR_PartialMethodParamsDifference">
        <source>Both partial method declarations must use a params parameter or neither may use a params parameter</source>
        <target state="translated">兩個部分方法宣告都必須使用 params 參數，或兩者都不使用 params 參數</target>
        <note />
      </trans-unit>
      <trans-unit id="ERR_PartialMethodMustHaveLatent">
        <source>No defining declaration found for implementing declaration of partial method '{0}'</source>
        <target state="translated">找不到用以實作部分方法 '{0}' 宣告的定義宣告</target>
        <note />
      </trans-unit>
      <trans-unit id="ERR_PartialMethodInconsistentTupleNames">
        <source>Both partial method declarations, '{0}' and '{1}', must use the same tuple element names.</source>
        <target state="translated">部份方法宣告 '{0}' 與 '{1}' 必須使用相同的元組元素名稱。</target>
        <note />
      </trans-unit>
      <trans-unit id="ERR_PartialMethodInconsistentConstraints">
        <source>Partial method declarations of '{0}' have inconsistent type parameter constraints</source>
        <target state="translated">{0}' 的部分方法宣告出現不一致的類型參數條件約束</target>
        <note />
      </trans-unit>
      <trans-unit id="ERR_PartialMethodToDelegate">
        <source>Cannot create delegate from method '{0}' because it is a partial method without an implementing declaration</source>
        <target state="translated">無法從方法 '{0}' 建立委派，因為它是無實作宣告的部分方法</target>
        <note />
      </trans-unit>
      <trans-unit id="ERR_PartialMethodStaticDifference">
        <source>Both partial method declarations must be static or neither may be static</source>
        <target state="translated">兩個部分方法宣告必須都是靜態，或者都不是靜態</target>
        <note />
      </trans-unit>
      <trans-unit id="ERR_PartialMethodUnsafeDifference">
        <source>Both partial method declarations must be unsafe or neither may be unsafe</source>
        <target state="translated">兩個部分方法宣告必須都是 unsafe，或者都不是 unsafe</target>
        <note />
      </trans-unit>
      <trans-unit id="ERR_PartialMethodInExpressionTree">
        <source>Partial methods with only a defining declaration or removed conditional methods cannot be used in expression trees</source>
        <target state="translated">在運算式樹狀結構中，不可使用只具有定義宣告或已移除條件式方法的部分方法。</target>
        <note />
      </trans-unit>
      <trans-unit id="ERR_PartialMethodMustReturnVoid">
        <source>Partial methods must have a void return type</source>
        <target state="translated">部分方法必須有 void 傳回類型</target>
        <note />
      </trans-unit>
      <trans-unit id="WRN_ObsoleteOverridingNonObsolete">
        <source>Obsolete member '{0}' overrides non-obsolete member '{1}'</source>
        <target state="translated">過時的成員 '{0}' 會覆寫非過時的成員 '{1}'</target>
        <note />
      </trans-unit>
      <trans-unit id="WRN_ObsoleteOverridingNonObsolete_Title">
        <source>Obsolete member overrides non-obsolete member</source>
        <target state="translated">過時成員會覆寫非過時成員</target>
        <note />
      </trans-unit>
      <trans-unit id="WRN_DebugFullNameTooLong">
        <source>The fully qualified name for '{0}' is too long for debug information. Compile without '/debug' option.</source>
        <target state="translated">{0}' 的完整名稱對於偵錯資訊而言太長。在編譯時請勿使用 '/debug' 選項。</target>
        <note />
      </trans-unit>
      <trans-unit id="WRN_DebugFullNameTooLong_Title">
        <source>Fully qualified name is too long for debug information</source>
        <target state="translated">偵錯資訊的完整名稱太長</target>
        <note />
      </trans-unit>
      <trans-unit id="ERR_ImplicitlyTypedVariableAssignedBadValue">
        <source>Cannot assign {0} to an implicitly-typed variable</source>
        <target state="translated">無法將 {0} 指派給隱含類型變數</target>
        <note />
      </trans-unit>
      <trans-unit id="ERR_ImplicitlyTypedVariableWithNoInitializer">
        <source>Implicitly-typed variables must be initialized</source>
        <target state="translated">隱含類型變數必須經過初始設定</target>
        <note />
      </trans-unit>
      <trans-unit id="ERR_ImplicitlyTypedVariableMultipleDeclarator">
        <source>Implicitly-typed variables cannot have multiple declarators</source>
        <target state="translated">隱含類型變數不可有多重宣告子</target>
        <note />
      </trans-unit>
      <trans-unit id="ERR_ImplicitlyTypedVariableAssignedArrayInitializer">
        <source>Cannot initialize an implicitly-typed variable with an array initializer</source>
        <target state="translated">無法使用陣列初始設定式來初始設定隱含類型變數</target>
        <note />
      </trans-unit>
      <trans-unit id="ERR_ImplicitlyTypedLocalCannotBeFixed">
        <source>Implicitly-typed local variables cannot be fixed</source>
        <target state="translated">隱含類型區域變數不可為 fixed</target>
        <note />
      </trans-unit>
      <trans-unit id="ERR_ImplicitlyTypedVariableCannotBeConst">
        <source>Implicitly-typed variables cannot be constant</source>
        <target state="translated">隱含類型變數不可為常數</target>
        <note />
      </trans-unit>
      <trans-unit id="WRN_ExternCtorNoImplementation">
        <source>Constructor '{0}' is marked external</source>
        <target state="translated">建構函式 '{0}' 標記為外部</target>
        <note />
      </trans-unit>
      <trans-unit id="WRN_ExternCtorNoImplementation_Title">
        <source>Constructor is marked external</source>
        <target state="translated">建構函式標記為外部</target>
        <note />
      </trans-unit>
      <trans-unit id="ERR_TypeVarNotFound">
        <source>The contextual keyword 'var' may only appear within a local variable declaration or in script code</source>
        <target state="translated">內容關鍵字 'var' 只可出現在區域變數宣告或指令碼中</target>
        <note />
      </trans-unit>
      <trans-unit id="ERR_ImplicitlyTypedArrayNoBestType">
        <source>No best type found for implicitly-typed array</source>
        <target state="translated">找不到隱含類型陣列的最佳類型</target>
        <note />
      </trans-unit>
      <trans-unit id="ERR_AnonymousTypePropertyAssignedBadValue">
        <source>Cannot assign '{0}' to anonymous type property</source>
        <target state="translated">無法將 '{0}' 指派給匿名型別屬性</target>
        <note />
      </trans-unit>
      <trans-unit id="ERR_ExpressionTreeContainsBaseAccess">
        <source>An expression tree may not contain a base access</source>
        <target state="translated">運算式樹狀結構不可包含基底存取</target>
        <note />
      </trans-unit>
      <trans-unit id="ERR_ExpressionTreeContainsAssignment">
        <source>An expression tree may not contain an assignment operator</source>
        <target state="translated">運算式樹狀結構不可包含指派運算子</target>
        <note />
      </trans-unit>
      <trans-unit id="ERR_AnonymousTypeDuplicatePropertyName">
        <source>An anonymous type cannot have multiple properties with the same name</source>
        <target state="translated">匿名類型不可具有多個同名的屬性</target>
        <note />
      </trans-unit>
      <trans-unit id="ERR_StatementLambdaToExpressionTree">
        <source>A lambda expression with a statement body cannot be converted to an expression tree</source>
        <target state="translated">具有陳述式主體的 Lambda 運算式，不可轉換成運算式樹狀架構</target>
        <note />
      </trans-unit>
      <trans-unit id="ERR_ExpressionTreeMustHaveDelegate">
        <source>Cannot convert lambda to an expression tree whose type argument '{0}' is not a delegate type</source>
        <target state="translated">如果運算式樹狀結構的類型引數 '{0}' 不是委派類型，就無法將 Lambda 轉換成運算式樹狀結構。</target>
        <note />
      </trans-unit>
      <trans-unit id="ERR_AnonymousTypeNotAvailable">
        <source>Cannot use anonymous type in a constant expression</source>
        <target state="translated">在常數運算式中不可使用匿名類型</target>
        <note />
      </trans-unit>
      <trans-unit id="ERR_LambdaInIsAs">
        <source>The first operand of an 'is' or 'as' operator may not be a lambda expression, anonymous method, or method group.</source>
        <target state="translated">is' 或 'as' 運算子的第一個運算元，不可為 Lambda 運算式、匿名方法或方法群組。</target>
        <note />
      </trans-unit>
      <trans-unit id="ERR_TypelessTupleInAs">
        <source>The first operand of an 'as' operator may not be a tuple literal without a natural type.</source>
        <target state="translated">as' 運算子的第一運算元不得為不含自然對數的元組常值。</target>
        <note />
      </trans-unit>
      <trans-unit id="ERR_ExpressionTreeContainsMultiDimensionalArrayInitializer">
        <source>An expression tree may not contain a multidimensional array initializer</source>
        <target state="translated">運算式樹狀結構不可包含多維陣列初始設定式</target>
        <note />
      </trans-unit>
      <trans-unit id="ERR_MissingArgument">
        <source>Argument missing</source>
        <target state="translated">遺失引數</target>
        <note />
      </trans-unit>
      <trans-unit id="ERR_VariableUsedBeforeDeclaration">
        <source>Cannot use local variable '{0}' before it is declared</source>
        <target state="translated">在宣告區域變數 '{0}' 之前，無法使用此變數。</target>
        <note />
      </trans-unit>
      <trans-unit id="ERR_RecursivelyTypedVariable">
        <source>Type of '{0}' cannot be inferred since its initializer directly or indirectly refers to the definition.</source>
        <target state="translated">無法推斷 '{0}' 的類型，因為其初始設定式會直接或間接參考定義。</target>
        <note />
      </trans-unit>
      <trans-unit id="ERR_UnassignedThisAutoProperty">
        <source>Auto-implemented property '{0}' must be fully assigned before control is returned to the caller.</source>
        <target state="translated">在控制權回到呼叫端之前，必須完整指派自動實作的屬性 '{0}'。</target>
        <note />
      </trans-unit>
      <trans-unit id="ERR_VariableUsedBeforeDeclarationAndHidesField">
        <source>Cannot use local variable '{0}' before it is declared. The declaration of the local variable hides the field '{1}'.</source>
        <target state="translated">在宣告區域變數 '{0}' 之前，無法使用此變數。區域變數的宣告會隱藏欄位 '{1}'。</target>
        <note />
      </trans-unit>
      <trans-unit id="ERR_ExpressionTreeContainsBadCoalesce">
        <source>An expression tree lambda may not contain a coalescing operator with a null or default literal left-hand side</source>
        <target state="translated">運算式樹狀架構 Lambda 不可包含左側為 null 或預設常值的聯合運算子</target>
        <note />
      </trans-unit>
      <trans-unit id="ERR_IdentifierExpected">
        <source>Identifier expected</source>
        <target state="translated">必須是識別項</target>
        <note />
      </trans-unit>
      <trans-unit id="ERR_SemicolonExpected">
        <source>; expected</source>
        <target state="translated">必須是 ;</target>
        <note />
      </trans-unit>
      <trans-unit id="ERR_SyntaxError">
        <source>Syntax error, '{0}' expected</source>
        <target state="translated">語法錯誤，必須是 '{0}'。</target>
        <note />
      </trans-unit>
      <trans-unit id="ERR_DuplicateModifier">
        <source>Duplicate '{0}' modifier</source>
        <target state="translated">{0}' 修飾詞重複</target>
        <note />
      </trans-unit>
      <trans-unit id="ERR_DuplicateAccessor">
        <source>Property accessor already defined</source>
        <target state="translated">屬性存取子已定義</target>
        <note />
      </trans-unit>
      <trans-unit id="ERR_IntegralTypeExpected">
        <source>Type byte, sbyte, short, ushort, int, uint, long, or ulong expected</source>
        <target state="translated">必須是 byte、sbyte、short、ushort、int、uint、long 或 ulong 類型</target>
        <note />
      </trans-unit>
      <trans-unit id="ERR_IllegalEscape">
        <source>Unrecognized escape sequence</source>
        <target state="translated">逸出序列無法辨認</target>
        <note />
      </trans-unit>
      <trans-unit id="ERR_NewlineInConst">
        <source>Newline in constant</source>
        <target state="translated">常數中包含新行字元</target>
        <note />
      </trans-unit>
      <trans-unit id="ERR_EmptyCharConst">
        <source>Empty character literal</source>
        <target state="translated">空的字元常值</target>
        <note />
      </trans-unit>
      <trans-unit id="ERR_TooManyCharsInConst">
        <source>Too many characters in character literal</source>
        <target state="translated">字元常值中有太多字元</target>
        <note />
      </trans-unit>
      <trans-unit id="ERR_InvalidNumber">
        <source>Invalid number</source>
        <target state="translated">數字無效</target>
        <note />
      </trans-unit>
      <trans-unit id="ERR_GetOrSetExpected">
        <source>A get or set accessor expected</source>
        <target state="translated">必須是 get 或 set 存取子</target>
        <note />
      </trans-unit>
      <trans-unit id="ERR_ClassTypeExpected">
        <source>An object, string, or class type expected</source>
        <target state="translated">必須是物件、字串或類別類型。</target>
        <note />
      </trans-unit>
      <trans-unit id="ERR_NamedArgumentExpected">
        <source>Named attribute argument expected</source>
        <target state="translated">必須是具名屬性引數</target>
        <note />
      </trans-unit>
      <trans-unit id="ERR_TooManyCatches">
        <source>Catch clauses cannot follow the general catch clause of a try statement</source>
        <target state="translated">Catch 子句無法接在 try 陳述式的一般 catch 字句之後</target>
        <note />
      </trans-unit>
      <trans-unit id="ERR_ThisOrBaseExpected">
        <source>Keyword 'this' or 'base' expected</source>
        <target state="translated">應有關鍵字 'this' 或 'base'</target>
        <note />
      </trans-unit>
      <trans-unit id="ERR_OvlUnaryOperatorExpected">
        <source>Overloadable unary operator expected</source>
        <target state="translated">必須是可多載的一元運算子</target>
        <note />
      </trans-unit>
      <trans-unit id="ERR_OvlBinaryOperatorExpected">
        <source>Overloadable binary operator expected</source>
        <target state="translated">必須是可多載的二元運算子</target>
        <note />
      </trans-unit>
      <trans-unit id="ERR_IntOverflow">
        <source>Integral constant is too large</source>
        <target state="translated">整數常數太大</target>
        <note />
      </trans-unit>
      <trans-unit id="ERR_EOFExpected">
        <source>Type or namespace definition, or end-of-file expected</source>
        <target state="translated">必須是類型或命名空間定義，或檔案結尾</target>
        <note />
      </trans-unit>
      <trans-unit id="ERR_GlobalDefinitionOrStatementExpected">
        <source>Member definition, statement, or end-of-file expected</source>
        <target state="translated">必須是成員定義、陳述式或檔案結尾。</target>
        <note />
      </trans-unit>
      <trans-unit id="ERR_BadEmbeddedStmt">
        <source>Embedded statement cannot be a declaration or labeled statement</source>
        <target state="translated">內嵌的陳述式不能為宣告或標記陳述式</target>
        <note />
      </trans-unit>
      <trans-unit id="ERR_PPDirectiveExpected">
        <source>Preprocessor directive expected</source>
        <target state="translated">必須是前置處理器指示詞</target>
        <note />
      </trans-unit>
      <trans-unit id="ERR_EndOfPPLineExpected">
        <source>Single-line comment or end-of-line expected</source>
        <target state="translated">必須是單行註解或行結尾</target>
        <note />
      </trans-unit>
      <trans-unit id="ERR_CloseParenExpected">
        <source>) expected</source>
        <target state="translated">必須是 )</target>
        <note />
      </trans-unit>
      <trans-unit id="ERR_EndifDirectiveExpected">
        <source>#endif directive expected</source>
        <target state="translated">必須是 #endif 指示詞</target>
        <note />
      </trans-unit>
      <trans-unit id="ERR_UnexpectedDirective">
        <source>Unexpected preprocessor directive</source>
        <target state="translated">未預期的前置處理器指示詞</target>
        <note />
      </trans-unit>
      <trans-unit id="ERR_ErrorDirective">
        <source>#error: '{0}'</source>
        <target state="translated">#error: '{0}'</target>
        <note />
      </trans-unit>
      <trans-unit id="WRN_WarningDirective">
        <source>#warning: '{0}'</source>
        <target state="translated">#warning: '{0}'</target>
        <note />
      </trans-unit>
      <trans-unit id="WRN_WarningDirective_Title">
        <source>#warning directive</source>
        <target state="translated">#warning 指示詞</target>
        <note />
      </trans-unit>
      <trans-unit id="ERR_TypeExpected">
        <source>Type expected</source>
        <target state="translated">必須是類型</target>
        <note />
      </trans-unit>
      <trans-unit id="ERR_PPDefFollowsToken">
        <source>Cannot define/undefine preprocessor symbols after first token in file</source>
        <target state="translated">於檔案第一個語彙基元後無法定義或取消定義前置處理器符號</target>
        <note />
      </trans-unit>
      <trans-unit id="ERR_PPReferenceFollowsToken">
        <source>Cannot use #r after first token in file</source>
        <target state="translated">無法在檔案的第一個語彙基元後使用 #r</target>
        <note />
      </trans-unit>
      <trans-unit id="ERR_OpenEndedComment">
        <source>End-of-file found, '*/' expected</source>
        <target state="translated">找到檔案結尾，必須是 '*/'</target>
        <note />
      </trans-unit>
      <trans-unit id="ERR_Merge_conflict_marker_encountered">
        <source>Merge conflict marker encountered</source>
        <target state="translated">偵測到合併衝突標記</target>
        <note />
      </trans-unit>
      <trans-unit id="ERR_NoRefOutWhenRefOnly">
        <source>Do not use refout when using refonly.</source>
        <target state="translated">使用 refonly 時，請勿使用 refout。</target>
        <note />
      </trans-unit>
      <trans-unit id="ERR_NoNetModuleOutputWhenRefOutOrRefOnly">
        <source>Cannot compile net modules when using /refout or /refonly.</source>
        <target state="translated">使用 /refout 或 /refonly 時無法編譯網路模組。</target>
        <note />
      </trans-unit>
      <trans-unit id="ERR_OvlOperatorExpected">
        <source>Overloadable operator expected</source>
        <target state="translated">必須是可多載的運算子</target>
        <note />
      </trans-unit>
      <trans-unit id="ERR_EndRegionDirectiveExpected">
        <source>#endregion directive expected</source>
        <target state="translated">必須是 #endregion 指示詞</target>
        <note />
      </trans-unit>
      <trans-unit id="ERR_UnterminatedStringLit">
        <source>Unterminated string literal</source>
        <target state="translated">未結束的字串常值</target>
        <note />
      </trans-unit>
      <trans-unit id="ERR_BadDirectivePlacement">
        <source>Preprocessor directives must appear as the first non-whitespace character on a line</source>
        <target state="translated">前置處理器指示詞必須出現為行中第一個非空白字元</target>
        <note />
      </trans-unit>
      <trans-unit id="ERR_IdentifierExpectedKW">
        <source>Identifier expected; '{1}' is a keyword</source>
        <target state="translated">必須是識別項; '{1}' 為關鍵字。</target>
        <note />
      </trans-unit>
      <trans-unit id="ERR_SemiOrLBraceExpected">
        <source>{ or ; expected</source>
        <target state="translated">必須是 { 或 ;</target>
        <note />
      </trans-unit>
      <trans-unit id="ERR_MultiTypeInDeclaration">
        <source>Cannot use more than one type in a for, using, fixed, or declaration statement</source>
        <target state="translated">無法在 for、using、fixed 或宣告陳述式中使用一個以上的類型</target>
        <note />
      </trans-unit>
      <trans-unit id="ERR_AddOrRemoveExpected">
        <source>An add or remove accessor expected</source>
        <target state="translated">必須是 add 或 remove 存取子</target>
        <note />
      </trans-unit>
      <trans-unit id="ERR_UnexpectedCharacter">
        <source>Unexpected character '{0}'</source>
        <target state="translated">未預期的字元 '{0}'</target>
        <note />
      </trans-unit>
      <trans-unit id="ERR_UnexpectedToken">
        <source>Unexpected token '{0}'</source>
        <target state="translated">未預期的語彙基元 '{0}'</target>
        <note />
      </trans-unit>
      <trans-unit id="ERR_ProtectedInStatic">
        <source>'{0}': static classes cannot contain protected members</source>
        <target state="translated">'{0}': 靜態類別不可包含 Protected 成員</target>
        <note />
      </trans-unit>
      <trans-unit id="WRN_UnreachableGeneralCatch">
        <source>A previous catch clause already catches all exceptions. All non-exceptions thrown will be wrapped in a System.Runtime.CompilerServices.RuntimeWrappedException.</source>
        <target state="translated">上一個 catch 子句已經攔截所有的例外狀況。所有擲回的非例外狀況都將包裝在 System.Runtime.CompilerServices.RuntimeWrappedException 中。</target>
        <note />
      </trans-unit>
      <trans-unit id="WRN_UnreachableGeneralCatch_Title">
        <source>A previous catch clause already catches all exceptions</source>
        <target state="translated">前一個 catch 子句已提取所有例外狀況</target>
        <note />
      </trans-unit>
      <trans-unit id="WRN_UnreachableGeneralCatch_Description">
        <source>This warning is caused when a catch() block has no specified exception type after a catch (System.Exception e) block. The warning advises that the catch() block will not catch any exceptions.

A catch() block after a catch (System.Exception e) block can catch non-CLS exceptions if the RuntimeCompatibilityAttribute is set to false in the AssemblyInfo.cs file: [assembly: RuntimeCompatibilityAttribute(WrapNonExceptionThrows = false)]. If this attribute is not set explicitly to false, all thrown non-CLS exceptions are wrapped as Exceptions and the catch (System.Exception e) block catches them.</source>
        <target state="translated">如果 catch() 區塊未在 catch (System.Exception e) 區塊後面指定例外狀況類型，則會導致此警告。此警告會建議 catch() 區塊將不會擷取任何例外狀況。

如果 AssemblyInfo.cs 檔案中的 RuntimeCompatibilityAttribute 設定為 false，則 catch (System.Exception e) 區塊後面的 catch() 區塊可以擷取非 CLS 例外狀況: [assembly: RuntimeCompatibilityAttribute(WrapNonExceptionThrows = false)]。如果此屬性未明確地設定為 false，則所有擲回的非 CLS 例外狀況都會包裝為例外狀況，而 catch (System.Exception e) 區塊會加以擷取。</target>
        <note />
      </trans-unit>
      <trans-unit id="ERR_IncrementLvalueExpected">
        <source>The operand of an increment or decrement operator must be a variable, property or indexer</source>
        <target state="translated">遞增或遞減運算子的運算元必須是變數、屬性或索引子。</target>
        <note />
      </trans-unit>
      <trans-unit id="ERR_NoSuchMemberOrExtension">
        <source>'{0}' does not contain a definition for '{1}' and no accessible extension method '{1}' accepting a first argument of type '{0}' could be found (are you missing a using directive or an assembly reference?)</source>
        <target state="needs-review-translation">'{0}' 未包含 '{1}' 的定義，也找不到擴充方法 '{1}' 可接受類型 '{0}' 的第一個引數 (是否遺漏 using 指示詞或組件參考?)</target>
        <note />
      </trans-unit>
      <trans-unit id="ERR_NoSuchMemberOrExtensionNeedUsing">
        <source>'{0}' does not contain a definition for '{1}' and no extension method '{1}' accepting a first argument of type '{0}' could be found (are you missing a using directive for '{2}'?)</source>
        <target state="translated">'{0}' 未包含 '{1}' 的定義，也找不到擴充方法 '{1}' 可接受類型 '{0}' 的第一個引數 (是否遺漏 '{2}' 的 using 指示詞?)</target>
        <note />
      </trans-unit>
      <trans-unit id="ERR_BadThisParam">
        <source>Method '{0}' has a parameter modifier 'this' which is not on the first parameter</source>
        <target state="translated">方法 '{0}' 具有參數修飾詞 'this'，但其不在第一個參數上。</target>
        <note />
      </trans-unit>
      <trans-unit id="ERR_BadParameterModifiers">
        <source> The parameter modifier '{0}' cannot be used with '{1}'</source>
        <target state="translated"> 參數修飾詞 '{0}' 不可搭配 '{1}' 使用</target>
        <note />
      </trans-unit>
      <trans-unit id="ERR_BadTypeforThis">
        <source>The first parameter of an extension method cannot be of type '{0}'</source>
        <target state="translated">擴充方法的第一個參數不可為類型 '{0}'</target>
        <note />
      </trans-unit>
      <trans-unit id="ERR_BadParamModThis">
        <source>A parameter array cannot be used with 'this' modifier on an extension method</source>
        <target state="translated">擴充方法中，參數陣列不可用於 'this' 修飾詞</target>
        <note />
      </trans-unit>
      <trans-unit id="ERR_BadExtensionMeth">
        <source>Extension method must be static</source>
        <target state="translated">擴充方法必須為靜態</target>
        <note />
      </trans-unit>
      <trans-unit id="ERR_BadExtensionAgg">
        <source>Extension method must be defined in a non-generic static class</source>
        <target state="translated">擴充方法必須在非泛型靜態類別中定義</target>
        <note />
      </trans-unit>
      <trans-unit id="ERR_DupParamMod">
        <source>A parameter can only have one '{0}' modifier</source>
        <target state="translated">參數只能有一個 '{0}' 修飾詞</target>
        <note />
      </trans-unit>
      <trans-unit id="ERR_ExtensionMethodsDecl">
        <source>Extension methods must be defined in a top level static class; {0} is a nested class</source>
        <target state="translated">擴充方法必須定義在最上層靜態類別中; {0} 為巢狀類別。</target>
        <note />
      </trans-unit>
      <trans-unit id="ERR_ExtensionAttrNotFound">
        <source>Cannot define a new extension method because the compiler required type '{0}' cannot be found. Are you missing a reference to System.Core.dll?</source>
        <target state="translated">無法定義新的擴充方法，因為找不到編譯器的必要類型 '{0}'。是否遺漏了 System.Core.dll 的參考?</target>
        <note />
      </trans-unit>
      <trans-unit id="ERR_ExplicitExtension">
        <source>Do not use 'System.Runtime.CompilerServices.ExtensionAttribute'. Use the 'this' keyword instead.</source>
        <target state="translated">請勿使用 'System.Runtime.CompilerServices.ExtensionAttribute'。請改用 'this' 關鍵字。</target>
        <note />
      </trans-unit>
      <trans-unit id="ERR_ExplicitDynamicAttr">
        <source>Do not use 'System.Runtime.CompilerServices.DynamicAttribute'. Use the 'dynamic' keyword instead.</source>
        <target state="translated">請勿使用 'System.Runtime.CompilerServices.DynamicAttribute'。請改用 'dynamic' 關鍵字。</target>
        <note />
      </trans-unit>
      <trans-unit id="ERR_NoDynamicPhantomOnBaseCtor">
        <source>The constructor call needs to be dynamically dispatched, but cannot be because it is part of a constructor initializer. Consider casting the dynamic arguments.</source>
        <target state="translated">建構函式呼叫必須以動態方式分派，但因為其為建構函式初始設定式的一部分，所以無法動態分派。請考慮將動態引數轉型。</target>
        <note />
      </trans-unit>
      <trans-unit id="ERR_ValueTypeExtDelegate">
        <source>Extension method '{0}' defined on value type '{1}' cannot be used to create delegates</source>
        <target state="translated">實值類型 '{1}' 上定義的擴充方法 '{0}'，無法用以建立委派。</target>
        <note />
      </trans-unit>
      <trans-unit id="ERR_BadArgCount">
        <source>No overload for method '{0}' takes {1} arguments</source>
        <target state="translated">方法 '{0}' 沒有任何多載使用 {1} 個引數</target>
        <note />
      </trans-unit>
      <trans-unit id="ERR_BadArgType">
        <source>Argument {0}: cannot convert from '{1}' to '{2}'</source>
        <target state="translated">引數 {0}: 無法從 '{1}' 轉換成 '{2}'</target>
        <note />
      </trans-unit>
      <trans-unit id="ERR_NoSourceFile">
        <source>Source file '{0}' could not be opened -- {1}</source>
        <target state="translated">無法開啟原始程式檔 '{0}' -- {1}</target>
        <note />
      </trans-unit>
      <trans-unit id="ERR_CantRefResource">
        <source>Cannot link resource files when building a module</source>
        <target state="translated">建立模組時無法連結資源檔案</target>
        <note />
      </trans-unit>
      <trans-unit id="ERR_ResourceNotUnique">
        <source>Resource identifier '{0}' has already been used in this assembly</source>
        <target state="translated">在此組件中已使用了資源識別項 '{0}'</target>
        <note />
      </trans-unit>
      <trans-unit id="ERR_ResourceFileNameNotUnique">
        <source>Each linked resource and module must have a unique filename. Filename '{0}' is specified more than once in this assembly</source>
        <target state="translated">每個連結資源與模組，都必須要有不重複的檔案名稱。在此組件中指定了一次以上的檔案名稱 '{0}'。</target>
        <note />
      </trans-unit>
      <trans-unit id="ERR_ImportNonAssembly">
        <source>The referenced file '{0}' is not an assembly</source>
        <target state="translated">參考檔 '{0}' 不是組件</target>
        <note />
      </trans-unit>
      <trans-unit id="ERR_RefLvalueExpected">
        <source>A ref or out value must be an assignable variable</source>
        <target state="translated">ref 或 out 值必須是可指派的值</target>
        <note />
      </trans-unit>
      <trans-unit id="ERR_BaseInStaticMeth">
        <source>Keyword 'base' is not available in a static method</source>
        <target state="translated">關鍵字 'base' 在靜態方法中無效</target>
        <note />
      </trans-unit>
      <trans-unit id="ERR_BaseInBadContext">
        <source>Keyword 'base' is not available in the current context</source>
        <target state="translated">在目前的內容中無法使用關鍵字 'base'</target>
        <note />
      </trans-unit>
      <trans-unit id="ERR_RbraceExpected">
        <source>} expected</source>
        <target state="translated">必須是 }</target>
        <note />
      </trans-unit>
      <trans-unit id="ERR_LbraceExpected">
        <source>{ expected</source>
        <target state="translated">必須是 {</target>
        <note />
      </trans-unit>
      <trans-unit id="ERR_InExpected">
        <source>'in' expected</source>
        <target state="translated">'必須是 'in'</target>
        <note />
      </trans-unit>
      <trans-unit id="ERR_InvalidPreprocExpr">
        <source>Invalid preprocessor expression</source>
        <target state="translated">前置處理器運算式無效</target>
        <note />
      </trans-unit>
      <trans-unit id="ERR_InvalidMemberDecl">
        <source>Invalid token '{0}' in class, struct, or interface member declaration</source>
        <target state="translated">類別、結構或介面成員宣告中的語彙基元 '{0}' 無效。</target>
        <note />
      </trans-unit>
      <trans-unit id="ERR_MemberNeedsType">
        <source>Method must have a return type</source>
        <target state="translated">方法必須要有傳回類型</target>
        <note />
      </trans-unit>
      <trans-unit id="ERR_BadBaseType">
        <source>Invalid base type</source>
        <target state="translated">基底類型無效</target>
        <note />
      </trans-unit>
      <trans-unit id="WRN_EmptySwitch">
        <source>Empty switch block</source>
        <target state="translated">空的 switch 區塊</target>
        <note />
      </trans-unit>
      <trans-unit id="WRN_EmptySwitch_Title">
        <source>Empty switch block</source>
        <target state="translated">空的 switch 區塊</target>
        <note />
      </trans-unit>
      <trans-unit id="ERR_ExpectedEndTry">
        <source>Expected catch or finally</source>
        <target state="translated">必須是 catch 或 finally</target>
        <note />
      </trans-unit>
      <trans-unit id="ERR_InvalidExprTerm">
        <source>Invalid expression term '{0}'</source>
        <target state="translated">運算式詞彙 '{0}' 無效</target>
        <note />
      </trans-unit>
      <trans-unit id="ERR_BadNewExpr">
        <source>A new expression requires (), [], or {} after type</source>
        <target state="translated">new 運算式在類型後需要有 ()、[] 或 {}</target>
        <note />
      </trans-unit>
      <trans-unit id="ERR_NoNamespacePrivate">
        <source>Elements defined in a namespace cannot be explicitly declared as private, protected, protected internal, or private protected</source>
        <target state="translated">在命名空間中定義的元素無法明確宣告為 private、protected、protected internal 或 private protected</target>
        <note />
      </trans-unit>
      <trans-unit id="ERR_BadVarDecl">
        <source>Expected ; or = (cannot specify constructor arguments in declaration)</source>
        <target state="translated">必須是 ; 或 = (無法在宣告中指定建構函式引數)</target>
        <note />
      </trans-unit>
      <trans-unit id="ERR_UsingAfterElements">
        <source>A using clause must precede all other elements defined in the namespace except extern alias declarations</source>
        <target state="translated">using 子句必須位於所有其他命名空間中所定義的元素之前 (外部別名宣告除外)</target>
        <note />
      </trans-unit>
      <trans-unit id="ERR_BadBinOpArgs">
        <source>Overloaded binary operator '{0}' takes two parameters</source>
        <target state="translated">多載二元運算子 '{0}' 接受兩個參數</target>
        <note />
      </trans-unit>
      <trans-unit id="ERR_BadUnOpArgs">
        <source>Overloaded unary operator '{0}' takes one parameter</source>
        <target state="translated">多載一元運算子 '{0}' 接受一個參數</target>
        <note />
      </trans-unit>
      <trans-unit id="ERR_NoVoidParameter">
        <source>Invalid parameter type 'void'</source>
        <target state="translated">參數類型 'void' 無效</target>
        <note />
      </trans-unit>
      <trans-unit id="ERR_DuplicateAlias">
        <source>The using alias '{0}' appeared previously in this namespace</source>
        <target state="translated">using 別名 '{0}' 之前曾出現於此命名空間中</target>
        <note />
      </trans-unit>
      <trans-unit id="ERR_BadProtectedAccess">
        <source>Cannot access protected member '{0}' via a qualifier of type '{1}'; the qualifier must be of type '{2}' (or derived from it)</source>
        <target state="translated">無法經由類型 '{1}' 的限定詞，來存取保護的成員 '{0}'; 限定詞必須是類型 '{2}' (或從其衍生的類型)</target>
        <note />
      </trans-unit>
      <trans-unit id="ERR_AddModuleAssembly">
        <source>'{0}' cannot be added to this assembly because it already is an assembly</source>
        <target state="translated">'{0}' 因為已是組件，所以無法加入此組件中。</target>
        <note />
      </trans-unit>
      <trans-unit id="ERR_BindToBogusProp2">
        <source>Property, indexer, or event '{0}' is not supported by the language; try directly calling accessor methods '{1}' or '{2}'</source>
        <target state="translated">此語言不支援屬性、索引子或事件 '{0}'; 請嘗試直接呼叫存取子方法 '{1}' 或 '{2}'。</target>
        <note />
      </trans-unit>
      <trans-unit id="ERR_BindToBogusProp1">
        <source>Property, indexer, or event '{0}' is not supported by the language; try directly calling accessor method '{1}'</source>
        <target state="translated">此語言不支援屬性、索引子或事件 '{0}'; 請嘗試直接呼叫存取子方法 '{1}'。</target>
        <note />
      </trans-unit>
      <trans-unit id="ERR_NoVoidHere">
        <source>Keyword 'void' cannot be used in this context</source>
        <target state="translated">在此內容中不可使用關鍵字 'void'</target>
        <note />
      </trans-unit>
      <trans-unit id="ERR_IndexerNeedsParam">
        <source>Indexers must have at least one parameter</source>
        <target state="translated">索引子至少要有一個參數</target>
        <note />
      </trans-unit>
      <trans-unit id="ERR_BadArraySyntax">
        <source>Array type specifier, [], must appear before parameter name</source>
        <target state="translated">陣列類型規範 [] 必須出現在參數名稱之前</target>
        <note />
      </trans-unit>
      <trans-unit id="ERR_BadOperatorSyntax">
        <source>Declaration is not valid; use '{0} operator &lt;dest-type&gt; (...' instead</source>
        <target state="translated">宣告無效; 請改用 '{0} operator &lt;dest-type&gt; (...'。</target>
        <note />
      </trans-unit>
      <trans-unit id="ERR_MainClassNotFound">
        <source>Could not find '{0}' specified for Main method</source>
        <target state="translated">找不到為 Main 方法所指定的 '{0}'</target>
        <note />
      </trans-unit>
      <trans-unit id="ERR_MainClassNotClass">
        <source>'{0}' specified for Main method must be a valid non-generic class or struct</source>
        <target state="translated">'為 Main 方法所指定的 '{0}' 必須為有效的非泛型類別或結構</target>
        <note />
      </trans-unit>
      <trans-unit id="ERR_NoMainInClass">
        <source>'{0}' does not have a suitable static 'Main' method</source>
        <target state="needs-review-translation">'{0}' 沒有適合的靜態 Main 方法</target>
        <note />
      </trans-unit>
      <trans-unit id="ERR_MainClassIsImport">
        <source>Cannot use '{0}' for Main method because it is imported</source>
        <target state="translated">無法為 Main 方法使用 '{0}'，因為其為匯入物件。</target>
        <note />
      </trans-unit>
      <trans-unit id="ERR_OutputNeedsName">
        <source>Outputs without source must have the /out option specified</source>
        <target state="translated">沒有來源的輸出必須有指定的 /out 選項</target>
        <note />
      </trans-unit>
      <trans-unit id="ERR_CantHaveWin32ResAndManifest">
        <source>Conflicting options specified: Win32 resource file; Win32 manifest</source>
        <target state="translated">指定的選項衝突: Win32 資源檔; Win32 資訊清單</target>
        <note />
      </trans-unit>
      <trans-unit id="ERR_CantHaveWin32ResAndIcon">
        <source>Conflicting options specified: Win32 resource file; Win32 icon</source>
        <target state="translated">指定的選項衝突: Win32 資源檔; Win32 圖示</target>
        <note />
      </trans-unit>
      <trans-unit id="ERR_CantReadResource">
        <source>Error reading resource '{0}' -- '{1}'</source>
        <target state="translated">讀取資源 '{0}' 時發生錯誤 -- '{1}'</target>
        <note />
      </trans-unit>
      <trans-unit id="ERR_DocFileGen">
        <source>Error writing to XML documentation file: {0}</source>
        <target state="translated">寫入 XML 文件檔案時發生錯誤: {0}</target>
        <note />
      </trans-unit>
      <trans-unit id="WRN_XMLParseError">
        <source>XML comment has badly formed XML -- '{0}'</source>
        <target state="translated">XML 註解有格式錯誤的 XML -- '{0}'</target>
        <note />
      </trans-unit>
      <trans-unit id="WRN_XMLParseError_Title">
        <source>XML comment has badly formed XML</source>
        <target state="translated">XML 註解有格式錯誤的 XML</target>
        <note />
      </trans-unit>
      <trans-unit id="WRN_DuplicateParamTag">
        <source>XML comment has a duplicate param tag for '{0}'</source>
        <target state="translated">XML 註解中的 '{0}' 有重複的 param 標記</target>
        <note />
      </trans-unit>
      <trans-unit id="WRN_DuplicateParamTag_Title">
        <source>XML comment has a duplicate param tag</source>
        <target state="translated">XML 註解中有重複的 param 標記</target>
        <note />
      </trans-unit>
      <trans-unit id="WRN_UnmatchedParamTag">
        <source>XML comment has a param tag for '{0}', but there is no parameter by that name</source>
        <target state="translated">XML 註解中的 '{0}' 有 param 標記，但沒有該名稱的參數。</target>
        <note />
      </trans-unit>
      <trans-unit id="WRN_UnmatchedParamTag_Title">
        <source>XML comment has a param tag, but there is no parameter by that name</source>
        <target state="translated">XML 註解具有 param 標記，但是沒有該名稱的參數</target>
        <note />
      </trans-unit>
      <trans-unit id="WRN_UnmatchedParamRefTag">
        <source>XML comment on '{1}' has a paramref tag for '{0}', but there is no parameter by that name</source>
        <target state="translated">{1}' 上的 XML 註解中的 '{0}' 有 paramref 標記，但沒有該名稱的參數。</target>
        <note />
      </trans-unit>
      <trans-unit id="WRN_UnmatchedParamRefTag_Title">
        <source>XML comment has a paramref tag, but there is no parameter by that name</source>
        <target state="translated">XML 註解具有 paramref 標記，但是沒有該名稱的參數</target>
        <note />
      </trans-unit>
      <trans-unit id="WRN_MissingParamTag">
        <source>Parameter '{0}' has no matching param tag in the XML comment for '{1}' (but other parameters do)</source>
        <target state="translated">參數 '{0}' 在 '{1}' 的 XML 註解中沒有相符的 param 標記 (但其他參數有)</target>
        <note />
      </trans-unit>
      <trans-unit id="WRN_MissingParamTag_Title">
        <source>Parameter has no matching param tag in the XML comment (but other parameters do)</source>
        <target state="translated">在 XML 註解中，參數沒有相符的 param 標記 (但其他參數則相反)</target>
        <note />
      </trans-unit>
      <trans-unit id="WRN_BadXMLRef">
        <source>XML comment has cref attribute '{0}' that could not be resolved</source>
        <target state="translated">XML 註解有無法解析的 cref 屬性 '{0}'</target>
        <note />
      </trans-unit>
      <trans-unit id="WRN_BadXMLRef_Title">
        <source>XML comment has cref attribute that could not be resolved</source>
        <target state="translated">XML 註解有無法解析的 cref 屬性</target>
        <note />
      </trans-unit>
      <trans-unit id="ERR_BadStackAllocExpr">
        <source>A stackalloc expression requires [] after type</source>
        <target state="translated">stackalloc 運算式在類型之後需要有 []</target>
        <note />
      </trans-unit>
      <trans-unit id="ERR_InvalidLineNumber">
        <source>The line number specified for #line directive is missing or invalid</source>
        <target state="translated">為 #line 指示詞指定的行號遺漏或無效</target>
        <note />
      </trans-unit>
      <trans-unit id="ERR_MissingPPFile">
        <source>Quoted file name, single-line comment or end-of-line expected</source>
        <target state="translated">必須是檔案名稱、單行註解或行結尾。</target>
        <note />
      </trans-unit>
      <trans-unit id="ERR_ExpectedPPFile">
        <source>Quoted file name expected</source>
        <target state="translated">必須是以引號括住的檔案名稱</target>
        <note />
      </trans-unit>
      <trans-unit id="ERR_ReferenceDirectiveOnlyAllowedInScripts">
        <source>#r is only allowed in scripts</source>
        <target state="translated">#r 只可用於指令碼中</target>
        <note />
      </trans-unit>
      <trans-unit id="ERR_ForEachMissingMember">
        <source>foreach statement cannot operate on variables of type '{0}' because '{0}' does not contain a public instance definition for '{1}'</source>
        <target state="needs-review-translation">foreach 陳述式不可用在類型 '{0}' 的變數上，因為 '{0}' 未包含 '{1}' 的公用定義。</target>
        <note />
      </trans-unit>
      <trans-unit id="WRN_BadXMLRefParamType">
        <source>Invalid type for parameter {0} in XML comment cref attribute: '{1}'</source>
        <target state="translated">XML 註解 cref 屬性中參數 {0} 的類型無效: '{1}'</target>
        <note />
      </trans-unit>
      <trans-unit id="WRN_BadXMLRefParamType_Title">
        <source>Invalid type for parameter in XML comment cref attribute</source>
        <target state="translated">XML 註解 cref 屬性中的參數類型無效</target>
        <note />
      </trans-unit>
      <trans-unit id="WRN_BadXMLRefReturnType">
        <source>Invalid return type in XML comment cref attribute</source>
        <target state="translated">XML 註解 cref 屬性中的傳回類型無效</target>
        <note />
      </trans-unit>
      <trans-unit id="WRN_BadXMLRefReturnType_Title">
        <source>Invalid return type in XML comment cref attribute</source>
        <target state="translated">XML 註解 cref 屬性中的傳回類型無效</target>
        <note />
      </trans-unit>
      <trans-unit id="ERR_BadWin32Res">
        <source>Error reading Win32 resources -- {0}</source>
        <target state="translated">讀取 Win32 資源時發生錯誤 -- {0}</target>
        <note />
      </trans-unit>
      <trans-unit id="WRN_BadXMLRefSyntax">
        <source>XML comment has syntactically incorrect cref attribute '{0}'</source>
        <target state="translated">XML 註解有句法不正確的 cref 屬性 '{0}'</target>
        <note />
      </trans-unit>
      <trans-unit id="WRN_BadXMLRefSyntax_Title">
        <source>XML comment has syntactically incorrect cref attribute</source>
        <target state="translated">XML 註解有句法不正確的 cref 屬性</target>
        <note />
      </trans-unit>
      <trans-unit id="ERR_BadModifierLocation">
        <source>Member modifier '{0}' must precede the member type and name</source>
        <target state="translated">成員修飾詞 '{0}' 必須在成員類型與名稱之前。</target>
        <note />
      </trans-unit>
      <trans-unit id="ERR_MissingArraySize">
        <source>Array creation must have array size or array initializer</source>
        <target state="translated">建立陣列必須有陣列大小或陣列初始設定式</target>
        <note />
      </trans-unit>
      <trans-unit id="WRN_UnprocessedXMLComment">
        <source>XML comment is not placed on a valid language element</source>
        <target state="translated">XML 註解沒有放置在有效的語言項目前</target>
        <note />
      </trans-unit>
      <trans-unit id="WRN_UnprocessedXMLComment_Title">
        <source>XML comment is not placed on a valid language element</source>
        <target state="translated">XML 註解沒有放置在有效的語言項目前</target>
        <note />
      </trans-unit>
      <trans-unit id="WRN_FailedInclude">
        <source>Unable to include XML fragment '{1}' of file '{0}' -- {2}</source>
        <target state="translated">無法納入檔案 '{0}' 的 XML 片段 '{1}' -- {2}</target>
        <note />
      </trans-unit>
      <trans-unit id="WRN_FailedInclude_Title">
        <source>Unable to include XML fragment</source>
        <target state="translated">無法包含 XML 片段</target>
        <note />
      </trans-unit>
      <trans-unit id="WRN_InvalidInclude">
        <source>Invalid XML include element -- {0}</source>
        <target state="translated">XML include 元素無效 -- {0}</target>
        <note />
      </trans-unit>
      <trans-unit id="WRN_InvalidInclude_Title">
        <source>Invalid XML include element</source>
        <target state="translated">無效的 XML include 項目</target>
        <note />
      </trans-unit>
      <trans-unit id="WRN_MissingXMLComment">
        <source>Missing XML comment for publicly visible type or member '{0}'</source>
        <target state="translated">遺漏公用可見類型或成員 '{0}' 的 XML 註解</target>
        <note />
      </trans-unit>
      <trans-unit id="WRN_MissingXMLComment_Title">
        <source>Missing XML comment for publicly visible type or member</source>
        <target state="translated">遺漏公用可見類型或成員的 XML 註解</target>
        <note />
      </trans-unit>
      <trans-unit id="WRN_MissingXMLComment_Description">
        <source>The /doc compiler option was specified, but one or more constructs did not have comments.</source>
        <target state="translated">已指定 /doc 編譯器選項，但是一個或多個建構沒有註解。</target>
        <note />
      </trans-unit>
      <trans-unit id="WRN_XMLParseIncludeError">
        <source>Badly formed XML in included comments file -- '{0}'</source>
        <target state="translated">Include 註解檔中的 XML 格式錯誤 -- '{0}'</target>
        <note />
      </trans-unit>
      <trans-unit id="WRN_XMLParseIncludeError_Title">
        <source>Badly formed XML in included comments file</source>
        <target state="translated">Include 註解檔中的 XML 格式錯誤</target>
        <note />
      </trans-unit>
      <trans-unit id="ERR_BadDelArgCount">
        <source>Delegate '{0}' does not take {1} arguments</source>
        <target state="translated">委派 '{0}' 不接受 {1} 個引數</target>
        <note />
      </trans-unit>
      <trans-unit id="ERR_UnexpectedSemicolon">
        <source>Semicolon after method or accessor block is not valid</source>
        <target state="translated">方法或存取子區塊後的分號無效</target>
        <note />
      </trans-unit>
      <trans-unit id="ERR_MethodReturnCantBeRefAny">
        <source>Method or delegate cannot return type '{0}'</source>
        <target state="translated">方法或委派無法傳回類型 '{0}'</target>
        <note />
      </trans-unit>
      <trans-unit id="ERR_CompileCancelled">
        <source>Compilation cancelled by user</source>
        <target state="translated">使用者取消了編譯</target>
        <note />
      </trans-unit>
      <trans-unit id="ERR_MethodArgCantBeRefAny">
        <source>Cannot make reference to variable of type '{0}'</source>
        <target state="translated">無法製作類型 '{0}' 之變數的參考</target>
        <note />
      </trans-unit>
      <trans-unit id="ERR_AssgReadonlyLocal">
        <source>Cannot assign to '{0}' because it is read-only</source>
        <target state="translated">無法指派給 '{0}'，因為其為唯讀。</target>
        <note />
      </trans-unit>
      <trans-unit id="ERR_RefReadonlyLocal">
        <source>Cannot use '{0}' as a ref or out value because it is read-only</source>
        <target state="translated">無法將 '{0}' 用作為 ref 或 out 值，因其為唯讀。</target>
        <note />
      </trans-unit>
      <trans-unit id="ERR_CantUseRequiredAttribute">
        <source>The RequiredAttribute attribute is not permitted on C# types</source>
        <target state="translated">C# 類型上不可使用 RequiredAttribute 屬性</target>
        <note />
      </trans-unit>
      <trans-unit id="ERR_NoModifiersOnAccessor">
        <source>Modifiers cannot be placed on event accessor declarations</source>
        <target state="translated">修飾詞不能置於事件存取子宣告中</target>
        <note />
      </trans-unit>
      <trans-unit id="ERR_ParamsCantBeWithModifier">
        <source>The params parameter cannot be declared as {0}</source>
        <target state="translated">params 參數不可宣告為 {0}</target>
        <note />
      </trans-unit>
      <trans-unit id="ERR_ReturnNotLValue">
        <source>Cannot modify the return value of '{0}' because it is not a variable</source>
        <target state="translated">無法修改 '{0}' 的傳回值，因為其非變數。</target>
        <note />
      </trans-unit>
      <trans-unit id="ERR_MissingCoClass">
        <source>The managed coclass wrapper class '{0}' for interface '{1}' cannot be found (are you missing an assembly reference?)</source>
        <target state="translated">找不到介面 '{1}' 的 Managed coclass 包裝函式類別 '{0}' (是否遺漏了組件參考?)</target>
        <note />
      </trans-unit>
      <trans-unit id="ERR_AmbiguousAttribute">
        <source>'{0}' is ambiguous between '{1}' and '{2}'; use either '@{0}' or '{0}Attribute'</source>
        <target state="translated">'{0}' 在 '{1}' 與 '{2}' 之間模稜兩可; 請使用 '@{0}' 或 '{0}Attribute'</target>
        <note />
      </trans-unit>
      <trans-unit id="ERR_BadArgExtraRef">
        <source>Argument {0} may not be passed with the '{1}' keyword</source>
        <target state="translated">傳遞引數 {0} 時不可包含 '{1}' 關鍵字</target>
        <note />
      </trans-unit>
      <trans-unit id="WRN_CmdOptionConflictsSource">
        <source>Option '{0}' overrides attribute '{1}' given in a source file or added module</source>
        <target state="translated">選項 '{0}' 會覆寫原始程式檔或加入的模組中所指定之屬性 '{1}'</target>
        <note />
      </trans-unit>
      <trans-unit id="WRN_CmdOptionConflictsSource_Title">
        <source>Option overrides attribute given in a source file or added module</source>
        <target state="translated">選項會覆寫原始程式檔或加入的模組中所指定的屬性</target>
        <note />
      </trans-unit>
      <trans-unit id="WRN_CmdOptionConflictsSource_Description">
        <source>This warning occurs if the assembly attributes AssemblyKeyFileAttribute or AssemblyKeyNameAttribute found in source conflict with the /keyfile or /keycontainer command line option or key file name or key container specified in the Project Properties.</source>
        <target state="translated">如果來源中所找到的組件屬性 AssemblyKeyFileAttribute 或 AssemblyKeyNameAttribute，與 [專案屬性] 中所指定的 /keyfile 或 /keycontainer 命令列選項或金鑰檔案名稱或金鑰容器衝突，則會發生此警告。</target>
        <note />
      </trans-unit>
      <trans-unit id="ERR_BadCompatMode">
        <source>Invalid option '{0}' for /langversion. Use '/langversion:?' to list supported values.</source>
        <target state="translated">/langversion 的選項 '{0}' 無效。請使用 '/langversion:?' 來列出支援的值。</target>
        <note />
      </trans-unit>
      <trans-unit id="ERR_DelegateOnConditional">
        <source>Cannot create delegate with '{0}' because it or a method it overrides has a Conditional attribute</source>
        <target state="translated">無法以 '{0}' 建立委派，因為其或其所覆寫的方法具有 Conditional 屬性。</target>
        <note />
      </trans-unit>
      <trans-unit id="ERR_CantMakeTempFile">
        <source>Cannot create temporary file -- {0}</source>
        <target state="translated">無法建立暫存檔 -- {0}</target>
        <note />
      </trans-unit>
      <trans-unit id="ERR_BadArgRef">
        <source>Argument {0} must be passed with the '{1}' keyword</source>
        <target state="translated">傳遞引數 {0} 時必須包含 '{1}' 關鍵字</target>
        <note />
      </trans-unit>
      <trans-unit id="ERR_YieldInAnonMeth">
        <source>The yield statement cannot be used inside an anonymous method or lambda expression</source>
        <target state="translated">在匿名方法或 Lambda 運算式內不可使用 yield 陳述式</target>
        <note />
      </trans-unit>
      <trans-unit id="ERR_ReturnInIterator">
        <source>Cannot return a value from an iterator. Use the yield return statement to return a value, or yield break to end the iteration.</source>
        <target state="translated">無法從迭代器傳回值。請使用 yield return 陳述式傳回值，或使用 yield break 結束反覆運算。</target>
        <note />
      </trans-unit>
      <trans-unit id="ERR_BadIteratorArgType">
        <source>Iterators cannot have ref, in or out parameters</source>
        <target state="needs-review-translation">迭代器不能有 ref 或 out 參數</target>
        <note />
      </trans-unit>
      <trans-unit id="ERR_BadIteratorReturn">
        <source>The body of '{0}' cannot be an iterator block because '{1}' is not an iterator interface type</source>
        <target state="translated">{0}' 的主體不可是 Iterator 區塊，因為 '{1}' 不是 Iterator 介面類型。</target>
        <note />
      </trans-unit>
      <trans-unit id="ERR_BadYieldInFinally">
        <source>Cannot yield in the body of a finally clause</source>
        <target state="translated">finally 子句的主體中不可使用 yield</target>
        <note />
      </trans-unit>
      <trans-unit id="ERR_BadYieldInTryOfCatch">
        <source>Cannot yield a value in the body of a try block with a catch clause</source>
        <target state="translated">在具有 catch 子句的 try 區塊主體中不可使用 yield 產生值</target>
        <note />
      </trans-unit>
      <trans-unit id="ERR_EmptyYield">
        <source>Expression expected after yield return</source>
        <target state="translated">yield return 之後應接著運算式</target>
        <note />
      </trans-unit>
      <trans-unit id="ERR_AnonDelegateCantUse">
        <source>Cannot use ref, out, or in parameter '{0}' inside an anonymous method, lambda expression, query expression, or local function</source>
        <target state="needs-review-translation">無法在匿名方法、Lambda 運算式或查詢運算式內使用 ref 或 out 參數 '{0}'。</target>
        <note />
      </trans-unit>
      <trans-unit id="ERR_IllegalInnerUnsafe">
        <source>Unsafe code may not appear in iterators</source>
        <target state="translated">Unsafe 程式碼不可出現在迭代器中</target>
        <note />
      </trans-unit>
      <trans-unit id="ERR_BadYieldInCatch">
        <source>Cannot yield a value in the body of a catch clause</source>
        <target state="translated">無法在 catch 子句主體中使用 yield 產生值</target>
        <note />
      </trans-unit>
      <trans-unit id="ERR_BadDelegateLeave">
        <source>Control cannot leave the body of an anonymous method or lambda expression</source>
        <target state="translated">程式控制權不能從匿名方法或 Lambda 運算式的主體離開</target>
        <note />
      </trans-unit>
      <trans-unit id="WRN_IllegalPragma">
        <source>Unrecognized #pragma directive</source>
        <target state="translated">無法辨認的 #pragma 指示詞</target>
        <note />
      </trans-unit>
      <trans-unit id="WRN_IllegalPragma_Title">
        <source>Unrecognized #pragma directive</source>
        <target state="translated">無法辨認的 #pragma 指示詞</target>
        <note />
      </trans-unit>
      <trans-unit id="WRN_IllegalPPWarning">
        <source>Expected disable or restore</source>
        <target state="translated">必須是 disable 或 restore</target>
        <note />
      </trans-unit>
      <trans-unit id="WRN_IllegalPPWarning_Title">
        <source>Expected disable or restore after #pragma warning</source>
        <target state="translated">#pragma 警告後面必須有 disable 或 restore</target>
        <note />
      </trans-unit>
      <trans-unit id="WRN_BadRestoreNumber">
        <source>Cannot restore warning 'CS{0}' because it was disabled globally</source>
        <target state="translated">無法還原警告 'CS{0}'，因為其已全域停用。</target>
        <note />
      </trans-unit>
      <trans-unit id="WRN_BadRestoreNumber_Title">
        <source>Cannot restore warning because it was disabled globally</source>
        <target state="translated">無法還原警告，因為已全域予以停用</target>
        <note />
      </trans-unit>
      <trans-unit id="ERR_VarargsIterator">
        <source>__arglist is not allowed in the parameter list of iterators</source>
        <target state="translated">迭代器的參數清單中不可有 __arglist</target>
        <note />
      </trans-unit>
      <trans-unit id="ERR_UnsafeIteratorArgType">
        <source>Iterators cannot have unsafe parameters or yield types</source>
        <target state="translated">迭代器不能有 Unsafe 參數或 yield 類型</target>
        <note />
      </trans-unit>
      <trans-unit id="ERR_BadCoClassSig">
        <source>The managed coclass wrapper class signature '{0}' for interface '{1}' is not a valid class name signature</source>
        <target state="translated">介面 '{1}' 的 Managed coclass 包裝函式類別簽章 '{0}'，不是有效的類別名稱簽章。</target>
        <note />
      </trans-unit>
      <trans-unit id="ERR_MultipleIEnumOfT">
        <source>foreach statement cannot operate on variables of type '{0}' because it implements multiple instantiations of '{1}'; try casting to a specific interface instantiation</source>
        <target state="translated">foreach 陳述式不可用在類型 '{0}' 的變數上，因為其會實作 '{1}' 的多個具現化; 請嘗試轉型為特定的介面具現化。</target>
        <note />
      </trans-unit>
      <trans-unit id="ERR_FixedDimsRequired">
        <source>A fixed size buffer field must have the array size specifier after the field name</source>
        <target state="translated">固定大小緩衝區欄位在欄位名稱後面必須有陣列大小規範</target>
        <note />
      </trans-unit>
      <trans-unit id="ERR_FixedNotInStruct">
        <source>Fixed size buffer fields may only be members of structs</source>
        <target state="translated">固定大小緩衝區欄位必須是結構的成員</target>
        <note />
      </trans-unit>
      <trans-unit id="ERR_AnonymousReturnExpected">
        <source>Not all code paths return a value in {0} of type '{1}'</source>
        <target state="translated">並非所有程式碼路徑都會在類型為 '{1}' 的 {0} 中傳回值</target>
        <note />
      </trans-unit>
      <trans-unit id="WRN_NonECMAFeature">
        <source>Feature '{0}' is not part of the standardized ISO C# language specification, and may not be accepted by other compilers</source>
        <target state="translated">{0}' 功能不包括在標準化 ISO C# 語言規格中，在其他編譯器上可能無法接受。</target>
        <note />
      </trans-unit>
      <trans-unit id="WRN_NonECMAFeature_Title">
        <source>Feature is not part of the standardized ISO C# language specification, and may not be accepted by other compilers</source>
        <target state="translated">功能不包括在標準化 ISO C# 語言規格中，在其他編譯器上可能無法接受</target>
        <note />
      </trans-unit>
      <trans-unit id="ERR_ExpectedVerbatimLiteral">
        <source>Keyword, identifier, or string expected after verbatim specifier: @</source>
        <target state="translated">逐字規範 "@" 之後應接著關鍵字、識別項或字串。</target>
        <note />
      </trans-unit>
      <trans-unit id="ERR_RefReadonly">
        <source>A readonly field cannot be used as a ref or out value (except in a constructor)</source>
        <target state="translated">無法將唯讀欄位用作為 ref 或 out 值 (除非在建構函式中)</target>
        <note />
      </trans-unit>
      <trans-unit id="ERR_RefReadonly2">
        <source>Members of readonly field '{0}' cannot be used as a ref or out value (except in a constructor)</source>
        <target state="translated">無法將唯讀欄位 '{0}' 的成員用作為 ref 或 out 值使用 (除非在建構函式中)</target>
        <note />
      </trans-unit>
      <trans-unit id="ERR_AssgReadonly">
        <source>A readonly field cannot be assigned to (except in a constructor or a variable initializer)</source>
        <target state="translated">無法指定唯讀欄位 (除非在建構函式或變數初始設定式中)</target>
        <note />
      </trans-unit>
      <trans-unit id="ERR_AssgReadonly2">
        <source>Members of readonly field '{0}' cannot be modified (except in a constructor or a variable initializer)</source>
        <target state="translated">唯讀欄位 '{0}' 的成員不可修改 (除非在建構函式或變數初始設定式中)</target>
        <note />
      </trans-unit>
      <trans-unit id="ERR_RefReadonlyNotField">
        <source>Cannot use {0} '{1}' as a ref or out value because it is a readonly variable</source>
        <target state="translated">{0} '{1}' 無法用為 ref 或 out 值，因為它是唯讀變數</target>
        <note />
      </trans-unit>
      <trans-unit id="ERR_RefReadonlyNotField2">
        <source>Members of {0} '{1}' cannot be used as a ref or out value because it is a readonly variable</source>
        <target state="translated">{0} '{1}' 的成員不可用為 ref 或 out 值，因為它是唯讀變數</target>
        <note />
      </trans-unit>
      <trans-unit id="ERR_AssignReadonlyNotField">
        <source>Cannot assign to {0} '{1}' because it is a readonly variable</source>
        <target state="translated">無法指派至 {0} '{1}'，因為它不是唯讀變數</target>
        <note />
      </trans-unit>
      <trans-unit id="ERR_AssignReadonlyNotField2">
        <source>Cannot assign to a member of {0} '{1}' because it is a readonly variable</source>
        <target state="translated">無法指派給 {0} '{1}' 的成員，因為它是唯讀變數</target>
        <note />
      </trans-unit>
      <trans-unit id="ERR_RefReturnReadonlyNotField">
        <source>Cannot return {0} '{1}' by writable reference because it is a readonly variable</source>
        <target state="translated">無法以可寫入傳址方式傳回 {0} '{1}'，因為它是唯讀變數</target>
        <note />
      </trans-unit>
      <trans-unit id="ERR_RefReturnReadonlyNotField2">
        <source>Members of {0} '{1}' cannot be returned by writable reference because it is a readonly variable</source>
        <target state="translated">無法以可寫入傳址方式傳回 {0} '{1}' 的成員，因為它是唯讀變數</target>
        <note />
      </trans-unit>
      <trans-unit id="ERR_AssgReadonlyStatic2">
        <source>Fields of static readonly field '{0}' cannot be assigned to (except in a static constructor or a variable initializer)</source>
        <target state="translated">無法指派為靜態唯讀欄位 '{0}' 的欄位 (除非在靜態建構函式或變數初始設定式中)</target>
        <note />
      </trans-unit>
      <trans-unit id="ERR_RefReadonlyStatic2">
        <source>Fields of static readonly field '{0}' cannot be used as a ref or out value (except in a static constructor)</source>
        <target state="translated">無法將靜態唯讀欄位 '{0}' 的欄位用作為 ref 或 out 值 (除非在靜態建構函式中)</target>
        <note />
      </trans-unit>
      <trans-unit id="ERR_AssgReadonlyLocal2Cause">
        <source>Cannot modify members of '{0}' because it is a '{1}'</source>
        <target state="translated">無法修改 '{0}' 的成員，因為其為 '{1}'。</target>
        <note />
      </trans-unit>
      <trans-unit id="ERR_RefReadonlyLocal2Cause">
        <source>Cannot use fields of '{0}' as a ref or out value because it is a '{1}'</source>
        <target state="translated">無法將 '{0}' 的欄位用作為 ref 或 out 值，因其為 '{1}'。</target>
        <note />
      </trans-unit>
      <trans-unit id="ERR_AssgReadonlyLocalCause">
        <source>Cannot assign to '{0}' because it is a '{1}'</source>
        <target state="translated">無法指派給 '{0}'，因為其為 '{1}'</target>
        <note />
      </trans-unit>
      <trans-unit id="ERR_RefReadonlyLocalCause">
        <source>Cannot use '{0}' as a ref or out value because it is a '{1}'</source>
        <target state="translated">無法將 '{0}' 用作為 ref 或 out 值，因其為 '{1}'</target>
        <note />
      </trans-unit>
      <trans-unit id="WRN_ErrorOverride">
        <source>{0}. See also error CS{1}.</source>
        <target state="translated">{0}。請參閱錯誤 CS{1}。</target>
        <note />
      </trans-unit>
      <trans-unit id="WRN_ErrorOverride_Title">
        <source>Warning is overriding an error</source>
        <target state="translated">警告會覆寫錯誤</target>
        <note />
      </trans-unit>
      <trans-unit id="WRN_ErrorOverride_Description">
        <source>The compiler emits this warning when it overrides an error with a warning. For information about the problem, search for the error code mentioned.</source>
        <target state="translated">編譯器將錯誤覆寫為警告時會發出此警告。如需此問題的相關資訊，請搜尋提及的錯誤碼。</target>
        <note />
      </trans-unit>
      <trans-unit id="ERR_AnonMethToNonDel">
        <source>Cannot convert {0} to type '{1}' because it is not a delegate type</source>
        <target state="translated">無法將 {0} 轉換成類型 '{1}'，因為其非委派類型。</target>
        <note />
      </trans-unit>
      <trans-unit id="ERR_CantConvAnonMethParams">
        <source>Cannot convert {0} to type '{1}' because the parameter types do not match the delegate parameter types</source>
        <target state="needs-review-translation">無法將 {0} 轉換成委派類型 '{1}'，因為參數類型與委派參數類型不相符。</target>
        <note />
      </trans-unit>
      <trans-unit id="ERR_CantConvAnonMethReturns">
        <source>Cannot convert {0} to intended delegate type because some of the return types in the block are not implicitly convertible to the delegate return type</source>
        <target state="translated">無法將 {0} 轉換成想要的委派類型，因為區塊中的某些傳回類型，無法隱含轉換成委派傳回類型。</target>
        <note />
      </trans-unit>
      <trans-unit id="ERR_BadAsyncReturnExpression">
        <source>Since this is an async method, the return expression must be of type '{0}' rather than 'Task&lt;{0}&gt;'</source>
        <target state="translated">因為此為非同步方法，所以傳回運算式的類型必須是 '{0}' 而非 'Task&lt;{0}&gt;'</target>
        <note />
      </trans-unit>
      <trans-unit id="ERR_CantConvAsyncAnonFuncReturns">
        <source>Cannot convert async {0} to delegate type '{1}'. An async {0} may return void, Task or Task&lt;T&gt;, none of which are convertible to '{1}'.</source>
        <target state="translated">無法將非同步 {0} 轉換成委派類型 '{1}'。非同步 {0} 可能會傳回 void、Task 或 Task&lt;T&gt;，而這些都無法轉換成 '{1}'。</target>
        <note />
      </trans-unit>
      <trans-unit id="ERR_IllegalFixedType">
        <source>Fixed size buffer type must be one of the following: bool, byte, short, int, long, char, sbyte, ushort, uint, ulong, float or double</source>
        <target state="translated">固定大小緩衝區類型必須是下列其中一項: bool、byte、short、int、long、char、sbyte、ushort、uint、ulong、float 或 double。</target>
        <note />
      </trans-unit>
      <trans-unit id="ERR_FixedOverflow">
        <source>Fixed size buffer of length {0} and type '{1}' is too big</source>
        <target state="translated">長度為 {0} 且類型為 '{1}' 的固定大小緩衝區太大</target>
        <note />
      </trans-unit>
      <trans-unit id="ERR_InvalidFixedArraySize">
        <source>Fixed size buffers must have a length greater than zero</source>
        <target state="translated">固定大小緩衝區的長度必須大於零</target>
        <note />
      </trans-unit>
      <trans-unit id="ERR_FixedBufferNotFixed">
        <source>You cannot use fixed size buffers contained in unfixed expressions. Try using the fixed statement.</source>
        <target state="translated">您不能使用包含在 unfixed 運算式中的固定大小緩衝區。請嘗試使用 fixed 陳述式。</target>
        <note />
      </trans-unit>
      <trans-unit id="ERR_AttributeNotOnAccessor">
        <source>Attribute '{0}' is not valid on property or event accessors. It is only valid on '{1}' declarations.</source>
        <target state="translated">屬性 '{0}' 在屬性或事件存取子上無效。其只有在 '{1}' 宣告上才有效。</target>
        <note />
      </trans-unit>
      <trans-unit id="WRN_InvalidSearchPathDir">
        <source>Invalid search path '{0}' specified in '{1}' -- '{2}'</source>
        <target state="translated">在 '{1}' 中指定了的搜尋路徑 '{0}' 無效 -- '{2}'</target>
        <note />
      </trans-unit>
      <trans-unit id="WRN_InvalidSearchPathDir_Title">
        <source>Invalid search path specified</source>
        <target state="translated">指定的搜尋路徑無效</target>
        <note />
      </trans-unit>
      <trans-unit id="ERR_IllegalVarArgs">
        <source>__arglist is not valid in this context</source>
        <target state="translated">__arglist 在此內容中無效</target>
        <note />
      </trans-unit>
      <trans-unit id="ERR_IllegalParams">
        <source>params is not valid in this context</source>
        <target state="translated">params 在此內容中無效</target>
        <note />
      </trans-unit>
      <trans-unit id="ERR_BadModifiersOnNamespace">
        <source>A namespace declaration cannot have modifiers or attributes</source>
        <target state="translated">命名空間宣告不能有修飾詞或屬性</target>
        <note />
      </trans-unit>
      <trans-unit id="ERR_BadPlatformType">
        <source>Invalid option '{0}' for /platform; must be anycpu, x86, Itanium, arm, arm64 or x64</source>
        <target state="needs-review-translation">/platform 的 '{0}' 選項無效; 必須是 anycpu、x86、Itanium 或 x64。</target>
        <note />
      </trans-unit>
      <trans-unit id="ERR_ThisStructNotInAnonMeth">
        <source>Anonymous methods, lambda expressions, and query expressions inside structs cannot access instance members of 'this'. Consider copying 'this' to a local variable outside the anonymous method, lambda expression or query expression and using the local instead.</source>
        <target state="translated">結構內部的匿名方法、Lambda 運算式和查詢運算式無法存取 'this' 的執行個體成員。請考慮將 'this' 複製到匿名方法、Lambda 運算式或查詢運算式外部的區域變數，並改用這個區域變數。</target>
        <note />
      </trans-unit>
      <trans-unit id="ERR_NoConvToIDisp">
        <source>'{0}': type used in a using statement must be implicitly convertible to 'System.IDisposable'</source>
        <target state="translated">'{0}': 在 using 陳述式中所用的類型，必須可以隱含轉換成 'System.IDisposable'。</target>
        <note />
      </trans-unit>
      <trans-unit id="ERR_BadParamRef">
        <source>Parameter {0} must be declared with the '{1}' keyword</source>
        <target state="translated">參數 {0} 必須以 '{1}' 關鍵字宣告</target>
        <note />
      </trans-unit>
      <trans-unit id="ERR_BadParamExtraRef">
        <source>Parameter {0} should not be declared with the '{1}' keyword</source>
        <target state="translated">參數 {0} 不可以 '{1}' 關鍵字宣告</target>
        <note />
      </trans-unit>
      <trans-unit id="ERR_BadParamType">
        <source>Parameter {0} is declared as type '{1}{2}' but should be '{3}{4}'</source>
        <target state="translated">參數 {0} 宣告為類型 '{1}{2}'，但應該是 '{3}{4}'。</target>
        <note />
      </trans-unit>
      <trans-unit id="ERR_BadExternIdentifier">
        <source>Invalid extern alias for '/reference'; '{0}' is not a valid identifier</source>
        <target state="translated">/reference' 的外部別名無效; '{0}' 不是有效的識別項。</target>
        <note />
      </trans-unit>
      <trans-unit id="ERR_AliasMissingFile">
        <source>Invalid reference alias option: '{0}=' -- missing filename</source>
        <target state="translated">參考別名選項無效: '{0}=' -- 遺漏檔案名稱</target>
        <note />
      </trans-unit>
      <trans-unit id="ERR_GlobalExternAlias">
        <source>You cannot redefine the global extern alias</source>
        <target state="translated">您不能重新定義全域外部別名</target>
        <note />
      </trans-unit>
      <trans-unit id="ERR_MissingTypeInSource">
        <source>Reference to type '{0}' claims it is defined in this assembly, but it is not defined in source or any added modules</source>
        <target state="translated">類型 '{0}' 的參考表示它定義在此組件中，但是在原始檔或任何加入的模組中都未定義它。</target>
        <note />
      </trans-unit>
      <trans-unit id="ERR_MissingTypeInAssembly">
        <source>Reference to type '{0}' claims it is defined in '{1}', but it could not be found</source>
        <target state="translated">類型 '{0}' 的參考表示它定義在 '{1}' 中，但找不到。</target>
        <note />
      </trans-unit>
      <trans-unit id="WRN_MultiplePredefTypes">
        <source>The predefined type '{0}' is defined in multiple assemblies in the global alias; using definition from '{1}'</source>
        <target state="translated">預先定義的類型 '{0}' 在全域別名的多個組件中都有定義; 請使用 '{1}' 中的定義。</target>
        <note />
      </trans-unit>
      <trans-unit id="WRN_MultiplePredefTypes_Title">
        <source>Predefined type is defined in multiple assemblies in the global alias</source>
        <target state="translated">預先定義的類型定義在全域別名的多個組件中</target>
        <note />
      </trans-unit>
      <trans-unit id="WRN_MultiplePredefTypes_Description">
        <source>This error occurs when a predefined system type such as System.Int32 is found in two assemblies. One way this can happen is if you are referencing mscorlib or System.Runtime.dll from two different places, such as trying to run two versions of the .NET Framework side-by-side.</source>
        <target state="translated">如果在兩個組件中找到預先定義的系統類型 (例如 System.Int32)，則會發生此錯誤。可能發生此狀況的其中一種原因是參考兩個不同位置的 mscorlib 或 System.Runtime.dll，例如嘗試並排執行兩個版本的 .NET Framework。</target>
        <note />
      </trans-unit>
      <trans-unit id="ERR_LocalCantBeFixedAndHoisted">
        <source>Local '{0}' or its members cannot have their address taken and be used inside an anonymous method or lambda expression</source>
        <target state="translated">無法取得區域變數 '{0}' 或其成員的位址，這些也無法用於匿名方法或 Lambda 運算式內部。</target>
        <note />
      </trans-unit>
      <trans-unit id="WRN_TooManyLinesForDebugger">
        <source>Source file has exceeded the limit of 16,707,565 lines representable in the PDB; debug information will be incorrect</source>
        <target state="translated">原始程式檔已超過 PDB 所能顯示的上限 16,707,565 行; 偵錯資訊可能會不正確。</target>
        <note />
      </trans-unit>
      <trans-unit id="WRN_TooManyLinesForDebugger_Title">
        <source>Source file has exceeded the limit of 16,707,565 lines representable in the PDB; debug information will be incorrect</source>
        <target state="translated">原始程式檔已超過 PDB 所能顯示的上限 16,707,565 行; 偵錯資訊可能會不正確。</target>
        <note />
      </trans-unit>
      <trans-unit id="ERR_CantConvAnonMethNoParams">
        <source>Cannot convert anonymous method block without a parameter list to delegate type '{0}' because it has one or more out parameters</source>
        <target state="translated">無法將沒有參數清單的匿名方法區塊，轉換成委派類型 '{0}'，因為其有一或多個 out 參數。</target>
        <note />
      </trans-unit>
      <trans-unit id="ERR_ConditionalOnNonAttributeClass">
        <source>Attribute '{0}' is only valid on methods or attribute classes</source>
        <target state="translated">屬性 '{0}' 只有在方法或屬性類別上才有效</target>
        <note />
      </trans-unit>
      <trans-unit id="WRN_CallOnNonAgileField">
        <source>Accessing a member on '{0}' may cause a runtime exception because it is a field of a marshal-by-reference class</source>
        <target state="translated">存取 '{0}' 上的成員可能會造成執行階段例外狀況，因為其為 marshal-by-reference 類別的欄位。</target>
        <note />
      </trans-unit>
      <trans-unit id="WRN_CallOnNonAgileField_Title">
        <source>Accessing a member on a field of a marshal-by-reference class may cause a runtime exception</source>
        <target state="translated">存取 marshal-by-reference 類別之欄位上的成員，可能會導致執行階段例外狀況</target>
        <note />
      </trans-unit>
      <trans-unit id="WRN_CallOnNonAgileField_Description">
        <source>This warning occurs when you try to call a method, property, or indexer on a member of a class that derives from MarshalByRefObject, and the member is a value type. Objects that inherit from MarshalByRefObject are typically intended to be marshaled by reference across an application domain. If any code ever attempts to directly access the value-type member of such an object across an application domain, a runtime exception will occur. To resolve the warning, first copy the member into a local variable and call the method on that variable.</source>
        <target state="translated">如果嘗試在類別衍生自 MarshalByRefObject 的成員上呼叫方法、屬性或索引子，而且成員是實值類型，則會發生此警告。繼承自 MarshalByRefObject 的物件通常是要透過參考跨應用程式定義域進行封送處理。如果任何程式碼曾經嘗試跨應用程式定義域直接存取這類物件的 value-type 成員，則會發生執行階段例外狀況。若要解決此警告，請先將成員複製至區域變數，並對該變數呼叫此方法。</target>
        <note />
      </trans-unit>
      <trans-unit id="WRN_BadWarningNumber">
        <source>'{0}' is not a valid warning number</source>
        <target state="translated">'{0}' 不是有效的警告編號</target>
        <note />
      </trans-unit>
      <trans-unit id="WRN_BadWarningNumber_Title">
        <source>Not a valid warning number</source>
        <target state="translated">不是有效的警告號碼</target>
        <note />
      </trans-unit>
      <trans-unit id="WRN_BadWarningNumber_Description">
        <source>A number that was passed to the #pragma warning preprocessor directive was not a valid warning number. Verify that the number represents a warning, not an error.</source>
        <target state="translated">傳遞給 #pragma 警告前置處理器指示詞的號碼不是有效的警告號碼。請驗證號碼代表警告，而不是錯誤。</target>
        <note />
      </trans-unit>
      <trans-unit id="WRN_InvalidNumber">
        <source>Invalid number</source>
        <target state="translated">數字無效</target>
        <note />
      </trans-unit>
      <trans-unit id="WRN_InvalidNumber_Title">
        <source>Invalid number</source>
        <target state="translated">數字無效</target>
        <note />
      </trans-unit>
      <trans-unit id="WRN_FileNameTooLong">
        <source>Invalid filename specified for preprocessor directive. Filename is too long or not a valid filename.</source>
        <target state="translated">對前置處理器指示詞指定了無效的檔名。檔名太長或者不是有效的檔名。</target>
        <note />
      </trans-unit>
      <trans-unit id="WRN_FileNameTooLong_Title">
        <source>Invalid filename specified for preprocessor directive</source>
        <target state="translated">針對前置處理器指示詞所指定的檔名無效</target>
        <note />
      </trans-unit>
      <trans-unit id="WRN_IllegalPPChecksum">
        <source>Invalid #pragma checksum syntax; should be #pragma checksum "filename" "{XXXXXXXX-XXXX-XXXX-XXXX-XXXXXXXXXXXX}" "XXXX..."</source>
        <target state="translated">#pragma checksum 語法無效; 應該是 #pragma checksum "filename" "{XXXXXXXX-XXXX-XXXX-XXXX-XXXXXXXXXXXX}" "XXXX..."</target>
        <note />
      </trans-unit>
      <trans-unit id="WRN_IllegalPPChecksum_Title">
        <source>Invalid #pragma checksum syntax</source>
        <target state="translated">#pragma 總和檢查碼語法無效</target>
        <note />
      </trans-unit>
      <trans-unit id="WRN_EndOfPPLineExpected">
        <source>Single-line comment or end-of-line expected</source>
        <target state="translated">必須是單行註解或行結尾</target>
        <note />
      </trans-unit>
      <trans-unit id="WRN_EndOfPPLineExpected_Title">
        <source>Single-line comment or end-of-line expected after #pragma directive</source>
        <target state="translated">#pragma 指示詞後面必須有單行註解或行結尾</target>
        <note />
      </trans-unit>
      <trans-unit id="WRN_ConflictingChecksum">
        <source>Different checksum values given for '{0}'</source>
        <target state="translated">為 '{0}' 指定了不同的總和檢查碼值</target>
        <note />
      </trans-unit>
      <trans-unit id="WRN_ConflictingChecksum_Title">
        <source>Different #pragma checksum values given</source>
        <target state="translated">指定不同的 #pragma 總和檢查碼值</target>
        <note />
      </trans-unit>
      <trans-unit id="WRN_InvalidAssemblyName">
        <source>Assembly reference '{0}' is invalid and cannot be resolved</source>
        <target state="translated">組件參考 '{0}' 無效，無法解析。</target>
        <note />
      </trans-unit>
      <trans-unit id="WRN_InvalidAssemblyName_Title">
        <source>Assembly reference is invalid and cannot be resolved</source>
        <target state="translated">組件參考無效，無法進行解析</target>
        <note />
      </trans-unit>
      <trans-unit id="WRN_InvalidAssemblyName_Description">
        <source>This warning indicates that an attribute, such as InternalsVisibleToAttribute, was not specified correctly.</source>
        <target state="translated">此警告指出未正確地指定屬性 (例如 InternalsVisibleToAttribute)。</target>
        <note />
      </trans-unit>
      <trans-unit id="WRN_UnifyReferenceMajMin">
        <source>Assuming assembly reference '{0}' used by '{1}' matches identity '{2}' of '{3}', you may need to supply runtime policy</source>
        <target state="translated">假設 '{1}' 所使用的組件參考 '{0}' 符合 '{3}' 的識別 '{2}'，您可能會需要提供執行階段原則。</target>
        <note />
      </trans-unit>
      <trans-unit id="WRN_UnifyReferenceMajMin_Title">
        <source>Assuming assembly reference matches identity</source>
        <target state="translated">假設組件參考符合識別</target>
        <note />
      </trans-unit>
      <trans-unit id="WRN_UnifyReferenceMajMin_Description">
        <source>The two assemblies differ in release and/or version number. For unification to occur, you must specify directives in the application's .config file, and you must provide the correct strong name of an assembly.</source>
        <target state="translated">兩個組件的版次和 (或) 版本號碼不同。若要進行統一，您必須在應用程式的 .config 檔案中指定指示詞，而且您必須提供組件的正確強式名稱。</target>
        <note />
      </trans-unit>
      <trans-unit id="WRN_UnifyReferenceBldRev">
        <source>Assuming assembly reference '{0}' used by '{1}' matches identity '{2}' of '{3}', you may need to supply runtime policy</source>
        <target state="translated">假設 '{1}' 所使用的組件參考 '{0}' 符合 '{3}' 的識別 '{2}'，您可能會需要提供執行階段原則。</target>
        <note />
      </trans-unit>
      <trans-unit id="WRN_UnifyReferenceBldRev_Title">
        <source>Assuming assembly reference matches identity</source>
        <target state="translated">假設組件參考符合識別</target>
        <note />
      </trans-unit>
      <trans-unit id="WRN_UnifyReferenceBldRev_Description">
        <source>The two assemblies differ in release and/or version number. For unification to occur, you must specify directives in the application's .config file, and you must provide the correct strong name of an assembly.</source>
        <target state="translated">兩個組件的版次和 (或) 版本號碼不同。若要進行統一，您必須在應用程式的 .config 檔案中指定指示詞，而且您必須提供組件的正確強式名稱。</target>
        <note />
      </trans-unit>
      <trans-unit id="ERR_DuplicateImport">
        <source>Multiple assemblies with equivalent identity have been imported: '{0}' and '{1}'. Remove one of the duplicate references.</source>
        <target state="translated">已匯入具有相同識別的多個組件: '{0}' 和 '{1}'。請移除其中一個重複的參考。</target>
        <note />
      </trans-unit>
      <trans-unit id="ERR_DuplicateImportSimple">
        <source>An assembly with the same simple name '{0}' has already been imported. Try removing one of the references (e.g. '{1}') or sign them to enable side-by-side.</source>
        <target state="translated">匯入了具有相同簡單名稱 '{0}' 的組件。請嘗試移除其中一個參考 (例如 '{1}')，或簽署它們以啟用並存。</target>
        <note />
      </trans-unit>
      <trans-unit id="ERR_AssemblyMatchBadVersion">
        <source>Assembly '{0}' with identity '{1}' uses '{2}' which has a higher version than referenced assembly '{3}' with identity '{4}'</source>
        <target state="translated">識別為 '{1}' 的組件 '{0}' 會使用 '{2}'，而後者的版本高於識別為 '{4}' 的參考組件 '{3}'</target>
        <note />
      </trans-unit>
      <trans-unit id="ERR_FixedNeedsLvalue">
        <source>Fixed size buffers can only be accessed through locals or fields</source>
        <target state="translated">固定大小緩衝區只能透過區域變數或欄位存取</target>
        <note />
      </trans-unit>
      <trans-unit id="WRN_DuplicateTypeParamTag">
        <source>XML comment has a duplicate typeparam tag for '{0}'</source>
        <target state="translated">XML 註解中的 '{0}' 有重複的 typeparam 標記</target>
        <note />
      </trans-unit>
      <trans-unit id="WRN_DuplicateTypeParamTag_Title">
        <source>XML comment has a duplicate typeparam tag</source>
        <target state="translated">XML 註解中有重複的 typeparam 標記</target>
        <note />
      </trans-unit>
      <trans-unit id="WRN_UnmatchedTypeParamTag">
        <source>XML comment has a typeparam tag for '{0}', but there is no type parameter by that name</source>
        <target state="translated">XML 註解中的 '{0}' 有 typeparam 標記，但沒有該名稱的類型參數。</target>
        <note />
      </trans-unit>
      <trans-unit id="WRN_UnmatchedTypeParamTag_Title">
        <source>XML comment has a typeparam tag, but there is no type parameter by that name</source>
        <target state="translated">XML 註解具有 typeparam 標記，但是沒有該名稱的類型參數</target>
        <note />
      </trans-unit>
      <trans-unit id="WRN_UnmatchedTypeParamRefTag">
        <source>XML comment on '{1}' has a typeparamref tag for '{0}', but there is no type parameter by that name</source>
        <target state="translated">{1}' 上的 XML 註解中的 '{0}' 有 typeparamref 標記，但沒有該名稱的類型參數。</target>
        <note />
      </trans-unit>
      <trans-unit id="WRN_UnmatchedTypeParamRefTag_Title">
        <source>XML comment has a typeparamref tag, but there is no type parameter by that name</source>
        <target state="translated">XML 註解具有 typeparamref 標記，但是沒有該名稱的類型參數</target>
        <note />
      </trans-unit>
      <trans-unit id="WRN_MissingTypeParamTag">
        <source>Type parameter '{0}' has no matching typeparam tag in the XML comment on '{1}' (but other type parameters do)</source>
        <target state="translated">類型參數 '{0}' 在 '{1}' 的 XML 註解中沒有相符的 typeparam 標記 (但是其他類型參數有)</target>
        <note />
      </trans-unit>
      <trans-unit id="WRN_MissingTypeParamTag_Title">
        <source>Type parameter has no matching typeparam tag in the XML comment (but other type parameters do)</source>
        <target state="translated">在 XML 註解中，類型參數沒有相符的 typeparam 標記 (但其他類型參數則相反)</target>
        <note />
      </trans-unit>
      <trans-unit id="ERR_CantChangeTypeOnOverride">
        <source>'{0}': type must be '{2}' to match overridden member '{1}'</source>
        <target state="translated">'{0}': 類型必須是 '{2}' 才符合覆寫的成員 '{1}'</target>
        <note />
      </trans-unit>
      <trans-unit id="ERR_DoNotUseFixedBufferAttr">
        <source>Do not use 'System.Runtime.CompilerServices.FixedBuffer' attribute. Use the 'fixed' field modifier instead.</source>
        <target state="translated">請勿使用 'System.Runtime.CompilerServices.FixedBuffer' 屬性。請改用 'fixed' 欄位修飾詞。</target>
        <note />
      </trans-unit>
      <trans-unit id="WRN_AssignmentToSelf">
        <source>Assignment made to same variable; did you mean to assign something else?</source>
        <target state="translated">對同一個變數進行指派; 您是否想要指派別的東西?</target>
        <note />
      </trans-unit>
      <trans-unit id="WRN_AssignmentToSelf_Title">
        <source>Assignment made to same variable</source>
        <target state="translated">對相同變數進行的指派</target>
        <note />
      </trans-unit>
      <trans-unit id="WRN_ComparisonToSelf">
        <source>Comparison made to same variable; did you mean to compare something else?</source>
        <target state="translated">對同一個變數進行比較; 您是否想要比較別的東西?</target>
        <note />
      </trans-unit>
      <trans-unit id="WRN_ComparisonToSelf_Title">
        <source>Comparison made to same variable</source>
        <target state="translated">對相同變數進行的比較</target>
        <note />
      </trans-unit>
      <trans-unit id="ERR_CantOpenWin32Res">
        <source>Error opening Win32 resource file '{0}' -- '{1}'</source>
        <target state="translated">開啟 Win32 資源檔 '{0}' 時發生錯誤 -- '{1}'</target>
        <note />
      </trans-unit>
      <trans-unit id="WRN_DotOnDefault">
        <source>Expression will always cause a System.NullReferenceException because the default value of '{0}' is null</source>
        <target state="translated">運算式一律會造成 System.NullReferenceException，因為 '{0}' 的預設值為 null。</target>
        <note />
      </trans-unit>
      <trans-unit id="WRN_DotOnDefault_Title">
        <source>Expression will always cause a System.NullReferenceException because the type's default value is null</source>
        <target state="translated">運算式一律會造成 System.NullReferenceException，因為類型的預設值為 null</target>
        <note />
      </trans-unit>
      <trans-unit id="ERR_NoMultipleInheritance">
        <source>Class '{0}' cannot have multiple base classes: '{1}' and '{2}'</source>
        <target state="translated">類別 '{0}' 不可有多重基底類別: '{1}' 和 '{2}'</target>
        <note />
      </trans-unit>
      <trans-unit id="ERR_BaseClassMustBeFirst">
        <source>Base class '{0}' must come before any interfaces</source>
        <target state="translated">基底類別 '{0}' 必須在所有介面之前</target>
        <note />
      </trans-unit>
      <trans-unit id="WRN_BadXMLRefTypeVar">
        <source>XML comment has cref attribute '{0}' that refers to a type parameter</source>
        <target state="translated">XML 註解具有參考類型參數的 cref 屬性 '{0}'</target>
        <note />
      </trans-unit>
      <trans-unit id="WRN_BadXMLRefTypeVar_Title">
        <source>XML comment has cref attribute that refers to a type parameter</source>
        <target state="translated">XML 註解具有參考類型參數的 cref 屬性</target>
        <note />
      </trans-unit>
      <trans-unit id="ERR_FriendAssemblyBadArgs">
        <source>Friend assembly reference '{0}' is invalid. InternalsVisibleTo declarations cannot have a version, culture, public key token, or processor architecture specified.</source>
        <target state="translated">Friend 組件參考 '{0}' 無效。InternalsVisibleTo 宣告不可指定版本、文化特性、公開金鑰語彙基元或處理器架構。</target>
        <note />
      </trans-unit>
      <trans-unit id="ERR_FriendAssemblySNReq">
        <source>Friend assembly reference '{0}' is invalid. Strong-name signed assemblies must specify a public key in their InternalsVisibleTo declarations.</source>
        <target state="translated">Friend 組件參考 '{0}' 無效。以強式名稱簽署的組件，在其 InternalsVisibleTo 宣告中必須指定公開金鑰。</target>
        <note />
      </trans-unit>
      <trans-unit id="ERR_DelegateOnNullable">
        <source>Cannot bind delegate to '{0}' because it is a member of 'System.Nullable&lt;T&gt;'</source>
        <target state="translated">無法將委派繫結至 '{0}'，因為其為 'System.Nullable&lt;T&gt;' 的成員。</target>
        <note />
      </trans-unit>
      <trans-unit id="ERR_BadCtorArgCount">
        <source>'{0}' does not contain a constructor that takes {1} arguments</source>
        <target state="translated">'{0}' 未包含使用 {1} 個引數的建構函式</target>
        <note />
      </trans-unit>
      <trans-unit id="ERR_GlobalAttributesNotFirst">
        <source>Assembly and module attributes must precede all other elements defined in a file except using clauses and extern alias declarations</source>
        <target state="translated">組件和模組屬性必須位於檔案中所有定義的其他項目之前 (using 子句與外部別名宣告除外)</target>
        <note />
      </trans-unit>
      <trans-unit id="ERR_ExpressionExpected">
        <source>Expected expression</source>
        <target state="translated">必須是運算式</target>
        <note />
      </trans-unit>
      <trans-unit id="ERR_InvalidSubsystemVersion">
        <source>Invalid version {0} for /subsystemversion. The version must be 6.02 or greater for ARM or AppContainerExe, and 4.00 or greater otherwise</source>
        <target state="translated">/subsystemversion 的版本 {0} 無效。ARM 或 AppContainerExe 的版本必須是 6.02 (含) 以上的版本，其他則必須是 4.00 (含) 以上的版本。</target>
        <note />
      </trans-unit>
      <trans-unit id="ERR_InteropMethodWithBody">
        <source>Embedded interop method '{0}' contains a body.</source>
        <target state="translated">內嵌 Interop 方法 '{0}' 包含主體。</target>
        <note />
      </trans-unit>
      <trans-unit id="ERR_BadWarningLevel">
        <source>Warning level must be in the range 0-4</source>
        <target state="translated">警告層級必須介於範圍 0 到 4 之間</target>
        <note />
      </trans-unit>
      <trans-unit id="ERR_BadDebugType">
        <source>Invalid option '{0}' for /debug; must be 'portable', 'embedded', 'full' or 'pdbonly'</source>
        <target state="translated">/debug 的選項 '{0}' 無效; 必須為 'portable'、'embedded'、'full' 或 'pdbonly'</target>
        <note />
      </trans-unit>
      <trans-unit id="ERR_BadResourceVis">
        <source>Invalid option '{0}'; Resource visibility must be either 'public' or 'private'</source>
        <target state="translated">選項 '{0}' 無效; 資源可見度必須是 'public' 或 'private'。</target>
        <note />
      </trans-unit>
      <trans-unit id="ERR_DefaultValueTypeMustMatch">
        <source>The type of the argument to the DefaultParameterValue attribute must match the parameter type</source>
        <target state="translated">DefaultParameterValue 屬性的引數類型和參數類型必須相符</target>
        <note />
      </trans-unit>
      <trans-unit id="ERR_DefaultValueBadValueType">
        <source>Argument of type '{0}' is not applicable for the DefaultParameterValue attribute</source>
        <target state="translated">類型 '{0}' 的引數不適用於 DefaultParameterValue 屬性</target>
        <note />
      </trans-unit>
      <trans-unit id="ERR_MemberAlreadyInitialized">
        <source>Duplicate initialization of member '{0}'</source>
        <target state="translated">成員 '{0}' 的初始設定重複</target>
        <note />
      </trans-unit>
      <trans-unit id="ERR_MemberCannotBeInitialized">
        <source>Member '{0}' cannot be initialized. It is not a field or property.</source>
        <target state="translated">成員 '{0}' 無法進行初始設定，它不是欄位或屬性。</target>
        <note />
      </trans-unit>
      <trans-unit id="ERR_StaticMemberInObjectInitializer">
        <source>Static field or property '{0}' cannot be assigned in an object initializer</source>
        <target state="translated">無法在物件初始設定式中指派靜態欄位或屬性 '{0}'</target>
        <note />
      </trans-unit>
      <trans-unit id="ERR_ReadonlyValueTypeInObjectInitializer">
        <source>Members of readonly field '{0}' of type '{1}' cannot be assigned with an object initializer because it is of a value type</source>
        <target state="translated">類型為 '{1}' 的唯讀欄位 '{0}' 之成員，無法以物件初始設定式進行指派，因為其為實值類型。</target>
        <note />
      </trans-unit>
      <trans-unit id="ERR_ValueTypePropertyInObjectInitializer">
        <source>Members of property '{0}' of type '{1}' cannot be assigned with an object initializer because it is of a value type</source>
        <target state="translated">類型 '{1}' 且屬性為 '{0}' 的成員，無法以物件初始設定式進行指派，因為其為實值類型。</target>
        <note />
      </trans-unit>
      <trans-unit id="ERR_UnsafeTypeInObjectCreation">
        <source>Unsafe type '{0}' cannot be used in object creation</source>
        <target state="translated">建立物件時不能使用 Unsafe 類型 '{0}'</target>
        <note />
      </trans-unit>
      <trans-unit id="ERR_EmptyElementInitializer">
        <source>Element initializer cannot be empty</source>
        <target state="translated">項目初始設定式不可為空白</target>
        <note />
      </trans-unit>
      <trans-unit id="ERR_InitializerAddHasWrongSignature">
        <source>The best overloaded method match for '{0}' has wrong signature for the initializer element. The initializable Add must be an accessible instance method.</source>
        <target state="translated">最符合 '{0}' 的多載方法，沒有正確的初始設定式元素簽章。可初始化的 Add 必須是可存取的執行個體方法。</target>
        <note />
      </trans-unit>
      <trans-unit id="ERR_CollectionInitRequiresIEnumerable">
        <source>Cannot initialize type '{0}' with a collection initializer because it does not implement 'System.Collections.IEnumerable'</source>
        <target state="translated">無法使用集合初始設定式來初始設定類型 '{0}'，因為其未實作 'System.Collections.IEnumerable'。</target>
        <note />
      </trans-unit>
      <trans-unit id="ERR_CantSetWin32Manifest">
        <source>Error reading Win32 manifest file '{0}' -- '{1}'</source>
        <target state="translated">讀取 Win32 資訊清單檔 '{0}' 時發生錯誤 -- '{1}'</target>
        <note />
      </trans-unit>
      <trans-unit id="WRN_CantHaveManifestForModule">
        <source>Ignoring /win32manifest for module because it only applies to assemblies</source>
        <target state="translated">因為模組的 /win32manifest 僅適用於組件，因此將予以忽略。</target>
        <note />
      </trans-unit>
      <trans-unit id="WRN_CantHaveManifestForModule_Title">
        <source>Ignoring /win32manifest for module because it only applies to assemblies</source>
        <target state="translated">因為模組的 /win32manifest 僅適用於組件，因此將予以忽略。</target>
        <note />
      </trans-unit>
      <trans-unit id="ERR_BadInstanceArgType">
        <source>'{0}' does not contain a definition for '{1}' and the best extension method overload '{2}' requires a receiver of type '{3}'</source>
        <target state="translated">'{0}' 未包含 '{1}' 的定義，且最佳擴充方法多載 '{2}' 需要類型 '{3}' 的接收器。</target>
        <note />
      </trans-unit>
      <trans-unit id="ERR_QueryDuplicateRangeVariable">
        <source>The range variable '{0}' has already been declared</source>
        <target state="translated">已宣告範圍變數 '{0}'</target>
        <note />
      </trans-unit>
      <trans-unit id="ERR_QueryRangeVariableOverrides">
        <source>The range variable '{0}' conflicts with a previous declaration of '{0}'</source>
        <target state="translated">範圍變數 '{0}' 與之前的 '{0}' 宣告相衝突</target>
        <note />
      </trans-unit>
      <trans-unit id="ERR_QueryRangeVariableAssignedBadValue">
        <source>Cannot assign {0} to a range variable</source>
        <target state="translated">無法指派 {0} 至範圍變數</target>
        <note />
      </trans-unit>
      <trans-unit id="ERR_QueryNoProviderCastable">
        <source>Could not find an implementation of the query pattern for source type '{0}'.  '{1}' not found.  Consider explicitly specifying the type of the range variable '{2}'.</source>
        <target state="translated">找不到來源類型 '{0}' 的查詢模式實作。找不到 '{1}'。請考慮明確地指定範圍變數 '{2}' 的類型。</target>
        <note />
      </trans-unit>
      <trans-unit id="ERR_QueryNoProviderStandard">
        <source>Could not find an implementation of the query pattern for source type '{0}'.  '{1}' not found.  Are you missing a reference to 'System.Core.dll' or a using directive for 'System.Linq'?</source>
        <target state="translated">找不到來源類型 '{0}' 的查詢模式實作。找不到 '{1}'。是否遺漏了 'System.Core.dll' 的參考或 'System.Linq' 的 using 指示詞?</target>
        <note />
      </trans-unit>
      <trans-unit id="ERR_QueryNoProvider">
        <source>Could not find an implementation of the query pattern for source type '{0}'.  '{1}' not found.</source>
        <target state="translated">找不到來源類型 '{0}' 的查詢模式實作。找不到 '{1}'。</target>
        <note />
      </trans-unit>
      <trans-unit id="ERR_QueryOuterKey">
        <source>The name '{0}' is not in scope on the left side of 'equals'.  Consider swapping the expressions on either side of 'equals'.</source>
        <target state="translated">名稱 '{0}' 不在 'equals' 左側的範圍內。請考慮交換 'equals' 任一側的運算式。</target>
        <note />
      </trans-unit>
      <trans-unit id="ERR_QueryInnerKey">
        <source>The name '{0}' is not in scope on the right side of 'equals'.  Consider swapping the expressions on either side of 'equals'.</source>
        <target state="translated">名稱 '{0}' 不在 'equals' 右側的範圍內。請考慮交換 'equals' 任一側的運算式。</target>
        <note />
      </trans-unit>
      <trans-unit id="ERR_QueryOutRefRangeVariable">
        <source>Cannot pass the range variable '{0}' as an out or ref parameter</source>
        <target state="translated">無法將範圍變數 '{0}' 以 out 或 ref 參數的方式傳遞</target>
        <note />
      </trans-unit>
      <trans-unit id="ERR_QueryMultipleProviders">
        <source>Multiple implementations of the query pattern were found for source type '{0}'.  Ambiguous call to '{1}'.</source>
        <target state="translated">為來源類型 '{0}' 找到多個查詢模式實作。模稜兩可的 '{1}' 呼叫。</target>
        <note />
      </trans-unit>
      <trans-unit id="ERR_QueryTypeInferenceFailedMulti">
        <source>The type of one of the expressions in the {0} clause is incorrect.  Type inference failed in the call to '{1}'.</source>
        <target state="translated">{0} 子句中的其中一個運算式類型不正確。呼叫 '{1}' 時發生類型推斷失敗。</target>
        <note />
      </trans-unit>
      <trans-unit id="ERR_QueryTypeInferenceFailed">
        <source>The type of the expression in the {0} clause is incorrect.  Type inference failed in the call to '{1}'.</source>
        <target state="translated">{0} 子句中的運算式類型不正確。呼叫 '{1}' 時發生類型推斷失敗。</target>
        <note />
      </trans-unit>
      <trans-unit id="ERR_QueryTypeInferenceFailedSelectMany">
        <source>An expression of type '{0}' is not allowed in a subsequent from clause in a query expression with source type '{1}'.  Type inference failed in the call to '{2}'.</source>
        <target state="translated">在具來源類型為 '{1}' 的查詢運算式內的後續 from 子句中，不可使用類型 '{0}' 的運算式。呼叫 '{2}' 時，發生類型推斷失敗。</target>
        <note />
      </trans-unit>
      <trans-unit id="ERR_ExpressionTreeContainsPointerOp">
        <source>An expression tree may not contain an unsafe pointer operation</source>
        <target state="translated">運算式樹狀結構不可包含 unsafe 指標作業</target>
        <note />
      </trans-unit>
      <trans-unit id="ERR_ExpressionTreeContainsAnonymousMethod">
        <source>An expression tree may not contain an anonymous method expression</source>
        <target state="translated">運算式樹狀結構不可包含匿名方法運算式</target>
        <note />
      </trans-unit>
      <trans-unit id="ERR_AnonymousMethodToExpressionTree">
        <source>An anonymous method expression cannot be converted to an expression tree</source>
        <target state="translated">匿名方法運算式無法轉換成運算式樹狀結構</target>
        <note />
      </trans-unit>
      <trans-unit id="ERR_QueryRangeVariableReadOnly">
        <source>Range variable '{0}' cannot be assigned to -- it is read only</source>
        <target state="translated">無法指派為範圍變數 '{0}' -- 其為唯讀</target>
        <note />
      </trans-unit>
      <trans-unit id="ERR_QueryRangeVariableSameAsTypeParam">
        <source>The range variable '{0}' cannot have the same name as a method type parameter</source>
        <target state="translated">範圍變數 '{0}' 不可與方法類型參數同名</target>
        <note />
      </trans-unit>
      <trans-unit id="ERR_TypeVarNotFoundRangeVariable">
        <source>The contextual keyword 'var' cannot be used in a range variable declaration</source>
        <target state="translated">無法在範圍變數宣告中使用內容關鍵字 'var'</target>
        <note />
      </trans-unit>
      <trans-unit id="ERR_BadArgTypesForCollectionAdd">
        <source>The best overloaded Add method '{0}' for the collection initializer has some invalid arguments</source>
        <target state="translated">集合初始設定式最符合的多載 Add 方法 '{0}'，有一些無效的引數。</target>
        <note />
      </trans-unit>
      <trans-unit id="ERR_ByRefParameterInExpressionTree">
        <source>An expression tree lambda may not contain a ref, in or out parameter</source>
        <target state="needs-review-translation">運算式樹狀架構 Lambda 不可包含 out 或 ref 參數</target>
        <note />
      </trans-unit>
      <trans-unit id="ERR_VarArgsInExpressionTree">
        <source>An expression tree lambda may not contain a method with variable arguments</source>
        <target state="translated">運算式樹狀架構 Lambda 不可包含具有變數引數的方法</target>
        <note />
      </trans-unit>
      <trans-unit id="ERR_MemGroupInExpressionTree">
        <source>An expression tree lambda may not contain a method group</source>
        <target state="translated">運算式樹狀架構 Lambda 不可包含方法群組</target>
        <note />
      </trans-unit>
      <trans-unit id="ERR_InitializerAddHasParamModifiers">
        <source>The best overloaded method match '{0}' for the collection initializer element cannot be used. Collection initializer 'Add' methods cannot have ref or out parameters.</source>
        <target state="translated">無法使用集合初始設定式項目最符合的多載方法 '{0}'。集合初始設定式 'Add' 方法不能具有 ref 或 out 參數。</target>
        <note />
      </trans-unit>
      <trans-unit id="ERR_NonInvocableMemberCalled">
        <source>Non-invocable member '{0}' cannot be used like a method.</source>
        <target state="translated">非可叫用成員 '{0}' 不能用做為方法。</target>
        <note />
      </trans-unit>
      <trans-unit id="WRN_MultipleRuntimeImplementationMatches">
        <source>Member '{0}' implements interface member '{1}' in type '{2}'. There are multiple matches for the interface member at run-time. It is implementation dependent which method will be called.</source>
        <target state="translated">成員 '{0}' 會實作類型 '{2}' 的介面成員 '{1}'。在執行階段發現多個相符的介面成員。實作將會視所呼叫的方法而定。</target>
        <note />
      </trans-unit>
      <trans-unit id="WRN_MultipleRuntimeImplementationMatches_Title">
        <source>Member implements interface member with multiple matches at run-time</source>
        <target state="translated">成員會在執行階段實作具有多個相符項的介面成員</target>
        <note />
      </trans-unit>
      <trans-unit id="WRN_MultipleRuntimeImplementationMatches_Description">
        <source>This warning can be generated when two interface methods are differentiated only by whether a particular parameter is marked with ref or with out. It is best to change your code to avoid this warning because it is not obvious or guaranteed which method is called at runtime.

Although C# distinguishes between out and ref, the CLR sees them as the same. When deciding which method implements the interface, the CLR just picks one.

Give the compiler some way to differentiate the methods. For example, you can give them different names or provide an additional parameter on one of them.</source>
        <target state="translated">當兩介面方法的差異只在於特定參數的標記方式是 ref 還是 out 時，便可能產生此警告。因為在執行階段所呼叫方法既不明顯，也沒辦法預先確認，所以最好變更程式碼來避免此警告。

雖然 C# 會區分 out 與 ref，但是 CLR 會將它們視為相同。決定實作介面的方法時，CLR 只會選擇其中一個。

請為編譯器提供呼叫方法的區分方式。例如，您可以為它們指定不同的名稱，或在其上提供其他參數。</target>
        <note />
      </trans-unit>
      <trans-unit id="WRN_MultipleRuntimeOverrideMatches">
        <source>Member '{1}' overrides '{0}'. There are multiple override candidates at run-time. It is implementation dependent which method will be called.</source>
        <target state="translated">成員 '{1}' 會覆寫 '{0}'。在執行階段有多個覆寫候選項。實作將視所呼叫的方法而定。</target>
        <note />
      </trans-unit>
      <trans-unit id="WRN_MultipleRuntimeOverrideMatches_Title">
        <source>Member overrides base member with multiple override candidates at run-time</source>
        <target state="translated">成員會在執行階段覆寫具有多個覆寫候選項的基底成員</target>
        <note />
      </trans-unit>
      <trans-unit id="ERR_ObjectOrCollectionInitializerWithDelegateCreation">
        <source>Object and collection initializer expressions may not be applied to a delegate creation expression</source>
        <target state="translated">物件與集合初始設定式運算式不可套用到委派建立運算式</target>
        <note />
      </trans-unit>
      <trans-unit id="ERR_InvalidConstantDeclarationType">
        <source>'{0}' is of type '{1}'. The type specified in a constant declaration must be sbyte, byte, short, ushort, int, uint, long, ulong, char, float, double, decimal, bool, string, an enum-type, or a reference-type.</source>
        <target state="translated">'{0}' 為類型 '{1}'。常數宣告中指定的類型，必須為 sbyte、byte、short、ushort、int、uint、long、ulong、char、float、double、decimal、bool、string、列舉類型或參考類型。</target>
        <note />
      </trans-unit>
      <trans-unit id="ERR_FileNotFound">
        <source>Source file '{0}' could not be found.</source>
        <target state="translated">找不到原始程式檔 '{0}'。</target>
        <note />
      </trans-unit>
      <trans-unit id="WRN_FileAlreadyIncluded">
        <source>Source file '{0}' specified multiple times</source>
        <target state="translated">已指定多次原始程式檔 '{0}'</target>
        <note />
      </trans-unit>
      <trans-unit id="WRN_FileAlreadyIncluded_Title">
        <source>Source file specified multiple times</source>
        <target state="translated">已指定多次原始程式檔</target>
        <note />
      </trans-unit>
      <trans-unit id="ERR_NoFileSpec">
        <source>Missing file specification for '{0}' option</source>
        <target state="translated">遺漏 '{0}' 選項的檔案規格</target>
        <note />
      </trans-unit>
      <trans-unit id="ERR_SwitchNeedsString">
        <source>Command-line syntax error: Missing '{0}' for '{1}' option</source>
        <target state="translated">命令列語法錯誤: 遺漏 '{1}' 選項的 '{0}'</target>
        <note />
      </trans-unit>
      <trans-unit id="ERR_BadSwitch">
        <source>Unrecognized option: '{0}'</source>
        <target state="translated">選項無法辨認: '{0}'</target>
        <note />
      </trans-unit>
      <trans-unit id="WRN_NoSources">
        <source>No source files specified.</source>
        <target state="translated">未指定任何原始程式檔。</target>
        <note />
      </trans-unit>
      <trans-unit id="WRN_NoSources_Title">
        <source>No source files specified</source>
        <target state="translated">未指定任何原始程式檔</target>
        <note />
      </trans-unit>
      <trans-unit id="ERR_ExpectedSingleScript">
        <source>Expected a script (.csx file) but none specified</source>
        <target state="translated">必須是指令碼 (.csx 檔)，但未指定</target>
        <note />
      </trans-unit>
      <trans-unit id="ERR_OpenResponseFile">
        <source>Error opening response file '{0}'</source>
        <target state="translated">開啟回應檔 '{0}' 時發生錯誤</target>
        <note />
      </trans-unit>
      <trans-unit id="ERR_CantOpenFileWrite">
        <source>Cannot open '{0}' for writing -- '{1}'</source>
        <target state="translated">無法開啟 '{0}' 進行寫入 -- '{1}'</target>
        <note />
      </trans-unit>
      <trans-unit id="ERR_BadBaseNumber">
        <source>Invalid image base number '{0}'</source>
        <target state="translated">映像基底編號 '{0}' 無效</target>
        <note />
      </trans-unit>
      <trans-unit id="ERR_BinaryFile">
        <source>'{0}' is a binary file instead of a text file</source>
        <target state="translated">'{0}' 是二進位檔案而非文字檔</target>
        <note />
      </trans-unit>
      <trans-unit id="FTL_BadCodepage">
        <source>Code page '{0}' is invalid or not installed</source>
        <target state="translated">字碼頁 '{0}' 無效或未安裝</target>
        <note />
      </trans-unit>
      <trans-unit id="FTL_BadChecksumAlgorithm">
        <source>Algorithm '{0}' is not supported</source>
        <target state="translated">不支援演算法 '{0}'</target>
        <note />
      </trans-unit>
      <trans-unit id="ERR_NoMainOnDLL">
        <source>Cannot specify /main if building a module or library</source>
        <target state="translated">在建置模組或程式庫時不能指定 /main</target>
        <note />
      </trans-unit>
      <trans-unit id="FTL_InvalidTarget">
        <source>Invalid target type for /target: must specify 'exe', 'winexe', 'library', or 'module'</source>
        <target state="translated">/target: 的目標類型無效。必須指定 'exe'、'winexe'、'library' 或 'module'。</target>
        <note />
      </trans-unit>
      <trans-unit id="WRN_NoConfigNotOnCommandLine">
        <source>Ignoring /noconfig option because it was specified in a response file</source>
        <target state="translated">因為在回應檔中已指定 /noconfig 選項，所以將會忽略該選項。</target>
        <note />
      </trans-unit>
      <trans-unit id="WRN_NoConfigNotOnCommandLine_Title">
        <source>Ignoring /noconfig option because it was specified in a response file</source>
        <target state="translated">因為在回應檔中已指定 /noconfig 選項，所以將會忽略該選項。</target>
        <note />
      </trans-unit>
      <trans-unit id="ERR_InvalidFileAlignment">
        <source>Invalid file section alignment '{0}'</source>
        <target state="translated">無效的檔案區段記憶體對齊 '{0}'</target>
        <note />
      </trans-unit>
      <trans-unit id="ERR_InvalidOutputName">
        <source>Invalid output name: {0}</source>
        <target state="translated">無效的輸出名稱: {0}</target>
        <note />
      </trans-unit>
      <trans-unit id="ERR_InvalidDebugInformationFormat">
        <source>Invalid debug information format: {0}</source>
        <target state="translated">無效的偵錯資訊格式: {0}</target>
        <note />
      </trans-unit>
      <trans-unit id="ERR_LegacyObjectIdSyntax">
        <source>'id#' syntax is no longer supported. Use '$id' instead.</source>
        <target state="translated">'不再支援 'id#' 語法。請改用 '$id'。</target>
        <note />
      </trans-unit>
      <trans-unit id="WRN_DefineIdentifierRequired">
        <source>Invalid name for a preprocessing symbol; '{0}' is not a valid identifier</source>
        <target state="translated">前置處理符號的名稱無效; '{0}' 不是有效的識別碼</target>
        <note />
      </trans-unit>
      <trans-unit id="WRN_DefineIdentifierRequired_Title">
        <source>Invalid name for a preprocessing symbol; not a valid identifier</source>
        <target state="translated">前置處理符號的名稱無效; 不是有效的識別碼</target>
        <note />
      </trans-unit>
      <trans-unit id="FTL_OutputFileExists">
        <source>Cannot create short filename '{0}' when a long filename with the same short filename already exists</source>
        <target state="translated">無法建立短的檔名 '{0}'，因為已有長檔名的名稱和該短檔名相同。</target>
        <note />
      </trans-unit>
      <trans-unit id="ERR_OneAliasPerReference">
        <source>A /reference option that declares an extern alias can only have one filename. To specify multiple aliases or filenames, use multiple /reference options.</source>
        <target state="translated">宣告外部別名的 /reference 選項只能有一個檔名。若要指定多個別名或檔名，請用多個 /reference 選項。</target>
        <note />
      </trans-unit>
      <trans-unit id="ERR_SwitchNeedsNumber">
        <source>Command-line syntax error: Missing ':&lt;number&gt;' for '{0}' option</source>
        <target state="translated">命令列語法錯誤: 遺漏 '{0}' 選項的 ':&lt;number&gt;'</target>
        <note />
      </trans-unit>
      <trans-unit id="ERR_MissingDebugSwitch">
        <source>The /pdb option requires that the /debug option also be used</source>
        <target state="translated">/pdb 選項需要同時使用 /debug 選項</target>
        <note />
      </trans-unit>
      <trans-unit id="ERR_ComRefCallInExpressionTree">
        <source>An expression tree lambda may not contain a COM call with ref omitted on arguments</source>
        <target state="translated">運算式樹狀架構 Lambda 不可包含引數上省略 ref 的 COM 呼叫</target>
        <note />
      </trans-unit>
      <trans-unit id="ERR_InvalidFormatForGuidForOption">
        <source>Command-line syntax error: Invalid Guid format '{0}' for option '{1}'</source>
        <target state="translated">命令列語法錯誤: 選項 '{1}' 的 Guid 格式 '{0}' 無效</target>
        <note />
      </trans-unit>
      <trans-unit id="ERR_MissingGuidForOption">
        <source>Command-line syntax error: Missing Guid for option '{1}'</source>
        <target state="translated">命令列語法錯誤: 遺漏選項 '{1}' 的 Guid</target>
        <note />
      </trans-unit>
      <trans-unit id="WRN_CLS_NoVarArgs">
        <source>Methods with variable arguments are not CLS-compliant</source>
        <target state="translated">具有變數引數的方法不符合 CLS 規範</target>
        <note />
      </trans-unit>
      <trans-unit id="WRN_CLS_NoVarArgs_Title">
        <source>Methods with variable arguments are not CLS-compliant</source>
        <target state="translated">具有變數引數的方法不符合 CLS 規範</target>
        <note />
      </trans-unit>
      <trans-unit id="WRN_CLS_BadArgType">
        <source>Argument type '{0}' is not CLS-compliant</source>
        <target state="translated">引數類型 '{0}' 不符合 CLS 規範</target>
        <note />
      </trans-unit>
      <trans-unit id="WRN_CLS_BadArgType_Title">
        <source>Argument type is not CLS-compliant</source>
        <target state="translated">引數類型不符合 CLS 規範</target>
        <note />
      </trans-unit>
      <trans-unit id="WRN_CLS_BadReturnType">
        <source>Return type of '{0}' is not CLS-compliant</source>
        <target state="translated">{0}' 的傳回類型不符合 CLS 規範</target>
        <note />
      </trans-unit>
      <trans-unit id="WRN_CLS_BadReturnType_Title">
        <source>Return type is not CLS-compliant</source>
        <target state="translated">傳回類型不符合 CLS 規範</target>
        <note />
      </trans-unit>
      <trans-unit id="WRN_CLS_BadFieldPropType">
        <source>Type of '{0}' is not CLS-compliant</source>
        <target state="translated">{0}' 的類型不符合 CLS 規範</target>
        <note />
      </trans-unit>
      <trans-unit id="WRN_CLS_BadFieldPropType_Title">
        <source>Type is not CLS-compliant</source>
        <target state="translated">類型不符合 CLS 規範</target>
        <note />
      </trans-unit>
      <trans-unit id="WRN_CLS_BadFieldPropType_Description">
        <source>A public, protected, or protected internal variable must be of a type that is compliant with the Common Language Specification (CLS).</source>
        <target state="translated">公用、保護或保護內部變數的類型必須符合 Common Language Specification (CLS) 規範。</target>
        <note />
      </trans-unit>
      <trans-unit id="WRN_CLS_BadIdentifierCase">
        <source>Identifier '{0}' differing only in case is not CLS-compliant</source>
        <target state="translated">只有大小寫不相同的識別項 '{0}'，不符合 CLS 規範。</target>
        <note />
      </trans-unit>
      <trans-unit id="WRN_CLS_BadIdentifierCase_Title">
        <source>Identifier differing only in case is not CLS-compliant</source>
        <target state="translated">只有大小寫不同的識別項，不符合 CLS 規範</target>
        <note />
      </trans-unit>
      <trans-unit id="WRN_CLS_OverloadRefOut">
        <source>Overloaded method '{0}' differing only in ref or out, or in array rank, is not CLS-compliant</source>
        <target state="translated">只有 ref/out 或陣列陣序差異的多載方法 '{0}'，不符合 CLS 規範。</target>
        <note />
      </trans-unit>
      <trans-unit id="WRN_CLS_OverloadRefOut_Title">
        <source>Overloaded method differing only in ref or out, or in array rank, is not CLS-compliant</source>
        <target state="translated">只有 ref/out 或陣列陣序差異的多載方法，不符合 CLS 規範</target>
        <note />
      </trans-unit>
      <trans-unit id="WRN_CLS_OverloadUnnamed">
        <source>Overloaded method '{0}' differing only by unnamed array types is not CLS-compliant</source>
        <target state="translated">只有未命名陣列類型有差異的多載方法 '{0}'，不符合 CLS 規範。</target>
        <note />
      </trans-unit>
      <trans-unit id="WRN_CLS_OverloadUnnamed_Title">
        <source>Overloaded method differing only by unnamed array types is not CLS-compliant</source>
        <target state="translated">只有未命名陣列類型有差異的多載方法，不符合 CLS 規範</target>
        <note />
      </trans-unit>
      <trans-unit id="WRN_CLS_OverloadUnnamed_Description">
        <source>This error occurs if you have an overloaded method that takes a jagged array and the only difference between the method signatures is the element type of the array. To avoid this error, consider using a rectangular array rather than a jagged array; use an additional parameter to disambiguate the function call; rename one or more of the overloaded methods; or, if CLS Compliance is not needed, remove the CLSCompliantAttribute attribute.</source>
        <target state="translated">如果您的多載方法採用不規則陣列，而且方法簽章之間的唯一差異是陣列的項目類型，則會發生此錯誤。若要避免此錯誤，請考慮使用矩形陣列，而非不規則陣列; 請使用其他參數來釐清函式呼叫; 請重新命名一個或多個多載方法; 或者，如果不需要符合 CLS 規範，請移除 CLSCompliantAttribute 屬性。</target>
        <note />
      </trans-unit>
      <trans-unit id="WRN_CLS_BadIdentifier">
        <source>Identifier '{0}' is not CLS-compliant</source>
        <target state="translated">識別項 '{0}' 不符合 CLS 規範</target>
        <note />
      </trans-unit>
      <trans-unit id="WRN_CLS_BadIdentifier_Title">
        <source>Identifier is not CLS-compliant</source>
        <target state="translated">識別項不符合 CLS 規範</target>
        <note />
      </trans-unit>
      <trans-unit id="WRN_CLS_BadBase">
        <source>'{0}': base type '{1}' is not CLS-compliant</source>
        <target state="translated">'{0}': 基底類型 '{1}' 不符合 CLS 規範</target>
        <note />
      </trans-unit>
      <trans-unit id="WRN_CLS_BadBase_Title">
        <source>Base type is not CLS-compliant</source>
        <target state="translated">基底類型不符合 CLS 規範</target>
        <note />
      </trans-unit>
      <trans-unit id="WRN_CLS_BadBase_Description">
        <source>A base type was marked as not having to be compliant with the Common Language Specification (CLS) in an assembly that was marked as being CLS compliant. Either remove the attribute that specifies the assembly is CLS compliant or remove the attribute that indicates the type is not CLS compliant.</source>
        <target state="translated">在標記為符合 CLS 規範的組件中，基底類型標記為不需要符合 Common Language Specification (CLS) 規範。移除指定組件符合 CLS 規範的屬性，或移除指出類型不符合 CLS 規範的屬性。</target>
        <note />
      </trans-unit>
      <trans-unit id="WRN_CLS_BadInterfaceMember">
        <source>'{0}': CLS-compliant interfaces must have only CLS-compliant members</source>
        <target state="translated">'{0}': 符合 CLS 規範的介面內，所有成員都必須符合 CLS 規範。</target>
        <note />
      </trans-unit>
      <trans-unit id="WRN_CLS_BadInterfaceMember_Title">
        <source>CLS-compliant interfaces must have only CLS-compliant members</source>
        <target state="translated">符合 CLS 規範的介面內，所有成員都必須符合 CLS 規範</target>
        <note />
      </trans-unit>
      <trans-unit id="WRN_CLS_NoAbstractMembers">
        <source>'{0}': only CLS-compliant members can be abstract</source>
        <target state="translated">'{0}': 只有符合 CLS 規範的成員，才可為抽象。</target>
        <note />
      </trans-unit>
      <trans-unit id="WRN_CLS_NoAbstractMembers_Title">
        <source>Only CLS-compliant members can be abstract</source>
        <target state="translated">只有符合 CLS 規範的成員，才可為抽象</target>
        <note />
      </trans-unit>
      <trans-unit id="WRN_CLS_NotOnModules">
        <source>You must specify the CLSCompliant attribute on the assembly, not the module, to enable CLS compliance checking</source>
        <target state="translated">您必須在組件 (而非模組) 上指定 CLSCompliant 屬性，以啟用 CLS 合規性檢查。</target>
        <note />
      </trans-unit>
      <trans-unit id="WRN_CLS_NotOnModules_Title">
        <source>You must specify the CLSCompliant attribute on the assembly, not the module, to enable CLS compliance checking</source>
        <target state="translated">您必須在組件 (而非模組) 上指定 CLSCompliant 屬性，以啟用 CLS 合規性檢查。</target>
        <note />
      </trans-unit>
      <trans-unit id="WRN_CLS_ModuleMissingCLS">
        <source>Added modules must be marked with the CLSCompliant attribute to match the assembly</source>
        <target state="translated">新增的模組必須以 CLSCompliant 屬性標記，才能與這個組件相符</target>
        <note />
      </trans-unit>
      <trans-unit id="WRN_CLS_ModuleMissingCLS_Title">
        <source>Added modules must be marked with the CLSCompliant attribute to match the assembly</source>
        <target state="translated">新增的模組必須以 CLSCompliant 屬性標記，才能與這個組件相符</target>
        <note />
      </trans-unit>
      <trans-unit id="WRN_CLS_AssemblyNotCLS">
        <source>'{0}' cannot be marked as CLS-compliant because the assembly does not have a CLSCompliant attribute</source>
        <target state="translated">'因為組件沒有 CLSCompliant 屬性，所以 '{0}' 不可標記為符合 CLS 規範。</target>
        <note />
      </trans-unit>
      <trans-unit id="WRN_CLS_AssemblyNotCLS_Title">
        <source>Type or member cannot be marked as CLS-compliant because the assembly does not have a CLSCompliant attribute</source>
        <target state="translated">因為組件沒有 CLSCompliant 屬性，所以類型或成員不可標記為符合 CLS 規範</target>
        <note />
      </trans-unit>
      <trans-unit id="WRN_CLS_BadAttributeType">
        <source>'{0}' has no accessible constructors which use only CLS-compliant types</source>
        <target state="translated">'{0}' 沒有僅使用符合 CLS 規範之類型的可存取建構函式</target>
        <note />
      </trans-unit>
      <trans-unit id="WRN_CLS_BadAttributeType_Title">
        <source>Type has no accessible constructors which use only CLS-compliant types</source>
        <target state="translated">類型沒有僅使用符合 CLS 規範之類型的可存取建構函式</target>
        <note />
      </trans-unit>
      <trans-unit id="WRN_CLS_ArrayArgumentToAttribute">
        <source>Arrays as attribute arguments is not CLS-compliant</source>
        <target state="translated">以陣列做為屬性引數不符合 CLS 規範</target>
        <note />
      </trans-unit>
      <trans-unit id="WRN_CLS_ArrayArgumentToAttribute_Title">
        <source>Arrays as attribute arguments is not CLS-compliant</source>
        <target state="translated">以陣列做為屬性引數不符合 CLS 規範</target>
        <note />
      </trans-unit>
      <trans-unit id="WRN_CLS_NotOnModules2">
        <source>You cannot specify the CLSCompliant attribute on a module that differs from the CLSCompliant attribute on the assembly</source>
        <target state="translated">在模組上指定的 CLSCompliant 屬性不能與組件上的 CLSCompliant 屬性不同</target>
        <note />
      </trans-unit>
      <trans-unit id="WRN_CLS_NotOnModules2_Title">
        <source>You cannot specify the CLSCompliant attribute on a module that differs from the CLSCompliant attribute on the assembly</source>
        <target state="translated">在模組上指定的 CLSCompliant 屬性不能與組件上的 CLSCompliant 屬性不同</target>
        <note />
      </trans-unit>
      <trans-unit id="WRN_CLS_IllegalTrueInFalse">
        <source>'{0}' cannot be marked as CLS-compliant because it is a member of non-CLS-compliant type '{1}'</source>
        <target state="translated">'因為 '{0}' 是不符合 CLS 規範之類型 '{1}' 的成員，所以不可標記為符合 CLS 規範。</target>
        <note />
      </trans-unit>
      <trans-unit id="WRN_CLS_IllegalTrueInFalse_Title">
        <source>Type cannot be marked as CLS-compliant because it is a member of non-CLS-compliant type</source>
        <target state="translated">因為類型是不符合 CLS 規範之類型的成員，所以不可標記為符合 CLS 規範</target>
        <note />
      </trans-unit>
      <trans-unit id="WRN_CLS_MeaninglessOnPrivateType">
        <source>CLS compliance checking will not be performed on '{0}' because it is not visible from outside this assembly</source>
        <target state="translated">將不會在 '{0}' 上執行 CLS 合規性檢查，因為從此組件之外無法看到它。</target>
        <note />
      </trans-unit>
      <trans-unit id="WRN_CLS_MeaninglessOnPrivateType_Title">
        <source>CLS compliance checking will not be performed because it is not visible from outside this assembly</source>
        <target state="translated">將不會執行 CLS 合規性檢查，因為這個組件不是外部可見的</target>
        <note />
      </trans-unit>
      <trans-unit id="WRN_CLS_AssemblyNotCLS2">
        <source>'{0}' does not need a CLSCompliant attribute because the assembly does not have a CLSCompliant attribute</source>
        <target state="translated">'{0}' 不需要 CLSCompliant 屬性，因為組件並沒有 CLSCompliant 屬性。</target>
        <note />
      </trans-unit>
      <trans-unit id="WRN_CLS_AssemblyNotCLS2_Title">
        <source>Type or member does not need a CLSCompliant attribute because the assembly does not have a CLSCompliant attribute</source>
        <target state="translated">因為組件沒有 CLSCompliant 屬性，所以類型或成員不需要 CLSCompliant 屬性</target>
        <note />
      </trans-unit>
      <trans-unit id="WRN_CLS_MeaninglessOnParam">
        <source>CLSCompliant attribute has no meaning when applied to parameters. Try putting it on the method instead.</source>
        <target state="translated">CLSCompliant 屬性套用在參數上沒有意義，請改為置於方法上。</target>
        <note />
      </trans-unit>
      <trans-unit id="WRN_CLS_MeaninglessOnParam_Title">
        <source>CLSCompliant attribute has no meaning when applied to parameters</source>
        <target state="translated">CLSCompliant 屬性在套用至參數時沒有任何意義</target>
        <note />
      </trans-unit>
      <trans-unit id="WRN_CLS_MeaninglessOnReturn">
        <source>CLSCompliant attribute has no meaning when applied to return types. Try putting it on the method instead.</source>
        <target state="translated">CLSCompliant 屬性套用至傳回類型沒有意義，請改為置於方法上。</target>
        <note />
      </trans-unit>
      <trans-unit id="WRN_CLS_MeaninglessOnReturn_Title">
        <source>CLSCompliant attribute has no meaning when applied to return types</source>
        <target state="translated">CLSCompliant 屬性在套用至傳回類型時沒有任何意義</target>
        <note />
      </trans-unit>
      <trans-unit id="WRN_CLS_BadTypeVar">
        <source>Constraint type '{0}' is not CLS-compliant</source>
        <target state="translated">條件約束類型 '{0}' 不符合 CLS 規範</target>
        <note />
      </trans-unit>
      <trans-unit id="WRN_CLS_BadTypeVar_Title">
        <source>Constraint type is not CLS-compliant</source>
        <target state="translated">條件約束類型不符合 CLS 規範</target>
        <note />
      </trans-unit>
      <trans-unit id="WRN_CLS_VolatileField">
        <source>CLS-compliant field '{0}' cannot be volatile</source>
        <target state="translated">符合 CLS 規範的欄位 '{0}' 不可為 Volatile</target>
        <note />
      </trans-unit>
      <trans-unit id="WRN_CLS_VolatileField_Title">
        <source>CLS-compliant field cannot be volatile</source>
        <target state="translated">符合 CLS 規範的欄位不可為 volatile</target>
        <note />
      </trans-unit>
      <trans-unit id="WRN_CLS_BadInterface">
        <source>'{0}' is not CLS-compliant because base interface '{1}' is not CLS-compliant</source>
        <target state="translated">'{0}' 不符合 CLS 規範，因為基底介面 '{1}' 不符合 CLS 規範。</target>
        <note />
      </trans-unit>
      <trans-unit id="WRN_CLS_BadInterface_Title">
        <source>Type is not CLS-compliant because base interface is not CLS-compliant</source>
        <target state="translated">類型不符合 CLS 規範，因為基底介面不符合 CLS 規範</target>
        <note />
      </trans-unit>
      <trans-unit id="ERR_BadAwaitArg">
        <source>'await' requires that the type {0} have a suitable 'GetAwaiter' method</source>
        <target state="needs-review-translation">'await' 要求類型 {0} 必須要有適合的 GetAwaiter 方法</target>
        <note />
      </trans-unit>
      <trans-unit id="ERR_BadAwaitArgIntrinsic">
        <source>Cannot await '{0}'</source>
        <target state="translated">無法等候 '{0}'</target>
        <note />
      </trans-unit>
      <trans-unit id="ERR_BadAwaiterPattern">
        <source>'await' requires that the return type '{0}' of '{1}.GetAwaiter()' have suitable 'IsCompleted', 'OnCompleted', and 'GetResult' members, and implement 'INotifyCompletion' or 'ICriticalNotifyCompletion'</source>
        <target state="needs-review-translation">'await' 要求 '{1}.GetAwaiter()' 的傳回類型 '{0}' 必須是適合的 IsCompleted、OnCompleted 和 GetResult 成員，且實作 INotifyCompletion 或 ICriticalNotifyCompletion。</target>
        <note />
      </trans-unit>
      <trans-unit id="ERR_BadAwaitArg_NeedSystem">
        <source>'await' requires that the type '{0}' have a suitable 'GetAwaiter' method. Are you missing a using directive for 'System'?</source>
        <target state="needs-review-translation">'await' 要求類型 '{0}' 必須要有適合的 GetAwaiter 方法。是否遺漏了 'System' 的 using 指示詞?</target>
        <note />
      </trans-unit>
      <trans-unit id="ERR_BadAwaitArgVoidCall">
        <source>Cannot await 'void'</source>
        <target state="translated">無法等候 'void'</target>
        <note />
      </trans-unit>
      <trans-unit id="ERR_BadAwaitAsIdentifier">
        <source>'await' cannot be used as an identifier within an async method or lambda expression</source>
        <target state="translated">'await' 不能當做非同步方法或 Lambda 運算式中的識別項使用</target>
        <note />
      </trans-unit>
      <trans-unit id="ERR_DoesntImplementAwaitInterface">
        <source>'{0}' does not implement '{1}'</source>
        <target state="translated">'{0}' 未實作 '{1}'</target>
        <note />
      </trans-unit>
      <trans-unit id="ERR_TaskRetNoObjectRequired">
        <source>Since '{0}' is an async method that returns 'Task', a return keyword must not be followed by an object expression. Did you intend to return 'Task&lt;T&gt;'?</source>
        <target state="translated">因為 '{0}' 是會傳回 'Task' 的非同步方法，所以 return 關鍵字之後不可接著物件運算式。原本希望傳回 'Task&lt;T&gt;' 嗎?</target>
        <note />
      </trans-unit>
      <trans-unit id="ERR_BadAsyncReturn">
        <source>The return type of an async method must be void, Task, Task&lt;T&gt;, a task-like type, IAsyncEnumerable&lt;T&gt;, or IAsyncEnumerator&lt;T&gt;</source>
        <target state="needs-review-translation">非同步方法的傳回類型必須為 void、Task 或 Task&lt;T&gt;</target>
        <note />
      </trans-unit>
      <trans-unit id="ERR_CantReturnVoid">
        <source>Cannot return an expression of type 'void'</source>
        <target state="translated">無法傳回類型 'void' 的運算式</target>
        <note />
      </trans-unit>
      <trans-unit id="ERR_VarargsAsync">
        <source>__arglist is not allowed in the parameter list of async methods</source>
        <target state="translated">非同步方法的參數清單中不可出現 __arglist</target>
        <note />
      </trans-unit>
      <trans-unit id="ERR_ByRefTypeAndAwait">
        <source>'await' cannot be used in an expression containing the type '{0}'</source>
        <target state="translated">'await' 不得用於包含類型 '{0}' 的運算式中</target>
        <note />
      </trans-unit>
      <trans-unit id="ERR_UnsafeAsyncArgType">
        <source>Async methods cannot have unsafe parameters or return types</source>
        <target state="translated">非同步方法不能有 Unsafe 參數或 return 類型</target>
        <note />
      </trans-unit>
      <trans-unit id="ERR_BadAsyncArgType">
        <source>Async methods cannot have ref, in or out parameters</source>
        <target state="needs-review-translation">非同步方法不可出現 ref 或 out 參數</target>
        <note />
      </trans-unit>
      <trans-unit id="ERR_BadAwaitWithoutAsync">
        <source>The 'await' operator can only be used when contained within a method or lambda expression marked with the 'async' modifier</source>
        <target state="translated">await' 運算子只有在包含於以 'async' 修飾詞標記的方法或 Lambda 運算式中時，才可使用。</target>
        <note />
      </trans-unit>
      <trans-unit id="ERR_BadAwaitWithoutAsyncLambda">
        <source>The 'await' operator can only be used within an async {0}. Consider marking this {0} with the 'async' modifier.</source>
        <target state="translated">await' 運算子只可用在非同步 {0} 中。請考慮以 'async' 修飾詞標記此 {0}。</target>
        <note />
      </trans-unit>
      <trans-unit id="ERR_BadAwaitWithoutAsyncMethod">
        <source>The 'await' operator can only be used within an async method. Consider marking this method with the 'async' modifier and changing its return type to 'Task&lt;{0}&gt;'.</source>
        <target state="translated">await' 運算子只可用在非同步方法中。請考慮以 'async' 修飾詞標記此方法，並將其傳回類型變更為 'Task&lt;{0}&gt;'。</target>
        <note />
      </trans-unit>
      <trans-unit id="ERR_BadAwaitWithoutVoidAsyncMethod">
        <source>The 'await' operator can only be used within an async method. Consider marking this method with the 'async' modifier and changing its return type to 'Task'.</source>
        <target state="translated">await' 運算子只可用於非同步方法中。請考慮以 'async' 修飾詞標記此方法，並將其傳回類型變更為 'Task'。</target>
        <note />
      </trans-unit>
      <trans-unit id="ERR_BadAwaitInFinally">
        <source>Cannot await in the body of a finally clause</source>
        <target state="translated">無法在 finally 子句的主體中等候</target>
        <note />
      </trans-unit>
      <trans-unit id="ERR_BadAwaitInCatch">
        <source>Cannot await in a catch clause</source>
        <target state="translated">無法在 catch 子句中等候</target>
        <note />
      </trans-unit>
      <trans-unit id="ERR_BadAwaitInCatchFilter">
        <source>Cannot await in the filter expression of a catch clause</source>
        <target state="translated">無法在 catch 子句的篩選條件運算式中等候</target>
        <note />
      </trans-unit>
      <trans-unit id="ERR_BadAwaitInLock">
        <source>Cannot await in the body of a lock statement</source>
        <target state="translated">無法在 lock 陳述式的主體中等候</target>
        <note />
      </trans-unit>
      <trans-unit id="ERR_BadAwaitInStaticVariableInitializer">
        <source>The 'await' operator cannot be used in a static script variable initializer.</source>
        <target state="translated">await' 運算子不可用於靜態指令碼變數初始設定式。</target>
        <note />
      </trans-unit>
      <trans-unit id="ERR_AwaitInUnsafeContext">
        <source>Cannot await in an unsafe context</source>
        <target state="translated">無法在不安全的內容中等候</target>
        <note />
      </trans-unit>
      <trans-unit id="ERR_BadAsyncLacksBody">
        <source>The 'async' modifier can only be used in methods that have a body.</source>
        <target state="translated">async' 修飾詞只可用於具有主體的方法。</target>
        <note />
      </trans-unit>
      <trans-unit id="ERR_BadSpecialByRefLocal">
        <source>Parameters or locals of type '{0}' cannot be declared in async methods or lambda expressions.</source>
        <target state="translated">類型 '{0}' 的參數或區域變數，不可在非同步方法或 Lambda 運算式中宣告。</target>
        <note />
      </trans-unit>
      <trans-unit id="ERR_BadSpecialByRefIterator">
        <source>foreach statement cannot operate on enumerators of type '{0}' in async or iterator methods because '{0}' is a ref struct.</source>
        <target state="translated">foreach 陳述式無法對 async 或 iterator 方法中類型 '{0}' 的列舉值進行操作，因為 '{0}' 為 ref struct。</target>
        <note />
      </trans-unit>
      <trans-unit id="ERR_SecurityCriticalOrSecuritySafeCriticalOnAsync">
        <source>Security attribute '{0}' cannot be applied to an Async method.</source>
        <target state="translated">安全屬性 '{0}' 無法套用至非同步方法。</target>
        <note />
      </trans-unit>
      <trans-unit id="ERR_SecurityCriticalOrSecuritySafeCriticalOnAsyncInClassOrStruct">
        <source>Async methods are not allowed in an Interface, Class, or Structure which has the 'SecurityCritical' or 'SecuritySafeCritical' attribute.</source>
        <target state="translated">具有 'SecurityCritical' 或 'SecuritySafeCritical' 屬性的介面、類別或結構中，不可使用非同步方法。</target>
        <note />
      </trans-unit>
      <trans-unit id="ERR_BadAwaitInQuery">
        <source>The 'await' operator may only be used in a query expression within the first collection expression of the initial 'from' clause or within the collection expression of a 'join' clause</source>
        <target state="translated">await' 運算子只能用在初始 'from' 子句的第一個集合運算式或 'join' 子句的集合運算式中的查詢運算式</target>
        <note />
      </trans-unit>
      <trans-unit id="WRN_AsyncLacksAwaits">
        <source>This async method lacks 'await' operators and will run synchronously. Consider using the 'await' operator to await non-blocking API calls, or 'await Task.Run(...)' to do CPU-bound work on a background thread.</source>
        <target state="translated">這個非同步方法缺少 'await' 運算子，因此將以同步方式執行。請考慮使用 'await' 運算子等候未封鎖的應用程式開發介面呼叫，或使用 'await Task.Run(...)' 在背景執行緒上執行 CPU-bound 工作。</target>
        <note />
      </trans-unit>
      <trans-unit id="WRN_AsyncLacksAwaits_Title">
        <source>Async method lacks 'await' operators and will run synchronously</source>
        <target state="translated">Async 方法缺乏 'await' 運算子，將同步執行</target>
        <note />
      </trans-unit>
      <trans-unit id="WRN_UnobservedAwaitableExpression">
        <source>Because this call is not awaited, execution of the current method continues before the call is completed. Consider applying the 'await' operator to the result of the call.</source>
        <target state="translated">因為未等候此呼叫，所以在呼叫完成之前會繼續執行目前的方法。請考慮將 'await' 運算子套用至呼叫的結果。</target>
        <note />
      </trans-unit>
      <trans-unit id="WRN_UnobservedAwaitableExpression_Title">
        <source>Because this call is not awaited, execution of the current method continues before the call is completed</source>
        <target state="translated">因為未等待此呼叫，所以在完成呼叫之前會繼續執行目前方法</target>
        <note />
      </trans-unit>
      <trans-unit id="WRN_UnobservedAwaitableExpression_Description">
        <source>The current method calls an async method that returns a Task or a Task&lt;TResult&gt; and doesn't apply the await operator to the result. The call to the async method starts an asynchronous task. However, because no await operator is applied, the program continues without waiting for the task to complete. In most cases, that behavior isn't what you expect. Usually other aspects of the calling method depend on the results of the call or, minimally, the called method is expected to complete before you return from the method that contains the call.

An equally important issue is what happens to exceptions that are raised in the called async method. An exception that's raised in a method that returns a Task or Task&lt;TResult&gt; is stored in the returned task. If you don't await the task or explicitly check for exceptions, the exception is lost. If you await the task, its exception is rethrown.

As a best practice, you should always await the call.

You should consider suppressing the warning only if you're sure that you don't want to wait for the asynchronous call to complete and that the called method won't raise any exceptions. In that case, you can suppress the warning by assigning the task result of the call to a variable.</source>
        <target state="translated">目前方法會呼叫傳回 Task 或 Task&lt;TResult&gt; 的 async 方法，而且不會將 await 運算子套用至結果。呼叫 async 方法會啟動非同步工作。不過，因為未套用 await 運算子，所以程式會繼續進行，而不會等待工作完成。在大多數情況下，該行為不會是您預期的行為。通常，calling 方法的其他層面取決於呼叫結果，或者至少必須先 called 方法，您才能從包含該呼叫的方法傳回。

另一個同樣重要的問題是，在 called async 方法中所引發的例外狀況會發生什麼情況。傳回 Task 或 Task&lt;TResult&gt; 之方法中所引發的例外狀況，會儲存在傳回的工作中。如果您不等待工作或明確地檢查例外狀況，則會遺失例外狀況。如果您等待工作，則會重新擲出其例外狀況。

最佳做法是一律等待呼叫。

只有在確定不想要等待非同步呼叫完成，且 called 方法不會引發任何例外狀況時，才應該考慮隱藏警告。在該情況下，將呼叫的工作結果指派給變數，即可隱藏警告。</target>
        <note />
      </trans-unit>
      <trans-unit id="ERR_SynchronizedAsyncMethod">
        <source>'MethodImplOptions.Synchronized' cannot be applied to an async method</source>
        <target state="translated">'MethodImplOptions.Synchronized' 無法套用至非同步方法</target>
        <note />
      </trans-unit>
      <trans-unit id="ERR_NoConversionForCallerLineNumberParam">
        <source>CallerLineNumberAttribute cannot be applied because there are no standard conversions from type '{0}' to type '{1}'</source>
        <target state="translated">無法套用 CallerLineNumberAttribute，因為沒有從類型 '{0}' 標準轉換成類型 '{1}'。</target>
        <note />
      </trans-unit>
      <trans-unit id="ERR_NoConversionForCallerFilePathParam">
        <source>CallerFilePathAttribute cannot be applied because there are no standard conversions from type '{0}' to type '{1}'</source>
        <target state="translated">無法套用 CallerFilePathAttribute，因為沒有從類型 '{0}' 標準轉換成類型 '{1}'。</target>
        <note />
      </trans-unit>
      <trans-unit id="ERR_NoConversionForCallerMemberNameParam">
        <source>CallerMemberNameAttribute cannot be applied because there are no standard conversions from type '{0}' to type '{1}'</source>
        <target state="translated">無法套用 CallerMemberNameAttribute，因為沒有從類型 '{0}' 標準轉換成類型 '{1}'。</target>
        <note />
      </trans-unit>
      <trans-unit id="ERR_BadCallerLineNumberParamWithoutDefaultValue">
        <source>The CallerLineNumberAttribute may only be applied to parameters with default values</source>
        <target state="translated">CallerLineNumberAttribute 只能套用至具有預設值的參數</target>
        <note />
      </trans-unit>
      <trans-unit id="ERR_BadCallerFilePathParamWithoutDefaultValue">
        <source>The CallerFilePathAttribute may only be applied to parameters with default values</source>
        <target state="translated">CallerFilePathAttribute 只能套用至具有預設值的參數</target>
        <note />
      </trans-unit>
      <trans-unit id="ERR_BadCallerMemberNameParamWithoutDefaultValue">
        <source>The CallerMemberNameAttribute may only be applied to parameters with default values</source>
        <target state="translated">CallerMemberNameAttribute 只能套用至具有預設值的參數</target>
        <note />
      </trans-unit>
      <trans-unit id="WRN_CallerLineNumberParamForUnconsumedLocation">
        <source>The CallerLineNumberAttribute applied to parameter '{0}' will have no effect because it applies to a member that is used in contexts that do not allow optional arguments</source>
        <target state="translated">套用到參數 '{0}' 的 CallerLineNumberAttribute 將沒有作用，因為它套用到了不允許選擇性引數的內容中所使用之成員。</target>
        <note />
      </trans-unit>
      <trans-unit id="WRN_CallerLineNumberParamForUnconsumedLocation_Title">
        <source>The CallerLineNumberAttribute will have no effect because it applies to a member that is used in contexts that do not allow optional arguments</source>
        <target state="translated">CallerLineNumberAttribute 將沒有效果，因為它所套用到的成員是用在不允許選擇性引數的內容</target>
        <note />
      </trans-unit>
      <trans-unit id="WRN_CallerFilePathParamForUnconsumedLocation">
        <source>The CallerFilePathAttribute applied to parameter '{0}' will have no effect because it applies to a member that is used in contexts that do not allow optional arguments</source>
        <target state="translated">套用到參數 '{0}' 的 CallerFilePathAttribute 將沒有作用，因為它套用到不允許選擇性引數的內容中所使用的成員</target>
        <note />
      </trans-unit>
      <trans-unit id="WRN_CallerFilePathParamForUnconsumedLocation_Title">
        <source>The CallerFilePathAttribute will have no effect because it applies to a member that is used in contexts that do not allow optional arguments</source>
        <target state="translated">CallerFilePathAttribute 將沒有作用，因為它套用到不允許選擇性引數的內容中所使用的成員</target>
        <note />
      </trans-unit>
      <trans-unit id="WRN_CallerMemberNameParamForUnconsumedLocation">
        <source>The CallerMemberNameAttribute applied to parameter '{0}' will have no effect because it applies to a member that is used in contexts that do not allow optional arguments</source>
        <target state="translated">套用到參數 '{0}' 的 CallerMemberNameAttribute 將沒有作用，因為它套用到了不允許選擇性引數的內容中所使用之成員。</target>
        <note />
      </trans-unit>
      <trans-unit id="WRN_CallerMemberNameParamForUnconsumedLocation_Title">
        <source>The CallerMemberNameAttribute will have no effect because it applies to a member that is used in contexts that do not allow optional arguments</source>
        <target state="translated">CallerMemberNameAttribute 將沒有效果，因為它所套用到的成員是用在不允許選擇性引數的內容</target>
        <note />
      </trans-unit>
      <trans-unit id="ERR_NoEntryPoint">
        <source>Program does not contain a static 'Main' method suitable for an entry point</source>
        <target state="translated">程式未包含適合進入點的靜態 'Main' 方法</target>
        <note />
      </trans-unit>
      <trans-unit id="ERR_ArrayInitializerIncorrectLength">
        <source>An array initializer of length '{0}' is expected</source>
        <target state="translated">必須是長度為 '{0}' 的陣列初始設定式</target>
        <note />
      </trans-unit>
      <trans-unit id="ERR_ArrayInitializerExpected">
        <source>A nested array initializer is expected</source>
        <target state="translated">必須是巢狀的陣列初始設定式</target>
        <note />
      </trans-unit>
      <trans-unit id="ERR_IllegalVarianceSyntax">
        <source>Invalid variance modifier. Only interface and delegate type parameters can be specified as variant.</source>
        <target state="translated">變異數修飾詞無效。只有介面及委派類型參數才可指定為變異數。</target>
        <note />
      </trans-unit>
      <trans-unit id="ERR_UnexpectedAliasedName">
        <source>Unexpected use of an aliased name</source>
        <target state="translated">未預期的別名用法</target>
        <note />
      </trans-unit>
      <trans-unit id="ERR_UnexpectedGenericName">
        <source>Unexpected use of a generic name</source>
        <target state="translated">未預期的泛型名稱用法</target>
        <note />
      </trans-unit>
      <trans-unit id="ERR_UnexpectedUnboundGenericName">
        <source>Unexpected use of an unbound generic name</source>
        <target state="translated">未預期的未繫結泛型名稱用法</target>
        <note />
      </trans-unit>
      <trans-unit id="ERR_GlobalStatement">
        <source>Expressions and statements can only occur in a method body</source>
        <target state="translated">運算式與陳述式只可出現在方法主體中</target>
        <note />
      </trans-unit>
      <trans-unit id="ERR_NamedArgumentForArray">
        <source>An array access may not have a named argument specifier</source>
        <target state="translated">陣列存取不能有具名引數規範</target>
        <note />
      </trans-unit>
      <trans-unit id="ERR_NotYetImplementedInRoslyn">
        <source>This language feature ('{0}') is not yet implemented.</source>
        <target state="translated">尚未實作語言功能 ('{0}')。</target>
        <note />
      </trans-unit>
      <trans-unit id="ERR_DefaultValueNotAllowed">
        <source>Default values are not valid in this context.</source>
        <target state="translated">預設值在此內容中無效。</target>
        <note />
      </trans-unit>
      <trans-unit id="ERR_CantOpenIcon">
        <source>Error opening icon file {0} -- {1}</source>
        <target state="translated">開啟圖示檔 {0} 時發生錯誤 -- {1}</target>
        <note />
      </trans-unit>
      <trans-unit id="ERR_CantOpenWin32Manifest">
        <source>Error opening Win32 manifest file {0} -- {1}</source>
        <target state="translated">開啟 Win32 資訊清單檔案 {0} 時發生錯誤 -- {1}</target>
        <note />
      </trans-unit>
      <trans-unit id="ERR_ErrorBuildingWin32Resources">
        <source>Error building Win32 resources -- {0}</source>
        <target state="translated">建置 Win32 資源時發生錯誤 -- {0}</target>
        <note />
      </trans-unit>
      <trans-unit id="ERR_DefaultValueBeforeRequiredValue">
        <source>Optional parameters must appear after all required parameters</source>
        <target state="translated">選擇性參數必須出現在所有必要參數之後</target>
        <note />
      </trans-unit>
      <trans-unit id="ERR_ExplicitImplCollisionOnRefOut">
        <source>Cannot inherit interface '{0}' with the specified type parameters because it causes method '{1}' to contain overloads which differ only on ref and out</source>
        <target state="translated">無法繼承具有指定之類型參數的介面 '{0}'，因為其會讓方法 '{1}' 包含只有在 ref 和 out 上有所差異的多載。</target>
        <note />
      </trans-unit>
      <trans-unit id="ERR_PartialWrongTypeParamsVariance">
        <source>Partial declarations of '{0}' must have the same type parameter names and variance modifiers in the same order</source>
        <target state="translated">{0}' 的部分宣告必須具有相同順序的相同類型參數名稱與變異數修飾詞</target>
        <note />
      </trans-unit>
      <trans-unit id="ERR_UnexpectedVariance">
        <source>Invalid variance: The type parameter '{1}' must be {3} valid on '{0}'. '{1}' is {2}.</source>
        <target state="translated">變異數無效: 類型參數 '{1}' 必須是在 '{0}' 上有效的 {3}。'{1}' 是 {2}。</target>
        <note />
      </trans-unit>
      <trans-unit id="ERR_DeriveFromDynamic">
        <source>'{0}': cannot derive from the dynamic type</source>
        <target state="translated">'{0}': 無法衍生自動態類型</target>
        <note />
      </trans-unit>
      <trans-unit id="ERR_DeriveFromConstructedDynamic">
        <source>'{0}': cannot implement a dynamic interface '{1}'</source>
        <target state="translated">'{0}': 無法實作動態介面 '{1}'</target>
        <note />
      </trans-unit>
      <trans-unit id="ERR_DynamicTypeAsBound">
        <source>Constraint cannot be the dynamic type</source>
        <target state="translated">條件約束不可為動態類型</target>
        <note />
      </trans-unit>
      <trans-unit id="ERR_ConstructedDynamicTypeAsBound">
        <source>Constraint cannot be a dynamic type '{0}'</source>
        <target state="translated">條件約束不可為動態類型 '{0}'</target>
        <note />
      </trans-unit>
      <trans-unit id="ERR_DynamicRequiredTypesMissing">
        <source>One or more types required to compile a dynamic expression cannot be found. Are you missing a reference?</source>
        <target state="translated">找不到編譯動態運算式所需的一或多種類型。您是否遺漏了參考?</target>
        <note />
      </trans-unit>
      <trans-unit id="ERR_MetadataNameTooLong">
        <source>Name '{0}' exceeds the maximum length allowed in metadata.</source>
        <target state="translated">名稱 '{0}' 超過中繼資料內所允許的長度上限。</target>
        <note />
      </trans-unit>
      <trans-unit id="ERR_AttributesNotAllowed">
        <source>Attributes are not valid in this context.</source>
        <target state="translated">屬性在此內容中無效。</target>
        <note />
      </trans-unit>
      <trans-unit id="ERR_ExternAliasNotAllowed">
        <source>'extern alias' is not valid in this context</source>
        <target state="translated">'extern alias' 在此內容中無效</target>
        <note />
      </trans-unit>
      <trans-unit id="WRN_IsDynamicIsConfusing">
        <source>Using '{0}' to test compatibility with '{1}' is essentially identical to testing compatibility with '{2}' and will succeed for all non-null values</source>
        <target state="translated">使用 '{0}' 測試與 '{1}' 的相容性，基本上和測試與 '{2}' 的相容性是一樣的，而且對所有非 null 值都會成功。</target>
        <note />
      </trans-unit>
      <trans-unit id="WRN_IsDynamicIsConfusing_Title">
        <source>Using 'is' to test compatibility with 'dynamic' is essentially identical to testing compatibility with 'Object'</source>
        <target state="translated">使用 'is' 測試與 'dynamic' 的相容性，基本上與測試與 'Object' 的相容性相同</target>
        <note />
      </trans-unit>
      <trans-unit id="ERR_YieldNotAllowedInScript">
        <source>Cannot use 'yield' in top-level script code</source>
        <target state="translated">無法在頂層指令碼中使用 'yield'</target>
        <note />
      </trans-unit>
      <trans-unit id="ERR_NamespaceNotAllowedInScript">
        <source>Cannot declare namespace in script code</source>
        <target state="translated">無法在指令碼中宣告命名空間</target>
        <note />
      </trans-unit>
      <trans-unit id="ERR_GlobalAttributesNotAllowed">
        <source>Assembly and module attributes are not allowed in this context</source>
        <target state="translated">此內容中不可使用組件與模組屬性</target>
        <note />
      </trans-unit>
      <trans-unit id="ERR_InvalidDelegateType">
        <source>Delegate '{0}' has no invoke method or an invoke method with a return type or parameter types that are not supported.</source>
        <target state="translated">委派 '{0}' 沒有叫用方法，或是叫用方法包含了不支援的傳回類型或參數類型。</target>
        <note />
      </trans-unit>
      <trans-unit id="WRN_MainIgnored">
        <source>The entry point of the program is global script code; ignoring '{0}' entry point.</source>
        <target state="translated">程式的進入點為全域指令碼; 將略過 '{0}' 進入點。</target>
        <note />
      </trans-unit>
      <trans-unit id="WRN_MainIgnored_Title">
        <source>The entry point of the program is global script code; ignoring entry point</source>
        <target state="translated">程式的進入點是全域指令碼; 將忽略進入點</target>
        <note />
      </trans-unit>
      <trans-unit id="ERR_StaticInAsOrIs">
        <source>The second operand of an 'is' or 'as' operator may not be static type '{0}'</source>
        <target state="translated">is' 或 'as' 運算子的第二個運算元不可為靜態類型 '{0}'</target>
        <note />
      </trans-unit>
      <trans-unit id="ERR_BadVisEventType">
        <source>Inconsistent accessibility: event type '{1}' is less accessible than event '{0}'</source>
        <target state="translated">不一致的存取範圍: 事件類型 '{1}' 比事件 '{0}' 的存取範圍小</target>
        <note />
      </trans-unit>
      <trans-unit id="ERR_NamedArgumentSpecificationBeforeFixedArgument">
        <source>Named argument specifications must appear after all fixed arguments have been specified. Please use language version {0} or greater to allow non-trailing named arguments.</source>
        <target state="translated">必須在所有固定引數皆已指定之後，具名引數規格才可出現。請使用語言版本 {0} 或更高的版本，以允許非後置的具名引數。</target>
        <note />
      </trans-unit>
      <trans-unit id="ERR_NamedArgumentSpecificationBeforeFixedArgumentInDynamicInvocation">
        <source>Named argument specifications must appear after all fixed arguments have been specified in a dynamic invocation.</source>
        <target state="translated">必須在所有固定引數皆已在動態引動過程中指定之後，具名引數規格才可出現。</target>
        <note />
      </trans-unit>
      <trans-unit id="ERR_BadNamedArgument">
        <source>The best overload for '{0}' does not have a parameter named '{1}'</source>
        <target state="translated">最符合 '{0}' 的多載，沒有名稱為 '{1}' 的參數。</target>
        <note />
      </trans-unit>
      <trans-unit id="ERR_BadNamedArgumentForDelegateInvoke">
        <source>The delegate '{0}' does not have a parameter named '{1}'</source>
        <target state="translated">委派 '{0}' 沒有名稱為 '{1}' 的參數</target>
        <note />
      </trans-unit>
      <trans-unit id="ERR_DuplicateNamedArgument">
        <source>Named argument '{0}' cannot be specified multiple times</source>
        <target state="translated">不可指定多次具名引數 '{0}'</target>
        <note />
      </trans-unit>
      <trans-unit id="ERR_NamedArgumentUsedInPositional">
        <source>Named argument '{0}' specifies a parameter for which a positional argument has already been given</source>
        <target state="translated">具名引數 '{0}' 會指定已指定其位置引數的參數</target>
        <note />
      </trans-unit>
      <trans-unit id="ERR_BadNonTrailingNamedArgument">
        <source>Named argument '{0}' is used out-of-position but is followed by an unnamed argument</source>
        <target state="translated">具名引數 '{0}' 未用在正確的位置，但後面接著未命名引數</target>
        <note />
      </trans-unit>
      <trans-unit id="ERR_DefaultValueUsedWithAttributes">
        <source>Cannot specify default parameter value in conjunction with DefaultParameterAttribute or OptionalAttribute</source>
        <target state="translated">不能連同 DefaultParameterAttribute 或 OptionalAttribute 一起指定預設參數值</target>
        <note />
      </trans-unit>
      <trans-unit id="ERR_DefaultValueMustBeConstant">
        <source>Default parameter value for '{0}' must be a compile-time constant</source>
        <target state="translated">{0}' 的預設參數值必須是編譯時期的常數</target>
        <note />
      </trans-unit>
      <trans-unit id="ERR_RefOutDefaultValue">
        <source>A ref or out parameter cannot have a default value</source>
        <target state="translated">ref 或 out 參數不能有預設值</target>
        <note />
      </trans-unit>
      <trans-unit id="ERR_DefaultValueForExtensionParameter">
        <source>Cannot specify a default value for the 'this' parameter</source>
        <target state="translated">無法指定 'this' 參數的預設值</target>
        <note />
      </trans-unit>
      <trans-unit id="ERR_DefaultValueForParamsParameter">
        <source>Cannot specify a default value for a parameter array</source>
        <target state="translated">無法指定參數陣列的預設值</target>
        <note />
      </trans-unit>
      <trans-unit id="ERR_NoConversionForDefaultParam">
        <source>A value of type '{0}' cannot be used as a default parameter because there are no standard conversions to type '{1}'</source>
        <target state="translated">類型 '{0}' 的值不可用做為預設參數，因為沒有標準轉換至類型 '{1}'。</target>
        <note />
      </trans-unit>
      <trans-unit id="ERR_NoConversionForNubDefaultParam">
        <source>A value of type '{0}' cannot be used as default parameter for nullable parameter '{1}' because '{0}' is not a simple type</source>
        <target state="translated">類型 '{0}' 的值不可用做為可為 Null 之參數 '{1}' 的預設參數，因為 '{0}' 不是簡單類型。</target>
        <note />
      </trans-unit>
      <trans-unit id="ERR_NotNullRefDefaultParameter">
        <source>'{0}' is of type '{1}'. A default parameter value of a reference type other than string can only be initialized with null</source>
        <target state="translated">'{0}' 為類型 '{1}'。非字串之參考類型的預設參數值，只能以 null 初始設定。</target>
        <note />
      </trans-unit>
      <trans-unit id="WRN_DefaultValueForUnconsumedLocation">
        <source>The default value specified for parameter '{0}' will have no effect because it applies to a member that is used in contexts that do not allow optional arguments</source>
        <target state="translated">為參數 '{0}' 指定的預設值將沒有作用，因為它套用到了不允許選擇性引數的內容中所使用之成員。</target>
        <note />
      </trans-unit>
      <trans-unit id="WRN_DefaultValueForUnconsumedLocation_Title">
        <source>The default value specified will have no effect because it applies to a member that is used in contexts that do not allow optional arguments</source>
        <target state="translated">指定的預設值將沒有效果，因為它所套用到的成員是用在不允許選擇性引數的內容</target>
        <note />
      </trans-unit>
      <trans-unit id="ERR_PublicKeyFileFailure">
        <source>Error signing output with public key from file '{0}' -- {1}</source>
        <target state="translated">使用檔案 '{0}' 的公開金鑰簽署輸出時發生錯誤 -- {1}</target>
        <note />
      </trans-unit>
      <trans-unit id="ERR_PublicKeyContainerFailure">
        <source>Error signing output with public key from container '{0}' -- {1}</source>
        <target state="translated">使用容器 '{0}' 的公開金鑰簽署輸出時發生錯誤 -- {1}</target>
        <note />
      </trans-unit>
      <trans-unit id="ERR_BadDynamicTypeof">
        <source>The typeof operator cannot be used on the dynamic type</source>
        <target state="translated">typeof 運算子不能用於動態類型上</target>
        <note />
      </trans-unit>
      <trans-unit id="ERR_ExpressionTreeContainsDynamicOperation">
        <source>An expression tree may not contain a dynamic operation</source>
        <target state="translated">運算式樹狀結構不可包含動態作業</target>
        <note />
      </trans-unit>
      <trans-unit id="ERR_BadAsyncExpressionTree">
        <source>Async lambda expressions cannot be converted to expression trees</source>
        <target state="translated">非同步 Lambda 運算式不可轉換成運算式樹狀結構</target>
        <note />
      </trans-unit>
      <trans-unit id="ERR_DynamicAttributeMissing">
        <source>Cannot define a class or member that utilizes 'dynamic' because the compiler required type '{0}' cannot be found. Are you missing a reference?</source>
        <target state="translated">無法定義利用 'dynamic' 的類別或成員，因為找不到編譯器的必要類型 '{0}'。是否遺漏了參考?</target>
        <note />
      </trans-unit>
      <trans-unit id="ERR_CannotPassNullForFriendAssembly">
        <source>Cannot pass null for friend assembly name</source>
        <target state="translated">無法傳遞 Null 做為 Friend 組件名稱</target>
        <note />
      </trans-unit>
      <trans-unit id="ERR_SignButNoPrivateKey">
        <source>Key file '{0}' is missing the private key needed for signing</source>
        <target state="translated">金鑰檔案 '{0}' 遺漏簽署所需的私密金鑰</target>
        <note />
      </trans-unit>
      <trans-unit id="ERR_PublicSignButNoKey">
        <source>Public signing was specified and requires a public key, but no public key was specified.</source>
        <target state="translated">公開簽章已指定且需要公開金鑰，但並未指定任何公開金鑰。</target>
        <note />
      </trans-unit>
      <trans-unit id="ERR_PublicSignNetModule">
        <source>Public signing is not supported for netmodules.</source>
        <target state="translated">對 netmodule 不支援公開簽署。</target>
        <note />
      </trans-unit>
      <trans-unit id="WRN_DelaySignButNoKey">
        <source>Delay signing was specified and requires a public key, but no public key was specified</source>
        <target state="translated">指定了延遲簽署且需要公開金鑰，但未指定任何公開金鑰。</target>
        <note />
      </trans-unit>
      <trans-unit id="WRN_DelaySignButNoKey_Title">
        <source>Delay signing was specified and requires a public key, but no public key was specified</source>
        <target state="translated">指定了延遲簽署且需要公開金鑰，但未指定任何公開金鑰。</target>
        <note />
      </trans-unit>
      <trans-unit id="ERR_InvalidVersionFormat">
        <source>The specified version string does not conform to the required format - major[.minor[.build[.revision]]]</source>
        <target state="translated">指定的版本字串不符合所需的格式 - major[.minor[.build[.revision]]]</target>
        <note />
      </trans-unit>
      <trans-unit id="ERR_InvalidVersionFormatDeterministic">
        <source>The specified version string contains wildcards, which are not compatible with determinism. Either remove wildcards from the version string, or disable determinism for this compilation</source>
        <target state="translated">指定的版本字串包含萬用字元，但這與確定性不相容。請移除版本字串中的萬用字元，或停用此編譯的確定性。</target>
        <note />
      </trans-unit>
      <trans-unit id="ERR_InvalidVersionFormat2">
        <source>The specified version string does not conform to the required format - major.minor.build.revision (without wildcards)</source>
        <target state="translated">指定的版本字串不符合所需的格式: major.minor.build.revision (不含萬用字元)</target>
        <note />
      </trans-unit>
      <trans-unit id="WRN_InvalidVersionFormat">
        <source>The specified version string does not conform to the recommended format - major.minor.build.revision</source>
        <target state="translated">指定的版本字串不符合建議的格式 - major.minor.build.revision</target>
        <note />
      </trans-unit>
      <trans-unit id="WRN_InvalidVersionFormat_Title">
        <source>The specified version string does not conform to the recommended format - major.minor.build.revision</source>
        <target state="translated">指定的版本字串不符合建議的格式 - major.minor.build.revision</target>
        <note />
      </trans-unit>
      <trans-unit id="ERR_InvalidAssemblyCultureForExe">
        <source>Executables cannot be satellite assemblies; culture should always be empty</source>
        <target state="translated">可執行檔不可為附屬組件; 文化特性需保留為空白。</target>
        <note />
      </trans-unit>
      <trans-unit id="ERR_NoCorrespondingArgument">
        <source>There is no argument given that corresponds to the required formal parameter '{0}' of '{1}'</source>
        <target state="translated">未提供任何可對應到 '{1}' 之必要型式參數 '{0}' 的引數</target>
        <note />
      </trans-unit>
      <trans-unit id="WRN_UnimplementedCommandLineSwitch">
        <source>The command line switch '{0}' is not yet implemented and was ignored.</source>
        <target state="translated">命令列參數 '{0}' 尚未獲實作，已忽略。</target>
        <note />
      </trans-unit>
      <trans-unit id="WRN_UnimplementedCommandLineSwitch_Title">
        <source>Command line switch is not yet implemented</source>
        <target state="translated">尚未實作命令列參數</target>
        <note />
      </trans-unit>
      <trans-unit id="ERR_ModuleEmitFailure">
        <source>Failed to emit module '{0}'.</source>
        <target state="translated">無法發出模組 '{0}'。</target>
        <note />
      </trans-unit>
      <trans-unit id="ERR_FixedLocalInLambda">
        <source>Cannot use fixed local '{0}' inside an anonymous method, lambda expression, or query expression</source>
        <target state="translated">無法在匿名方法、Lambda 運算式或查詢運算式中，使用固定的區域變數 '{0}'。</target>
        <note />
      </trans-unit>
      <trans-unit id="ERR_ExpressionTreeContainsNamedArgument">
        <source>An expression tree may not contain a named argument specification</source>
        <target state="translated">運算式樹狀結構不可包含具名引數規格</target>
        <note />
      </trans-unit>
      <trans-unit id="ERR_ExpressionTreeContainsOptionalArgument">
        <source>An expression tree may not contain a call or invocation that uses optional arguments</source>
        <target state="translated">運算式樹狀結構不可包含使用選擇性引數的呼叫或引動過程</target>
        <note />
      </trans-unit>
      <trans-unit id="ERR_ExpressionTreeContainsIndexedProperty">
        <source>An expression tree may not contain an indexed property</source>
        <target state="translated">運算式樹狀結構不可包含具備索引的屬性</target>
        <note />
      </trans-unit>
      <trans-unit id="ERR_IndexedPropertyRequiresParams">
        <source>Indexed property '{0}' has non-optional arguments which must be provided</source>
        <target state="translated">索引屬性 '{0}' 有必須提供的非選擇性引數</target>
        <note />
      </trans-unit>
      <trans-unit id="ERR_IndexedPropertyMustHaveAllOptionalParams">
        <source>Indexed property '{0}' must have all arguments optional</source>
        <target state="translated">索引屬性 '{0}' 的所有引數都必須是選擇性引數</target>
        <note />
      </trans-unit>
      <trans-unit id="ERR_SpecialByRefInLambda">
        <source>Instance of type '{0}' cannot be used inside a nested function, query expression, iterator block or async method</source>
        <target state="translated">類型 '{0}' 的執行個體不可用於巢狀函式、查詢運算式、迭代器區塊或非同步方法中</target>
        <note />
      </trans-unit>
      <trans-unit id="ERR_SecurityAttributeMissingAction">
        <source>First argument to a security attribute must be a valid SecurityAction</source>
        <target state="translated">安全屬性的第一個引數必須是有效的 SecurityAction</target>
        <note />
      </trans-unit>
      <trans-unit id="ERR_SecurityAttributeInvalidAction">
        <source>Security attribute '{0}' has an invalid SecurityAction value '{1}'</source>
        <target state="translated">安全屬性 '{0}' 出現無效的 SecurityAction 值 '{1}'</target>
        <note />
      </trans-unit>
      <trans-unit id="ERR_SecurityAttributeInvalidActionAssembly">
        <source>SecurityAction value '{0}' is invalid for security attributes applied to an assembly</source>
        <target state="translated">SecurityAction 值 '{0}' 對套用至組件的安全屬性無效</target>
        <note />
      </trans-unit>
      <trans-unit id="ERR_SecurityAttributeInvalidActionTypeOrMethod">
        <source>SecurityAction value '{0}' is invalid for security attributes applied to a type or a method</source>
        <target state="translated">SecurityAction 值 '{0}' 對套用至類型或方法的安全屬性無效</target>
        <note />
      </trans-unit>
      <trans-unit id="ERR_PrincipalPermissionInvalidAction">
        <source>SecurityAction value '{0}' is invalid for PrincipalPermission attribute</source>
        <target state="translated">SecurityAction 值 '{0}' 對 PrincipalPermission 屬性無效</target>
        <note />
      </trans-unit>
      <trans-unit id="ERR_FeatureNotValidInExpressionTree">
        <source>An expression tree may not contain '{0}'</source>
        <target state="translated">運算式樹狀結構不可包含 '{0}'</target>
        <note />
      </trans-unit>
      <trans-unit id="ERR_PermissionSetAttributeInvalidFile">
        <source>Unable to resolve file path '{0}' specified for the named argument '{1}' for PermissionSet attribute</source>
        <target state="translated">無法解析為 PermissionSet 屬性的具名引數 '{1}' 所指定之檔案路徑 '{0}'</target>
        <note />
      </trans-unit>
      <trans-unit id="ERR_PermissionSetAttributeFileReadError">
        <source>Error reading file '{0}' specified for the named argument '{1}' for PermissionSet attribute: '{2}'</source>
        <target state="translated">讀取為 PermissionSet 屬性的具名引數 '{1}' 所定之檔案 '{0}' 時，發生錯誤: '{2}'</target>
        <note />
      </trans-unit>
      <trans-unit id="ERR_GlobalSingleTypeNameNotFoundFwd">
        <source>The type name '{0}' could not be found in the global namespace. This type has been forwarded to assembly '{1}' Consider adding a reference to that assembly.</source>
        <target state="translated">全域命名空間中找不到類型名稱 '{0}'。此類型已轉送到組件 '{1}'，請考慮加入該組件的參考。</target>
        <note />
      </trans-unit>
      <trans-unit id="ERR_DottedTypeNameNotFoundInNSFwd">
        <source>The type name '{0}' could not be found in the namespace '{1}'. This type has been forwarded to assembly '{2}' Consider adding a reference to that assembly.</source>
        <target state="translated">命名空間 '{1}' 中找不到類型名稱 '{0}'。此類型已轉送到組件 '{2}'，請考慮加入該組件的參考。</target>
        <note />
      </trans-unit>
      <trans-unit id="ERR_SingleTypeNameNotFoundFwd">
        <source>The type name '{0}' could not be found. This type has been forwarded to assembly '{1}'. Consider adding a reference to that assembly.</source>
        <target state="translated">找不到類型名稱 '{0}'。此類型已經轉送給組件 '{1}'。請考慮加入該組件的參考。</target>
        <note />
      </trans-unit>
      <trans-unit id="ERR_AssemblySpecifiedForLinkAndRef">
        <source>Assemblies '{0}' and '{1}' refer to the same metadata but only one is a linked reference (specified using /link option); consider removing one of the references.</source>
        <target state="translated">組件 '{0}' 和 '{1}' 參考相同的中繼資料，但只有一個是連結的參考 (使用 /link 選項指定); 請考慮移除其中一個參考。</target>
        <note />
      </trans-unit>
      <trans-unit id="WRN_DeprecatedCollectionInitAdd">
        <source>The best overloaded Add method '{0}' for the collection initializer element is obsolete.</source>
        <target state="translated">集合初始設定式元素最符合的多載 Add 方法 '{0}' 已經過時。</target>
        <note />
      </trans-unit>
      <trans-unit id="WRN_DeprecatedCollectionInitAdd_Title">
        <source>The best overloaded Add method for the collection initializer element is obsolete</source>
        <target state="translated">集合初始設定式項目最符合的多載 Add 方法已經過時</target>
        <note />
      </trans-unit>
      <trans-unit id="WRN_DeprecatedCollectionInitAddStr">
        <source>The best overloaded Add method '{0}' for the collection initializer element is obsolete. {1}</source>
        <target state="translated">集合初始設定式元素最符合的多載 Add 方法 '{0}' 已經過時。{1}</target>
        <note />
      </trans-unit>
      <trans-unit id="WRN_DeprecatedCollectionInitAddStr_Title">
        <source>The best overloaded Add method for the collection initializer element is obsolete</source>
        <target state="translated">集合初始設定式項目最符合的多載 Add 方法已經過時</target>
        <note />
      </trans-unit>
      <trans-unit id="ERR_DeprecatedCollectionInitAddStr">
        <source>The best overloaded Add method '{0}' for the collection initializer element is obsolete. {1}</source>
        <target state="translated">集合初始設定式元素最符合的多載 Add 方法 '{0}' 已經過時。{1}</target>
        <note />
      </trans-unit>
      <trans-unit id="ERR_IteratorInInteractive">
        <source>Yield statements may not appear at the top level in interactive code.</source>
        <target state="translated">Yield 陳述式不可出現在互動式程式碼的最上層。</target>
        <note />
      </trans-unit>
      <trans-unit id="ERR_SecurityAttributeInvalidTarget">
        <source>Security attribute '{0}' is not valid on this declaration type. Security attributes are only valid on assembly, type and method declarations.</source>
        <target state="translated">安全屬性 '{0}' 在此宣告類型上無效。安全屬性只有在組件、類型和方法宣告上才有效。</target>
        <note />
      </trans-unit>
      <trans-unit id="ERR_BadDynamicMethodArg">
        <source>Cannot use an expression of type '{0}' as an argument to a dynamically dispatched operation.</source>
        <target state="translated">無法將類型 '{0}' 的運算式用做為動態分派作業的引數。</target>
        <note />
      </trans-unit>
      <trans-unit id="ERR_BadDynamicMethodArgLambda">
        <source>Cannot use a lambda expression as an argument to a dynamically dispatched operation without first casting it to a delegate or expression tree type.</source>
        <target state="translated">無法將 Lambda 運算式用做為動態分派作業的引數，但卻未先將其轉型為委派或運算式樹狀結構類型。</target>
        <note />
      </trans-unit>
      <trans-unit id="ERR_BadDynamicMethodArgMemgrp">
        <source>Cannot use a method group as an argument to a dynamically dispatched operation. Did you intend to invoke the method?</source>
        <target state="translated">無法將方法群組用做為動態分派作業的引數。原本希望叫用此方法嗎?</target>
        <note />
      </trans-unit>
      <trans-unit id="ERR_NoDynamicPhantomOnBase">
        <source>The call to method '{0}' needs to be dynamically dispatched, but cannot be because it is part of a base access expression. Consider casting the dynamic arguments or eliminating the base access.</source>
        <target state="translated">方法 '{0}' 的呼叫必須以動態方式分派，但因為它是基底存取運算式的一部分，所以無法動態分派。請考慮將動態引數轉型，或排除基底存取。</target>
        <note />
      </trans-unit>
      <trans-unit id="ERR_BadDynamicQuery">
        <source>Query expressions over source type 'dynamic' or with a join sequence of type 'dynamic' are not allowed</source>
        <target state="translated">不允許透過來源類型 'dynamic' 或使用類型 'dynamic' 之聯結序列的查詢運算式</target>
        <note />
      </trans-unit>
      <trans-unit id="ERR_NoDynamicPhantomOnBaseIndexer">
        <source>The indexer access needs to be dynamically dispatched, but cannot be because it is part of a base access expression. Consider casting the dynamic arguments or eliminating the base access.</source>
        <target state="translated">索引子存取必須以動態方式分派，但因為其為基底存取運算式的一部分，所以無法動態分派。請考慮將動態引數轉型，或排除基底存取。</target>
        <note />
      </trans-unit>
      <trans-unit id="WRN_DynamicDispatchToConditionalMethod">
        <source>The dynamically dispatched call to method '{0}' may fail at runtime because one or more applicable overloads are conditional methods.</source>
        <target state="translated">以動態方式將呼叫分派至方法 '{0}' 可能會在執行階段失敗，因為有一個或多個適用的多載為條件式方法。</target>
        <note />
      </trans-unit>
      <trans-unit id="WRN_DynamicDispatchToConditionalMethod_Title">
        <source>Dynamically dispatched call may fail at runtime because one or more applicable overloads are conditional methods</source>
        <target state="translated">以動態分派的呼叫可能會在執行階段失敗，因為一個或多個適用的多載是條件式方法</target>
        <note />
      </trans-unit>
      <trans-unit id="ERR_BadArgTypeDynamicExtension">
        <source>'{0}' has no applicable method named '{1}' but appears to have an extension method by that name. Extension methods cannot be dynamically dispatched. Consider casting the dynamic arguments or calling the extension method without the extension method syntax.</source>
        <target state="translated">'{0}' 沒有名稱為 '{1}' 的適用方法，但似乎有使用該名稱的擴充方法。擴充方法不可以動態方式分派。請考慮將動態引數轉型，或不要利用擴充方法語法來呼叫擴充方法。</target>
        <note />
      </trans-unit>
      <trans-unit id="WRN_CallerFilePathPreferredOverCallerMemberName">
        <source>The CallerMemberNameAttribute applied to parameter '{0}' will have no effect. It is overridden by the CallerFilePathAttribute.</source>
        <target state="translated">套用到參數 '{0}' 的 CallerMemberNameAttribute 將沒有作用，因為 CallerFilePathAttribute 會覆寫它。</target>
        <note />
      </trans-unit>
      <trans-unit id="WRN_CallerFilePathPreferredOverCallerMemberName_Title">
        <source>The CallerMemberNameAttribute will have no effect; it is overridden by the CallerFilePathAttribute</source>
        <target state="translated">CallerMemberNameAttribute 將沒有效果; CallerFilePathAttribute 會覆寫它</target>
        <note />
      </trans-unit>
      <trans-unit id="WRN_CallerLineNumberPreferredOverCallerMemberName">
        <source>The CallerMemberNameAttribute applied to parameter '{0}' will have no effect. It is overridden by the CallerLineNumberAttribute.</source>
        <target state="translated">套用到參數 '{0}' 的 CallerMemberNameAttribute 將沒有作用，因為 CallerLineNumberAttribute 會覆寫它。</target>
        <note />
      </trans-unit>
      <trans-unit id="WRN_CallerLineNumberPreferredOverCallerMemberName_Title">
        <source>The CallerMemberNameAttribute will have no effect; it is overridden by the CallerLineNumberAttribute</source>
        <target state="translated">CallerMemberNameAttribute 將沒有效果; CallerLineNumberAttribute 會覆寫它</target>
        <note />
      </trans-unit>
      <trans-unit id="WRN_CallerLineNumberPreferredOverCallerFilePath">
        <source>The CallerFilePathAttribute applied to parameter '{0}' will have no effect. It is overridden by the CallerLineNumberAttribute.</source>
        <target state="translated">套用到參數 '{0}' 的 CallerFilePathAttribute 將沒有作用，因為 CallerLineNumberAttribute 會覆寫它。</target>
        <note />
      </trans-unit>
      <trans-unit id="WRN_CallerLineNumberPreferredOverCallerFilePath_Title">
        <source>The CallerFilePathAttribute will have no effect; it is overridden by the CallerLineNumberAttribute</source>
        <target state="translated">CallerFilePathAttribute 將沒有效果; CallerLineNumberAttribute 會覆寫它</target>
        <note />
      </trans-unit>
      <trans-unit id="ERR_InvalidDynamicCondition">
        <source>Expression must be implicitly convertible to Boolean or its type '{0}' must define operator '{1}'.</source>
        <target state="translated">運算式必須可隱含轉換成布林值，或是其類型 '{0}' 必須定義運算子 '{1}'。</target>
        <note />
      </trans-unit>
      <trans-unit id="ERR_MixingWinRTEventWithRegular">
        <source>'{0}' cannot implement '{1}' because '{2}' is a Windows Runtime event and '{3}' is a regular .NET event.</source>
        <target state="translated">'{0}' 不可實作 '{1}'，因為 '{2}' 是 Windows 執行階段事件，而 '{3}' 是一般 .NET 事件。</target>
        <note />
      </trans-unit>
      <trans-unit id="WRN_CA2000_DisposeObjectsBeforeLosingScope1">
        <source>Call System.IDisposable.Dispose() on allocated instance of {0} before all references to it are out of scope.</source>
        <target state="translated">於配置的 {0} 執行個體的所有參考都超出範圍之前，在該執行個體上呼叫 System.IDisposable.Dispose()。</target>
        <note />
      </trans-unit>
      <trans-unit id="WRN_CA2000_DisposeObjectsBeforeLosingScope1_Title">
        <source>Call System.IDisposable.Dispose() on allocated instance before all references to it are out of scope</source>
        <target state="translated">在所配置執行個體的所有參考超出範圍之前，對其呼叫 System.IDisposable.Dispose()</target>
        <note />
      </trans-unit>
      <trans-unit id="WRN_CA2000_DisposeObjectsBeforeLosingScope2">
        <source>Allocated instance of {0} is not disposed along all exception paths.  Call System.IDisposable.Dispose() before all references to it are out of scope.</source>
        <target state="translated">配置的 {0} 執行個體並非沿著所有例外狀況路徑處置。請在其所有參考都超出範圍之前，呼叫 System.IDisposable.Dispose()。</target>
        <note />
      </trans-unit>
      <trans-unit id="WRN_CA2000_DisposeObjectsBeforeLosingScope2_Title">
        <source>Allocated instance is not disposed along all exception paths</source>
        <target state="translated">所配置的執行個體未沿著所有例外路徑處置</target>
        <note />
      </trans-unit>
      <trans-unit id="WRN_CA2202_DoNotDisposeObjectsMultipleTimes">
        <source>Object '{0}' can be disposed more than once.</source>
        <target state="translated">可以多次處置物件 '{0}'。</target>
        <note />
      </trans-unit>
      <trans-unit id="WRN_CA2202_DoNotDisposeObjectsMultipleTimes_Title">
        <source>Object can be disposed more than once</source>
        <target state="translated">可以多次處置物件</target>
        <note />
      </trans-unit>
      <trans-unit id="ERR_NewCoClassOnLink">
        <source>Interop type '{0}' cannot be embedded. Use the applicable interface instead.</source>
        <target state="translated">無法內嵌 Interop 類型 '{0}'。請改用適當的介面。</target>
        <note />
      </trans-unit>
      <trans-unit id="ERR_NoPIANestedType">
        <source>Type '{0}' cannot be embedded because it is a nested type. Consider setting the 'Embed Interop Types' property to false.</source>
        <target state="translated">無法內嵌類型 '{0}'，因為其為巢狀類型。請考慮將 [內嵌 Interop 類型] 屬性設定為 false。</target>
        <note />
      </trans-unit>
      <trans-unit id="ERR_GenericsUsedInNoPIAType">
        <source>Type '{0}' cannot be embedded because it has a generic argument. Consider setting the 'Embed Interop Types' property to false.</source>
        <target state="translated">無法內嵌類型 '{0}'，因為它有泛型引數。請考慮將 [內嵌 Interop 類型] 屬性設定為 false。</target>
        <note />
      </trans-unit>
      <trans-unit id="ERR_InteropStructContainsMethods">
        <source>Embedded interop struct '{0}' can contain only public instance fields.</source>
        <target state="translated">內嵌 Interop 結構 '{0}' 只可包含公用執行個體欄位。</target>
        <note />
      </trans-unit>
      <trans-unit id="ERR_WinRtEventPassedByRef">
        <source>A Windows Runtime event may not be passed as an out or ref parameter.</source>
        <target state="translated">Windows 執行階段事件不可以 out 或 ref 參數形式傳遞。</target>
        <note />
      </trans-unit>
      <trans-unit id="ERR_MissingMethodOnSourceInterface">
        <source>Source interface '{0}' is missing method '{1}' which is required to embed event '{2}'.</source>
        <target state="translated">來源介面 '{0}' 遺漏了內嵌事件 '{2}' 所需的方法 '{1}'。</target>
        <note />
      </trans-unit>
      <trans-unit id="ERR_MissingSourceInterface">
        <source>Interface '{0}' has an invalid source interface which is required to embed event '{1}'.</source>
        <target state="translated">介面 '{0}' 的來源介面無效，但內嵌事件 '{1}' 需要該介面。</target>
        <note />
      </trans-unit>
      <trans-unit id="ERR_InteropTypeMissingAttribute">
        <source>Interop type '{0}' cannot be embedded because it is missing the required '{1}' attribute.</source>
        <target state="translated">無法內嵌 Interop 類型 '{0}'，因為其遺漏必要的 '{1}' 屬性。</target>
        <note />
      </trans-unit>
      <trans-unit id="ERR_NoPIAAssemblyMissingAttribute">
        <source>Cannot embed interop types from assembly '{0}' because it is missing the '{1}' attribute.</source>
        <target state="translated">無法從組件 '{0}' 內嵌 Interop 類型，因為其遺漏了 '{1}' 屬性。</target>
        <note />
      </trans-unit>
      <trans-unit id="ERR_NoPIAAssemblyMissingAttributes">
        <source>Cannot embed interop types from assembly '{0}' because it is missing either the '{1}' attribute or the '{2}' attribute.</source>
        <target state="translated">無法從組件 '{0}' 內嵌 Interop 類型，因為其遺漏了 '{1}' 屬性或 '{2}' 屬性。</target>
        <note />
      </trans-unit>
      <trans-unit id="ERR_InteropTypesWithSameNameAndGuid">
        <source>Cannot embed interop type '{0}' found in both assembly '{1}' and '{2}'. Consider setting the 'Embed Interop Types' property to false.</source>
        <target state="translated">無法內嵌組件 '{1}' 和 '{2}' 中都有的 Interop 類型 '{0}'。請考慮將 [內嵌 Interop 類型] 屬性設定為 false。</target>
        <note />
      </trans-unit>
      <trans-unit id="ERR_LocalTypeNameClash">
        <source>Embedding the interop type '{0}' from assembly '{1}' causes a name clash in the current assembly. Consider setting the 'Embed Interop Types' property to false.</source>
        <target state="translated">從組件 '{1}' 內嵌 Interop 類型 '{0}'，會造成目前組件中的名稱衝相突。請考慮將 [內嵌 Interop 類型] 屬性設定為 false。</target>
        <note />
      </trans-unit>
      <trans-unit id="WRN_ReferencedAssemblyReferencesLinkedPIA">
        <source>A reference was created to embedded interop assembly '{0}' because of an indirect reference to that assembly created by assembly '{1}'. Consider changing the 'Embed Interop Types' property on either assembly.</source>
        <target state="translated">已建立內嵌 Interop 組件 '{0}' 的參考，因為該組件的間接參考已由組件 '{1}' 所建立。請考慮變更其中任一組件的 [內嵌 Interop 類型] 屬性。</target>
        <note />
      </trans-unit>
      <trans-unit id="WRN_ReferencedAssemblyReferencesLinkedPIA_Title">
        <source>A reference was created to embedded interop assembly because of an indirect assembly reference</source>
        <target state="translated">已建立內嵌 Interop 組件的參考，因為參考間接組件</target>
        <note />
      </trans-unit>
      <trans-unit id="WRN_ReferencedAssemblyReferencesLinkedPIA_Description">
        <source>You have added a reference to an assembly using /link (Embed Interop Types property set to True). This instructs the compiler to embed interop type information from that assembly. However, the compiler cannot embed interop type information from that assembly because another assembly that you have referenced also references that assembly using /reference (Embed Interop Types property set to False).

To embed interop type information for both assemblies, use /link for references to each assembly (set the Embed Interop Types property to True).

To remove the warning, you can use /reference instead (set the Embed Interop Types property to False). In this case, a primary interop assembly (PIA) provides interop type information.</source>
        <target state="translated">您已使用 /link 新增組件參考 (內嵌 Interop 類型屬性設定為 True)。這會指示編譯器內嵌該組件中的 Interop 類型資訊。不過，編譯器無法內嵌該組件中的 Interop 類型資訊，因為您已參考的另一個組件也會使用 /reference 來參考該組件 (內嵌 Interop 類型屬性設定為 False)。

若要內嵌兩個組件的 Interop 類型資訊，請針對每一個組件參考使用 /link (內嵌 Interop 類型屬性設定為 True)。

若要移除警告，您可以改用 /reference (內嵌 Interop 類型屬性設定為 False)。在此情況下，主要 Interop 組件 (PIA) 會提供 Interop 類型資訊。</target>
        <note />
      </trans-unit>
      <trans-unit id="ERR_GenericsUsedAcrossAssemblies">
        <source>Type '{0}' from assembly '{1}' cannot be used across assembly boundaries because it has a generic type argument that is an embedded interop type.</source>
        <target state="translated">因為組件 '{1}' 的類型 '{0}' 具有屬於內嵌 Interop 類型的泛型類型引數，所以不可跨組件的界限使用。</target>
        <note />
      </trans-unit>
      <trans-unit id="ERR_NoCanonicalView">
        <source>Cannot find the interop type that matches the embedded interop type '{0}'. Are you missing an assembly reference?</source>
        <target state="translated">找不到符合內嵌 Interop 類型 '{0}' 的 Interop 類型。是否遺漏了組件參考?</target>
        <note />
      </trans-unit>
      <trans-unit id="ERR_ByRefReturnUnsupported">
        <source>By-reference return type 'ref {0}' is not supported.</source>
        <target state="translated">不支援傳址方式傳回類型 'ref {0}'。</target>
        <note />
      </trans-unit>
      <trans-unit id="ERR_NetModuleNameMismatch">
        <source>Module name '{0}' stored in '{1}' must match its filename.</source>
        <target state="translated">儲存在 '{1}' 中的模組名稱 '{0}'，必須符合其檔案名稱。</target>
        <note />
      </trans-unit>
      <trans-unit id="ERR_BadModuleName">
        <source>Invalid module name: {0}</source>
        <target state="translated">模組名稱 {0} 無效</target>
        <note />
      </trans-unit>
      <trans-unit id="ERR_BadCompilationOptionValue">
        <source>Invalid '{0}' value: '{1}'.</source>
        <target state="translated">無效的 '{0}' 值: '{1}'。</target>
        <note />
      </trans-unit>
      <trans-unit id="ERR_BadAppConfigPath">
        <source>AppConfigPath must be absolute.</source>
        <target state="translated">AppConfigPath 必須是絕對路徑。</target>
        <note />
      </trans-unit>
      <trans-unit id="WRN_AssemblyAttributeFromModuleIsOverridden">
        <source>Attribute '{0}' from module '{1}' will be ignored in favor of the instance appearing in source</source>
        <target state="translated">將會忽略模組 '{1}' 中的屬性 '{0}'，改用出現在來源中的執行個體。</target>
        <note />
      </trans-unit>
      <trans-unit id="WRN_AssemblyAttributeFromModuleIsOverridden_Title">
        <source>Attribute will be ignored in favor of the instance appearing in source</source>
        <target state="translated">因來源中出現的執行個體，將會忽略屬性</target>
        <note />
      </trans-unit>
      <trans-unit id="ERR_CmdOptionConflictsSource">
        <source>Attribute '{0}' given in a source file conflicts with option '{1}'.</source>
        <target state="translated">原始程式檔中所提供的屬性 '{0}'，與選項 '{1}' 相衝突。</target>
        <note />
      </trans-unit>
      <trans-unit id="ERR_FixedBufferTooManyDimensions">
        <source>A fixed buffer may only have one dimension.</source>
        <target state="translated">固定緩衝區只能有一個維度。</target>
        <note />
      </trans-unit>
      <trans-unit id="WRN_ReferencedAssemblyDoesNotHaveStrongName">
        <source>Referenced assembly '{0}' does not have a strong name.</source>
        <target state="translated">參考組件 '{0}' 沒有強式名稱。</target>
        <note />
      </trans-unit>
      <trans-unit id="WRN_ReferencedAssemblyDoesNotHaveStrongName_Title">
        <source>Referenced assembly does not have a strong name</source>
        <target state="translated">參考的組件沒有強式名稱</target>
        <note />
      </trans-unit>
      <trans-unit id="ERR_InvalidSignaturePublicKey">
        <source>Invalid signature public key specified in AssemblySignatureKeyAttribute.</source>
        <target state="translated">AssemblySignatureKeyAttribute 中指定的簽章公開金鑰無效。</target>
        <note />
      </trans-unit>
      <trans-unit id="ERR_ExportedTypeConflictsWithDeclaration">
        <source>Type '{0}' exported from module '{1}' conflicts with type declared in primary module of this assembly.</source>
        <target state="translated">從模組 '{1}' 匯出的類型 '{0}' 與此組件的主要模組中所宣告之類型相衝突。</target>
        <note />
      </trans-unit>
      <trans-unit id="ERR_ExportedTypesConflict">
        <source>Type '{0}' exported from module '{1}' conflicts with type '{2}' exported from module '{3}'.</source>
        <target state="translated">從模組 '{1}' 匯出的類型 '{0}' 與從模組 '{3}' 匯出的類型 '{2}' 相衝突。</target>
        <note />
      </trans-unit>
      <trans-unit id="ERR_ForwardedTypeConflictsWithDeclaration">
        <source>Forwarded type '{0}' conflicts with type declared in primary module of this assembly.</source>
        <target state="translated">轉送的類型 '{0}' 與此組件主要模組中所宣告的類型相衝突。</target>
        <note />
      </trans-unit>
      <trans-unit id="ERR_ForwardedTypesConflict">
        <source>Type '{0}' forwarded to assembly '{1}' conflicts with type '{2}' forwarded to assembly '{3}'.</source>
        <target state="translated">轉送到組件 '{1}' 的類型 '{0}' 與轉送到組件 '{3}' 的類型 '{2}' 相衝突。</target>
        <note />
      </trans-unit>
      <trans-unit id="ERR_ForwardedTypeConflictsWithExportedType">
        <source>Type '{0}' forwarded to assembly '{1}' conflicts with type '{2}' exported from module '{3}'.</source>
        <target state="translated">轉送到組件 '{1}' 的類型 '{0}' 與從模組 '{3}' 匯出的類型 '{2}' 相衝突。</target>
        <note />
      </trans-unit>
      <trans-unit id="WRN_RefCultureMismatch">
        <source>Referenced assembly '{0}' has different culture setting of '{1}'.</source>
        <target state="translated">參考組件 '{0}' 有不同的文化特性設定 '{1}'。</target>
        <note />
      </trans-unit>
      <trans-unit id="WRN_RefCultureMismatch_Title">
        <source>Referenced assembly has different culture setting</source>
        <target state="translated">參考的組件具有不同文化特性設定</target>
        <note />
      </trans-unit>
      <trans-unit id="ERR_AgnosticToMachineModule">
        <source>Agnostic assembly cannot have a processor specific module '{0}'.</source>
        <target state="translated">無從驗證的組件不可有處理器專屬的模組 '{0}'。</target>
        <note />
      </trans-unit>
      <trans-unit id="ERR_ConflictingMachineModule">
        <source>Assembly and module '{0}' cannot target different processors.</source>
        <target state="translated">組件與模組 '{0}' 的目標處理器不可不同。</target>
        <note />
      </trans-unit>
      <trans-unit id="WRN_ConflictingMachineAssembly">
        <source>Referenced assembly '{0}' targets a different processor.</source>
        <target state="translated">參考組件 '{0}' 以不同的處理器為目標。</target>
        <note />
      </trans-unit>
      <trans-unit id="WRN_ConflictingMachineAssembly_Title">
        <source>Referenced assembly targets a different processor</source>
        <target state="translated">參考的組件以不同的處理器為目標</target>
        <note />
      </trans-unit>
      <trans-unit id="ERR_CryptoHashFailed">
        <source>Cryptographic failure while creating hashes.</source>
        <target state="translated">建立雜湊時密碼編譯失敗。</target>
        <note />
      </trans-unit>
      <trans-unit id="ERR_MissingNetModuleReference">
        <source>Reference to '{0}' netmodule missing.</source>
        <target state="translated">遺漏 '{0}' netmodule 的參考。</target>
        <note />
      </trans-unit>
      <trans-unit id="ERR_NetModuleNameMustBeUnique">
        <source>Module '{0}' is already defined in this assembly. Each module must have a unique filename.</source>
        <target state="translated">模組 '{0}' 已定義在此組件中。每個模組都必須要有不重複的檔案名稱。</target>
        <note />
      </trans-unit>
      <trans-unit id="ERR_CantReadConfigFile">
        <source>Cannot read config file '{0}' -- '{1}'</source>
        <target state="translated">無法讀取組態檔 '{0}' -- '{1}'</target>
        <note />
      </trans-unit>
      <trans-unit id="ERR_EncNoPIAReference">
        <source>Cannot continue since the edit includes a reference to an embedded type: '{0}'.</source>
        <target state="translated">無法繼續，因為編輯包含內嵌類型的參考: '{0}'。</target>
        <note />
      </trans-unit>
      <trans-unit id="ERR_EncReferenceToAddedMember">
        <source>Member '{0}' added during the current debug session can only be accessed from within its declaring assembly '{1}'.</source>
        <target state="translated">在目前偵錯工作階段期間加入的成員 '{0}'，只能從其宣告組件中 '{1}' 存取。</target>
        <note />
      </trans-unit>
      <trans-unit id="ERR_MutuallyExclusiveOptions">
        <source>Compilation options '{0}' and '{1}' can't both be specified at the same time.</source>
        <target state="translated">不得同時指定編輯選項 '{0}' 與 '{1}'。</target>
        <note />
      </trans-unit>
      <trans-unit id="ERR_LinkedNetmoduleMetadataMustProvideFullPEImage">
        <source>Linked netmodule metadata must provide a full PE image: '{0}'.</source>
        <target state="translated">連結的 netmodule 中繼資料必須提供完整的 PE 影像: '{0}'。</target>
        <note />
      </trans-unit>
      <trans-unit id="ERR_BadPrefer32OnLib">
        <source>/platform:anycpu32bitpreferred can only be used with /t:exe, /t:winexe and /t:appcontainerexe</source>
        <target state="translated">/platform:anycpu32bitpreferred 只可與 /t:exe、/t:winexe 和 /t:appcontainerexe 一起使用</target>
        <note />
      </trans-unit>
      <trans-unit id="IDS_PathList">
        <source>&lt;path list&gt;</source>
        <target state="translated">&lt;路徑清單&gt;</target>
        <note />
      </trans-unit>
      <trans-unit id="IDS_Text">
        <source>&lt;text&gt;</source>
        <target state="translated">&lt;文字&gt;</target>
        <note />
      </trans-unit>
      <trans-unit id="IDS_FeatureNullPropagatingOperator">
        <source>null propagating operator</source>
        <target state="translated">null 散佈運算子</target>
        <note />
      </trans-unit>
      <trans-unit id="IDS_FeatureExpressionBodiedMethod">
        <source>expression-bodied method</source>
        <target state="translated">運算式主體方法</target>
        <note />
      </trans-unit>
      <trans-unit id="IDS_FeatureExpressionBodiedProperty">
        <source>expression-bodied property</source>
        <target state="translated">運算式主體屬性</target>
        <note />
      </trans-unit>
      <trans-unit id="IDS_FeatureExpressionBodiedIndexer">
        <source>expression-bodied indexer</source>
        <target state="translated">運算式主體索引子</target>
        <note />
      </trans-unit>
      <trans-unit id="IDS_FeatureAutoPropertyInitializer">
        <source>auto property initializer</source>
        <target state="translated">Auto 屬性初始設定式</target>
        <note />
      </trans-unit>
      <trans-unit id="IDS_Namespace1">
        <source>&lt;namespace&gt;</source>
        <target state="translated">&lt;命名空間&gt;</target>
        <note />
      </trans-unit>
      <trans-unit id="IDS_FeatureRefLocalsReturns">
        <source>byref locals and returns</source>
        <target state="translated">Byref 本機與傳回</target>
        <note />
      </trans-unit>
      <trans-unit id="IDS_FeatureReadOnlyReferences">
        <source>readonly references</source>
        <target state="translated">唯讀參考</target>
        <note />
      </trans-unit>
      <trans-unit id="IDS_FeatureRefStructs">
        <source>ref structs</source>
        <target state="translated">ref struct</target>
        <note />
      </trans-unit>
      <trans-unit id="CompilationC">
        <source>Compilation (C#): </source>
        <target state="translated">編譯 (C#): </target>
        <note />
      </trans-unit>
      <trans-unit id="SyntaxNodeIsNotWithinSynt">
        <source>Syntax node is not within syntax tree</source>
        <target state="translated">語法節點不在語法樹狀結構內</target>
        <note />
      </trans-unit>
      <trans-unit id="LocationMustBeProvided">
        <source>Location must be provided in order to provide minimal type qualification.</source>
        <target state="translated">必須提供位置，才可提供最基本的類型限定性條件。</target>
        <note />
      </trans-unit>
      <trans-unit id="SyntaxTreeSemanticModelMust">
        <source>SyntaxTreeSemanticModel must be provided in order to provide minimal type qualification.</source>
        <target state="translated">必須提供 SyntaxTreeSemanticModel，才可提供最基本的類型限定性條件。</target>
        <note />
      </trans-unit>
      <trans-unit id="CantReferenceCompilationOf">
        <source>Can't reference compilation of type '{0}' from {1} compilation.</source>
        <target state="translated">無法從 {1} 編譯來參考類型為 '{0}' 的編譯</target>
        <note />
      </trans-unit>
      <trans-unit id="SyntaxTreeAlreadyPresent">
        <source>Syntax tree already present</source>
        <target state="translated">語法樹狀結構已存在</target>
        <note />
      </trans-unit>
      <trans-unit id="SubmissionCanOnlyInclude">
        <source>Submission can only include script code.</source>
        <target state="translated">提交只能包含指令碼。</target>
        <note />
      </trans-unit>
      <trans-unit id="SubmissionCanHaveAtMostOne">
        <source>Submission can have at most one syntax tree.</source>
        <target state="translated">提交最多可以有一個語法樹狀結構。</target>
        <note />
      </trans-unit>
      <trans-unit id="TreeMustHaveARootNodeWith">
        <source>tree must have a root node with SyntaxKind.CompilationUnit</source>
        <target state="translated">樹狀結構必須要有包含 SyntaxKind.CompilationUnit 的根節點</target>
        <note />
      </trans-unit>
      <trans-unit id="TypeArgumentCannotBeNull">
        <source>Type argument cannot be null</source>
        <target state="translated">類型引數不可為 null</target>
        <note />
      </trans-unit>
      <trans-unit id="WrongNumberOfTypeArguments">
        <source>Wrong number of type arguments</source>
        <target state="translated">類型引數的數目錯誤</target>
        <note />
      </trans-unit>
      <trans-unit id="NameConflictForName">
        <source>Name conflict for name {0}</source>
        <target state="translated">名稱 {0} 發生名稱衝突</target>
        <note />
      </trans-unit>
      <trans-unit id="LookupOptionsHasInvalidCombo">
        <source>LookupOptions has an invalid combination of options</source>
        <target state="translated">LookupOptions 的選項組合無效</target>
        <note />
      </trans-unit>
      <trans-unit id="ItemsMustBeNonEmpty">
        <source>items: must be non-empty</source>
        <target state="translated">項目: 不可為空白</target>
        <note />
      </trans-unit>
      <trans-unit id="UseVerbatimIdentifier">
        <source>Use Microsoft.CodeAnalysis.CSharp.SyntaxFactory.Identifier or Microsoft.CodeAnalysis.CSharp.SyntaxFactory.VerbatimIdentifier to create identifier tokens.</source>
        <target state="translated">使用 Microsoft.CodeAnalysis.CSharp.SyntaxFactory.Identifier 或 Microsoft.CodeAnalysis.CSharp.SyntaxFactory.VerbatimIdentifier 來建立識別項語彙基元。</target>
        <note />
      </trans-unit>
      <trans-unit id="UseLiteralForTokens">
        <source>Use Microsoft.CodeAnalysis.CSharp.SyntaxFactory.Literal to create character literal tokens.</source>
        <target state="translated">使用 Microsoft.CodeAnalysis.CSharp.SyntaxFactory.Literal 來建立字元常值語彙基元。</target>
        <note />
      </trans-unit>
      <trans-unit id="UseLiteralForNumeric">
        <source>Use Microsoft.CodeAnalysis.CSharp.SyntaxFactory.Literal to create numeric literal tokens.</source>
        <target state="translated">使用 Microsoft.CodeAnalysis.CSharp.SyntaxFactory.Literal 來建立數值常值語彙基元。</target>
        <note />
      </trans-unit>
      <trans-unit id="ThisMethodCanOnlyBeUsedToCreateTokens">
        <source>This method can only be used to create tokens - {0} is not a token kind.</source>
        <target state="translated">此方法只可用以建立語彙基元 - {0} 不是語彙基元種類。</target>
        <note />
      </trans-unit>
      <trans-unit id="GenericParameterDefinition">
        <source>Generic parameter is definition when expected to be reference {0}</source>
        <target state="translated">泛型參數為定義，但其必須是參考 {0}。</target>
        <note />
      </trans-unit>
      <trans-unit id="InvalidGetDeclarationNameMultipleDeclarators">
        <source>Called GetDeclarationName for a declaration node that can possibly contain multiple variable declarators.</source>
        <target state="translated">為可能包含多重變數宣告子的宣告節點，呼叫了 GetDeclarationName。</target>
        <note />
      </trans-unit>
      <trans-unit id="TreeNotPartOfCompilation">
        <source>tree not part of compilation</source>
        <target state="translated">樹狀結構不是編譯的一部分</target>
        <note />
      </trans-unit>
      <trans-unit id="PositionIsNotWithinSyntax">
        <source>Position is not within syntax tree with full span {0}</source>
        <target state="translated">位置不在有完整範圍 {0} 的語法樹狀結構內</target>
        <note />
      </trans-unit>
      <trans-unit id="WRN_BadUILang">
        <source>The language name '{0}' is invalid.</source>
        <target state="translated">語言名稱 '{0}' 無效。</target>
        <note />
      </trans-unit>
      <trans-unit id="WRN_BadUILang_Title">
        <source>The language name is invalid</source>
        <target state="translated">語言名稱無效</target>
        <note />
      </trans-unit>
      <trans-unit id="ERR_UnsupportedTransparentIdentifierAccess">
        <source>Transparent identifier member access failed for field '{0}' of '{1}'.  Does the data being queried implement the query pattern?</source>
        <target state="translated">透明識別項成員存取 '{1}' 的欄位 '{0}' 失敗。目前正在查詢的資料是否會實作查詢模式?</target>
        <note />
      </trans-unit>
      <trans-unit id="ERR_ParamDefaultValueDiffersFromAttribute">
        <source>The parameter has multiple distinct default values.</source>
        <target state="translated">此參數有多個相異的預設值。</target>
        <note />
      </trans-unit>
      <trans-unit id="ERR_FieldHasMultipleDistinctConstantValues">
        <source>The field has multiple distinct constant values.</source>
        <target state="translated">此欄位有多個相異的常數值。</target>
        <note />
      </trans-unit>
      <trans-unit id="WRN_UnqualifiedNestedTypeInCref">
        <source>Within cref attributes, nested types of generic types should be qualified.</source>
        <target state="translated">在 cref 屬性中，泛型類型的巢狀類型必須符合規定。</target>
        <note />
      </trans-unit>
      <trans-unit id="WRN_UnqualifiedNestedTypeInCref_Title">
        <source>Within cref attributes, nested types of generic types should be qualified</source>
        <target state="translated">在 cref 屬性中，泛型類型的巢狀類型必須符合規定</target>
        <note />
      </trans-unit>
      <trans-unit id="NotACSharpSymbol">
        <source>Not a C# symbol.</source>
        <target state="translated">不是 C# 符號。</target>
        <note />
      </trans-unit>
      <trans-unit id="HDN_UnusedUsingDirective">
        <source>Unnecessary using directive.</source>
        <target state="translated">不必要的 using 指示詞。</target>
        <note />
      </trans-unit>
      <trans-unit id="HDN_UnusedExternAlias">
        <source>Unused extern alias.</source>
        <target state="translated">未使用的外部別名。</target>
        <note />
      </trans-unit>
      <trans-unit id="ElementsCannotBeNull">
        <source>Elements cannot be null.</source>
        <target state="translated">項目不可為 null。</target>
        <note />
      </trans-unit>
      <trans-unit id="IDS_LIB_ENV">
        <source>LIB environment variable</source>
        <target state="translated">LIB 環境變數</target>
        <note />
      </trans-unit>
      <trans-unit id="IDS_LIB_OPTION">
        <source>/LIB option</source>
        <target state="translated">/LIB 選項</target>
        <note />
      </trans-unit>
      <trans-unit id="IDS_REFERENCEPATH_OPTION">
        <source>/REFERENCEPATH option</source>
        <target state="translated">/REFERENCEPATH 選項</target>
        <note />
      </trans-unit>
      <trans-unit id="IDS_DirectoryDoesNotExist">
        <source>directory does not exist</source>
        <target state="translated">目錄不存在</target>
        <note />
      </trans-unit>
      <trans-unit id="IDS_DirectoryHasInvalidPath">
        <source>path is too long or invalid</source>
        <target state="translated">路徑太長或無效</target>
        <note />
      </trans-unit>
      <trans-unit id="WRN_NoRuntimeMetadataVersion">
        <source>No value for RuntimeMetadataVersion found. No assembly containing System.Object was found nor was a value for RuntimeMetadataVersion specified through options.</source>
        <target state="translated">找不到 RuntimeMetadataVersion 的值。找不到任何包含 System.Object 的組件，也未透過選項指定 RuntimeMetadataVersion 的值。</target>
        <note />
      </trans-unit>
      <trans-unit id="WRN_NoRuntimeMetadataVersion_Title">
        <source>No value for RuntimeMetadataVersion found</source>
        <target state="translated">找不到 RuntimeMetadataVersion 的值</target>
        <note />
      </trans-unit>
      <trans-unit id="WrongSemanticModelType">
        <source>Expected a {0} SemanticModel.</source>
        <target state="translated">必須是 {0} SemanticModel。</target>
        <note />
      </trans-unit>
      <trans-unit id="IDS_FeatureLambda">
        <source>lambda expression</source>
        <target state="translated">Lambda 運算式</target>
        <note />
      </trans-unit>
      <trans-unit id="ERR_FeatureNotAvailableInVersion1">
        <source>Feature '{0}' is not available in C# 1. Please use language version {1} or greater.</source>
        <target state="translated">C# 1 中無法使用 '{0}' 功能。請使用語言版本 {1} 或更高的版本。</target>
        <note />
      </trans-unit>
      <trans-unit id="ERR_FeatureNotAvailableInVersion2">
        <source>Feature '{0}' is not available in C# 2. Please use language version {1} or greater.</source>
        <target state="translated">C# 2 中無法使用 '{0}' 功能。請使用語言版本 {1} 或更高的版本。</target>
        <note />
      </trans-unit>
      <trans-unit id="ERR_FeatureNotAvailableInVersion3">
        <source>Feature '{0}' is not available in C# 3. Please use language version {1} or greater.</source>
        <target state="translated">C# 3 中無法使用 '{0}' 功能。請使用語言版本 {1} 或更高的版本。</target>
        <note />
      </trans-unit>
      <trans-unit id="ERR_FeatureNotAvailableInVersion4">
        <source>Feature '{0}' is not available in C# 4. Please use language version {1} or greater.</source>
        <target state="translated">C# 4 中無法使用 '{0}' 功能。請使用語言版本 {1} 或更高的版本。</target>
        <note />
      </trans-unit>
      <trans-unit id="ERR_FeatureNotAvailableInVersion5">
        <source>Feature '{0}' is not available in C# 5. Please use language version {1} or greater.</source>
        <target state="translated">C# 5 中無法使用 '{0}' 功能。請使用語言版本 {1} 或更高的版本。</target>
        <note />
      </trans-unit>
      <trans-unit id="ERR_FeatureNotAvailableInVersion6">
        <source>Feature '{0}' is not available in C# 6. Please use language version {1} or greater.</source>
        <target state="translated">C# 6 中無法使用 '{0}' 功能。請使用語言版本 {1} 或更高的版本。</target>
        <note />
      </trans-unit>
      <trans-unit id="ERR_FeatureNotAvailableInVersion7">
        <source>Feature '{0}' is not available in C# 7.0. Please use language version {1} or greater.</source>
        <target state="translated">C# 7.0 中未提供功能 '{0}'。請使用語言版本 {1} 或更高版本。</target>
        <note />
      </trans-unit>
      <trans-unit id="ERR_FeatureIsUnimplemented">
        <source>Feature '{0}' is not implemented in this compiler.</source>
        <target state="translated">功能 '{0}' 未在此編譯器實作。</target>
        <note />
      </trans-unit>
      <trans-unit id="IDS_VersionExperimental">
        <source>'experimental'</source>
        <target state="translated">'「實驗」</target>
        <note />
      </trans-unit>
      <trans-unit id="PositionNotWithinTree">
        <source>Position must be within span of the syntax tree.</source>
        <target state="translated">位置必須在語法樹狀結構的範圍內。</target>
        <note />
      </trans-unit>
      <trans-unit id="SpeculatedSyntaxNodeCannotBelongToCurrentCompilation">
        <source>Syntax node to be speculated cannot belong to a syntax tree from the current compilation.</source>
        <target state="translated">要推測的語法節點，不可屬於目前編譯的語法樹狀結構。</target>
        <note />
      </trans-unit>
      <trans-unit id="ChainingSpeculativeModelIsNotSupported">
        <source>Chaining speculative semantic model is not supported. You should create a speculative model from the non-speculative ParentModel.</source>
        <target state="translated">不支援鏈結理論式語意模型。應從非理論式 ParentModel 建立理論式模型。</target>
        <note />
      </trans-unit>
      <trans-unit id="IDS_ToolName">
        <source>Microsoft (R) Visual C# Compiler</source>
        <target state="translated">Microsoft (R) Visual C# 編譯器</target>
        <note />
      </trans-unit>
      <trans-unit id="IDS_LogoLine1">
        <source>{0} version {1}</source>
        <target state="translated">{0} 版 {1} </target>
        <note />
      </trans-unit>
      <trans-unit id="IDS_LogoLine2">
        <source>Copyright (C) Microsoft Corporation. All rights reserved.</source>
        <target state="translated">Copyright (C) Microsoft Corporation. 著作權所有，並保留一切權利。</target>
        <note />
      </trans-unit>
      <trans-unit id="IDS_LangVersions">
        <source>Supported language versions:</source>
        <target state="translated">支援的語言版本:</target>
        <note />
      </trans-unit>
      <trans-unit id="IDS_CSCHelp">
        <source>
                             Visual C# Compiler Options

                       - OUTPUT FILES -
-out:&lt;file&gt;                   Specify output file name (default: base name of
                              file with main class or first file)
-target:exe                   Build a console executable (default) (Short
                              form: -t:exe)
-target:winexe                Build a Windows executable (Short form:
                              -t:winexe)
-target:library               Build a library (Short form: -t:library)
-target:module                Build a module that can be added to another
                              assembly (Short form: -t:module)
-target:appcontainerexe       Build an Appcontainer executable (Short form:
                              -t:appcontainerexe)
-target:winmdobj              Build a Windows Runtime intermediate file that
                              is consumed by WinMDExp (Short form: -t:winmdobj)
-doc:&lt;file&gt;                   XML Documentation file to generate
-refout:&lt;file&gt;                Reference assembly output to generate
-platform:&lt;string&gt;            Limit which platforms this code can run on: x86,
                              Itanium, x64, arm, arm64, anycpu32bitpreferred, or
                              anycpu. The default is anycpu.

                       - INPUT FILES -
-recurse:&lt;wildcard&gt;           Include all files in the current directory and
                              subdirectories according to the wildcard
                              specifications
-reference:&lt;alias&gt;=&lt;file&gt;     Reference metadata from the specified assembly
                              file using the given alias (Short form: -r)
-reference:&lt;file list&gt;        Reference metadata from the specified assembly
                              files (Short form: -r)
-addmodule:&lt;file list&gt;        Link the specified modules into this assembly
-link:&lt;file list&gt;             Embed metadata from the specified interop
                              assembly files (Short form: -l)
-analyzer:&lt;file list&gt;         Run the analyzers from this assembly
                              (Short form: -a)
-additionalfile:&lt;file list&gt;   Additional files that don't directly affect code
                              generation but may be used by analyzers for producing
                              errors or warnings.
-embed                        Embed all source files in the PDB.
-embed:&lt;file list&gt;            Embed specific files in the PDB

                       - RESOURCES -
-win32res:&lt;file&gt;              Specify a Win32 resource file (.res)
-win32icon:&lt;file&gt;             Use this icon for the output
-win32manifest:&lt;file&gt;         Specify a Win32 manifest file (.xml)
-nowin32manifest              Do not include the default Win32 manifest
-resource:&lt;resinfo&gt;           Embed the specified resource (Short form: -res)
-linkresource:&lt;resinfo&gt;       Link the specified resource to this assembly
                              (Short form: -linkres) Where the resinfo format
                              is &lt;file&gt;[,&lt;string name&gt;[,public|private]]

                       - CODE GENERATION -
-debug[+|-]                   Emit debugging information
-debug:{full|pdbonly|portable|embedded}
                              Specify debugging type ('full' is default,
                              'portable' is a cross-platform format,
                              'embedded' is a cross-platform format embedded into
                              the target .dll or .exe)
-optimize[+|-]                Enable optimizations (Short form: -o)
-deterministic                Produce a deterministic assembly
                              (including module version GUID and timestamp)
-refonly                      Produce a reference assembly in place of the main output
-instrument:TestCoverage      Produce an assembly instrumented to collect
                              coverage information
-sourcelink:&lt;file&gt;            Source link info to embed into PDB.

                       - ERRORS AND WARNINGS -
-warnaserror[+|-]             Report all warnings as errors
-warnaserror[+|-]:&lt;warn list&gt; Report specific warnings as errors
-warn:&lt;n&gt;                     Set warning level (0-4) (Short form: -w)
-nowarn:&lt;warn list&gt;           Disable specific warning messages
-ruleset:&lt;file&gt;               Specify a ruleset file that disables specific
                              diagnostics.
-errorlog:&lt;file&gt;              Specify a file to log all compiler and analyzer
                              diagnostics.
-reportanalyzer               Report additional analyzer information, such as
                              execution time.

                       - LANGUAGE -
-checked[+|-]                 Generate overflow checks
-unsafe[+|-]                  Allow 'unsafe' code
-define:&lt;symbol list&gt;         Define conditional compilation symbol(s) (Short
                              form: -d)
-langversion:?                Display the allowed values for language version
-langversion:&lt;string&gt;         Specify language version such as
                              `default` (latest major version), or
                              `latest` (latest version, including minor versions),
                              or specific versions like `6` or `7.1`
-nullable[+|-]                Specify nullable context option enable|disable.
-nullable:{enable|disable|safeonly}
                              Specify nullable context option enable|disable|safeonly.

                       - SECURITY -
-delaysign[+|-]               Delay-sign the assembly using only the public
                              portion of the strong name key
-publicsign[+|-]              Public-sign the assembly using only the public
                              portion of the strong name key
-keyfile:&lt;file&gt;               Specify a strong name key file
-keycontainer:&lt;string&gt;        Specify a strong name key container
-highentropyva[+|-]           Enable high-entropy ASLR

                       - MISCELLANEOUS -
@&lt;file&gt;                       Read response file for more options
-help                         Display this usage message (Short form: -?)
-nologo                       Suppress compiler copyright message
-noconfig                     Do not auto include CSC.RSP file
-parallel[+|-]                Concurrent build.
-version                      Display the compiler version number and exit.

                       - ADVANCED -
-baseaddress:&lt;address&gt;        Base address for the library to be built
-checksumalgorithm:&lt;alg&gt;      Specify algorithm for calculating source file
                              checksum stored in PDB. Supported values are:
                              SHA1 (default) or SHA256.
-codepage:&lt;n&gt;                 Specify the codepage to use when opening source
                              files
-utf8output                   Output compiler messages in UTF-8 encoding
-main:&lt;type&gt;                  Specify the type that contains the entry point
                              (ignore all other possible entry points) (Short
                              form: -m)
-fullpaths                    Compiler generates fully qualified paths
-filealign:&lt;n&gt;                Specify the alignment used for output file
                              sections
-pathmap:&lt;K1&gt;=&lt;V1&gt;,&lt;K2&gt;=&lt;V2&gt;,...
                              Specify a mapping for source path names output by
                              the compiler.
-pdb:&lt;file&gt;                   Specify debug information file name (default:
                              output file name with .pdb extension)
-errorendlocation             Output line and column of the end location of
                              each error
-preferreduilang              Specify the preferred output language name.
-nosdkpath                    Disable searching the default SDK path for standard library assemblies.
-nostdlib[+|-]                Do not reference standard library (mscorlib.dll)
-subsystemversion:&lt;string&gt;    Specify subsystem version of this assembly
-lib:&lt;file list&gt;              Specify additional directories to search in for
                              references
-errorreport:&lt;string&gt;         Specify how to handle internal compiler errors:
                              prompt, send, queue, or none. The default is
                              queue.
-appconfig:&lt;file&gt;             Specify an application configuration file
                              containing assembly binding settings
-moduleassemblyname:&lt;string&gt;  Name of the assembly which this module will be
                              a part of
-modulename:&lt;string&gt;          Specify the name of the source module
</source>
        <target state="needs-review-translation">
                              Visual C# 編譯器選項

                        - 輸出檔案 -
 /out:&lt;檔案&gt;                  指定輸出檔案名稱 (預設: 具有主要
                               類別的檔案或第一個檔案的基底名稱)
 /target:exe                   建置主控台可執行檔 (預設) (簡短
                               形式: /t:exe)
 /target:winexe                建置 Windows 可執行檔 (簡短形式:
                               /t:winexe)
 /target:library               建置程式庫 (簡短形式: /t:library)
 /target:module                建置可新增至其他組件的
                               模組 (簡短形式: /t:module)
 /target:appcontainerexe       建置 Appcontainer 可執行檔 (簡短形式:
                               /t:appcontainerexe)
 /target:winmdobj              建置 WinMDExp 所使用的 Windows 執行階段
                               中繼檔案 (簡短形式: /t:winmdobj)
 /doc:&lt;檔案&gt;                   要產生的 XML 文件檔案
 /refout:&lt;檔案&gt;                要產生的參考組件輸出
 /platform:&lt;字串&gt;            限制此程式碼可執行的平台: x86、
                                Itanium、x64、arm、anycpu32bitpreferred 或
                               anycpu。預設為 anycpu。

                        - 輸入檔案 -
 /recurse:&lt;萬用字元&gt;           根據萬用字元規格，包含
                               目前目錄和子目錄中的所有
                               檔案
 /reference:&lt;別名&gt;=&lt;檔案&gt;     使用給定的別名，參考指定組件檔
                               的中繼資料 (簡短形式: /r)
 /reference:&lt;檔案清單&gt;         參考指定組件檔的
                               中繼資料 (簡短形式: /r)
 /addmodule:&lt;檔案清單&gt;        將指定的模組連結至這個組件中
 /link:&lt;檔案清單&gt;             從指定的 Interop 組件檔內嵌
                               中繼資料 (簡短形式: /l)
 /analyzer:&lt;檔案清單&gt;          從這個組件執行分析器
                               (簡短形式: /a)
 /additionalfile:&lt;檔案清單&gt;   不會直接影響程式碼產生，
                               但分析器可用以產生錯誤或警告的
                               其他檔案。
 /embed                        內嵌 PDB 中的所有來源檔案。
 /embed:&lt;檔案清單&gt;            內嵌 PDB 中的特定檔案

                        - 資源 -
 /win32res:&lt;檔案&gt;              指定 Win32 資源檔 (.res)
 /win32icon:&lt;檔案&gt;             在輸出使用此圖示
 /win32manifest:&lt;檔案&gt;          指定 Win32 資訊清單檔案 (.xml)
 /nowin32manifest              不要包含預設 Win32 資訊清單
 /resource:&lt;資源資訊&gt;           內嵌指定的資源 (簡短形式: /res)
 /linkresource:&lt;資源資訊&gt;       將指定的資源連結至這個組件
                               (簡短形式: /linkres) 其中 resinfo 的格式
                               為 &lt;檔案&gt;[,&lt;字串名稱&gt;[,public|private]]

                        - 程式碼產生 -
 /debug[+|-]                   發出偵錯資訊
 /debug:{full|pdbonly|portable|embedded}
                               指定偵錯類型 ('full' 為預設，
                               'portable' 為跨平台格式，
                               'embedded' 為內嵌至 target .dll 或 .exe 中的
                               跨平台格式)
 /optimize[+|-]                啟用最佳化 (簡短形式: /o)
 /deterministic                產生確定性組件
                               (包括模組版本 GUID 與時間戳記)
 /refonly                      產生參考組件以代替主要輸出
 /instrument:TestCoverage      產生檢測組件，以收集
                               涵蓋範圍資訊
 /sourcelink:&lt;檔案&gt;            要內嵌至 PDB 中的來源連結資訊。

                        - 錯誤與警告 -
 /warnaserror[+|-]             將所有警告回報為錯誤
 /warnaserror[+|-]:&lt;警告清單&gt; 將特定警告回報為錯誤
 /warn:&lt;n&gt;                     設定警告層級 (0-4) (簡短形式: /w)
 /nowarn:&lt;警告清單&gt;           停用特定的警告訊息
 /ruleset:&lt;檔案&gt;                指定會停用特定診斷的
                                規則集檔案。
 /errorlog:&lt;檔案&gt;               指定要記錄所有編譯器和分析器診斷的
                               檔案。
 /reportanalyzer               回報其他分析器資訊，例如
                               執行時間。

                        - 語言 -
 /checked[+|-]                 產生溢位檢查
 /unsafe[+|-]                  允許 'unsafe' 程式碼
 /define:&lt;符號清單&gt;         定義條件式編譯符號 (簡短
                               形式: /d)
 /langversion:?                顯示語言版本允許的值
 /langversion:&lt;字串&gt;         指定語言版本，例如
                               `default` (最新的主要版本)、
                               `latest` (最新版本，包含次要版本)
                               或特定版本，例如 `6` 或 `7.1`

                        - 安全性 -
 /delaysign[+|-]                只使用強式名稱金鑰的公開部分
                               延遲簽署組件
 /publicsign[+|-]              只使用強式名稱金鑰的公開部分
                               公開簽署組件
 /keyfile:&lt;檔案&gt;                指定強式名稱金鑰檔
 /keycontainer:&lt;字串&gt;         指定強式名稱金鑰容器
 /highentropyva[+|-]           啟用高熵 ASLR

                        - 其他 -
 @&lt;檔案&gt;                        讀取回應檔以取得更多選項
 /help                         顯示這個使用訊息 (簡短形式: /?)
 /nologo                       隱藏編譯器著作權訊息
 /noconfig                     不自動納入 CSC.RSP 檔
 /parallel[+|-]                 並行建置。
 /version                      顯示編譯器版本號碼並結束。

                        - 進階 -
 /baseaddress:&lt;位址&gt;        要建置的程式庫基底位址
 /checksumalgorithm:&lt;演算法&gt;      為計算儲存在 PDB 中的原始
                               程式檔總和檢查碼指定演算法。支援的值為:
                               SHA1 (預設) 或 SHA256。
 /codepage:&lt;n&gt;                 指定開啟原始程式檔時要使用的
                               字碼頁
 /utf8output                   以 UTF-8 編碼方式輸出編譯器訊息
 /main:&lt;類型&gt;                  指定包含進入點
                               (忽略所有其他可能的進入點) (簡短
                               形式: /m)
 /fullpaths                    編譯器會產生完整路徑
 /filealign:&lt;n&gt;                 指定用於輸出檔案區段的
                               對齊方式
 /pathmap:&lt;K1&gt;=&lt;V1&gt;,&lt;K2&gt;=&lt;V2&gt;,...
                               為編譯器輸出的來源路徑名稱
                               指定對應。
 /pdb:&lt;檔案&gt;                   指定偵錯資訊檔案名稱 (預設:
                               副檔名為 .pdb 的輸出檔案名稱)
 /errorendlocation             輸出每個錯誤之結束位置的
                               行與欄
 /preferreduilang              指定慣用的輸出語言名稱。
 /nostdlib[+|-]                不要參考標準程式庫 (mscorlib.dll)
 /subsystemversion:&lt;字串&gt;    指定這個組件的子系統版本
 /lib:&lt;檔案清單&gt;              指定要搜尋的其他目錄以供
                               參考
 /errorreport:&lt;字串&gt;         指定如何處理內部編譯器錯誤:
                               prompt、send、queue 或 none。預設為 
                               queue。
 /appconfig:&lt;檔案&gt;             指定包含組件繫結設定的
                               應用程式設定檔
 /moduleassemblyname:&lt;字串&gt;  組件名稱，其中將會包含
                               此模組
 /modulename:&lt;字串&gt;          指定來源模組的名稱
</target>
        <note>Visual C# Compiler Options</note>
      </trans-unit>
      <trans-unit id="ERR_ComImportWithInitializers">
        <source>'{0}': a class with the ComImport attribute cannot specify field initializers.</source>
        <target state="translated">'{0}': 具有 ComImport 屬性的類別不可指定欄位初始設定式。</target>
        <note />
      </trans-unit>
      <trans-unit id="WRN_PdbLocalNameTooLong">
        <source>Local name '{0}' is too long for PDB.  Consider shortening or compiling without /debug.</source>
        <target state="translated">區域變數名稱 '{0}' 對 PDB 而言太長。請考慮將其縮短，或在編譯時不要使用 /debug。</target>
        <note />
      </trans-unit>
      <trans-unit id="WRN_PdbLocalNameTooLong_Title">
        <source>Local name is too long for PDB</source>
        <target state="translated">PDB 的本機名稱太長</target>
        <note />
      </trans-unit>
      <trans-unit id="ERR_RetNoObjectRequiredLambda">
        <source>Anonymous function converted to a void returning delegate cannot return a value</source>
        <target state="translated">轉換成 void 傳回委派的匿名函式，不可傳回值。</target>
        <note />
      </trans-unit>
      <trans-unit id="ERR_TaskRetNoObjectRequiredLambda">
        <source>Async lambda expression converted to a 'Task' returning delegate cannot return a value. Did you intend to return 'Task&lt;T&gt;'?</source>
        <target state="translated">轉換成 'Task' 傳回委派的非同步 Lambda 運算式，不可傳回值。原本希望傳回 'Task&lt;T&gt;' 嗎?</target>
        <note />
      </trans-unit>
      <trans-unit id="WRN_AnalyzerCannotBeCreated">
        <source>An instance of analyzer {0} cannot be created from {1} : {2}.</source>
        <target state="translated">不可從 {1} 建立分析器 {0} 的執行個體: {2}。</target>
        <note />
      </trans-unit>
      <trans-unit id="WRN_AnalyzerCannotBeCreated_Title">
        <source>An analyzer instance cannot be created</source>
        <target state="translated">無法建立分析器執行個體</target>
        <note />
      </trans-unit>
      <trans-unit id="WRN_NoAnalyzerInAssembly">
        <source>The assembly {0} does not contain any analyzers.</source>
        <target state="translated">組件 {0} 不包含任何分析器。</target>
        <note />
      </trans-unit>
      <trans-unit id="WRN_NoAnalyzerInAssembly_Title">
        <source>Assembly does not contain any analyzers</source>
        <target state="translated">組件不包含任何分析器</target>
        <note />
      </trans-unit>
      <trans-unit id="WRN_UnableToLoadAnalyzer">
        <source>Unable to load Analyzer assembly {0} : {1}</source>
        <target state="translated">無法載入分析器組件 {0} : {1}</target>
        <note />
      </trans-unit>
      <trans-unit id="WRN_UnableToLoadAnalyzer_Title">
        <source>Unable to load Analyzer assembly</source>
        <target state="translated">無法載入分析器組件</target>
        <note />
      </trans-unit>
      <trans-unit id="INF_UnableToLoadSomeTypesInAnalyzer">
        <source>Skipping some types in analyzer assembly {0} due to a ReflectionTypeLoadException : {1}.</source>
        <target state="translated">因為 ReflectionTypeLoadException 之故，所以略過分析器組件 {0} 中的某些類型: {1}。</target>
        <note />
      </trans-unit>
      <trans-unit id="ERR_CantReadRulesetFile">
        <source>Error reading ruleset file {0} - {1}</source>
        <target state="translated">讀取規則集檔案 {0} 時發生錯誤 - {1}</target>
        <note />
      </trans-unit>
      <trans-unit id="ERR_BadPdbData">
        <source>Error reading debug information for '{0}'</source>
        <target state="translated">讀取 '{0}' 的偵錯資訊時發生錯誤</target>
        <note />
      </trans-unit>
      <trans-unit id="IDS_OperationCausedStackOverflow">
        <source>Operation caused a stack overflow.</source>
        <target state="translated">作業導致了堆疊溢位。</target>
        <note />
      </trans-unit>
      <trans-unit id="WRN_IdentifierOrNumericLiteralExpected">
        <source>Expected identifier or numeric literal.</source>
        <target state="translated">必須是識別項或數值常值。</target>
        <note />
      </trans-unit>
      <trans-unit id="WRN_IdentifierOrNumericLiteralExpected_Title">
        <source>Expected identifier or numeric literal</source>
        <target state="translated">必須是識別項或數值常值</target>
        <note />
      </trans-unit>
      <trans-unit id="ERR_InitializerOnNonAutoProperty">
        <source>Only auto-implemented properties can have initializers.</source>
        <target state="translated">只有自動實作的屬性可以有初始設定式。</target>
        <note />
      </trans-unit>
      <trans-unit id="ERR_AutoPropertyMustHaveGetAccessor">
        <source>Auto-implemented properties must have get accessors.</source>
        <target state="translated">自動實作的屬性必須要有 get 存取子。</target>
        <note />
      </trans-unit>
      <trans-unit id="ERR_AutoPropertyMustOverrideSet">
        <source>Auto-implemented properties must override all accessors of the overridden property.</source>
        <target state="translated">自動實作的屬性必須覆寫已覆寫屬性的所有存取子。</target>
        <note />
      </trans-unit>
      <trans-unit id="ERR_AutoPropertyInitializerInInterface">
        <source>Auto-implemented properties inside interfaces cannot have initializers.</source>
        <target state="translated">介面內自動實作的屬性，不可有初始設定式。</target>
        <note />
      </trans-unit>
      <trans-unit id="ERR_InitializerInStructWithoutExplicitConstructor">
        <source>Structs without explicit constructors cannot contain members with initializers.</source>
        <target state="translated">沒有明確建構函式的結構，不可包含有初始設定式的成員。</target>
        <note />
      </trans-unit>
      <trans-unit id="ERR_EncodinglessSyntaxTree">
        <source>Cannot emit debug information for a source text without encoding.</source>
        <target state="translated">無法在不編碼的情況下，對原始程式文字發出偵錯資訊。</target>
        <note />
      </trans-unit>
      <trans-unit id="ERR_BlockBodyAndExpressionBody">
        <source>Block bodies and expression bodies cannot both be provided.</source>
        <target state="translated">不可同時提供區塊主體與運算式主體。</target>
        <note />
      </trans-unit>
      <trans-unit id="ERR_SwitchFallOut">
        <source>Control cannot fall out of switch from final case label ('{0}')</source>
        <target state="translated">控制項的位置不可位於最後一個 case 標籤 ('{0}') 的參數之外</target>
        <note />
      </trans-unit>
      <trans-unit id="ERR_UnexpectedBoundGenericName">
        <source>Type arguments are not allowed in the nameof operator.</source>
        <target state="translated">Nameof 運算子中不可使用類型引數。</target>
        <note />
      </trans-unit>
      <trans-unit id="ERR_NullPropagatingOpInExpressionTree">
        <source>An expression tree lambda may not contain a null propagating operator.</source>
        <target state="translated">運算式樹狀架構 Lambda 不可包含 null 散佈運算子。</target>
        <note />
      </trans-unit>
      <trans-unit id="ERR_DictionaryInitializerInExpressionTree">
        <source>An expression tree lambda may not contain a dictionary initializer.</source>
        <target state="translated">運算式樹狀架構 Lambda 不可包含字典初始設定式。</target>
        <note />
      </trans-unit>
      <trans-unit id="ERR_ExtensionCollectionElementInitializerInExpressionTree">
        <source>An extension Add method is not supported for a collection initializer in an expression lambda.</source>
        <target state="translated">運算式 Lambda 中的集合初始設定式不支援擴充功能 Add 方法。</target>
        <note />
      </trans-unit>
      <trans-unit id="IDS_FeatureNameof">
        <source>nameof operator</source>
        <target state="translated">nameof 運算子</target>
        <note />
      </trans-unit>
      <trans-unit id="IDS_FeatureDictionaryInitializer">
        <source>dictionary initializer</source>
        <target state="translated">字典初始設定式</target>
        <note />
      </trans-unit>
      <trans-unit id="ERR_UnclosedExpressionHole">
        <source>Missing close delimiter '}' for interpolated expression started with '{'.</source>
        <target state="translated">以 '{' 開頭的插入運算式遺漏結束分隔符號 '}' </target>
        <note />
      </trans-unit>
      <trans-unit id="ERR_SingleLineCommentInExpressionHole">
        <source>A single-line comment may not be used in an interpolated string.</source>
        <target state="translated">插入的字串中不能使用單行註解。</target>
        <note />
      </trans-unit>
      <trans-unit id="ERR_InsufficientStack">
        <source>An expression is too long or complex to compile</source>
        <target state="translated">運算式太長或太複雜，造成編譯困難</target>
        <note />
      </trans-unit>
      <trans-unit id="ERR_ExpressionHasNoName">
        <source>Expression does not have a name.</source>
        <target state="translated">運算式沒有名稱。</target>
        <note />
      </trans-unit>
      <trans-unit id="ERR_SubexpressionNotInNameof">
        <source>Sub-expression cannot be used in an argument to nameof.</source>
        <target state="translated">nameof 的引數中不可使用子運算式。</target>
        <note />
      </trans-unit>
      <trans-unit id="ERR_AliasQualifiedNameNotAnExpression">
        <source>An alias-qualified name is not an expression.</source>
        <target state="translated">別名限定的名稱不是運算式。</target>
        <note />
      </trans-unit>
      <trans-unit id="ERR_NameofMethodGroupWithTypeParameters">
        <source>Type parameters are not allowed on a method group as an argument to 'nameof'.</source>
        <target state="translated">方法群組上不可使用類型參數做為 'nameof' 的引數。</target>
        <note />
      </trans-unit>
      <trans-unit id="NoNoneSearchCriteria">
        <source>SearchCriteria is expected.</source>
        <target state="translated">必須是 SearchCriteria。</target>
        <note />
      </trans-unit>
      <trans-unit id="ERR_InvalidAssemblyCulture">
        <source>Assembly culture strings may not contain embedded NUL characters.</source>
        <target state="translated">組件文化特性字串可能不包含內嵌的 NUL 字元。</target>
        <note />
      </trans-unit>
      <trans-unit id="IDS_FeatureUsingStatic">
        <source>using static</source>
        <target state="translated">使用靜態</target>
        <note />
      </trans-unit>
      <trans-unit id="IDS_FeatureInterpolatedStrings">
        <source>interpolated strings</source>
        <target state="translated">內插字串</target>
        <note />
      </trans-unit>
      <trans-unit id="IDS_AwaitInCatchAndFinally">
        <source>await in catch blocks and finally blocks</source>
        <target state="translated">等待於 catch 區塊與 finally 區塊中</target>
        <note />
      </trans-unit>
      <trans-unit id="IDS_FeatureBinaryLiteral">
        <source>binary literals</source>
        <target state="translated">二進位常值</target>
        <note />
      </trans-unit>
      <trans-unit id="IDS_FeatureDigitSeparator">
        <source>digit separators</source>
        <target state="translated">數字分隔符號</target>
        <note />
      </trans-unit>
      <trans-unit id="IDS_FeatureLocalFunctions">
        <source>local functions</source>
        <target state="translated">區域函式</target>
        <note />
      </trans-unit>
      <trans-unit id="ERR_UnescapedCurly">
        <source>A '{0}' character must be escaped (by doubling) in an interpolated string.</source>
        <target state="translated">在內插字串中，必須將 '{0}' 字元逸出 (重複兩次)。</target>
        <note />
      </trans-unit>
      <trans-unit id="ERR_EscapedCurly">
        <source>A '{0}' character may only be escaped by doubling '{0}{0}' in an interpolated string.</source>
        <target state="translated">在插入字串中，只能以重複兩次 ('{0}{0}') 的方式，將 '{0}' 字元逸出。</target>
        <note />
      </trans-unit>
      <trans-unit id="ERR_TrailingWhitespaceInFormatSpecifier">
        <source>A format specifier may not contain trailing whitespace.</source>
        <target state="translated">格式規範的尾端不可以是空白字元。</target>
        <note />
      </trans-unit>
      <trans-unit id="ERR_EmptyFormatSpecifier">
        <source>Empty format specifier.</source>
        <target state="translated">空白的格式規範。</target>
        <note />
      </trans-unit>
      <trans-unit id="ERR_ErrorInReferencedAssembly">
        <source>There is an error in a referenced assembly '{0}'.</source>
        <target state="translated">參考組件 '{0}' 中有錯誤。</target>
        <note />
      </trans-unit>
      <trans-unit id="ERR_ExpressionOrDeclarationExpected">
        <source>Expression or declaration statement expected.</source>
        <target state="translated">必須是運算式或宣告陳述式。</target>
        <note />
      </trans-unit>
      <trans-unit id="ERR_NameofExtensionMethod">
        <source>Extension method groups are not allowed as an argument to 'nameof'.</source>
        <target state="translated">擴充方法群組不允許做為 'nameof' 的引數。</target>
        <note />
      </trans-unit>
      <trans-unit id="WRN_AlignmentMagnitude">
        <source>Alignment value {0} has a magnitude greater than {1} and may result in a large formatted string.</source>
        <target state="translated">對齊值 {0} 的範圍大於 {1}，而且可能會導致大型格式化字串。</target>
        <note />
      </trans-unit>
      <trans-unit id="HDN_UnusedExternAlias_Title">
        <source>Unused extern alias</source>
        <target state="translated">未使用的外部別名</target>
        <note />
      </trans-unit>
      <trans-unit id="HDN_UnusedUsingDirective_Title">
        <source>Unnecessary using directive</source>
        <target state="translated">不必要的 using 指示詞</target>
        <note />
      </trans-unit>
      <trans-unit id="INF_UnableToLoadSomeTypesInAnalyzer_Title">
        <source>Skip loading types in analyzer assembly that fail due to a ReflectionTypeLoadException</source>
        <target state="translated">跳過載入分析器組件中因 ReflectionTypeLoadException 而失敗的類型</target>
        <note />
      </trans-unit>
      <trans-unit id="WRN_AlignmentMagnitude_Title">
        <source>Alignment value has a magnitude that may result in a large formatted string</source>
        <target state="translated">對齊值的範圍可能會導致大型格式化字串</target>
        <note />
      </trans-unit>
      <trans-unit id="ERR_ConstantStringTooLong">
        <source>Length of String constant exceeds current memory limit.  Try splitting the string into multiple constants.</source>
        <target state="translated">字串常數的長度超過目前的記憶體限制。請嘗試將字串分割成多個常數。</target>
        <note />
      </trans-unit>
      <trans-unit id="ERR_TupleTooFewElements">
        <source>Tuple must contain at least two elements.</source>
        <target state="translated">元組必須包含至少兩個項目。</target>
        <note />
      </trans-unit>
      <trans-unit id="ERR_DebugEntryPointNotSourceMethodDefinition">
        <source>Debug entry point must be a definition of a method declared in the current compilation.</source>
        <target state="translated">偵錯進入點必須是目前編譯中所宣告方法的定義。</target>
        <note />
      </trans-unit>
      <trans-unit id="ERR_LoadDirectiveOnlyAllowedInScripts">
        <source>#load is only allowed in scripts</source>
        <target state="translated">#load 只允許用於指令碼</target>
        <note />
      </trans-unit>
      <trans-unit id="ERR_PPLoadFollowsToken">
        <source>Cannot use #load after first token in file</source>
        <target state="translated">無法在檔案中第一個語彙基元後使用 #load</target>
        <note />
      </trans-unit>
      <trans-unit id="CouldNotFindFile">
        <source>Could not find file.</source>
        <target state="translated">找不到檔案。</target>
        <note>File path referenced in source (#load) could not be resolved.</note>
      </trans-unit>
      <trans-unit id="SyntaxTreeFromLoadNoRemoveReplace">
        <source>SyntaxTree resulted from a #load directive and cannot be removed or replaced directly.</source>
        <target state="needs-review-translation">SyntaxTree '{0}' 是從 #load 指示詞所產生，無法直接移除或取代。</target>
        <note />
      </trans-unit>
      <trans-unit id="ERR_SourceFileReferencesNotSupported">
        <source>Source file references are not supported.</source>
        <target state="translated">不支援原始程式檔參考。</target>
        <note />
      </trans-unit>
      <trans-unit id="ERR_InvalidPathMap">
        <source>The pathmap option was incorrectly formatted.</source>
        <target state="translated">pathmap 選項格式不正確。</target>
        <note />
      </trans-unit>
      <trans-unit id="ERR_InvalidReal">
        <source>Invalid real literal.</source>
        <target state="translated">無效的實際常值。</target>
        <note />
      </trans-unit>
      <trans-unit id="ERR_AutoPropertyCannotBeRefReturning">
        <source>Auto-implemented properties cannot return by reference</source>
        <target state="translated">無法以傳址方式傳回自動實作屬性</target>
        <note />
      </trans-unit>
      <trans-unit id="ERR_RefPropertyMustHaveGetAccessor">
        <source>Properties which return by reference must have a get accessor</source>
        <target state="translated">以傳址方式傳回的屬性必須有 get 存取子</target>
        <note />
      </trans-unit>
      <trans-unit id="ERR_RefPropertyCannotHaveSetAccessor">
        <source>Properties which return by reference cannot have set accessors</source>
        <target state="translated">以傳址方式傳回的屬性不能有 set 存取子</target>
        <note />
      </trans-unit>
      <trans-unit id="ERR_CantChangeRefReturnOnOverride">
        <source>'{0}' must match by reference return of overridden member '{1}'</source>
        <target state="translated">'{0}' 必須符合覆寫成員 '{1}' 的傳址方式傳回</target>
        <note />
      </trans-unit>
      <trans-unit id="ERR_MustNotHaveRefReturn">
        <source>By-reference returns may only be used in methods that return by reference</source>
        <target state="translated">傳址傳回只能用於以傳址方式傳回的方法</target>
        <note />
      </trans-unit>
      <trans-unit id="ERR_MustHaveRefReturn">
        <source>By-value returns may only be used in methods that return by value</source>
        <target state="translated">傳值傳回只能用於以傳值方式傳回的方法</target>
        <note />
      </trans-unit>
      <trans-unit id="ERR_RefReturnMustHaveIdentityConversion">
        <source>The return expression must be of type '{0}' because this method returns by reference</source>
        <target state="translated">傳回運算式的類型必須是類型 '{0}'，因為此方法以傳址方式傳回</target>
        <note />
      </trans-unit>
      <trans-unit id="ERR_CloseUnimplementedInterfaceMemberWrongRefReturn">
        <source>'{0}' does not implement interface member '{1}'. '{2}' cannot implement '{1}' because it does not have matching return by reference.</source>
        <target state="translated">'{0}' 未實作介面成員 '{1}'。因為 '{2}' 沒有相符的傳址方式傳回，所以無法實作 '{1}'。</target>
        <note />
      </trans-unit>
      <trans-unit id="ERR_BadIteratorReturnRef">
        <source>The body of '{0}' cannot be an iterator block because '{0}' returns by reference</source>
        <target state="translated">{0}' 的主體不可是 Iterator 區塊，因為 '{0}' 是以傳址方式傳回</target>
        <note />
      </trans-unit>
      <trans-unit id="ERR_BadRefReturnExpressionTree">
        <source>Lambda expressions that return by reference cannot be converted to expression trees</source>
        <target state="translated">無法將以傳址方式傳回的 Lambda 運算式轉換為運算式樹狀架構</target>
        <note />
      </trans-unit>
      <trans-unit id="ERR_RefReturningCallInExpressionTree">
        <source>An expression tree lambda may not contain a call to a method, property, or indexer that returns by reference</source>
        <target state="translated">運算式樹狀架構 Lambda 不能包含呼叫以傳址方式傳回的方法、屬性或索引子</target>
        <note />
      </trans-unit>
      <trans-unit id="ERR_RefReturnLvalueExpected">
        <source>An expression cannot be used in this context because it may not be passed or returned by reference</source>
        <target state="translated">因為參考可能不會傳遞或傳回運算式，所以無法於此內容中使用運算式</target>
        <note />
      </trans-unit>
      <trans-unit id="ERR_RefReturnNonreturnableLocal">
        <source>Cannot return '{0}' by reference because it was initialized to a value that cannot be returned by reference</source>
        <target state="translated">無法以傳址方式傳回 '{0}'，因為已將其初始化為無法由傳址方式傳回的值</target>
        <note />
      </trans-unit>
      <trans-unit id="ERR_RefReturnNonreturnableLocal2">
        <source>Cannot return by reference a member of '{0}' because it was initialized to a value that cannot be returned by reference</source>
        <target state="translated">無法以傳址方式傳回 '{0}' 的成員，因為已將其初始化為無法由傳址方式傳回的值</target>
        <note />
      </trans-unit>
      <trans-unit id="ERR_RefReturnReadonlyLocal">
        <source>Cannot return '{0}' by reference because it is read-only</source>
        <target state="translated">無法以傳址方式傳回 '{0}'，因其為唯讀</target>
        <note />
      </trans-unit>
      <trans-unit id="ERR_RefReturnRangeVariable">
        <source>Cannot return the range variable '{0}' by reference</source>
        <target state="translated">無法以傳址方式傳回範圍變數 '{0}'</target>
        <note />
      </trans-unit>
      <trans-unit id="ERR_RefReturnReadonlyLocalCause">
        <source>Cannot return '{0}' by reference because it is a '{1}'</source>
        <target state="translated">無法以傳址方式傳回 '{0}'，因其為 '{1}'</target>
        <note />
      </trans-unit>
      <trans-unit id="ERR_RefReturnReadonlyLocal2Cause">
        <source>Cannot return fields of '{0}' by reference because it is a '{1}'</source>
        <target state="translated">無法以傳址方式傳回 '{0}' 欄位，因其為 '{1}'</target>
        <note />
      </trans-unit>
      <trans-unit id="ERR_RefReturnReadonly">
        <source>A readonly field cannot be returned by writable reference</source>
        <target state="translated">無法以可寫入傳址方式傳回唯讀欄位</target>
        <note />
      </trans-unit>
      <trans-unit id="ERR_RefReturnReadonlyStatic">
        <source>A static readonly field cannot be returned by writable reference</source>
        <target state="translated">無法以可寫入傳址方式傳回靜態的唯讀欄位</target>
        <note />
      </trans-unit>
      <trans-unit id="ERR_RefReturnReadonly2">
        <source>Members of readonly field '{0}' cannot be returned by writable reference</source>
        <target state="translated">無法以可寫入傳址方式傳回唯讀欄位 '{0}' 的成員</target>
        <note />
      </trans-unit>
      <trans-unit id="ERR_RefReturnReadonlyStatic2">
        <source>Fields of static readonly field '{0}' cannot be returned by writable reference</source>
        <target state="translated">無法以可寫入傳址方式傳回靜態唯讀欄位 '{0}' 的欄位</target>
        <note />
      </trans-unit>
      <trans-unit id="ERR_RefReturnParameter">
        <source>Cannot return a parameter by reference '{0}' because it is not a ref or out parameter</source>
        <target state="translated">無法以傳址方式 '{0}' 傳回參數，因為其非 ref 或 out 參數</target>
        <note />
      </trans-unit>
      <trans-unit id="ERR_RefReturnParameter2">
        <source>Cannot return by reference a member of parameter '{0}' because it is not a ref or out parameter</source>
        <target state="translated">無法以傳址方式傳回參數 '{0}' 的成員，因為它不是 ref 或 out 參數</target>
        <note />
      </trans-unit>
      <trans-unit id="ERR_RefReturnLocal">
        <source>Cannot return local '{0}' by reference because it is not a ref local</source>
        <target state="translated">無法以傳址方式傳回本機 '{0}'，因為其非參考本機</target>
        <note />
      </trans-unit>
      <trans-unit id="ERR_RefReturnLocal2">
        <source>Cannot return a member of local '{0}' by reference because it is not a ref local</source>
        <target state="translated">無法以傳址方式傳回本機 '{0}' 的成員，因為其非參考本機</target>
        <note />
      </trans-unit>
      <trans-unit id="ERR_RefReturnStructThis">
        <source>Struct members cannot return 'this' or other instance members by reference</source>
        <target state="translated">結構成員無法以傳址方式傳回 'this' 或其他執行個體成員</target>
        <note />
      </trans-unit>
      <trans-unit id="ERR_EscapeOther">
        <source>Expression cannot be used in this context because it may indirectly expose variables outside of their declaration scope</source>
        <target state="translated">無法在此內容中使用運算式，因為它會在其宣告範圍外間接公開變數</target>
        <note />
      </trans-unit>
      <trans-unit id="ERR_EscapeLocal">
        <source>Cannot use local '{0}' in this context because it may expose referenced variables outside of their declaration scope</source>
        <target state="translated">無法在此內容中使用本機 '{0}'，因為它會將參考的變數公開在其宣告範圍外</target>
        <note />
      </trans-unit>
      <trans-unit id="ERR_EscapeCall">
        <source>Cannot use a result of '{0}' in this context because it may expose variables referenced by parameter '{1}' outside of their declaration scope</source>
        <target state="translated">無法在此內容中使用 '{0}' 的結果，因為它會將參數 '{1}' 參考的變數公開在其宣告範圍外</target>
        <note />
      </trans-unit>
      <trans-unit id="ERR_EscapeCall2">
        <source>Cannot use a member of result of '{0}' in this context because it may expose variables referenced by parameter '{1}' outside of their declaration scope</source>
        <target state="translated">無法在此內容中使用 '{0}' 結果的成員，因為它會將參數 '{1}' 參考的變數公開在其宣告範圍外</target>
        <note />
      </trans-unit>
      <trans-unit id="ERR_CallArgMixing">
        <source>This combination of arguments to '{0}' is disallowed because it may expose variables referenced by parameter '{1}' outside of their declaration scope</source>
        <target state="translated">不允許對 '{0}' 使用此引數組合，因為它會在其宣告範圍外公開參數 '{1}' 所參考的變數</target>
        <note />
      </trans-unit>
      <trans-unit id="ERR_MismatchedRefEscapeInTernary">
        <source>Branches of a ref ternary operator cannot refer to variables with incompatible declaration scopes</source>
        <target state="translated">ref 三元運算子分支無法參考具有不相容宣告範圍的變數</target>
        <note />
      </trans-unit>
      <trans-unit id="ERR_EscapeStackAlloc">
        <source>A result of a stackalloc expression of type '{0}' cannot be used in this context because it may be exposed outside of the containing method</source>
        <target state="translated">無法在此內容中使用類型 '{0}' 的 stackalloc 運算式結果，因為它會公開在包含方法之外</target>
        <note />
      </trans-unit>
      <trans-unit id="ERR_InitializeByValueVariableWithReference">
        <source>Cannot initialize a by-value variable with a reference</source>
        <target state="translated">無法使用參考將傳值變數初始化</target>
        <note />
      </trans-unit>
      <trans-unit id="ERR_InitializeByReferenceVariableWithValue">
        <source>Cannot initialize a by-reference variable with a value</source>
        <target state="translated">無法使用值將傳址變數初始化</target>
        <note />
      </trans-unit>
      <trans-unit id="ERR_RefAssignmentMustHaveIdentityConversion">
        <source>The expression must be of type '{0}' because it is being assigned by reference</source>
        <target state="translated">運算式的類型必須是類型 '{0}'，因為其正由傳址方式指派</target>
        <note />
      </trans-unit>
      <trans-unit id="ERR_ByReferenceVariableMustBeInitialized">
        <source>A declaration of a by-reference variable must have an initializer</source>
        <target state="translated">傳址變數的宣告必須具有初始設定式</target>
        <note />
      </trans-unit>
      <trans-unit id="ERR_AnonDelegateCantUseLocal">
        <source>Cannot use ref local '{0}' inside an anonymous method, lambda expression, or query expression</source>
        <target state="translated">無法在匿名方法、Lambda 運算式或查詢運算式中使用參考本機 '{0}'</target>
        <note />
      </trans-unit>
      <trans-unit id="ERR_BadIteratorLocalType">
        <source>Iterators cannot have by-reference locals</source>
        <target state="needs-review-translation">Iterator 不能有傳址本機</target>
        <note />
      </trans-unit>
      <trans-unit id="ERR_BadAsyncLocalType">
        <source>Async methods cannot have by-reference locals</source>
        <target state="needs-review-translation">Async 方法不能有傳址本機</target>
        <note />
      </trans-unit>
      <trans-unit id="ERR_RefReturningCallAndAwait">
        <source>'await' cannot be used in an expression containing a call to '{0}' because it returns by reference</source>
        <target state="translated">'await' 不能用於包含呼叫 '{0}' 的運算式，因為其由傳址方式傳回。</target>
        <note />
      </trans-unit>
      <trans-unit id="ERR_RefConditionalAndAwait">
        <source>'await' cannot be used in an expression containing a ref conditional operator</source>
        <target state="translated">'包含 ref 條件運算子的運算式無法使用 'await'</target>
        <note />
      </trans-unit>
      <trans-unit id="ERR_RefConditionalNeedsTwoRefs">
        <source>Both conditional operator values must be ref values or neither may be a ref value</source>
        <target state="translated">這兩個條件運算子的值都必須是 ref 值，或兩個都不是 ref 值</target>
        <note />
      </trans-unit>
      <trans-unit id="ERR_RefConditionalDifferentTypes">
        <source>The expression must be of type '{0}' to match the alternative ref value</source>
        <target state="translated">運算式類型必須是 '{0}'，才符合替代的 ref 值</target>
        <note />
      </trans-unit>
      <trans-unit id="ERR_ExpressionTreeContainsLocalFunction">
        <source>An expression tree may not contain a reference to a local function</source>
        <target state="translated">運算式樹狀目錄不可包含區域函式的參考</target>
        <note />
      </trans-unit>
      <trans-unit id="ERR_DynamicLocalFunctionParamsParameter">
        <source>Cannot pass argument with dynamic type to params parameter '{0}' of local function '{1}'.</source>
        <target state="translated">無法將具有動態類型的引數傳遞給本機函式 '{1}' 的 params 參數 '{0}'。</target>
        <note />
      </trans-unit>
      <trans-unit id="SyntaxTreeIsNotASubmission">
        <source>Syntax tree should be created from a submission.</source>
        <target state="translated">提交時就應該建立語法樹狀結構。</target>
        <note />
      </trans-unit>
      <trans-unit id="ERR_TooManyUserStrings">
        <source>Combined length of user strings used by the program exceeds allowed limit. Try to decrease use of string literals.</source>
        <target state="translated">程式所使用的使用者字串加起來長度超過允許限制。請嘗試減少使用字串常值。</target>
        <note />
      </trans-unit>
      <trans-unit id="ERR_PatternNullableType">
        <source>It is not legal to use nullable type '{0}' in a pattern; use the underlying type '{1}' instead.</source>
        <target state="translated">在模式中使用可為 Null 的型別 '{0}' 不合法; 請改用基礎類型 '{1}'。</target>
        <note />
      </trans-unit>
      <trans-unit id="ERR_PeWritingFailure">
        <source>An error occurred while writing the output file: {0}.</source>
        <target state="translated">寫入輸出檔案時發生錯誤: {0}。</target>
        <note />
      </trans-unit>
      <trans-unit id="ERR_TupleDuplicateElementName">
        <source>Tuple element names must be unique.</source>
        <target state="translated">元組元素名稱不得重複。</target>
        <note />
      </trans-unit>
      <trans-unit id="ERR_TupleReservedElementName">
        <source>Tuple element name '{0}' is only allowed at position {1}.</source>
        <target state="translated">只有位置 {1} 允許元組元素名稱 '{0}'。</target>
        <note />
      </trans-unit>
      <trans-unit id="ERR_TupleReservedElementNameAnyPosition">
        <source>Tuple element name '{0}' is disallowed at any position.</source>
        <target state="translated">任何位置都不允許元組元素名稱 '{0}'。</target>
        <note />
      </trans-unit>
      <trans-unit id="ERR_PredefinedTypeMemberNotFoundInAssembly">
        <source>Member '{0}' was not found on type '{1}' from assembly '{2}'.</source>
        <target state="translated">在組件 '{2}' 的類型 '{1}' 上找不到成員 '{0}'。</target>
        <note />
      </trans-unit>
      <trans-unit id="IDS_FeatureTuples">
        <source>tuples</source>
        <target state="translated">元組</target>
        <note />
      </trans-unit>
      <trans-unit id="ERR_MissingDeconstruct">
        <source>No suitable 'Deconstruct' instance or extension method was found for type '{0}', with {1} out parameters and a void return type.</source>
        <target state="needs-review-translation">使用 {1} out 參數及 void 傳回型別找不到適合類型 '{0}' 的解構執行個體或擴充方法。</target>
        <note />
      </trans-unit>
      <trans-unit id="ERR_DeconstructRequiresExpression">
        <source>Deconstruct assignment requires an expression with a type on the right-hand-side.</source>
        <target state="translated">需要具有右邊類型的運算式，才能解構指派。</target>
        <note />
      </trans-unit>
      <trans-unit id="ERR_SwitchExpressionValueExpected">
        <source>The switch expression must be a value; found '{0}'.</source>
        <target state="translated">switch 運算式必須是值; 但找到的是 '{0}'。</target>
        <note />
      </trans-unit>
      <trans-unit id="ERR_PatternWrongType">
        <source>An expression of type '{0}' cannot be handled by a pattern of type '{1}'.</source>
        <target state="translated">類型為 '{1}' 的模式無法處理類型為 '{0}' 的運算式。</target>
        <note />
      </trans-unit>
      <trans-unit id="WRN_AttributeIgnoredWhenPublicSigning">
        <source>Attribute '{0}' is ignored when public signing is specified.</source>
        <target state="translated">如有指定公用簽章，屬性 '{0}' 將予忽略。</target>
        <note />
      </trans-unit>
      <trans-unit id="WRN_AttributeIgnoredWhenPublicSigning_Title">
        <source>Attribute is ignored when public signing is specified.</source>
        <target state="translated">如有指定公用簽章，屬性將予忽略。</target>
        <note />
      </trans-unit>
      <trans-unit id="ERR_OptionMustBeAbsolutePath">
        <source>Option '{0}' must be an absolute path.</source>
        <target state="translated">選項 '{0}' 必須是絕對路徑。</target>
        <note />
      </trans-unit>
      <trans-unit id="ERR_ConversionNotTupleCompatible">
        <source>Tuple with {0} elements cannot be converted to type '{1}'.</source>
        <target state="translated">具有 {0} 元素的 Tuple 無法轉換為類型 '{1}'。</target>
        <note />
      </trans-unit>
      <trans-unit id="IDS_FeatureOutVar">
        <source>out variable declaration</source>
        <target state="translated">out 變數宣告</target>
        <note />
      </trans-unit>
      <trans-unit id="ERR_ImplicitlyTypedOutVariableUsedInTheSameArgumentList">
        <source>Reference to an implicitly-typed out variable '{0}' is not permitted in the same argument list.</source>
        <target state="translated">不允許在相同引數清單中參考隱含型別 out 變數 '{0}'。</target>
        <note />
      </trans-unit>
      <trans-unit id="ERR_TypeInferenceFailedForImplicitlyTypedOutVariable">
        <source>Cannot infer the type of implicitly-typed out variable '{0}'.</source>
        <target state="translated">無法推斷隱含型別 out 變數 '{0}' 的類型。</target>
        <note />
      </trans-unit>
      <trans-unit id="ERR_TypeInferenceFailedForImplicitlyTypedDeconstructionVariable">
        <source>Cannot infer the type of implicitly-typed deconstruction variable '{0}'.</source>
        <target state="translated">無法推斷隱含型別解構變數 '{0}' 的類型。</target>
        <note />
      </trans-unit>
      <trans-unit id="ERR_DiscardTypeInferenceFailed">
        <source>Cannot infer the type of implicitly-typed discard.</source>
        <target state="translated">無法推斷隱含型別捨棄的類型。</target>
        <note />
      </trans-unit>
      <trans-unit id="ERR_DeconstructWrongCardinality">
        <source>Cannot deconstruct a tuple of '{0}' elements into '{1}' variables.</source>
        <target state="translated">無法將 '{0}' 項目的元組解構為 '{1}' 變數。</target>
        <note />
      </trans-unit>
      <trans-unit id="ERR_CannotDeconstructDynamic">
        <source>Cannot deconstruct dynamic objects.</source>
        <target state="translated">無法解構動態物件。</target>
        <note />
      </trans-unit>
      <trans-unit id="ERR_DeconstructTooFewElements">
        <source>Deconstruction must contain at least two variables.</source>
        <target state="translated">解構必須包含至少兩個變數。</target>
        <note />
      </trans-unit>
      <trans-unit id="WRN_TupleLiteralNameMismatch">
        <source>The tuple element name '{0}' is ignored because a different name or no name is specified by the target type '{1}'.</source>
        <target state="translated">因為目標類型 '{1}' 指定了不同的名稱或未指定名稱，所以會忽略元組項目名稱 '{0}'。</target>
        <note />
      </trans-unit>
      <trans-unit id="WRN_TupleLiteralNameMismatch_Title">
        <source>The tuple element name is ignored because a different name or no name is specified by the assignment target.</source>
        <target state="translated">因為指派目標指定了不同的名稱或未指定名稱，所以會忽略元組項目名稱。</target>
        <note />
      </trans-unit>
      <trans-unit id="ERR_PredefinedValueTupleTypeMustBeStruct">
        <source>Predefined type '{0}' must be a struct.</source>
        <target state="translated">預先定義的類型 '{0}' 必須為結構。</target>
        <note />
      </trans-unit>
      <trans-unit id="ERR_NewWithTupleTypeSyntax">
        <source>'new' cannot be used with tuple type. Use a tuple literal expression instead.</source>
        <target state="translated">'new' 不得搭配元組類型使用。請改用元組常值運算式。</target>
        <note />
      </trans-unit>
      <trans-unit id="ERR_DeconstructionVarFormDisallowsSpecificType">
        <source>Deconstruction 'var (...)' form disallows a specific type for 'var'.</source>
        <target state="translated">解構 `var (...)` 表單不允許 'var' 的特定類型。</target>
        <note />
      </trans-unit>
      <trans-unit id="ERR_TupleElementNamesAttributeMissing">
        <source>Cannot define a class or member that utilizes tuples because the compiler required type '{0}' cannot be found. Are you missing a reference?</source>
        <target state="translated">因為找不到編譯器所需的類型 '{0}'，所以無法定義利用元組的類別或成員。是否遺漏參考?</target>
        <note />
      </trans-unit>
      <trans-unit id="ERR_ExplicitTupleElementNamesAttribute">
        <source>Cannot reference 'System.Runtime.CompilerServices.TupleElementNamesAttribute' explicitly. Use the tuple syntax to define tuple names.</source>
        <target state="translated">無法明確參考 'System.Runtime.CompilerServices.TupleElementNamesAttribute'。請使用元組語法定義元組名稱。</target>
        <note />
      </trans-unit>
      <trans-unit id="ERR_ExpressionTreeContainsOutVariable">
        <source>An expression tree may not contain an out argument variable declaration.</source>
        <target state="translated">運算式樹狀架構不得包含 out 引數變數宣告。</target>
        <note />
      </trans-unit>
      <trans-unit id="ERR_ExpressionTreeContainsDiscard">
        <source>An expression tree may not contain a discard.</source>
        <target state="translated">運算式樹狀架構不可包含 discard。</target>
        <note />
      </trans-unit>
      <trans-unit id="ERR_ExpressionTreeContainsIsMatch">
        <source>An expression tree may not contain an 'is' pattern-matching operator.</source>
        <target state="translated">運算式樹狀架構不得包含 'is' 模式比對運算子。</target>
        <note />
      </trans-unit>
      <trans-unit id="ERR_ExpressionTreeContainsTupleLiteral">
        <source>An expression tree may not contain a tuple literal.</source>
        <target state="translated">運算式樹狀架構不得包含元組常值。</target>
        <note />
      </trans-unit>
      <trans-unit id="ERR_ExpressionTreeContainsTupleConversion">
        <source>An expression tree may not contain a tuple conversion.</source>
        <target state="translated">運算式樹狀架構不得包含元組轉換。</target>
        <note />
      </trans-unit>
      <trans-unit id="ERR_SourceLinkRequiresPdb">
        <source>/sourcelink switch is only supported when emitting PDB.</source>
        <target state="translated">只有在發出 PDB 時才支援 /sourcelink 參數。</target>
        <note />
      </trans-unit>
      <trans-unit id="ERR_CannotEmbedWithoutPdb">
        <source>/embed switch is only supported when emitting a PDB.</source>
        <target state="translated">只有在發出 PDB 時才支援 /embed 參數。</target>
        <note />
      </trans-unit>
      <trans-unit id="ERR_InvalidInstrumentationKind">
        <source>Invalid instrumentation kind: {0}</source>
        <target state="translated">檢測設備種類無效: {0}</target>
        <note />
      </trans-unit>
      <trans-unit id="ERR_VarInvocationLvalueReserved">
        <source>The syntax 'var (...)' as an lvalue is reserved.</source>
        <target state="translated">已保留作為左值的語法 'var (...)'。</target>
        <note />
      </trans-unit>
      <trans-unit id="ERR_SemiOrLBraceOrArrowExpected">
        <source>{ or ; or =&gt; expected</source>
        <target state="translated">需要 { 或 ; 或 =&gt;</target>
        <note />
      </trans-unit>
      <trans-unit id="ERR_ThrowMisplaced">
        <source>A throw expression is not allowed in this context.</source>
        <target state="translated">此內容不允許 throw 運算式。</target>
        <note />
      </trans-unit>
      <trans-unit id="ERR_MixedDeconstructionUnsupported">
        <source>A deconstruction cannot mix declarations and expressions on the left-hand-side.</source>
        <target state="translated">解構不得混合左側的宣告與運算式。</target>
        <note />
      </trans-unit>
      <trans-unit id="ERR_DeclarationExpressionNotPermitted">
        <source>A declaration is not allowed in this context.</source>
        <target state="translated">此內容中不允許宣告。</target>
        <note />
      </trans-unit>
      <trans-unit id="ERR_MustDeclareForeachIteration">
        <source>A foreach loop must declare its iteration variables.</source>
        <target state="translated">Foreach 迴圈必須宣告其反覆運算變數。</target>
        <note />
      </trans-unit>
      <trans-unit id="ERR_TupleElementNamesInDeconstruction">
        <source>Tuple element names are not permitted on the left of a deconstruction.</source>
        <target state="translated">解構左側不允許元組元素名稱。</target>
        <note />
      </trans-unit>
      <trans-unit id="ERR_PossibleBadNegCast">
        <source>To cast a negative value, you must enclose the value in parentheses.</source>
        <target state="translated">若要轉換負值，必須以括號括住該值。</target>
        <note />
      </trans-unit>
      <trans-unit id="ERR_ExpressionTreeContainsThrowExpression">
        <source>An expression tree may not contain a throw-expression.</source>
        <target state="translated">運算式樹狀架構不可包含 throw 運算式。</target>
        <note />
      </trans-unit>
      <trans-unit id="ERR_BadAssemblyName">
        <source>Invalid assembly name: {0}</source>
        <target state="translated">組件名稱 {0} 無效</target>
        <note />
      </trans-unit>
      <trans-unit id="ERR_BadAsyncMethodBuilderTaskProperty">
        <source>For type '{0}' to be used as an AsyncMethodBuilder for type '{1}', its Task property should return type '{1}' instead of type '{2}'.</source>
        <target state="translated">若要讓 '{0}' 類型作為 '{1}' 類型的 AsyncMethodBuilder，其 Task 屬性應傳回 '{1}' 類型，而非 '{2}' 類型。</target>
        <note />
      </trans-unit>
      <trans-unit id="ERR_AttributesInLocalFuncDecl">
        <source>Attributes are not allowed on local function parameters or type parameters</source>
        <target state="translated">區域函式參數或型別參數中不允許屬性</target>
        <note />
      </trans-unit>
      <trans-unit id="ERR_TypeForwardedToMultipleAssemblies">
        <source>Module '{0}' in assembly '{1}' is forwarding the type '{2}' to multiple assemblies: '{3}' and '{4}'.</source>
        <target state="translated">組件 '{1}' 中的模組 '{0}' 正在將類型 '{2}' 轉送給多個組件: '{3}' 及 '{4}'。</target>
        <note />
      </trans-unit>
      <trans-unit id="ERR_PatternDynamicType">
        <source>It is not legal to use the type 'dynamic' in a pattern.</source>
        <target state="translated">在模式中使用類型 'dynamic' 不合法。</target>
        <note />
      </trans-unit>
      <trans-unit id="ERR_BadDynamicMethodArgDefaultLiteral">
        <source>Cannot use a default literal as an argument to a dynamically dispatched operation.</source>
        <target state="translated">無法將預設常值用作為動態分派作業的引數。</target>
        <note />
      </trans-unit>
      <trans-unit id="ERR_BadDocumentationMode">
        <source>Provided documentation mode is unsupported or invalid: '{0}'.</source>
        <target state="translated">提供的文件模式不受支援或無效: '{0}'。</target>
        <note />
      </trans-unit>
      <trans-unit id="ERR_BadSourceCodeKind">
        <source>Provided source code kind is unsupported or invalid: '{0}'</source>
        <target state="translated">提供的原始程式碼類型不受支援或無效: '{0}'</target>
        <note />
      </trans-unit>
      <trans-unit id="ERR_BadLanguageVersion">
        <source>Provided language version is unsupported or invalid: '{0}'.</source>
        <target state="translated">提供的語言版本不受支援或無效: '{0}'。</target>
        <note />
      </trans-unit>
      <trans-unit id="ERR_InvalidPreprocessingSymbol">
        <source>Invalid name for a preprocessing symbol; '{0}' is not a valid identifier</source>
        <target state="translated">前置處理符號的名稱無效; '{0}' 不是有效的識別碼</target>
        <note />
      </trans-unit>
      <trans-unit id="ERR_FeatureNotAvailableInVersion7_1">
        <source>Feature '{0}' is not available in C# 7.1. Please use language version {1} or greater.</source>
        <target state="translated">C# 7.1 中無法使用 '{0}' 功能。請使用語言版本 {1} 或更高的版本。</target>
        <note />
      </trans-unit>
      <trans-unit id="ERR_FeatureNotAvailableInVersion7_2">
        <source>Feature '{0}' is not available in C# 7.2. Please use language version {1} or greater.</source>
        <target state="translated">C# 7.2 無法使用 '{0}' 功能。請使用語言版本 {1} 或更高的版本。</target>
        <note />
      </trans-unit>
      <trans-unit id="ERR_LanguageVersionCannotHaveLeadingZeroes">
        <source>Specified language version '{0}' cannot have leading zeroes</source>
        <target state="translated">指定的語言版本 '{0}' 不可以零作為開頭</target>
        <note />
      </trans-unit>
      <trans-unit id="ERR_VoidAssignment">
        <source>A value of type 'void' may not be assigned.</source>
        <target state="translated">可能未指派 'void' 類型的值。</target>
        <note />
      </trans-unit>
      <trans-unit id="WRN_Experimental">
        <source>'{0}' is for evaluation purposes only and is subject to change or removal in future updates.</source>
        <target state="translated">'{0}' 僅供評估之用。後續更新時可能會有所變更或移除。</target>
        <note />
      </trans-unit>
      <trans-unit id="WRN_Experimental_Title">
        <source>Type is for evaluation purposes only and is subject to change or removal in future updates.</source>
        <target state="translated">類型僅供評估之用。後續更新時可能會有所變更或移除。</target>
        <note />
      </trans-unit>
      <trans-unit id="ERR_CompilerAndLanguageVersion">
        <source>Compiler version: '{0}'. Language version: {1}.</source>
        <target state="translated">編譯器版本: '{0}'。語言版本: {1}。</target>
        <note />
      </trans-unit>
      <trans-unit id="IDS_FeatureAsyncMain">
        <source>async main</source>
        <target state="translated">非同步主要</target>
        <note />
      </trans-unit>
      <trans-unit id="ERR_TupleInferredNamesNotAvailable">
        <source>Tuple element name '{0}' is inferred. Please use language version {1} or greater to access an element by its inferred name.</source>
        <target state="translated">元組項目名稱 '{0}' 從推斷而來。請使用語言版本 {1} 或更新版本，依推斷名稱存取項目。</target>
        <note />
      </trans-unit>
      <trans-unit id="ERR_VoidInTuple">
        <source>A tuple may not contain a value of type 'void'.</source>
        <target state="translated">元組不可包含 'void' 類型的值。</target>
        <note />
      </trans-unit>
      <trans-unit id="ERR_NonTaskMainCantBeAsync">
        <source>A void or int returning entry point cannot be async</source>
        <target state="translated">不得同步傳回進入點的 void 或 int</target>
        <note />
      </trans-unit>
      <trans-unit id="ERR_PatternWrongGenericTypeInVersion">
        <source>An expression of type '{0}' cannot be handled by a pattern of type '{1}' in C# {2}. Please use language version {3} or greater.</source>
        <target state="translated">在 C# {2} 中，類型為 '{1}' 的模式無法處理類型為 '{0}' 的運算式。請使用語言版本 {3} 或更新版本。</target>
        <note />
      </trans-unit>
      <trans-unit id="WRN_UnreferencedLocalFunction">
        <source>The local function '{0}' is declared but never used</source>
        <target state="translated">區域函式 '{0}' 已宣告，但從未使用</target>
        <note />
      </trans-unit>
      <trans-unit id="WRN_UnreferencedLocalFunction_Title">
        <source>Local function is declared but never used</source>
        <target state="translated">區域函式已宣告但從未使用</target>
        <note />
      </trans-unit>
      <trans-unit id="ERR_LocalFunctionMissingBody">
        <source>'{0}' is a local function and must therefore always have a body.</source>
        <target state="translated">'{0}' 是區域函式，因此必須具有主體。</target>
        <note />
      </trans-unit>
      <trans-unit id="ERR_InvalidDebugInfo">
        <source>Unable to read debug information of method '{0}' (token 0x{1:X8}) from assembly '{2}'</source>
        <target state="translated">無法從組件 '{2}' 讀取方法 '{0}' 的偵錯資訊 (權杖 0x{1:X8})</target>
        <note />
      </trans-unit>
      <trans-unit id="IConversionExpressionIsNotCSharpConversion">
        <source>{0} is not a valid C# conversion expression</source>
        <target state="translated">{0} 不是有效的 C# 轉換運算式</target>
        <note />
      </trans-unit>
      <trans-unit id="ERR_DynamicLocalFunctionTypeParameter">
        <source>Cannot pass argument with dynamic type to generic local function '{0}' with inferred type arguments.</source>
        <target state="translated">無法將具有動態類型的引數傳遞到具有推斷類型引數的一般區域函式 '{0}'。</target>
        <note />
      </trans-unit>
      <trans-unit id="IDS_FeatureLeadingDigitSeparator">
        <source>leading digit separator</source>
        <target state="translated">前置數字分隔符號</target>
        <note />
      </trans-unit>
      <trans-unit id="ERR_ExplicitReservedAttr">
        <source>Do not use '{0}'. This is reserved for compiler usage.</source>
        <target state="translated">請勿使用 '{0}'。此保留供編譯器使用。</target>
        <note />
      </trans-unit>
      <trans-unit id="ERR_TypeReserved">
        <source>The type name '{0}' is reserved to be used by the compiler.</source>
        <target state="translated">類型名稱 '{0}' 保留供編譯器使用。</target>
        <note />
      </trans-unit>
      <trans-unit id="ERR_InExtensionMustBeValueType">
        <source>The first parameter of an 'in' extension method '{0}' must be a value type.</source>
        <target state="translated">in' 擴充方法 '{0}' 中的第一個參數，必須是實值型別。</target>
        <note />
      </trans-unit>
      <trans-unit id="ERR_FieldsInRoStruct">
        <source>Instance fields of readonly structs must be readonly.</source>
        <target state="translated">唯讀結構的執行個體欄位必須為唯讀。</target>
        <note />
      </trans-unit>
      <trans-unit id="ERR_AutoPropsInRoStruct">
        <source>Auto-implemented instance properties in readonly structs must be readonly.</source>
        <target state="translated">使用唯讀結構的自動實作執行個體屬性必須為唯讀。</target>
        <note />
      </trans-unit>
      <trans-unit id="ERR_FieldlikeEventsInRoStruct">
        <source>Field-like events are not allowed in readonly structs.</source>
        <target state="translated">唯讀結構中不允許欄位型的事件。</target>
        <note />
      </trans-unit>
      <trans-unit id="IDS_FeatureRefExtensionMethods">
        <source>ref extension methods</source>
        <target state="translated">ref 擴充方法</target>
        <note />
      </trans-unit>
      <trans-unit id="ERR_StackAllocConversionNotPossible">
        <source>Conversion of a stackalloc expression of type '{0}' to type '{1}' is not possible.</source>
        <target state="translated">類型 '{0}' 的 stackalloc 運算式不可能轉換成類型 '{1}'。</target>
        <note />
      </trans-unit>
      <trans-unit id="ERR_RefExtensionMustBeValueTypeOrConstrainedToOne">
        <source>The first parameter of a 'ref' extension method '{0}' must be a value type or a generic type constrained to struct.</source>
        <target state="translated">ref' 擴充方法 '{0}' 的第一個參數，必須是限制為結構的實值型別或泛型型別。</target>
        <note />
      </trans-unit>
      <trans-unit id="ERR_OutAttrOnInParam">
        <source>An in parameter cannot have the Out attribute.</source>
        <target state="translated">in 參數不能有 Out 屬性</target>
        <note />
      </trans-unit>
      <trans-unit id="ICompoundAssignmentOperationIsNotCSharpCompoundAssignment">
        <source>{0} is not a valid C# compound assignment operation</source>
        <target state="translated">{0} 不是有效的 C# 複合指派作業</target>
        <note />
      </trans-unit>
      <trans-unit id="WRN_FilterIsConstantFalse">
        <source>Filter expression is a constant 'false', consider removing the catch clause</source>
        <target state="translated">篩選條件運算式是常數 'false'，請考慮移除 catch 子句</target>
        <note />
      </trans-unit>
      <trans-unit id="WRN_FilterIsConstantFalse_Title">
        <source>Filter expression is a constant 'false'</source>
        <target state="translated">篩選條件運算式是常數 'false'</target>
        <note />
      </trans-unit>
      <trans-unit id="WRN_FilterIsConstantFalseRedundantTryCatch">
        <source>Filter expression is a constant 'false', consider removing the try-catch block</source>
        <target state="translated">篩選條件運算式是常數 'false'，請考慮移除 try-catch 區塊</target>
        <note />
      </trans-unit>
      <trans-unit id="WRN_FilterIsConstantFalseRedundantTryCatch_Title">
        <source>Filter expression is a constant 'false'. </source>
        <target state="translated">篩選條件運算式是常數 'false'。 </target>
        <note />
      </trans-unit>
      <trans-unit id="ERR_CantUseVoidInArglist">
        <source>__arglist cannot have an argument of void type</source>
        <target state="translated">__arglist 不能有 void 類型的引數</target>
        <note />
      </trans-unit>
      <trans-unit id="ERR_ConditionalInInterpolation">
        <source>A conditional expression cannot be used directly in a string interpolation because the ':' ends the interpolation. Parenthesize the conditional expression.</source>
        <target state="translated">因為內插補點的結尾是 ':'，所以無法直接在字串內插補點使用條件式運算式。</target>
        <note />
      </trans-unit>
      <trans-unit id="ERR_DefaultInSwitch">
        <source>A default literal 'default' is not valid as a case constant. Use another literal (e.g. '0' or 'null') as appropriate. If you intended to write the default label, use 'default:' without 'case'.</source>
        <target state="new">A default literal 'default' is not valid as a case constant. Use another literal (e.g. '0' or 'null') as appropriate. If you intended to write the default label, use 'default:' without 'case'.</target>
        <note />
      </trans-unit>
      <trans-unit id="ERR_DoNotUseFixedBufferAttrOnProperty">
        <source>Do not use 'System.Runtime.CompilerServices.FixedBuffer' attribute on a property</source>
        <target state="new">Do not use 'System.Runtime.CompilerServices.FixedBuffer' attribute on a property</target>
        <note />
      </trans-unit>
      <trans-unit id="ERR_FeatureNotAvailableInVersion7_3">
        <source>Feature '{0}' is not available in C# 7.3. Please use language version {1} or greater.</source>
        <target state="new">Feature '{0}' is not available in C# 7.3. Please use language version {1} or greater.</target>
        <note />
      </trans-unit>
      <trans-unit id="WRN_AttributesOnBackingFieldsNotAvailable">
        <source>Field-targeted attributes on auto-properties are not supported in language version {0}. Please use language version {1} or greater.</source>
        <target state="new">Field-targeted attributes on auto-properties are not supported in language version {0}. Please use language version {1} or greater.</target>
        <note />
      </trans-unit>
      <trans-unit id="WRN_AttributesOnBackingFieldsNotAvailable_Title">
        <source>Field-targeted attributes on auto-properties are not supported in this version of the language.</source>
        <target state="new">Field-targeted attributes on auto-properties are not supported in this version of the language.</target>
        <note />
      </trans-unit>
      <trans-unit id="IDS_FeatureAsyncStreams">
        <source>async streams</source>
        <target state="new">async streams</target>
        <note />
      </trans-unit>
      <trans-unit id="ERR_NoConvToIAsyncDisp">
        <source>'{0}': type used in an async using statement must be implicitly convertible to 'System.IAsyncDisposable'</source>
        <target state="new">'{0}': type used in an async using statement must be implicitly convertible to 'System.IAsyncDisposable'</target>
        <note />
      </trans-unit>
      <trans-unit id="ERR_BadGetAsyncEnumerator">
        <source>Asynchronous foreach requires that the return type '{0}' of '{1}' must have a suitable public 'MoveNextAsync' method and public 'Current' property</source>
        <target state="new">Asynchronous foreach requires that the return type '{0}' of '{1}' must have a suitable public 'MoveNextAsync' method and public 'Current' property</target>
        <note />
      </trans-unit>
      <trans-unit id="ERR_MultipleIAsyncEnumOfT">
        <source>Asynchronous foreach statement cannot operate on variables of type '{0}' because it implements multiple instantiations of '{1}'; try casting to a specific interface instantiation</source>
        <target state="new">Asynchronous foreach statement cannot operate on variables of type '{0}' because it implements multiple instantiations of '{1}'; try casting to a specific interface instantiation</target>
        <note />
      </trans-unit>
    </body>
  </file>
</xliff><|MERGE_RESOLUTION|>--- conflicted
+++ resolved
@@ -42,15 +42,14 @@
         <target state="new">Cannot use a collection of dynamic type in an asynchronous foreach</target>
         <note />
       </trans-unit>
-<<<<<<< HEAD
+      <trans-unit id="ERR_BadNullableContextOption">
+        <source>Invalid option '{0}' for /nullable; must be 'disable', 'enable' or 'safeonly'</source>
+        <target state="new">Invalid option '{0}' for /nullable; must be 'disable', 'enable' or 'safeonly'</target>
+        <note />
+      </trans-unit>
       <trans-unit id="ERR_BadPatternExpression">
         <source>Invalid operand for pattern match; value required, but found '{0}'.</source>
         <target state="new">Invalid operand for pattern match; value required, but found '{0}'.</target>
-=======
-      <trans-unit id="ERR_BadNullableContextOption">
-        <source>Invalid option '{0}' for /nullable; must be 'disable', 'enable' or 'safeonly'</source>
-        <target state="new">Invalid option '{0}' for /nullable; must be 'disable', 'enable' or 'safeonly'</target>
->>>>>>> e2c6c425
         <note />
       </trans-unit>
       <trans-unit id="ERR_CantUseInOrOutInArglist">
@@ -203,25 +202,24 @@
         <target state="new">An out variable cannot be declared as a ref local</target>
         <note />
       </trans-unit>
-<<<<<<< HEAD
       <trans-unit id="ERR_PointerTypeInPatternMatching">
         <source>Pattern-matching is not permitted for pointer types.</source>
         <target state="new">Pattern-matching is not permitted for pointer types.</target>
         <note />
       </trans-unit>
+      <trans-unit id="ERR_PossibleAsyncIteratorWithoutYield">
+        <source>The body of an async-iterator method must contain a 'yield' statement.</source>
+        <target state="new">The body of an async-iterator method must contain a 'yield' statement.</target>
+        <note />
+      </trans-unit>
+      <trans-unit id="ERR_PossibleAsyncIteratorWithoutYieldOrAwait">
+        <source>The body of an async-iterator method must contain a 'yield' statement. Consider removing 'async' from the method declaration or adding a 'yield' statement.</source>
+        <target state="new">The body of an async-iterator method must contain a 'yield' statement. Consider removing 'async' from the method declaration or adding a 'yield' statement.</target>
+        <note />
+      </trans-unit>
       <trans-unit id="ERR_PropertyPatternNameMissing">
         <source>A property subpattern requires a reference to the property or field to be matched, e.g. '{{ Name: {0} }}'</source>
         <target state="new">A property subpattern requires a reference to the property or field to be matched, e.g. '{{ Name: {0} }}'</target>
-=======
-      <trans-unit id="ERR_PossibleAsyncIteratorWithoutYield">
-        <source>The body of an async-iterator method must contain a 'yield' statement.</source>
-        <target state="new">The body of an async-iterator method must contain a 'yield' statement.</target>
-        <note />
-      </trans-unit>
-      <trans-unit id="ERR_PossibleAsyncIteratorWithoutYieldOrAwait">
-        <source>The body of an async-iterator method must contain a 'yield' statement. Consider removing 'async' from the method declaration or adding a 'yield' statement.</source>
-        <target state="new">The body of an async-iterator method must contain a 'yield' statement. Consider removing 'async' from the method declaration or adding a 'yield' statement.</target>
->>>>>>> e2c6c425
         <note />
       </trans-unit>
       <trans-unit id="ERR_RefAssignNarrower">
