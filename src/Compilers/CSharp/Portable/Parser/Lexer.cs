﻿// Copyright (c) Microsoft.  All Rights Reserved.  Licensed under the Apache License, Version 2.0.  See License.txt in the project root for license information.

using System;
using System.Diagnostics;
using System.Globalization;
using System.Linq;
using System.Text;
using Microsoft.CodeAnalysis.Text;
using Roslyn.Utilities;

namespace Microsoft.CodeAnalysis.CSharp.Syntax.InternalSyntax
{
    [Flags]
    internal enum LexerMode
    {
        Syntax = 0x0001,
        DebuggerSyntax = 0x0002,
        Directive = 0x0004,
        XmlDocComment = 0x0008,
        XmlElementTag = 0x0010,
        XmlAttributeTextQuote = 0x0020,
        XmlAttributeTextDoubleQuote = 0x0040,
        XmlCrefQuote = 0x0080,
        XmlCrefDoubleQuote = 0x0100,
        XmlNameQuote = 0x0200,
        XmlNameDoubleQuote = 0x0400,
        XmlCDataSectionText = 0x0800,
        XmlCommentText = 0x1000,
        XmlProcessingInstructionText = 0x2000,
        XmlCharacter = 0x4000,
        MaskLexMode = 0xFFFF,

        // The following are lexer driven, which is to say the lexer can push a change back to the
        // blender. There is in general no need to use a whole bit per enum value, but the debugging
        // experience is bad if you don't do that.

        XmlDocCommentLocationStart = 0x00000,
        XmlDocCommentLocationInterior = 0x10000,
        XmlDocCommentLocationExterior = 0x20000,
        XmlDocCommentLocationEnd = 0x40000,
        MaskXmlDocCommentLocation = 0xF0000,

        XmlDocCommentStyleSingleLine = 0x000000,
        XmlDocCommentStyleDelimited = 0x100000,
        MaskXmlDocCommentStyle = 0x300000,

        None = 0
    }

    // Needs to match LexMode.XmlDocCommentLocation*
    internal enum XmlDocCommentLocation
    {
        Start = 0,
        Interior = 1,
        Exterior = 2,
        End = 4
    }

    // Needs to match LexMode.XmlDocCommentStyle*
    internal enum XmlDocCommentStyle
    {
        SingleLine = 0,
        Delimited = 1
    }

    internal partial class Lexer : AbstractLexer
    {
        private const int TriviaListInitialCapacity = 8;

        private readonly CSharpParseOptions _options;

        private LexerMode _mode;
        private readonly StringBuilder _builder;
        private char[] _identBuffer;
        private int _identLen;
        private DirectiveStack _directives;
        private readonly LexerCache _cache;
        private readonly bool _allowPreprocessorDirectives;
        private DocumentationCommentParser _xmlParser;
        private int _badTokenCount; // cumulative count of bad tokens produced

        internal struct TokenInfo
        {
            // scanned values
            internal SyntaxKind Kind;
            internal SyntaxKind ContextualKind;
            internal string Text;
            internal SpecialType ValueKind;
            internal bool RequiresTextForXmlEntity;
            internal bool HasIdentifierEscapeSequence;
            internal string StringValue;
            internal char CharValue;
            internal int IntValue;
            internal uint UintValue;
            internal long LongValue;
            internal ulong UlongValue;
            internal float FloatValue;
            internal double DoubleValue;
            internal decimal DecimalValue;
            internal bool IsVerbatim;
        }

        public Lexer(SourceText text, CSharpParseOptions options, bool allowPreprocessorDirectives = true)
            : base(text)
        {
            Debug.Assert(options != null);

            _options = options;
            _builder = new StringBuilder();
            _identBuffer = new char[32];
            _cache = new LexerCache();
            _createQuickTokenFunction = this.CreateQuickToken;
            _allowPreprocessorDirectives = allowPreprocessorDirectives;
        }

        public override void Dispose()
        {
            _cache.Free();

            if (_xmlParser != null)
            {
                _xmlParser.Dispose();
            }

            base.Dispose();
        }

        public bool SuppressDocumentationCommentParse
        {
            get { return _options.DocumentationMode < DocumentationMode.Parse; }
        }

        public CSharpParseOptions Options
        {
            get { return _options; }
        }

        public DirectiveStack Directives
        {
            get { return _directives; }
        }

        public void Reset(int position, DirectiveStack directives)
        {
            this.TextWindow.Reset(position);
            _directives = directives;
        }

        private static LexerMode ModeOf(LexerMode mode)
        {
            return mode & LexerMode.MaskLexMode;
        }

        private bool ModeIs(LexerMode mode)
        {
            return ModeOf(_mode) == mode;
        }

        private static XmlDocCommentLocation LocationOf(LexerMode mode)
        {
            return (XmlDocCommentLocation)((int)(mode & LexerMode.MaskXmlDocCommentLocation) >> 16);
        }

        private bool LocationIs(XmlDocCommentLocation location)
        {
            return LocationOf(_mode) == location;
        }

        private void MutateLocation(XmlDocCommentLocation location)
        {
            _mode &= ~LexerMode.MaskXmlDocCommentLocation;
            _mode |= (LexerMode)((int)location << 16);
        }

        private static XmlDocCommentStyle StyleOf(LexerMode mode)
        {
            return (XmlDocCommentStyle)((int)(mode & LexerMode.MaskXmlDocCommentStyle) >> 20);
        }

        private bool StyleIs(XmlDocCommentStyle style)
        {
            return StyleOf(_mode) == style;
        }

        private bool InDocumentationComment
        {
            get
            {
                switch (ModeOf(_mode))
                {
                    case LexerMode.XmlDocComment:
                    case LexerMode.XmlElementTag:
                    case LexerMode.XmlAttributeTextQuote:
                    case LexerMode.XmlAttributeTextDoubleQuote:
                    case LexerMode.XmlCrefQuote:
                    case LexerMode.XmlCrefDoubleQuote:
                    case LexerMode.XmlNameQuote:
                    case LexerMode.XmlNameDoubleQuote:
                    case LexerMode.XmlCDataSectionText:
                    case LexerMode.XmlCommentText:
                    case LexerMode.XmlProcessingInstructionText:
                    case LexerMode.XmlCharacter:
                        return true;
                    default:
                        return false;
                }
            }
        }

        public SyntaxToken Lex(ref LexerMode mode)
        {
            var result = Lex(mode);
            mode = _mode;
            return result;
        }

#if DEBUG
        internal static int TokensLexed;
#endif

        public SyntaxToken Lex(LexerMode mode)
        {
#if DEBUG
            TokensLexed++;
#endif
            _mode = mode;
            switch (_mode)
            {
                case LexerMode.Syntax:
                case LexerMode.DebuggerSyntax:
                    return this.QuickScanSyntaxToken() ?? this.LexSyntaxToken();
                case LexerMode.Directive:
                    return this.LexDirectiveToken();
            }

            switch (ModeOf(_mode))
            {
                case LexerMode.XmlDocComment:
                    return this.LexXmlToken();
                case LexerMode.XmlElementTag:
                    return this.LexXmlElementTagToken();
                case LexerMode.XmlAttributeTextQuote:
                case LexerMode.XmlAttributeTextDoubleQuote:
                    return this.LexXmlAttributeTextToken();
                case LexerMode.XmlCDataSectionText:
                    return this.LexXmlCDataSectionTextToken();
                case LexerMode.XmlCommentText:
                    return this.LexXmlCommentTextToken();
                case LexerMode.XmlProcessingInstructionText:
                    return this.LexXmlProcessingInstructionTextToken();
                case LexerMode.XmlCrefQuote:
                case LexerMode.XmlCrefDoubleQuote:
                    return this.LexXmlCrefOrNameToken();
                case LexerMode.XmlNameQuote:
                case LexerMode.XmlNameDoubleQuote:
                    // Same lexing as a cref attribute, just treat the identifiers a little differently.
                    return this.LexXmlCrefOrNameToken();
                case LexerMode.XmlCharacter:
                    return this.LexXmlCharacter();
                default:
                    throw ExceptionUtilities.UnexpectedValue(ModeOf(_mode));
            }
        }

        private SyntaxListBuilder _leadingTriviaCache = new SyntaxListBuilder(10);
        private SyntaxListBuilder _trailingTriviaCache = new SyntaxListBuilder(10);

        private static int GetFullWidth(SyntaxListBuilder builder)
        {
            int width = 0;

            if (builder != null)
            {
                for (int i = 0; i < builder.Count; i++)
                {
                    width += builder[i].FullWidth;
                }
            }

            return width;
        }

        private SyntaxToken LexSyntaxToken()
        {
            _leadingTriviaCache.Clear();
            this.LexSyntaxTrivia(afterFirstToken: TextWindow.Position > 0, isTrailing: false, triviaList: ref _leadingTriviaCache);
            var leading = _leadingTriviaCache;

            var tokenInfo = default(TokenInfo);

            this.Start();
            this.ScanSyntaxToken(ref tokenInfo);
            var errors = this.GetErrors(GetFullWidth(leading));

            _trailingTriviaCache.Clear();
            this.LexSyntaxTrivia(afterFirstToken: true, isTrailing: true, triviaList: ref _trailingTriviaCache);
            var trailing = _trailingTriviaCache;

            return Create(ref tokenInfo, leading, trailing, errors);
        }

        internal SyntaxTriviaList LexSyntaxLeadingTrivia()
        {
            _leadingTriviaCache.Clear();
            this.LexSyntaxTrivia(afterFirstToken: TextWindow.Position > 0, isTrailing: false, triviaList: ref _leadingTriviaCache);
            return new SyntaxTriviaList(default(Microsoft.CodeAnalysis.SyntaxToken), SyntaxList.List(_leadingTriviaCache), 0, 0);
        }

        internal SyntaxTriviaList LexSyntaxTrailingTrivia()
        {
            _trailingTriviaCache.Clear();
            this.LexSyntaxTrivia(afterFirstToken: true, isTrailing: true, triviaList: ref _trailingTriviaCache);
            return new SyntaxTriviaList(default(Microsoft.CodeAnalysis.SyntaxToken), SyntaxList.List(_trailingTriviaCache), 0, 0);
        }

        private SyntaxToken Create(ref TokenInfo info, SyntaxListBuilder leading, SyntaxListBuilder trailing, SyntaxDiagnosticInfo[] errors)
        {
            Debug.Assert(info.Kind != SyntaxKind.IdentifierToken || info.StringValue != null);

            var leadingNode = SyntaxList.List(leading);
            var trailingNode = SyntaxList.List(trailing);

            SyntaxToken token;
            if (info.RequiresTextForXmlEntity)
            {
                token = SyntaxFactory.Token(leadingNode, info.Kind, info.Text, info.StringValue, trailingNode);
            }
            else
            {
                switch (info.Kind)
                {
                    case SyntaxKind.IdentifierToken:
                        token = SyntaxFactory.Identifier(info.ContextualKind, leadingNode, info.Text, info.StringValue, trailingNode);
                        break;
                    case SyntaxKind.NumericLiteralToken:
                        switch (info.ValueKind)
                        {
                            case SpecialType.System_Int32:
                                token = SyntaxFactory.Literal(leadingNode, info.Text, info.IntValue, trailingNode);
                                break;
                            case SpecialType.System_UInt32:
                                token = SyntaxFactory.Literal(leadingNode, info.Text, info.UintValue, trailingNode);
                                break;
                            case SpecialType.System_Int64:
                                token = SyntaxFactory.Literal(leadingNode, info.Text, info.LongValue, trailingNode);
                                break;
                            case SpecialType.System_UInt64:
                                token = SyntaxFactory.Literal(leadingNode, info.Text, info.UlongValue, trailingNode);
                                break;
                            case SpecialType.System_Single:
                                token = SyntaxFactory.Literal(leadingNode, info.Text, info.FloatValue, trailingNode);
                                break;
                            case SpecialType.System_Double:
                                token = SyntaxFactory.Literal(leadingNode, info.Text, info.DoubleValue, trailingNode);
                                break;
                            case SpecialType.System_Decimal:
                                token = SyntaxFactory.Literal(leadingNode, info.Text, info.DecimalValue, trailingNode);
                                break;
                            default:
                                throw ExceptionUtilities.UnexpectedValue(info.ValueKind);
                        }

                        break;
                    case SyntaxKind.InterpolatedStringToken:
                        // we do not record a separate "value" for an interpolated string token, as it must be rescanned during parsing.
                        token = SyntaxFactory.Literal(leadingNode, info.Text, info.Kind, info.Text, trailingNode);
                        break;
                    case SyntaxKind.StringLiteralToken:
                        token = SyntaxFactory.Literal(leadingNode, info.Text, info.Kind, info.StringValue, trailingNode);
                        break;
                    case SyntaxKind.CharacterLiteralToken:
                        token = SyntaxFactory.Literal(leadingNode, info.Text, info.CharValue, trailingNode);
                        break;
                    case SyntaxKind.XmlTextLiteralNewLineToken:
                        token = SyntaxFactory.XmlTextNewLine(leadingNode, info.Text, info.StringValue, trailingNode);
                        break;
                    case SyntaxKind.XmlTextLiteralToken:
                        token = SyntaxFactory.XmlTextLiteral(leadingNode, info.Text, info.StringValue, trailingNode);
                        break;
                    case SyntaxKind.XmlEntityLiteralToken:
                        token = SyntaxFactory.XmlEntity(leadingNode, info.Text, info.StringValue, trailingNode);
                        break;
                    case SyntaxKind.EndOfDocumentationCommentToken:
                    case SyntaxKind.EndOfFileToken:
                        token = SyntaxFactory.Token(leadingNode, info.Kind, trailingNode);
                        break;
                    case SyntaxKind.None:
                        token = SyntaxFactory.BadToken(leadingNode, info.Text, trailingNode);
                        break;

                    default:
                        Debug.Assert(SyntaxFacts.IsPunctuationOrKeyword(info.Kind));
                        token = SyntaxFactory.Token(leadingNode, info.Kind, trailingNode);
                        break;
                }
            }

            if (errors != null && (_options.DocumentationMode >= DocumentationMode.Diagnose || !InDocumentationComment))
            {
                token = token.WithDiagnosticsGreen(errors);
            }

            return token;
        }

        private void ScanSyntaxToken(ref TokenInfo info)
        {
            // Initialize for new token scan
            info.Kind = SyntaxKind.None;
            info.ContextualKind = SyntaxKind.None;
            info.Text = null;
            char character;
            char surrogateCharacter = SlidingTextWindow.InvalidCharacter;
            bool isEscaped = false;

            // Start scanning the token
            character = TextWindow.PeekChar();
            switch (character)
            {
                case '\"':
                case '\'':
                    this.ScanStringLiteral(ref info);
                    break;

                case '/':
                    TextWindow.AdvanceChar();
                    if (TextWindow.PeekChar() == '=')
                    {
                        TextWindow.AdvanceChar();
                        info.Kind = SyntaxKind.SlashEqualsToken;
                    }
                    else
                    {
                        info.Kind = SyntaxKind.SlashToken;
                    }

                    break;

                case '.':
                    if (!this.ScanNumericLiteral(ref info))
                    {
                        TextWindow.AdvanceChar();
                        info.Kind = SyntaxKind.DotToken;
                    }

                    break;

                case ',':
                    TextWindow.AdvanceChar();
                    info.Kind = SyntaxKind.CommaToken;
                    break;

                case ':':
                    TextWindow.AdvanceChar();
                    if (TextWindow.PeekChar() == ':')
                    {
                        TextWindow.AdvanceChar();
                        info.Kind = SyntaxKind.ColonColonToken;
                    }
                    else
                    {
                        info.Kind = SyntaxKind.ColonToken;
                    }

                    break;

                case ';':
                    TextWindow.AdvanceChar();
                    info.Kind = SyntaxKind.SemicolonToken;
                    break;

                case '~':
                    TextWindow.AdvanceChar();
                    info.Kind = SyntaxKind.TildeToken;
                    break;

                case '!':
                    TextWindow.AdvanceChar();
                    if (TextWindow.PeekChar() == '=')
                    {
                        TextWindow.AdvanceChar();
                        info.Kind = SyntaxKind.ExclamationEqualsToken;
                    }
                    else
                    {
                        info.Kind = SyntaxKind.ExclamationToken;
                    }

                    break;

                case '=':
                    TextWindow.AdvanceChar();
                    if ((character = TextWindow.PeekChar()) == '=')
                    {
                        TextWindow.AdvanceChar();
                        info.Kind = SyntaxKind.EqualsEqualsToken;
                    }
                    else if (character == '>')
                    {
                        TextWindow.AdvanceChar();
                        info.Kind = SyntaxKind.EqualsGreaterThanToken;
                    }
                    else
                    {
                        info.Kind = SyntaxKind.EqualsToken;
                    }

                    break;

                case '*':
                    TextWindow.AdvanceChar();
                    if (TextWindow.PeekChar() == '=')
                    {
                        TextWindow.AdvanceChar();
                        info.Kind = SyntaxKind.AsteriskEqualsToken;
                    }
                    else
                    {
                        info.Kind = SyntaxKind.AsteriskToken;
                    }

                    break;

                case '(':
                    TextWindow.AdvanceChar();
                    info.Kind = SyntaxKind.OpenParenToken;
                    break;

                case ')':
                    TextWindow.AdvanceChar();
                    info.Kind = SyntaxKind.CloseParenToken;
                    break;

                case '{':
                    TextWindow.AdvanceChar();
                    info.Kind = SyntaxKind.OpenBraceToken;
                    break;

                case '}':
                    TextWindow.AdvanceChar();
                    info.Kind = SyntaxKind.CloseBraceToken;
                    break;

                case '[':
                    TextWindow.AdvanceChar();
                    info.Kind = SyntaxKind.OpenBracketToken;
                    break;

                case ']':
                    TextWindow.AdvanceChar();
                    info.Kind = SyntaxKind.CloseBracketToken;
                    break;

                case '?':
                    TextWindow.AdvanceChar();
                    if (TextWindow.PeekChar() == '?')
                    {
                        TextWindow.AdvanceChar();
                        info.Kind = SyntaxKind.QuestionQuestionToken;
                    }
                    else
                    {
                        info.Kind = SyntaxKind.QuestionToken;
                    }

                    break;

                case '+':
                    TextWindow.AdvanceChar();
                    if ((character = TextWindow.PeekChar()) == '=')
                    {
                        TextWindow.AdvanceChar();
                        info.Kind = SyntaxKind.PlusEqualsToken;
                    }
                    else if (character == '+')
                    {
                        TextWindow.AdvanceChar();
                        info.Kind = SyntaxKind.PlusPlusToken;
                    }
                    else
                    {
                        info.Kind = SyntaxKind.PlusToken;
                    }

                    break;

                case '-':
                    TextWindow.AdvanceChar();
                    if ((character = TextWindow.PeekChar()) == '=')
                    {
                        TextWindow.AdvanceChar();
                        info.Kind = SyntaxKind.MinusEqualsToken;
                    }
                    else if (character == '-')
                    {
                        TextWindow.AdvanceChar();
                        info.Kind = SyntaxKind.MinusMinusToken;
                    }
                    else if (character == '>')
                    {
                        TextWindow.AdvanceChar();
                        info.Kind = SyntaxKind.MinusGreaterThanToken;
                    }
                    else
                    {
                        info.Kind = SyntaxKind.MinusToken;
                    }

                    break;

                case '%':
                    TextWindow.AdvanceChar();
                    if (TextWindow.PeekChar() == '=')
                    {
                        TextWindow.AdvanceChar();
                        info.Kind = SyntaxKind.PercentEqualsToken;
                    }
                    else
                    {
                        info.Kind = SyntaxKind.PercentToken;
                    }

                    break;

                case '&':
                    TextWindow.AdvanceChar();
                    if ((character = TextWindow.PeekChar()) == '=')
                    {
                        TextWindow.AdvanceChar();
                        info.Kind = SyntaxKind.AmpersandEqualsToken;
                    }
                    else if (TextWindow.PeekChar() == '&')
                    {
                        TextWindow.AdvanceChar();
                        info.Kind = SyntaxKind.AmpersandAmpersandToken;
                    }
                    else
                    {
                        info.Kind = SyntaxKind.AmpersandToken;
                    }

                    break;

                case '^':
                    TextWindow.AdvanceChar();
                    if (TextWindow.PeekChar() == '=')
                    {
                        TextWindow.AdvanceChar();
                        info.Kind = SyntaxKind.CaretEqualsToken;
                    }
                    else
                    {
                        info.Kind = SyntaxKind.CaretToken;
                    }

                    break;

                case '|':
                    TextWindow.AdvanceChar();
                    if (TextWindow.PeekChar() == '=')
                    {
                        TextWindow.AdvanceChar();
                        info.Kind = SyntaxKind.BarEqualsToken;
                    }
                    else if (TextWindow.PeekChar() == '|')
                    {
                        TextWindow.AdvanceChar();
                        info.Kind = SyntaxKind.BarBarToken;
                    }
                    else
                    {
                        info.Kind = SyntaxKind.BarToken;
                    }

                    break;

                case '<':
                    TextWindow.AdvanceChar();
                    if (TextWindow.PeekChar() == '=')
                    {
                        TextWindow.AdvanceChar();
                        info.Kind = SyntaxKind.LessThanEqualsToken;
                    }
                    else if (TextWindow.PeekChar() == '<')
                    {
                        TextWindow.AdvanceChar();
                        if (TextWindow.PeekChar() == '=')
                        {
                            TextWindow.AdvanceChar();
                            info.Kind = SyntaxKind.LessThanLessThanEqualsToken;
                        }
                        else
                        {
                            info.Kind = SyntaxKind.LessThanLessThanToken;
                        }
                    }
                    else
                    {
                        info.Kind = SyntaxKind.LessThanToken;
                    }

                    break;

                case '>':
                    TextWindow.AdvanceChar();
                    if (TextWindow.PeekChar() == '=')
                    {
                        TextWindow.AdvanceChar();
                        info.Kind = SyntaxKind.GreaterThanEqualsToken;
                    }
                    else
                    {
                        info.Kind = SyntaxKind.GreaterThanToken;
                    }

                    break;

                case '@':
                    if (TextWindow.PeekChar(1) == '"')
                    {
                        this.ScanVerbatimStringLiteral(ref info);
                    }
                    else if (!this.ScanIdentifierOrKeyword(ref info))
                    {
                        TextWindow.AdvanceChar();
                        info.Text = TextWindow.GetText(intern: true);
                        this.AddError(ErrorCode.ERR_ExpectedVerbatimLiteral);
                    }

                    break;

                case '$':
                    if (TextWindow.PeekChar(1) == '"')
                    {
                        this.ScanInterpolatedStringLiteral(false, ref info);
                        CheckFeatureAvailability(MessageID.IDS_FeatureInterpolatedStrings);
                        break;
                    }
                    else if (TextWindow.PeekChar(1) == '@' && TextWindow.PeekChar(2) == '"')
                    {
                        this.ScanInterpolatedStringLiteral(true, ref info);
                        CheckFeatureAvailability(MessageID.IDS_FeatureInterpolatedStrings);
                        break;
                    }
                    else if (this.ModeIs(LexerMode.DebuggerSyntax))
                    {
                        goto case 'a';
                    }

                    goto default;

                // All the 'common' identifier characters are represented directly in
                // these switch cases for optimal perf.  Calling IsIdentifierChar() functions is relatively
                // expensive.
                case 'a':
                case 'b':
                case 'c':
                case 'd':
                case 'e':
                case 'f':
                case 'g':
                case 'h':
                case 'i':
                case 'j':
                case 'k':
                case 'l':
                case 'm':
                case 'n':
                case 'o':
                case 'p':
                case 'q':
                case 'r':
                case 's':
                case 't':
                case 'u':
                case 'v':
                case 'w':
                case 'x':
                case 'y':
                case 'z':
                case 'A':
                case 'B':
                case 'C':
                case 'D':
                case 'E':
                case 'F':
                case 'G':
                case 'H':
                case 'I':
                case 'J':
                case 'K':
                case 'L':
                case 'M':
                case 'N':
                case 'O':
                case 'P':
                case 'Q':
                case 'R':
                case 'S':
                case 'T':
                case 'U':
                case 'V':
                case 'W':
                case 'X':
                case 'Y':
                case 'Z':
                case '_':
                    this.ScanIdentifierOrKeyword(ref info);
                    break;

                case '0':
                case '1':
                case '2':
                case '3':
                case '4':
                case '5':
                case '6':
                case '7':
                case '8':
                case '9':
                    this.ScanNumericLiteral(ref info);
                    break;

                case '\\':
                    {
                        // Could be unicode escape. Try that.
                        character = TextWindow.PeekCharOrUnicodeEscape(out surrogateCharacter);

                        isEscaped = true;
                        if (SyntaxFacts.IsIdentifierStartCharacter(character))
                        {
                            goto case 'a';
                        }

                        goto default;
                    }

                case SlidingTextWindow.InvalidCharacter:
                    if (!TextWindow.IsReallyAtEnd())
                    {
                        goto default;
                    }

                    if (_directives.HasUnfinishedIf())
                    {
                        this.AddError(ErrorCode.ERR_EndifDirectiveExpected);
                    }

                    if (_directives.HasUnfinishedRegion())
                    {
                        this.AddError(ErrorCode.ERR_EndRegionDirectiveExpected);
                    }

                    info.Kind = SyntaxKind.EndOfFileToken;
                    break;

                default:
                    if (SyntaxFacts.IsIdentifierStartCharacter(character))
                    {
                        goto case 'a';
                    }

                    if (isEscaped)
                    {
                        SyntaxDiagnosticInfo error;
                        TextWindow.NextCharOrUnicodeEscape(out surrogateCharacter, out error);
                        AddError(error);
                    }
                    else
                    {
                        TextWindow.AdvanceChar();
                    }

                    if (_badTokenCount++ > 200)
                    {
                        // If we get too many characters that we cannot make sense of, absorb the rest of the input.
                        int position = TextWindow.Position - 1;
                        int end = TextWindow.Text.Length;
                        int width = end - position;
                        info.Text = TextWindow.Text.ToString(new TextSpan(position, width));
                        TextWindow.Reset(end);
                    }
                    else
                    {
                        info.Text = TextWindow.GetText(intern: true);
                    }

                    this.AddError(ErrorCode.ERR_UnexpectedCharacter, info.Text);
                    break;
            }
        }

        private void CheckFeatureAvailability(MessageID feature)
        {
            var options = this.Options;
            if (options.IsFeatureEnabled(feature))
<<<<<<< HEAD
            {
                return;
            }

            if (feature.RequiredFeature() != null)
            {
=======
            {
                return;
            }

            string requiredFeature = feature.RequiredFeature();
            if (requiredFeature != null)
            {
>>>>>>> f6d2d85d
                if (!options.IsFeatureEnabled(feature))
                {
                    this.AddError(ErrorCode.ERR_FeatureIsExperimental, feature.Localize(), requiredFeature);
                }

                return;
            }

            LanguageVersion availableVersion = this.Options.LanguageVersion;
            var requiredVersion = feature.RequiredVersion();
            if (availableVersion >= requiredVersion) return;
            var featureName = feature.Localize();
            this.AddError(availableVersion.GetErrorCode(), featureName, requiredVersion.Localize());
        }

        private bool ScanInteger()
        {
            int start = TextWindow.Position;
            char ch;
            while ((ch = TextWindow.PeekChar()) >= '0' && ch <= '9')
            {
                TextWindow.AdvanceChar();
            }

            return start < TextWindow.Position;
        }

        // Allows underscores in integers, except at beginning and end
        private void ScanNumericLiteralSingleInteger(StringBuilder builder, ref bool underscoreInWrongPlace, ref bool usedUnderscore, bool isHex, bool isBinary)
        {
            if (TextWindow.PeekChar() == '_')
            {
                underscoreInWrongPlace = true;
            }

            char ch;
            var lastCharWasUnderscore = false;
            while (true)
            {
                ch = TextWindow.PeekChar();
                if (ch == '_')
                {
                    usedUnderscore = true;
                    lastCharWasUnderscore = true;
                }
                else if ((isHex && !SyntaxFacts.IsHexDigit(ch))
                        || (isBinary && !SyntaxFacts.IsBinaryDigit(ch))
                        || (!isHex && !isBinary && !SyntaxFacts.IsDecDigit(ch)))
                {
                    break;
                }
                else
                {
                    _builder.Append(ch);
                    lastCharWasUnderscore = false;
                }
                TextWindow.AdvanceChar();
            }

            if (lastCharWasUnderscore)
            {
                underscoreInWrongPlace = true;
            }
        }

        private bool ScanNumericLiteral(ref TokenInfo info)
        {
            int start = TextWindow.Position;
            char ch;
            bool isHex = false;
            bool isBinary = false;
            bool hasDecimal = false;
            bool hasExponent = false;
            info.Text = null;
            info.ValueKind = SpecialType.None;
            _builder.Clear();
            bool hasUSuffix = false;
            bool hasLSuffix = false;
            bool underscoreInWrongPlace = false;
            bool usedUnderscore = false;

            ch = TextWindow.PeekChar();
            if (ch == '0')
            {
                ch = TextWindow.PeekChar(1);
                if (ch == 'x' || ch == 'X')
                {
                    TextWindow.AdvanceChar(2);
                    isHex = true;
                }
                else if (ch == 'b' || ch == 'B')
                {
                    CheckFeatureAvailability(MessageID.IDS_FeatureBinaryLiteral);
                    TextWindow.AdvanceChar(2);
                    isBinary = true;
                }
            }

            if (isHex || isBinary)
            {
                // It's OK if it has no digits after the '0x' -- we'll catch it in ScanNumericLiteral
                // and give a proper error then.
                ScanNumericLiteralSingleInteger(_builder, ref underscoreInWrongPlace, ref usedUnderscore, isHex, isBinary);

                if ((ch = TextWindow.PeekChar()) == 'L' || ch == 'l')
                {
                    if (ch == 'l')
                    {
                        this.AddError(TextWindow.Position, 1, ErrorCode.WRN_LowercaseEllSuffix);
                    }

                    TextWindow.AdvanceChar();
                    hasLSuffix = true;
                    if ((ch = TextWindow.PeekChar()) == 'u' || ch == 'U')
                    {
                        TextWindow.AdvanceChar();
                        hasUSuffix = true;
                    }
                }
                else if ((ch = TextWindow.PeekChar()) == 'u' || ch == 'U')
                {
                    TextWindow.AdvanceChar();
                    hasUSuffix = true;
                    if ((ch = TextWindow.PeekChar()) == 'L' || ch == 'l')
                    {
                        TextWindow.AdvanceChar();
                        hasLSuffix = true;
                    }
                }
            }
            else
            {
                ScanNumericLiteralSingleInteger(_builder, ref underscoreInWrongPlace, ref usedUnderscore, isHex: false, isBinary: false);

                if (this.ModeIs(LexerMode.DebuggerSyntax) && TextWindow.PeekChar() == '#')
                {
                    // Previously, in DebuggerSyntax mode, "123#" was a valid identifier.
                    TextWindow.AdvanceChar();
                    info.StringValue = info.Text = TextWindow.GetText(intern: true);
                    info.Kind = SyntaxKind.IdentifierToken;
                    this.AddError(MakeError(ErrorCode.ERR_LegacyObjectIdSyntax));
                    return true;
                }

                if ((ch = TextWindow.PeekChar()) == '.')
                {
                    var ch2 = TextWindow.PeekChar(1);
                    if (ch2 >= '0' && ch2 <= '9')
                    {
                        hasDecimal = true;
                        _builder.Append(ch);
                        TextWindow.AdvanceChar();

                        ScanNumericLiteralSingleInteger(_builder, ref underscoreInWrongPlace, ref usedUnderscore, isHex: false, isBinary: false);
                    }
                    else if (_builder.Length == 0)
                    {
                        // we only have the dot so far.. (no preceding number or following number)
                        info.Kind = SyntaxKind.DotToken;
                        TextWindow.Reset(start);
                        return false;
                    }
                }

                if ((ch = TextWindow.PeekChar()) == 'E' || ch == 'e')
                {
                    _builder.Append(ch);
                    TextWindow.AdvanceChar();
                    hasExponent = true;
                    if ((ch = TextWindow.PeekChar()) == '-' || ch == '+')
                    {
                        _builder.Append(ch);
                        TextWindow.AdvanceChar();
                    }

                    if (!(((ch = TextWindow.PeekChar()) >= '0' && ch <= '9') || ch == '_'))
                    {
                        // use this for now (CS0595), cant use CS0594 as we dont know 'type'
                        this.AddError(MakeError(ErrorCode.ERR_InvalidReal));
                        // add dummy exponent, so parser does not blow up
                        _builder.Append('0');
                    }
                    else
                    {
                        ScanNumericLiteralSingleInteger(_builder, ref underscoreInWrongPlace, ref usedUnderscore, isHex: false, isBinary: false);
                    }
                }

                if (hasExponent || hasDecimal)
                {
                    if ((ch = TextWindow.PeekChar()) == 'f' || ch == 'F')
                    {
                        TextWindow.AdvanceChar();
                        info.ValueKind = SpecialType.System_Single;
                    }
                    else if (ch == 'D' || ch == 'd')
                    {
                        TextWindow.AdvanceChar();
                        info.ValueKind = SpecialType.System_Double;
                    }
                    else if (ch == 'm' || ch == 'M')
                    {
                        TextWindow.AdvanceChar();
                        info.ValueKind = SpecialType.System_Decimal;
                    }
                    else
                    {
                        info.ValueKind = SpecialType.System_Double;
                    }
                }
                else if ((ch = TextWindow.PeekChar()) == 'f' || ch == 'F')
                {
                    TextWindow.AdvanceChar();
                    info.ValueKind = SpecialType.System_Single;
                }
                else if (ch == 'D' || ch == 'd')
                {
                    TextWindow.AdvanceChar();
                    info.ValueKind = SpecialType.System_Double;
                }
                else if (ch == 'm' || ch == 'M')
                {
                    TextWindow.AdvanceChar();
                    info.ValueKind = SpecialType.System_Decimal;
                }
                else if (ch == 'L' || ch == 'l')
                {
                    if (ch == 'l')
                    {
                        this.AddError(TextWindow.Position, 1, ErrorCode.WRN_LowercaseEllSuffix);
                    }

                    TextWindow.AdvanceChar();
                    hasLSuffix = true;
                    if ((ch = TextWindow.PeekChar()) == 'u' || ch == 'U')
                    {
                        TextWindow.AdvanceChar();
                        hasUSuffix = true;
                    }
                }
                else if (ch == 'u' || ch == 'U')
                {
                    hasUSuffix = true;
                    TextWindow.AdvanceChar();
                    if ((ch = TextWindow.PeekChar()) == 'L' || ch == 'l')
                    {
                        TextWindow.AdvanceChar();
                        hasLSuffix = true;
                    }
                }
            }

            if (underscoreInWrongPlace)
            {
                this.AddError(MakeError(start, TextWindow.Position - start, ErrorCode.ERR_InvalidNumber));
            }
            if (usedUnderscore)
            {
                CheckFeatureAvailability(MessageID.IDS_FeatureDigitSeparator);
            }

            info.Kind = SyntaxKind.NumericLiteralToken;
            info.Text = TextWindow.GetText(true);
            Debug.Assert(info.Text != null);
            var valueText = TextWindow.Intern(_builder);
            ulong val;
            switch (info.ValueKind)
            {
                case SpecialType.System_Single:
                    info.FloatValue = this.GetValueSingle(valueText);
                    break;
                case SpecialType.System_Double:
                    info.DoubleValue = this.GetValueDouble(valueText);
                    break;
                case SpecialType.System_Decimal:
                    info.DecimalValue = this.GetValueDecimal(valueText, start, TextWindow.Position);
                    break;
                default:
                    if (string.IsNullOrEmpty(valueText))
                    {
                        this.AddError(MakeError(ErrorCode.ERR_InvalidNumber));
                        val = 0; //safe default
                    }
                    else
                    {
                        val = this.GetValueUInt64(valueText, isHex, isBinary);
                    }

                    // 2.4.4.2 Integer literals
                    // ...
                    // The type of an integer literal is determined as follows:

                    // * If the literal has no suffix, it has the first of these types in which its value can be represented: int, uint, long, ulong.
                    if (!hasUSuffix && !hasLSuffix)
                    {
                        if (val <= Int32.MaxValue)
                        {
                            info.ValueKind = SpecialType.System_Int32;
                            info.IntValue = (int)val;
                        }
                        else if (val <= UInt32.MaxValue)
                        {
                            info.ValueKind = SpecialType.System_UInt32;
                            info.UintValue = (uint)val;

                            // TODO: See below, it may be desirable to mark this token
                            // as special for folding if its value is 2147483648.
                        }
                        else if (val <= Int64.MaxValue)
                        {
                            info.ValueKind = SpecialType.System_Int64;
                            info.LongValue = (long)val;
                        }
                        else
                        {
                            info.ValueKind = SpecialType.System_UInt64;
                            info.UlongValue = val;

                            // TODO: See below, it may be desirable to mark this token
                            // as special for folding if its value is 9223372036854775808
                        }
                    }
                    else if (hasUSuffix && !hasLSuffix)
                    {
                        // * If the literal is suffixed by U or u, it has the first of these types in which its value can be represented: uint, ulong.
                        if (val <= UInt32.MaxValue)
                        {
                            info.ValueKind = SpecialType.System_UInt32;
                            info.UintValue = (uint)val;
                        }
                        else
                        {
                            info.ValueKind = SpecialType.System_UInt64;
                            info.UlongValue = val;
                        }
                    }

                    // * If the literal is suffixed by L or l, it has the first of these types in which its value can be represented: long, ulong.
                    else if (!hasUSuffix & hasLSuffix)
                    {
                        if (val <= Int64.MaxValue)
                        {
                            info.ValueKind = SpecialType.System_Int64;
                            info.LongValue = (long)val;
                        }
                        else
                        {
                            info.ValueKind = SpecialType.System_UInt64;
                            info.UlongValue = val;

                            // TODO: See below, it may be desirable to mark this token
                            // as special for folding if its value is 9223372036854775808
                        }
                    }

                    // * If the literal is suffixed by UL, Ul, uL, ul, LU, Lu, lU, or lu, it is of type ulong.
                    else
                    {
                        Debug.Assert(hasUSuffix && hasLSuffix);
                        info.ValueKind = SpecialType.System_UInt64;
                        info.UlongValue = val;
                    }

                    break;

                    // Note, the following portion of the spec is not implemented here. It is implemented
                    // in the unary minus analysis.

                    // * When a decimal-integer-literal with the value 2147483648 (231) and no integer-type-suffix appears
                    //   as the token immediately following a unary minus operator token (§7.7.2), the result is a constant
                    //   of type int with the value −2147483648 (−231). In all other situations, such a decimal-integer-
                    //   literal is of type uint.
                    // * When a decimal-integer-literal with the value 9223372036854775808 (263) and no integer-type-suffix
                    //   or the integer-type-suffix L or l appears as the token immediately following a unary minus operator
                    //   token (§7.7.2), the result is a constant of type long with the value −9223372036854775808 (−263).
                    //   In all other situations, such a decimal-integer-literal is of type ulong.
            }

            return true;
        }

        // TODO: Change to Int64.TryParse when it supports NumberStyles.AllowBinarySpecifier (inline this method into GetValueUInt32/64)
        private bool TryParseBinaryUInt64(string text, out ulong value)
        {
            value = 0;
            foreach (char c in text)
            {
                // if uppermost bit is set, then the next bitshift will overflow
                if ((value & 0x8000000000000000) != 0)
                {
                    return false;
                }
                // We shouldn't ever get a string that's nonbinary (see ScanNumericLiteral),
                // so don't explicitly check for it (there's a debug assert in SyntaxFacts)
                var bit = (ulong)SyntaxFacts.BinaryValue(c);
                value = (value << 1) | bit;
            }
            return true;
        }

        //used in directives
        private int GetValueInt32(string text, bool isHex)
        {
            int result;
            if (!Int32.TryParse(text, isHex ? NumberStyles.AllowHexSpecifier : NumberStyles.None, CultureInfo.InvariantCulture, out result))
            {
                //we've already lexed the literal, so the error must be from overflow
                this.AddError(MakeError(ErrorCode.ERR_IntOverflow));
            }

            return result;
        }

        //used for all non-directive integer literals (cast to desired type afterward)
        private ulong GetValueUInt64(string text, bool isHex, bool isBinary)
        {
            ulong result;
            if (isBinary)
            {
                if (!TryParseBinaryUInt64(text, out result))
                {
                    this.AddError(MakeError(ErrorCode.ERR_IntOverflow));
                }
            }
            else if (!UInt64.TryParse(text, isHex ? NumberStyles.AllowHexSpecifier : NumberStyles.None, CultureInfo.InvariantCulture, out result))
            {
                //we've already lexed the literal, so the error must be from overflow
                this.AddError(MakeError(ErrorCode.ERR_IntOverflow));
            }

            return result;
        }

        private double GetValueDouble(string text)
        {
            double result;
            if (!RealParser.TryParseDouble(text, out result))
            {
                //we've already lexed the literal, so the error must be from overflow
                this.AddError(MakeError(ErrorCode.ERR_FloatOverflow, "double"));
            }

            return result;
        }

        private float GetValueSingle(string text)
        {
            float result;
            if (!RealParser.TryParseFloat(text, out result))
            {
                //we've already lexed the literal, so the error must be from overflow
                this.AddError(MakeError(ErrorCode.ERR_FloatOverflow, "float"));
            }

            return result;
        }

        private decimal GetValueDecimal(string text, int start, int end)
        {
            // Use decimal.TryParse to parse value. Note: the behavior of
            // decimal.TryParse differs from Dev11 in several cases:
            //
            // 1. [-]0eNm where N > 0
            //     The native compiler ignores sign and scale and treats such cases
            //     as 0e0m. decimal.TryParse fails so these cases are compile errors.
            //     [Bug #568475]
            // 2. 1e-Nm where N >= 1000
            //     The native compiler reports CS0594 "Floating-point constant is
            //     outside the range of type 'decimal'". decimal.TryParse allows
            //     N >> 1000 but treats decimals with very small exponents as 0.
            //     [No bug.]
            // 3. Decimals with significant digits below 1e-49
            //     The native compiler considers digits below 1e-49 when rounding.
            //     decimal.TryParse ignores digits below 1e-49 when rounding. This
            //     last difference is perhaps the most significant since existing code
            //     will continue to compile but constant values may be rounded differently.
            //     (Note that the native compiler does not round in all cases either since
            //     the native compiler chops the string at 50 significant digits. For example
            //     ".100000000000000000000000000050000000000000000000001m" is not
            //     rounded up to 0.1000000000000000000000000001.)
            //     [Bug #568494]

            decimal result;
            if (!decimal.TryParse(text, NumberStyles.AllowDecimalPoint | NumberStyles.AllowExponent, CultureInfo.InvariantCulture, out result))
            {
                //we've already lexed the literal, so the error must be from overflow
                this.AddError(this.MakeError(start, end - start, ErrorCode.ERR_FloatOverflow, "decimal"));
            }

            return result;
        }

        private void ResetIdentBuffer()
        {
            _identLen = 0;
        }

        private void AddIdentChar(char ch)
        {
            if (_identLen >= _identBuffer.Length)
            {
                this.GrowIdentBuffer();
            }

            _identBuffer[_identLen++] = ch;
        }

        private void GrowIdentBuffer()
        {
            var tmp = new char[_identBuffer.Length * 2];
            Array.Copy(_identBuffer, tmp, _identBuffer.Length);
            _identBuffer = tmp;
        }

        private bool ScanIdentifier(ref TokenInfo info)
        {
            return
                ScanIdentifier_FastPath(ref info) ||
                (InXmlCrefOrNameAttributeValue ? ScanIdentifier_CrefSlowPath(ref info) : ScanIdentifier_SlowPath(ref info));
        }

        // Implements a faster identifier lexer for the common case in the 
        // language where:
        //
        //   a) identifiers are not verbatim
        //   b) identifiers don't contain unicode characters
        //   c) identifiers don't contain unicode escapes
        //
        // Given that nearly all identifiers will contain [_a-zA-Z0-9] and will
        // be terminated by a small set of known characters (like dot, comma, 
        // etc.), we can sit in a tight loop looking for this pattern and only
        // falling back to the slower (but correct) path if we see something we
        // can't handle.
        //
        // Note: this function also only works if the identifier (and terminator)
        // can be found in the current sliding window of chars we have from our
        // source text.  With this constraint we can avoid the costly overhead 
        // incurred with peek/advance/next.  Because of this we can also avoid
        // the unnecessary stores/reads from identBuffer and all other instance
        // state while lexing.  Instead we just keep track of our start, end,
        // and max positions and use those for quick checks internally.
        //
        // Note: it is critical that this method must only be called from a 
        // code path that checked for IsIdentifierStartChar or '@' first. 
        private bool ScanIdentifier_FastPath(ref TokenInfo info)
        {
            if ((_mode & LexerMode.MaskLexMode) == LexerMode.DebuggerSyntax)
            {
                // Debugger syntax is wonky.  Can't use the fast path for it.
                return false;
            }

            var currentOffset = TextWindow.Offset;
            var characterWindow = TextWindow.CharacterWindow;
            var characterWindowCount = TextWindow.CharacterWindowCount;

            var startOffset = currentOffset;

            while (true)
            {
                if (currentOffset == characterWindowCount)
                {
                    // no more contiguous characters.  Fall back to slow path
                    return false;
                }

                switch (characterWindow[currentOffset])
                {
                    case '&':
                        // CONSIDER: This method is performance critical, so
                        // it might be safer to kick out at the top (as for
                        // LexerMode.DebuggerSyntax).

                        // If we're in a cref, this could be the start of an
                        // xml entity that belongs in the identifier.
                        if (InXmlCrefOrNameAttributeValue)
                        {
                            // Fall back on the slow path.
                            return false;
                        }

                        // Otherwise, end the identifier.
                        goto case '\0';
                    case '\0':
                    case ' ':
                    case '\r':
                    case '\n':
                    case '\t':
                    case '!':
                    case '%':
                    case '(':
                    case ')':
                    case '*':
                    case '+':
                    case ',':
                    case '-':
                    case '.':
                    case '/':
                    case ':':
                    case ';':
                    case '<':
                    case '=':
                    case '>':
                    case '?':
                    case '[':
                    case ']':
                    case '^':
                    case '{':
                    case '|':
                    case '}':
                    case '~':
                    case '"':
                    case '\'':
                        // All of the following characters are not valid in an 
                        // identifier.  If we see any of them, then we know we're
                        // done.
                        var length = currentOffset - startOffset;
                        TextWindow.AdvanceChar(length);
                        info.Text = info.StringValue = TextWindow.Intern(characterWindow, startOffset, length);
                        info.IsVerbatim = false;
                        return true;
                    case '0':
                    case '1':
                    case '2':
                    case '3':
                    case '4':
                    case '5':
                    case '6':
                    case '7':
                    case '8':
                    case '9':
                        if (currentOffset == startOffset)
                        {
                            return false;
                        }
                        else
                        {
                            goto case 'A';
                        }
                    case 'A':
                    case 'B':
                    case 'C':
                    case 'D':
                    case 'E':
                    case 'F':
                    case 'G':
                    case 'H':
                    case 'I':
                    case 'J':
                    case 'K':
                    case 'L':
                    case 'M':
                    case 'N':
                    case 'O':
                    case 'P':
                    case 'Q':
                    case 'R':
                    case 'S':
                    case 'T':
                    case 'U':
                    case 'V':
                    case 'W':
                    case 'X':
                    case 'Y':
                    case 'Z':
                    case '_':
                    case 'a':
                    case 'b':
                    case 'c':
                    case 'd':
                    case 'e':
                    case 'f':
                    case 'g':
                    case 'h':
                    case 'i':
                    case 'j':
                    case 'k':
                    case 'l':
                    case 'm':
                    case 'n':
                    case 'o':
                    case 'p':
                    case 'q':
                    case 'r':
                    case 's':
                    case 't':
                    case 'u':
                    case 'v':
                    case 'w':
                    case 'x':
                    case 'y':
                    case 'z':
                        // All of these characters are valid inside an identifier.
                        // consume it and keep processing.
                        currentOffset++;
                        continue;

                    // case '@':  verbatim identifiers are handled in the slow path
                    // case '\\': unicode escapes are handled in the slow path
                    default:
                        // Any other character is something we cannot handle.  i.e.
                        // unicode chars or an escape.  Just break out and move to
                        // the slow path.
                        return false;
                }
            }
        }

        private bool ScanIdentifier_SlowPath(ref TokenInfo info)
        {
            int start = TextWindow.Position;
            this.ResetIdentBuffer();

            info.IsVerbatim = TextWindow.PeekChar() == '@';
            if (info.IsVerbatim)
            {
                TextWindow.AdvanceChar();
            }

            bool isObjectAddress = false;

            while (true)
            {
                char surrogateCharacter = SlidingTextWindow.InvalidCharacter;
                bool isEscaped = false;
                char ch = TextWindow.PeekChar();
                top:
                switch (ch)
                {
                    case '\\':
                        if (!isEscaped && TextWindow.IsUnicodeEscape())
                        {
                            // ^^^^^^^ otherwise \u005Cu1234 looks just like \u1234! (i.e. escape within escape)
                            info.HasIdentifierEscapeSequence = true;
                            isEscaped = true;
                            ch = TextWindow.PeekUnicodeEscape(out surrogateCharacter);
                            goto top;
                        }

                        goto default;
                    case '$':
                        if (!this.ModeIs(LexerMode.DebuggerSyntax) || _identLen > 0)
                        {
                            goto LoopExit;
                        }

                        break;
                    case SlidingTextWindow.InvalidCharacter:
                        if (!TextWindow.IsReallyAtEnd())
                        {
                            goto default;
                        }

                        goto LoopExit;
                    case '_':
                    case 'A':
                    case 'B':
                    case 'C':
                    case 'D':
                    case 'E':
                    case 'F':
                    case 'G':
                    case 'H':
                    case 'I':
                    case 'J':
                    case 'K':
                    case 'L':
                    case 'M':
                    case 'N':
                    case 'O':
                    case 'P':
                    case 'Q':
                    case 'R':
                    case 'S':
                    case 'T':
                    case 'U':
                    case 'V':
                    case 'W':
                    case 'X':
                    case 'Y':
                    case 'Z':
                    case 'a':
                    case 'b':
                    case 'c':
                    case 'd':
                    case 'e':
                    case 'f':
                    case 'g':
                    case 'h':
                    case 'i':
                    case 'j':
                    case 'k':
                    case 'l':
                    case 'm':
                    case 'n':
                    case 'o':
                    case 'p':
                    case 'q':
                    case 'r':
                    case 's':
                    case 't':
                    case 'u':
                    case 'v':
                    case 'w':
                    case 'x':
                    case 'y':
                    case 'z':
                        {
                            // Again, these are the 'common' identifier characters...
                            break;
                        }

                    case '0':
                        {
                            if (_identLen == 0)
                            {
                                // Debugger syntax allows @0x[hexdigit]+ for object address identifiers.
                                if (info.IsVerbatim &&
                                    this.ModeIs(LexerMode.DebuggerSyntax) &&
                                    (char.ToLower(TextWindow.PeekChar(1)) == 'x'))
                                {
                                    isObjectAddress = true;
                                }
                                else
                                {
                                    goto LoopExit;
                                }
                            }

                            // Again, these are the 'common' identifier characters...
                            break;
                        }
                    case '1':
                    case '2':
                    case '3':
                    case '4':
                    case '5':
                    case '6':
                    case '7':
                    case '8':
                    case '9':
                        {
                            if (_identLen == 0)
                            {
                                goto LoopExit;
                            }

                            // Again, these are the 'common' identifier characters...
                            break;
                        }

                    case ' ':
                    case '\t':
                    case '.':
                    case ';':
                    case '(':
                    case ')':
                    case ',':
                        // ...and these are the 'common' stop characters.
                        goto LoopExit;
                    case '<':
                        if (_identLen == 0 && this.ModeIs(LexerMode.DebuggerSyntax) && TextWindow.PeekChar(1) == '>')
                        {
                            // In DebuggerSyntax mode, identifiers are allowed to begin with <>.
                            TextWindow.AdvanceChar(2);
                            this.AddIdentChar('<');
                            this.AddIdentChar('>');
                            continue;
                        }

                        goto LoopExit;
                    default:
                        {
                            // This is the 'expensive' call
                            if (_identLen == 0 && ch > 127 && SyntaxFacts.IsIdentifierStartCharacter(ch))
                            {
                                break;
                            }
                            else if (_identLen > 0 && ch > 127 && SyntaxFacts.IsIdentifierPartCharacter(ch))
                            {
                                //// BUG 424819 : Handle identifier chars > 0xFFFF via surrogate pairs
                                if (UnicodeCharacterUtilities.IsFormattingChar(ch))
                                {
                                    if (isEscaped)
                                    {
                                        SyntaxDiagnosticInfo error;
                                        TextWindow.NextCharOrUnicodeEscape(out surrogateCharacter, out error);
                                        AddError(error);
                                    }
                                    else
                                    {
                                        TextWindow.AdvanceChar();
                                    }

                                    continue; // Ignore formatting characters
                                }

                                break;
                            }
                            else
                            {
                                // Not a valid identifier character, so bail.
                                goto LoopExit;
                            }
                        }
                }

                if (isEscaped)
                {
                    SyntaxDiagnosticInfo error;
                    TextWindow.NextCharOrUnicodeEscape(out surrogateCharacter, out error);
                    AddError(error);
                }
                else
                {
                    TextWindow.AdvanceChar();
                }

                this.AddIdentChar(ch);
                if (surrogateCharacter != SlidingTextWindow.InvalidCharacter)
                {
                    this.AddIdentChar(surrogateCharacter);
                }
            }

            LoopExit:
            var width = TextWindow.Width; // exact size of input characters
            if (_identLen > 0)
            {
                info.Text = TextWindow.GetInternedText();

                // id buffer is identical to width in input
                if (_identLen == width)
                {
                    info.StringValue = info.Text;
                }
                else
                {
                    info.StringValue = TextWindow.Intern(_identBuffer, 0, _identLen);
                }

                if (isObjectAddress)
                {
                    // @0x[hexdigit]+
                    const int objectAddressOffset = 2;
                    Debug.Assert(string.Equals(info.Text.Substring(0, objectAddressOffset + 1), "@0x", StringComparison.OrdinalIgnoreCase));
                    var valueText = TextWindow.Intern(_identBuffer, objectAddressOffset, _identLen - objectAddressOffset);
                    // Verify valid hex value.
                    if ((valueText.Length == 0) || !valueText.All(IsValidHexDigit))
                    {
                        goto Fail;
                    }
                    // Parse hex value to check for overflow.
                    this.GetValueUInt64(valueText, isHex: true, isBinary: false);
                }

                return true;
            }

            Fail:
            info.Text = null;
            info.StringValue = null;
            TextWindow.Reset(start);
            return false;
        }

        private static bool IsValidHexDigit(char c)
        {
            if ((c >= '0') && (c <= '9'))
            {
                return true;
            }
            c = char.ToLower(c);
            return (c >= 'a') && (c <= 'f');
        }

        /// <summary>
        /// This method is essentially the same as ScanIdentifier_SlowPath,
        /// except that it can handle XML entities.  Since ScanIdentifier
        /// is hot code and since this method does extra work, it seem
        /// worthwhile to separate it from the common case.
        /// </summary>
        /// <param name="info"></param>
        /// <returns></returns>
        private bool ScanIdentifier_CrefSlowPath(ref TokenInfo info)
        {
            Debug.Assert(InXmlCrefOrNameAttributeValue);

            int start = TextWindow.Position;
            this.ResetIdentBuffer();

            if (AdvanceIfMatches('@'))
            {
                // In xml name attribute values, the '@' is part of the value text of the identifier
                // (to match dev11).
                if (InXmlNameAttributeValue)
                {
                    AddIdentChar('@');
                }
                else
                {
                    info.IsVerbatim = true;
                }
            }

            while (true)
            {
                int beforeConsumed = TextWindow.Position;
                char consumedChar;
                char consumedSurrogate;

                if (TextWindow.PeekChar() == '&')
                {
                    if (!TextWindow.TryScanXmlEntity(out consumedChar, out consumedSurrogate))
                    {
                        // If it's not a valid entity, then it's not part of the identifier.
                        TextWindow.Reset(beforeConsumed);
                        goto LoopExit;
                    }
                }
                else
                {
                    consumedChar = TextWindow.NextChar();
                    consumedSurrogate = SlidingTextWindow.InvalidCharacter;
                }

                // NOTE: If the surrogate is non-zero, then consumedChar won't match
                // any of the cases below (UTF-16 guarantees that members of surrogate
                // pairs aren't separately valid).

                bool isEscaped = false;
                top:
                switch (consumedChar)
                {
                    case '\\':
                        // NOTE: For completeness, we should allow xml entities in unicode escape
                        // sequences (DevDiv #16321).  Since it is not currently a priority, we will
                        // try to make the interim behavior sensible: we will only attempt to scan
                        // a unicode escape if NONE of the characters are XML entities (including
                        // the backslash, which we have already consumed).
                        // When we're ready to implement this behavior, we can drop the position
                        // check and use AdvanceIfMatches instead of PeekChar.
                        if (!isEscaped && (TextWindow.Position == beforeConsumed + 1) &&
                            (TextWindow.PeekChar() == 'u' || TextWindow.PeekChar() == 'U'))
                        {
                            Debug.Assert(consumedSurrogate == SlidingTextWindow.InvalidCharacter, "Since consumedChar == '\\'");

                            info.HasIdentifierEscapeSequence = true;

                            TextWindow.Reset(beforeConsumed);
                            // ^^^^^^^ otherwise \u005Cu1234 looks just like \u1234! (i.e. escape within escape)
                            isEscaped = true;
                            SyntaxDiagnosticInfo error;
                            consumedChar = TextWindow.NextUnicodeEscape(out consumedSurrogate, out error);
                            AddCrefError(error);
                            goto top;
                        }

                        goto default;

                    case '_':
                    case 'A':
                    case 'B':
                    case 'C':
                    case 'D':
                    case 'E':
                    case 'F':
                    case 'G':
                    case 'H':
                    case 'I':
                    case 'J':
                    case 'K':
                    case 'L':
                    case 'M':
                    case 'N':
                    case 'O':
                    case 'P':
                    case 'Q':
                    case 'R':
                    case 'S':
                    case 'T':
                    case 'U':
                    case 'V':
                    case 'W':
                    case 'X':
                    case 'Y':
                    case 'Z':
                    case 'a':
                    case 'b':
                    case 'c':
                    case 'd':
                    case 'e':
                    case 'f':
                    case 'g':
                    case 'h':
                    case 'i':
                    case 'j':
                    case 'k':
                    case 'l':
                    case 'm':
                    case 'n':
                    case 'o':
                    case 'p':
                    case 'q':
                    case 'r':
                    case 's':
                    case 't':
                    case 'u':
                    case 'v':
                    case 'w':
                    case 'x':
                    case 'y':
                    case 'z':
                        {
                            // Again, these are the 'common' identifier characters...
                            break;
                        }

                    case '0':
                    case '1':
                    case '2':
                    case '3':
                    case '4':
                    case '5':
                    case '6':
                    case '7':
                    case '8':
                    case '9':
                        {
                            if (_identLen == 0)
                            {
                                TextWindow.Reset(beforeConsumed);
                                goto LoopExit;
                            }

                            // Again, these are the 'common' identifier characters...
                            break;
                        }

                    case ' ':
                    case '$':
                    case '\t':
                    case '.':
                    case ';':
                    case '(':
                    case ')':
                    case ',':
                    case '<':
                        // ...and these are the 'common' stop characters.
                        TextWindow.Reset(beforeConsumed);
                        goto LoopExit;
                    case SlidingTextWindow.InvalidCharacter:
                        if (!TextWindow.IsReallyAtEnd())
                        {
                            goto default;
                        }

                        TextWindow.Reset(beforeConsumed);
                        goto LoopExit;
                    default:
                        {
                            // This is the 'expensive' call
                            if (_identLen == 0 && consumedChar > 127 && SyntaxFacts.IsIdentifierStartCharacter(consumedChar))
                            {
                                break;
                            }
                            else if (_identLen > 0 && consumedChar > 127 && SyntaxFacts.IsIdentifierPartCharacter(consumedChar))
                            {
                                //// BUG 424819 : Handle identifier chars > 0xFFFF via surrogate pairs
                                if (UnicodeCharacterUtilities.IsFormattingChar(consumedChar))
                                {
                                    continue; // Ignore formatting characters
                                }

                                break;
                            }
                            else
                            {
                                // Not a valid identifier character, so bail.
                                TextWindow.Reset(beforeConsumed);
                                goto LoopExit;
                            }
                        }
                }

                this.AddIdentChar(consumedChar);
                if (consumedSurrogate != SlidingTextWindow.InvalidCharacter)
                {
                    this.AddIdentChar(consumedSurrogate);
                }
            }

            LoopExit:
            if (_identLen > 0)
            {
                // NOTE: If we don't intern the string value, then we won't get a hit
                // in the keyword dictionary!  (It searches for a key using identity.)
                // The text does not have to be interned (and probably shouldn't be
                // if it contains entities (else-case).

                var width = TextWindow.Width; // exact size of input characters

                // id buffer is identical to width in input
                if (_identLen == width)
                {
                    info.StringValue = TextWindow.GetInternedText();
                    info.Text = info.StringValue;
                }
                else
                {
                    info.StringValue = TextWindow.Intern(_identBuffer, 0, _identLen);
                    info.Text = TextWindow.GetText(intern: false);
                }

                return true;
            }
            else
            {
                info.Text = null;
                info.StringValue = null;
                TextWindow.Reset(start);
                return false;
            }
        }

        private bool ScanIdentifierOrKeyword(ref TokenInfo info)
        {
            info.ContextualKind = SyntaxKind.None;

            if (this.ScanIdentifier(ref info))
            {
                // check to see if it is an actual keyword
                if (!info.IsVerbatim && !info.HasIdentifierEscapeSequence)
                {
                    if (this.ModeIs(LexerMode.Directive))
                    {
                        SyntaxKind keywordKind = SyntaxFacts.GetPreprocessorKeywordKind(info.Text);
                        if (SyntaxFacts.IsPreprocessorContextualKeyword(keywordKind))
                        {
                            // Let the parser decide which instances are actually keywords.
                            info.Kind = SyntaxKind.IdentifierToken;
                            info.ContextualKind = keywordKind;
                        }
                        else
                        {
                            info.Kind = keywordKind;
                        }
                    }
                    else
                    {
                        if (!_cache.TryGetKeywordKind(info.Text, out info.Kind))
                        {
                            info.ContextualKind = info.Kind = SyntaxKind.IdentifierToken;
                        }
                        else if (SyntaxFacts.IsContextualKeyword(info.Kind))
                        {
                            info.ContextualKind = info.Kind;
                            info.Kind = SyntaxKind.IdentifierToken;
                        }
                    }

                    if (info.Kind == SyntaxKind.None)
                    {
                        info.Kind = SyntaxKind.IdentifierToken;
                    }
                }
                else
                {
                    info.ContextualKind = info.Kind = SyntaxKind.IdentifierToken;
                }

                return true;
            }
            else
            {
                info.Kind = SyntaxKind.None;
                return false;
            }
        }

        private void LexSyntaxTrivia(bool afterFirstToken, bool isTrailing, ref SyntaxListBuilder triviaList)
        {
            bool onlyWhitespaceOnLine = !isTrailing;

            while (true)
            {
                this.Start();
                char ch = TextWindow.PeekChar();
                if (ch == ' ')
                {
                    this.AddTrivia(this.ScanWhitespace(), ref triviaList);
                    continue;
                }
                else if (ch > 127)
                {
                    if (SyntaxFacts.IsWhitespace(ch))
                    {
                        ch = ' ';
                    }
                    else if (SyntaxFacts.IsNewLine(ch))
                    {
                        ch = '\n';
                    }
                }

                switch (ch)
                {
                    case ' ':
                    case '\t':       // Horizontal tab
                    case '\v':       // Vertical Tab
                    case '\f':       // Form-feed
                    case '\u001A':
                        this.AddTrivia(this.ScanWhitespace(), ref triviaList);
                        break;
                    case '/':
                        if ((ch = TextWindow.PeekChar(1)) == '/')
                        {
                            if (!this.SuppressDocumentationCommentParse && TextWindow.PeekChar(2) == '/' && TextWindow.PeekChar(3) != '/')
                            {
                                // Doc comments should never be in trailing trivia.
                                // Stop processing so that it will be leading trivia on the next token.
                                if (isTrailing)
                                {
                                    return;
                                }

                                this.AddTrivia(this.LexXmlDocComment(XmlDocCommentStyle.SingleLine), ref triviaList);
                                break;
                            }

                            // normal single line comment
                            this.ScanToEndOfLine();
                            var text = TextWindow.GetText(false);
                            this.AddTrivia(SyntaxFactory.Comment(text), ref triviaList);
                            onlyWhitespaceOnLine = false;
                            break;
                        }
                        else if (ch == '*')
                        {
                            if (!this.SuppressDocumentationCommentParse && TextWindow.PeekChar(2) == '*' &&
                                TextWindow.PeekChar(3) != '*' && TextWindow.PeekChar(3) != '/')
                            {
                                // Doc comments should never be in trailing trivia.
                                // Stop processing so that it will be leading trivia on the next token.
                                if (isTrailing)
                                {
                                    return;
                                }

                                this.AddTrivia(this.LexXmlDocComment(XmlDocCommentStyle.Delimited), ref triviaList);
                                break;
                            }

                            bool isTerminated;
                            this.ScanMultiLineComment(out isTerminated);
                            if (!isTerminated)
                            {
                                // The comment didn't end.  Report an error at the start point.
                                this.AddError(ErrorCode.ERR_OpenEndedComment);
                            }

                            var text = TextWindow.GetText(false);
                            this.AddTrivia(SyntaxFactory.Comment(text), ref triviaList);
                            onlyWhitespaceOnLine = false;
                            break;
                        }

                        // not trivia
                        return;
                    case '\r':
                    case '\n':
                        this.AddTrivia(this.ScanEndOfLine(), ref triviaList);
                        if (isTrailing)
                        {
                            return;
                        }

                        onlyWhitespaceOnLine = true;
                        break;
                    case '#':
                        if (_allowPreprocessorDirectives)
                        {
                            this.LexDirectiveAndExcludedTrivia(afterFirstToken, isTrailing || !onlyWhitespaceOnLine, ref triviaList);
                            break;
                        }
                        else
                        {
                            return;
                        }
                    default:
                        return;
                }
            }
        }

        private void AddTrivia(CSharpSyntaxNode trivia, ref SyntaxListBuilder list)
        {
            if (this.HasErrors)
            {
                trivia = trivia.WithDiagnosticsGreen(this.GetErrors(leadingTriviaWidth: 0));
            }

            if (list == null)
            {
                list = new SyntaxListBuilder(TriviaListInitialCapacity);
            }

            list.Add(trivia);
        }

        private bool ScanMultiLineComment(out bool isTerminated)
        {
            if (TextWindow.PeekChar() == '/' && TextWindow.PeekChar(1) == '*')
            {
                TextWindow.AdvanceChar(2);

                char ch;
                while (true)
                {
                    if ((ch = TextWindow.PeekChar()) == SlidingTextWindow.InvalidCharacter && TextWindow.IsReallyAtEnd())
                    {
                        isTerminated = false;
                        break;
                    }
                    else if (ch == '*' && TextWindow.PeekChar(1) == '/')
                    {
                        TextWindow.AdvanceChar(2);
                        isTerminated = true;
                        break;
                    }
                    else
                    {
                        TextWindow.AdvanceChar();
                    }
                }

                return true;
            }
            else
            {
                isTerminated = false;
                return false;
            }
        }

        private void ScanToEndOfLine()
        {
            char ch;
            while (!SyntaxFacts.IsNewLine(ch = TextWindow.PeekChar()) &&
                (ch != SlidingTextWindow.InvalidCharacter || !TextWindow.IsReallyAtEnd()))
            {
                TextWindow.AdvanceChar();
            }
        }

        /// <summary>
        /// Scans a new-line sequence (either a single new-line character or a CR-LF combo).
        /// </summary>
        /// <returns>A trivia node with the new-line text</returns>
        private CSharpSyntaxNode ScanEndOfLine()
        {
            char ch;
            switch (ch = TextWindow.PeekChar())
            {
                case '\r':
                    TextWindow.AdvanceChar();
                    if (TextWindow.PeekChar() == '\n')
                    {
                        TextWindow.AdvanceChar();
                        return SyntaxFactory.CarriageReturnLineFeed;
                    }

                    return SyntaxFactory.CarriageReturn;
                case '\n':
                    TextWindow.AdvanceChar();
                    return SyntaxFactory.LineFeed;
                default:
                    if (SyntaxFacts.IsNewLine(ch))
                    {
                        TextWindow.AdvanceChar();
                        return SyntaxFactory.EndOfLine(ch.ToString());
                    }

                    return null;
            }
        }

        /// <summary>
        /// Scans all of the whitespace (not new-lines) into a trivia node until it runs out.
        /// </summary>
        /// <returns>A trivia node with the whitespace text</returns>
        private SyntaxTrivia ScanWhitespace()
        {
            if (_createWhitespaceTriviaFunction == null)
            {
                _createWhitespaceTriviaFunction = this.CreateWhitespaceTrivia;
            }

            int hashCode = Hash.FnvOffsetBias;  // FNV base
            bool onlySpaces = true;

            top:
            char ch = TextWindow.PeekChar();

            switch (ch)
            {
                case '\t':       // Horizontal tab
                case '\v':       // Vertical Tab
                case '\f':       // Form-feed
                case '\u001A':
                    onlySpaces = false;
                    goto case ' ';

                case ' ':
                    TextWindow.AdvanceChar();
                    hashCode = Hash.CombineFNVHash(hashCode, ch);
                    goto top;

                case '\r':      // Carriage Return
                case '\n':      // Line-feed
                    break;

                default:
                    if (ch > 127 && SyntaxFacts.IsWhitespace(ch))
                    {
                        goto case '\t';
                    }

                    break;
            }

            if (TextWindow.Width == 1 && onlySpaces)
            {
                return SyntaxFactory.Space;
            }
            else
            {
                var width = TextWindow.Width;

                if (width < MaxCachedTokenSize)
                {
                    return _cache.LookupTrivia(
                        TextWindow.CharacterWindow,
                        TextWindow.LexemeRelativeStart,
                        width,
                        hashCode,
                        _createWhitespaceTriviaFunction);
                }
                else
                {
                    return _createWhitespaceTriviaFunction();
                }
            }
        }

        private Func<SyntaxTrivia> _createWhitespaceTriviaFunction;

        private SyntaxTrivia CreateWhitespaceTrivia()
        {
            return SyntaxFactory.Whitespace(TextWindow.GetText(intern: true));
        }

        private void LexDirectiveAndExcludedTrivia(
            bool afterFirstToken,
            bool afterNonWhitespaceOnLine,
            ref SyntaxListBuilder triviaList)
        {
            var directive = this.LexSingleDirective(true, true, afterFirstToken, afterNonWhitespaceOnLine, ref triviaList);

            // also lex excluded stuff            
            var branching = directive as BranchingDirectiveTriviaSyntax;
            if (branching != null && !branching.BranchTaken)
            {
                this.LexExcludedDirectivesAndTrivia(true, ref triviaList);
            }
        }

        private void LexExcludedDirectivesAndTrivia(bool endIsActive, ref SyntaxListBuilder triviaList)
        {
            while (true)
            {
                bool hasFollowingDirective;
                var text = this.LexDisabledText(out hasFollowingDirective);
                if (text != null)
                {
                    this.AddTrivia(text, ref triviaList);
                }

                if (!hasFollowingDirective)
                {
                    break;
                }

                var directive = this.LexSingleDirective(false, endIsActive, false, false, ref triviaList);
                var branching = directive as BranchingDirectiveTriviaSyntax;
                if (directive.Kind == SyntaxKind.EndIfDirectiveTrivia || (branching != null && branching.BranchTaken))
                {
                    break;
                }
                else if (directive.Kind == SyntaxKind.IfDirectiveTrivia)
                {
                    this.LexExcludedDirectivesAndTrivia(false, ref triviaList);
                }
            }
        }

        private CSharpSyntaxNode LexSingleDirective(
            bool isActive,
            bool endIsActive,
            bool afterFirstToken,
            bool afterNonWhitespaceOnLine,
            ref SyntaxListBuilder triviaList)
        {
            if (SyntaxFacts.IsWhitespace(TextWindow.PeekChar()))
            {
                this.Start();
                this.AddTrivia(this.ScanWhitespace(), ref triviaList);
            }

            CSharpSyntaxNode directive;
            var saveMode = _mode;

            using (var dp = new DirectiveParser(this, _directives))
            {
                directive = dp.ParseDirective(isActive, endIsActive, afterFirstToken, afterNonWhitespaceOnLine);
            }

            this.AddTrivia(directive, ref triviaList);
            _directives = directive.ApplyDirectives(_directives);
            _mode = saveMode;
            return directive;
        }

        // consume text up to the next directive
        private CSharpSyntaxNode LexDisabledText(out bool followedByDirective)
        {
            this.Start();

            int lastLineStart = TextWindow.Position;
            int lines = 0;
            bool allWhitespace = true;

            while (true)
            {
                char ch = TextWindow.PeekChar();
                switch (ch)
                {
                    case SlidingTextWindow.InvalidCharacter:
                        if (!TextWindow.IsReallyAtEnd())
                        {
                            goto default;
                        }

                        followedByDirective = false;
                        return TextWindow.Width > 0 ? SyntaxFactory.DisabledText(TextWindow.GetText(false)) : null;
                    case '#':
                        if (!_allowPreprocessorDirectives) goto default;
                        followedByDirective = true;
                        if (lastLineStart < TextWindow.Position && !allWhitespace)
                        {
                            goto default;
                        }

                        TextWindow.Reset(lastLineStart);  // reset so directive parser can consume the starting whitespace on this line
                        return TextWindow.Width > 0 ? SyntaxFactory.DisabledText(TextWindow.GetText(false)) : null;
                    case '\r':
                    case '\n':
                        this.ScanEndOfLine();
                        lastLineStart = TextWindow.Position;
                        allWhitespace = true;
                        lines++;
                        break;
                    default:
                        if (SyntaxFacts.IsNewLine(ch))
                        {
                            goto case '\n';
                        }

                        allWhitespace = allWhitespace && SyntaxFacts.IsWhitespace(ch);
                        TextWindow.AdvanceChar();
                        break;
                }
            }
        }

        private SyntaxToken LexDirectiveToken()
        {
            this.Start();
            TokenInfo info = default(TokenInfo);
            this.ScanDirectiveToken(ref info);
            var errors = this.GetErrors(leadingTriviaWidth: 0);
            var trailing = this.LexDirectiveTrailingTrivia(info.Kind == SyntaxKind.EndOfDirectiveToken);
            return Create(ref info, null, trailing, errors);
        }

        private bool ScanDirectiveToken(ref TokenInfo info)
        {
            char character;
            char surrogateCharacter;
            bool isEscaped = false;

            switch (character = TextWindow.PeekChar())
            {
                case SlidingTextWindow.InvalidCharacter:
                    if (!TextWindow.IsReallyAtEnd())
                    {
                        goto default;
                    }
                    // don't consume end characters here
                    info.Kind = SyntaxKind.EndOfDirectiveToken;
                    break;

                case '\r':
                case '\n':
                    // don't consume end characters here
                    info.Kind = SyntaxKind.EndOfDirectiveToken;
                    break;

                case '#':
                    TextWindow.AdvanceChar();
                    info.Kind = SyntaxKind.HashToken;
                    break;

                case '(':
                    TextWindow.AdvanceChar();
                    info.Kind = SyntaxKind.OpenParenToken;
                    break;

                case ')':
                    TextWindow.AdvanceChar();
                    info.Kind = SyntaxKind.CloseParenToken;
                    break;

                case ',':
                    TextWindow.AdvanceChar();
                    info.Kind = SyntaxKind.CommaToken;
                    break;

                case '!':
                    TextWindow.AdvanceChar();
                    if (TextWindow.PeekChar() == '=')
                    {
                        TextWindow.AdvanceChar();
                        info.Kind = SyntaxKind.ExclamationEqualsToken;
                    }
                    else
                    {
                        info.Kind = SyntaxKind.ExclamationToken;
                    }

                    break;

                case '=':
                    TextWindow.AdvanceChar();
                    if (TextWindow.PeekChar() == '=')
                    {
                        TextWindow.AdvanceChar();
                        info.Kind = SyntaxKind.EqualsEqualsToken;
                    }
                    else
                    {
                        info.Kind = SyntaxKind.EqualsToken;
                    }

                    break;

                case '&':
                    if (TextWindow.PeekChar(1) == '&')
                    {
                        TextWindow.AdvanceChar(2);
                        info.Kind = SyntaxKind.AmpersandAmpersandToken;
                        break;
                    }

                    goto default;

                case '|':
                    if (TextWindow.PeekChar(1) == '|')
                    {
                        TextWindow.AdvanceChar(2);
                        info.Kind = SyntaxKind.BarBarToken;
                        break;
                    }

                    goto default;

                case '0':
                case '1':
                case '2':
                case '3':
                case '4':
                case '5':
                case '6':
                case '7':
                case '8':
                case '9':
                    this.ScanInteger();
                    info.Kind = SyntaxKind.NumericLiteralToken;
                    info.Text = TextWindow.GetText(true);
                    info.ValueKind = SpecialType.System_Int32;
                    info.IntValue = this.GetValueInt32(info.Text, false);
                    break;

                case '\"':
                    this.ScanStringLiteral(ref info, false);
                    break;

                case '\\':
                    {
                        // Could be unicode escape. Try that.
                        character = TextWindow.PeekCharOrUnicodeEscape(out surrogateCharacter);
                        isEscaped = true;
                        if (SyntaxFacts.IsIdentifierStartCharacter(character))
                        {
                            this.ScanIdentifierOrKeyword(ref info);
                            break;
                        }

                        goto default;
                    }

                default:
                    if (!isEscaped && SyntaxFacts.IsNewLine(character))
                    {
                        goto case '\n';
                    }

                    if (SyntaxFacts.IsIdentifierStartCharacter(character))
                    {
                        this.ScanIdentifierOrKeyword(ref info);
                    }
                    else
                    {
                        // unknown single character
                        if (isEscaped)
                        {
                            SyntaxDiagnosticInfo error;
                            TextWindow.NextCharOrUnicodeEscape(out surrogateCharacter, out error);
                            AddError(error);
                        }
                        else
                        {
                            TextWindow.AdvanceChar();
                        }

                        info.Kind = SyntaxKind.None;
                        info.Text = TextWindow.GetText(true);
                    }

                    break;
            }

            Debug.Assert(info.Kind != SyntaxKind.None || info.Text != null);
            return info.Kind != SyntaxKind.None;
        }

        private SyntaxListBuilder LexDirectiveTrailingTrivia(bool includeEndOfLine)
        {
            SyntaxListBuilder trivia = null;

            CSharpSyntaxNode tr;
            while (true)
            {
                var pos = TextWindow.Position;
                tr = this.LexDirectiveTrivia();
                if (tr == null)
                {
                    break;
                }
                else if (tr.Kind == SyntaxKind.EndOfLineTrivia)
                {
                    if (includeEndOfLine)
                    {
                        AddTrivia(tr, ref trivia);
                    }
                    else
                    {
                        // don't consume end of line...
                        TextWindow.Reset(pos);
                    }

                    break;
                }
                else
                {
                    AddTrivia(tr, ref trivia);
                }
            }

            return trivia;
        }

        private CSharpSyntaxNode LexDirectiveTrivia()
        {
            CSharpSyntaxNode trivia = null;

            this.Start();
            char ch = TextWindow.PeekChar();
            switch (ch)
            {
                case '/':
                    if (TextWindow.PeekChar(1) == '/')
                    {
                        // normal single line comment
                        this.ScanToEndOfLine();
                        var text = TextWindow.GetText(false);
                        trivia = SyntaxFactory.Comment(text);
                    }

                    break;
                case '\r':
                case '\n':
                    trivia = this.ScanEndOfLine();
                    break;
                case ' ':
                case '\t':       // Horizontal tab
                case '\v':       // Vertical Tab
                case '\f':       // Form-feed
                    trivia = this.ScanWhitespace();
                    break;

                default:
                    if (SyntaxFacts.IsWhitespace(ch))
                    {
                        goto case ' ';
                    }

                    if (SyntaxFacts.IsNewLine(ch))
                    {
                        goto case '\n';
                    }

                    break;
            }

            return trivia;
        }

        private CSharpSyntaxNode LexXmlDocComment(XmlDocCommentStyle style)
        {
            var saveMode = _mode;
            bool isTerminated;

            var mode = style == XmlDocCommentStyle.SingleLine
                    ? LexerMode.XmlDocCommentStyleSingleLine
                    : LexerMode.XmlDocCommentStyleDelimited;
            if (_xmlParser == null)
            {
                _xmlParser = new DocumentationCommentParser(this, mode);
            }
            else
            {
                _xmlParser.ReInitialize(mode);
            }

            var docComment = _xmlParser.ParseDocumentationComment(out isTerminated);

            // We better have finished with the whole comment. There should be error
            // code in the implementation of ParseXmlDocComment that ensures this.
            Debug.Assert(this.LocationIs(XmlDocCommentLocation.End) || TextWindow.PeekChar() == SlidingTextWindow.InvalidCharacter);

            _mode = saveMode;

            if (!isTerminated)
            {
                // The comment didn't end.  Report an error at the start point.
                // NOTE: report this error even if the DocumentationMode is less than diagnose - the comment
                // would be malformed as a non-doc comment as well.
                this.AddError(TextWindow.LexemeStartPosition, TextWindow.Width, ErrorCode.ERR_OpenEndedComment);
            }

            return docComment;
        }

        /// <summary>
        /// Lexer entry point for LexMode.XmlDocComment
        /// </summary>
        private SyntaxToken LexXmlToken()
        {
            TokenInfo xmlTokenInfo = default(TokenInfo);

            SyntaxListBuilder leading = null;
            this.LexXmlDocCommentLeadingTrivia(ref leading);

            this.Start();
            this.ScanXmlToken(ref xmlTokenInfo);
            var errors = this.GetErrors(GetFullWidth(leading));

            return Create(ref xmlTokenInfo, leading, null, errors);
        }

        private bool ScanXmlToken(ref TokenInfo info)
        {
            char ch;

            Debug.Assert(!this.LocationIs(XmlDocCommentLocation.Start));
            Debug.Assert(!this.LocationIs(XmlDocCommentLocation.Exterior));

            if (this.LocationIs(XmlDocCommentLocation.End))
            {
                info.Kind = SyntaxKind.EndOfDocumentationCommentToken;
                return true;
            }

            switch (ch = TextWindow.PeekChar())
            {
                case '&':
                    this.ScanXmlEntity(ref info);
                    info.Kind = SyntaxKind.XmlEntityLiteralToken;
                    break;

                case '<':
                    this.ScanXmlTagStart(ref info);
                    break;

                case '\r':
                case '\n':
                    this.ScanEndOfLine();
                    info.StringValue = info.Text = TextWindow.GetText(false);
                    info.Kind = SyntaxKind.XmlTextLiteralNewLineToken;
                    this.MutateLocation(XmlDocCommentLocation.Exterior);
                    break;

                case SlidingTextWindow.InvalidCharacter:
                    if (!TextWindow.IsReallyAtEnd())
                    {
                        goto default;
                    }

                    info.Kind = SyntaxKind.EndOfDocumentationCommentToken;
                    break;

                default:
                    if (SyntaxFacts.IsNewLine(ch))
                    {
                        goto case '\n';
                    }

                    this.ScanXmlText(ref info);
                    info.Kind = SyntaxKind.XmlTextLiteralToken;
                    break;
            }

            Debug.Assert(info.Kind != SyntaxKind.None || info.Text != null);
            return info.Kind != SyntaxKind.None;
        }

        private void ScanXmlTagStart(ref TokenInfo info)
        {
            Debug.Assert(TextWindow.PeekChar() == '<');

            if (TextWindow.PeekChar(1) == '!')
            {
                if (TextWindow.PeekChar(2) == '-'
                    && TextWindow.PeekChar(3) == '-')
                {
                    TextWindow.AdvanceChar(4);
                    info.Kind = SyntaxKind.XmlCommentStartToken;
                }
                else if (TextWindow.PeekChar(2) == '['
                    && TextWindow.PeekChar(3) == 'C'
                    && TextWindow.PeekChar(4) == 'D'
                    && TextWindow.PeekChar(5) == 'A'
                    && TextWindow.PeekChar(6) == 'T'
                    && TextWindow.PeekChar(7) == 'A'
                    && TextWindow.PeekChar(8) == '[')
                {
                    TextWindow.AdvanceChar(9);
                    info.Kind = SyntaxKind.XmlCDataStartToken;
                }
                else
                {
                    // TODO: Take the < by itself, I guess?
                    TextWindow.AdvanceChar();
                    info.Kind = SyntaxKind.LessThanToken;
                }
            }
            else if (TextWindow.PeekChar(1) == '/')
            {
                TextWindow.AdvanceChar(2);
                info.Kind = SyntaxKind.LessThanSlashToken;
            }
            else if (TextWindow.PeekChar(1) == '?')
            {
                TextWindow.AdvanceChar(2);
                info.Kind = SyntaxKind.XmlProcessingInstructionStartToken;
            }
            else
            {
                TextWindow.AdvanceChar();
                info.Kind = SyntaxKind.LessThanToken;
            }
        }

        private void ScanXmlEntity(ref TokenInfo info)
        {
            info.StringValue = null;

            Debug.Assert(TextWindow.PeekChar() == '&');
            TextWindow.AdvanceChar();
            _builder.Clear();
            XmlParseErrorCode? error = null;
            object[] errorArgs = null;

            char ch;
            if (IsXmlNameStartChar(ch = TextWindow.PeekChar()))
            {
                while (IsXmlNameChar(ch = TextWindow.PeekChar()))
                {
                    // Important bit of information here: none of \0, \r, \n, and crucially for
                    // delimited comments, * are considered Xml name characters. Also, since
                    // entities appear in xml text and attribute text, it's relevant here that
                    // none of <, /, >, ', ", =, are Xml name characters. Note that - and ] are
                    // irrelevant--entities do not appear in comments or cdata.

                    TextWindow.AdvanceChar();
                    _builder.Append(ch);
                }

                switch (_builder.ToString())
                {
                    case "lt":
                        info.StringValue = "<";
                        break;
                    case "gt":
                        info.StringValue = ">";
                        break;
                    case "amp":
                        info.StringValue = "&";
                        break;
                    case "apos":
                        info.StringValue = "'";
                        break;
                    case "quot":
                        info.StringValue = "\"";
                        break;
                    default:
                        error = XmlParseErrorCode.XML_RefUndefinedEntity_1;
                        errorArgs = new[] { _builder.ToString() };
                        break;
                }
            }
            else if (ch == '#')
            {
                TextWindow.AdvanceChar();
                bool isHex = TextWindow.PeekChar() == 'x';
                uint charValue = 0;

                if (isHex)
                {
                    TextWindow.AdvanceChar(); // x
                    while (SyntaxFacts.IsHexDigit(ch = TextWindow.PeekChar()))
                    {
                        TextWindow.AdvanceChar();

                        // disallow overflow
                        if (charValue <= 0x7FFFFFF)
                        {
                            charValue = (charValue << 4) + (uint)SyntaxFacts.HexValue(ch);
                        }
                    }
                }
                else
                {
                    while (SyntaxFacts.IsDecDigit(ch = TextWindow.PeekChar()))
                    {
                        TextWindow.AdvanceChar();

                        // disallow overflow
                        if (charValue <= 0x7FFFFFF)
                        {
                            charValue = (charValue << 3) + (charValue << 1) + (uint)SyntaxFacts.DecValue(ch);
                        }
                    }
                }

                if (TextWindow.PeekChar() != ';')
                {
                    error = XmlParseErrorCode.XML_InvalidCharEntity;
                }

                if (MatchesProductionForXmlChar(charValue))
                {
                    char lowSurrogate;
                    char highSurrogate = SlidingTextWindow.GetCharsFromUtf32(charValue, out lowSurrogate);

                    _builder.Append(highSurrogate);
                    if (lowSurrogate != SlidingTextWindow.InvalidCharacter)
                    {
                        _builder.Append(lowSurrogate);
                    }

                    info.StringValue = _builder.ToString();
                }
                else
                {
                    if (error == null)
                    {
                        error = XmlParseErrorCode.XML_InvalidUnicodeChar;
                    }
                }
            }
            else
            {
                if (SyntaxFacts.IsWhitespace(ch) || SyntaxFacts.IsNewLine(ch))
                {
                    if (error == null)
                    {
                        error = XmlParseErrorCode.XML_InvalidWhitespace;
                    }
                }
                else
                {
                    if (error == null)
                    {
                        error = XmlParseErrorCode.XML_InvalidToken;
                        errorArgs = new[] { ch.ToString() };
                    }
                }
            }

            ch = TextWindow.PeekChar();
            if (ch == ';')
            {
                TextWindow.AdvanceChar();
            }
            else
            {
                if (error == null)
                {
                    error = XmlParseErrorCode.XML_InvalidToken;
                    errorArgs = new[] { ch.ToString() };
                }
            }

            // If we don't have a value computed from above, then we don't recognize the entity, in which
            // case we will simply use the text.

            info.Text = TextWindow.GetText(true);
            if (info.StringValue == null)
            {
                info.StringValue = info.Text;
            }

            if (error != null)
            {
                this.AddError(error.Value, errorArgs ?? SpecializedCollections.EmptyArray<object>());
            }
        }

        private static bool MatchesProductionForXmlChar(uint charValue)
        {
            // Char ::= #x9 | #xA | #xD | [#x20-#xD7FF] | [#xE000-#xFFFD] | [#x10000-#x10FFFF] /* any Unicode character, excluding the surrogate blocks, FFFE, and FFFF. */

            return
                charValue == 0x9 ||
                charValue == 0xA ||
                charValue == 0xD ||
                (charValue >= 0x20 && charValue <= 0xD7FF) ||
                (charValue >= 0xE000 && charValue <= 0xFFFD) ||
                (charValue >= 0x10000 && charValue <= 0x10FFFF);
        }

        private void ScanXmlText(ref TokenInfo info)
        {
            // Collect "]]>" strings into their own XmlText.
            if (TextWindow.PeekChar() == ']' && TextWindow.PeekChar(1) == ']' && TextWindow.PeekChar(2) == '>')
            {
                TextWindow.AdvanceChar(3);
                info.StringValue = info.Text = TextWindow.GetText(false);
                this.AddError(XmlParseErrorCode.XML_CDataEndTagNotAllowed);
                return;
            }

            while (true)
            {
                var ch = TextWindow.PeekChar();
                switch (ch)
                {
                    case SlidingTextWindow.InvalidCharacter:
                        if (!TextWindow.IsReallyAtEnd())
                        {
                            goto default;
                        }

                        info.StringValue = info.Text = TextWindow.GetText(false);
                        return;
                    case '&':
                    case '<':
                    case '\r':
                    case '\n':
                        info.StringValue = info.Text = TextWindow.GetText(false);
                        return;

                    case '*':
                        if (this.StyleIs(XmlDocCommentStyle.Delimited) && TextWindow.PeekChar(1) == '/')
                        {
                            // we're at the end of the comment, but don't lex it yet.
                            info.StringValue = info.Text = TextWindow.GetText(false);
                            return;
                        }

                        goto default;

                    case ']':
                        if (TextWindow.PeekChar(1) == ']' && TextWindow.PeekChar(2) == '>')
                        {
                            info.StringValue = info.Text = TextWindow.GetText(false);
                            return;
                        }

                        goto default;

                    default:
                        if (SyntaxFacts.IsNewLine(ch))
                        {
                            goto case '\n';
                        }

                        TextWindow.AdvanceChar();
                        break;
                }
            }
        }

        /// <summary>
        /// Lexer entry point for LexMode.XmlElementTag
        /// </summary>
        private SyntaxToken LexXmlElementTagToken()
        {
            TokenInfo tagInfo = default(TokenInfo);

            SyntaxListBuilder leading = null;
            this.LexXmlDocCommentLeadingTriviaWithWhitespace(ref leading);

            this.Start();
            this.ScanXmlElementTagToken(ref tagInfo);
            var errors = this.GetErrors(GetFullWidth(leading));

            // PERF: De-dupe common XML element tags
            if (errors == null && tagInfo.ContextualKind == SyntaxKind.None && tagInfo.Kind == SyntaxKind.IdentifierToken)
            {
                SyntaxToken token = DocumentationCommentXmlTokens.LookupToken(tagInfo.Text, leading);
                if (token != null)
                {
                    return token;
                }
            }

            return Create(ref tagInfo, leading, null, errors);
        }

        private bool ScanXmlElementTagToken(ref TokenInfo info)
        {
            char ch;

            Debug.Assert(!this.LocationIs(XmlDocCommentLocation.Start));
            Debug.Assert(!this.LocationIs(XmlDocCommentLocation.Exterior));

            if (this.LocationIs(XmlDocCommentLocation.End))
            {
                info.Kind = SyntaxKind.EndOfDocumentationCommentToken;
                return true;
            }

            switch (ch = TextWindow.PeekChar())
            {
                case '<':
                    this.ScanXmlTagStart(ref info);
                    break;

                case '>':
                    TextWindow.AdvanceChar();
                    info.Kind = SyntaxKind.GreaterThanToken;
                    break;

                case '/':
                    if (TextWindow.PeekChar(1) == '>')
                    {
                        TextWindow.AdvanceChar(2);
                        info.Kind = SyntaxKind.SlashGreaterThanToken;
                        break;
                    }

                    goto default;

                case '"':
                    TextWindow.AdvanceChar();
                    info.Kind = SyntaxKind.DoubleQuoteToken;
                    break;

                case '\'':
                    TextWindow.AdvanceChar();
                    info.Kind = SyntaxKind.SingleQuoteToken;
                    break;

                case '=':
                    TextWindow.AdvanceChar();
                    info.Kind = SyntaxKind.EqualsToken;
                    break;

                case ':':
                    TextWindow.AdvanceChar();
                    info.Kind = SyntaxKind.ColonToken;
                    break;

                case '\r':
                case '\n':
                    // Assert?
                    break;

                case SlidingTextWindow.InvalidCharacter:
                    if (!TextWindow.IsReallyAtEnd())
                    {
                        goto default;
                    }

                    info.Kind = SyntaxKind.EndOfDocumentationCommentToken;
                    break;

                case '*':
                    if (this.StyleIs(XmlDocCommentStyle.Delimited) && TextWindow.PeekChar(1) == '/')
                    {
                        // Assert? We should have gotten this in the leading trivia.
                        Debug.Assert(false, "Should have picked up leading indentationTrivia, but didn't.");
                        break;
                    }

                    goto default;

                default:
                    if (IsXmlNameStartChar(ch))
                    {
                        this.ScanXmlName(ref info);
                        info.StringValue = info.Text;
                        info.Kind = SyntaxKind.IdentifierToken;
                    }
                    else if (SyntaxFacts.IsWhitespace(ch) || SyntaxFacts.IsNewLine(ch))
                    {
                        // whitespace! needed to do a better job with trivia
                        Debug.Assert(false, "Should have picked up leading indentationTrivia, but didn't.");
                    }
                    else
                    {
                        TextWindow.AdvanceChar();
                        info.Kind = SyntaxKind.None;
                        info.StringValue = info.Text = TextWindow.GetText(false);
                    }

                    break;
            }

            Debug.Assert(info.Kind != SyntaxKind.None || info.Text != null);
            return info.Kind != SyntaxKind.None;
        }

        private void ScanXmlName(ref TokenInfo info)
        {
            int start = TextWindow.Position;

            while (true)
            {
                char ch = TextWindow.PeekChar();

                // Important bit of information here: none of \0, \r, \n, and crucially for
                // delimited comments, * are considered Xml name characters.
                if (ch != ':' && IsXmlNameChar(ch))
                {
                    // Although ':' is a name char, we don't include it in ScanXmlName
                    // since it is its own token. This enables the parser to add structure
                    // to colon-separated names.

                    // TODO: Could put a big switch here for common cases
                    // if this is a perf bottleneck.
                    TextWindow.AdvanceChar();
                }
                else
                {
                    break;
                }
            }

            info.Text = TextWindow.GetText(start, TextWindow.Position - start, intern: true);
        }

        /// <summary>
        /// Determines whether this Unicode character can start a XMLName.
        /// </summary>
        /// <param name="ch">The Unicode character.</param>
        private static bool IsXmlNameStartChar(char ch)
        {
            // TODO: which is the right one?
            return XmlCharType.IsStartNCNameCharXml4e(ch);
            // return XmlCharType.IsStartNameSingleChar(ch);
        }

        /// <summary>
        /// Determines if this Unicode character can be part of an XML Name.
        /// </summary>
        /// <param name="ch">The Unicode character.</param>
        private static bool IsXmlNameChar(char ch)
        {
            // TODO: which is the right one?
            return XmlCharType.IsNCNameCharXml4e(ch);
            //return XmlCharType.IsNameSingleChar(ch);
        }

        // TODO: There is a lot of duplication between attribute text, CDATA text, and comment text.
        // It would be nice to factor them together.

        /// <summary>
        /// Lexer entry point for LexMode.XmlAttributeText
        /// </summary>
        private SyntaxToken LexXmlAttributeTextToken()
        {
            TokenInfo info = default(TokenInfo);

            SyntaxListBuilder leading = null;
            this.LexXmlDocCommentLeadingTrivia(ref leading);

            this.Start();
            this.ScanXmlAttributeTextToken(ref info);
            var errors = this.GetErrors(GetFullWidth(leading));

            return Create(ref info, leading, null, errors);
        }

        private bool ScanXmlAttributeTextToken(ref TokenInfo info)
        {
            Debug.Assert(!this.LocationIs(XmlDocCommentLocation.Start));
            Debug.Assert(!this.LocationIs(XmlDocCommentLocation.Exterior));

            if (this.LocationIs(XmlDocCommentLocation.End))
            {
                info.Kind = SyntaxKind.EndOfDocumentationCommentToken;
                return true;
            }

            char ch;
            switch (ch = TextWindow.PeekChar())
            {
                case '"':
                    if (this.ModeIs(LexerMode.XmlAttributeTextDoubleQuote))
                    {
                        TextWindow.AdvanceChar();
                        info.Kind = SyntaxKind.DoubleQuoteToken;
                        break;
                    }

                    goto default;

                case '\'':
                    if (this.ModeIs(LexerMode.XmlAttributeTextQuote))
                    {
                        TextWindow.AdvanceChar();
                        info.Kind = SyntaxKind.SingleQuoteToken;
                        break;
                    }

                    goto default;

                case '&':
                    this.ScanXmlEntity(ref info);
                    info.Kind = SyntaxKind.XmlEntityLiteralToken;
                    break;

                case '<':
                    TextWindow.AdvanceChar();
                    info.Kind = SyntaxKind.LessThanToken;
                    break;

                case '\r':
                case '\n':
                    this.ScanEndOfLine();
                    info.StringValue = info.Text = TextWindow.GetText(false);
                    info.Kind = SyntaxKind.XmlTextLiteralNewLineToken;
                    this.MutateLocation(XmlDocCommentLocation.Exterior);
                    break;

                case SlidingTextWindow.InvalidCharacter:
                    if (!TextWindow.IsReallyAtEnd())
                    {
                        goto default;
                    }

                    info.Kind = SyntaxKind.EndOfDocumentationCommentToken;
                    break;

                default:
                    if (SyntaxFacts.IsNewLine(ch))
                    {
                        goto case '\n';
                    }

                    this.ScanXmlAttributeText(ref info);
                    info.Kind = SyntaxKind.XmlTextLiteralToken;
                    break;
            }

            Debug.Assert(info.Kind != SyntaxKind.None || info.Text != null);
            return info.Kind != SyntaxKind.None;
        }

        private void ScanXmlAttributeText(ref TokenInfo info)
        {
            while (true)
            {
                var ch = TextWindow.PeekChar();
                switch (ch)
                {
                    case '"':
                        if (this.ModeIs(LexerMode.XmlAttributeTextDoubleQuote))
                        {
                            info.StringValue = info.Text = TextWindow.GetText(false);
                            return;
                        }

                        goto default;

                    case '\'':
                        if (this.ModeIs(LexerMode.XmlAttributeTextQuote))
                        {
                            info.StringValue = info.Text = TextWindow.GetText(false);
                            return;
                        }

                        goto default;

                    case '&':
                    case '<':
                    case '\r':
                    case '\n':
                        info.StringValue = info.Text = TextWindow.GetText(false);
                        return;

                    case SlidingTextWindow.InvalidCharacter:
                        if (!TextWindow.IsReallyAtEnd())
                        {
                            goto default;
                        }

                        info.StringValue = info.Text = TextWindow.GetText(false);
                        return;

                    case '*':
                        if (this.StyleIs(XmlDocCommentStyle.Delimited) && TextWindow.PeekChar(1) == '/')
                        {
                            // we're at the end of the comment, but don't lex it yet.
                            info.StringValue = info.Text = TextWindow.GetText(false);
                            return;
                        }

                        goto default;

                    default:
                        if (SyntaxFacts.IsNewLine(ch))
                        {
                            goto case '\n';
                        }

                        TextWindow.AdvanceChar();
                        break;
                }
            }
        }

        /// <summary>
        /// Lexer entry point for LexerMode.XmlCharacter.
        /// </summary>
        private SyntaxToken LexXmlCharacter()
        {
            TokenInfo info = default(TokenInfo);

            //TODO: Dev11 allows C# comments and newlines in cref trivia (DevDiv #530523).
            SyntaxListBuilder leading = null;
            this.LexXmlDocCommentLeadingTriviaWithWhitespace(ref leading);

            this.Start();
            this.ScanXmlCharacter(ref info);
            var errors = this.GetErrors(GetFullWidth(leading));

            return Create(ref info, leading, null, errors);
        }

        /// <summary>
        /// Scan a single XML character (or entity).  Assumes that leading trivia has already
        /// been consumed.
        /// </summary>
        private bool ScanXmlCharacter(ref TokenInfo info)
        {
            Debug.Assert(!this.LocationIs(XmlDocCommentLocation.Start));
            Debug.Assert(!this.LocationIs(XmlDocCommentLocation.Exterior));

            if (this.LocationIs(XmlDocCommentLocation.End))
            {
                info.Kind = SyntaxKind.EndOfDocumentationCommentToken;
                return true;
            }

            switch (TextWindow.PeekChar())
            {
                case '&':
                    this.ScanXmlEntity(ref info);
                    info.Kind = SyntaxKind.XmlEntityLiteralToken;
                    break;
                case SlidingTextWindow.InvalidCharacter:
                    if (!TextWindow.IsReallyAtEnd())
                    {
                        goto default;
                    }
                    info.Kind = SyntaxKind.EndOfFileToken;
                    break;
                default:
                    info.Kind = SyntaxKind.XmlTextLiteralToken;
                    info.Text = info.StringValue = TextWindow.NextChar().ToString();
                    break;
            }

            return true;
        }

        /// <summary>
        /// Lexer entry point for LexerMode.XmlCrefQuote, LexerMode.XmlCrefDoubleQuote, 
        /// LexerMode.XmlNameQuote, and LexerMode.XmlNameDoubleQuote.
        /// </summary>
        private SyntaxToken LexXmlCrefOrNameToken()
        {
            TokenInfo info = default(TokenInfo);

            //TODO: Dev11 allows C# comments and newlines in cref trivia (DevDiv #530523).
            SyntaxListBuilder leading = null;
            this.LexXmlDocCommentLeadingTriviaWithWhitespace(ref leading);

            this.Start();
            this.ScanXmlCrefToken(ref info);
            var errors = this.GetErrors(GetFullWidth(leading));

            return Create(ref info, leading, null, errors);
        }

        /// <summary>
        /// Scan a single cref attribute token.  Assumes that leading trivia has already
        /// been consumed.
        /// </summary>
        /// <remarks>
        /// Within this method, characters that are not XML meta-characters can be seamlessly
        /// replaced with the corresponding XML entities.
        /// </remarks>
        private bool ScanXmlCrefToken(ref TokenInfo info)
        {
            Debug.Assert(!this.LocationIs(XmlDocCommentLocation.Start));
            Debug.Assert(!this.LocationIs(XmlDocCommentLocation.Exterior));

            if (this.LocationIs(XmlDocCommentLocation.End))
            {
                info.Kind = SyntaxKind.EndOfDocumentationCommentToken;
                return true;
            }

            int beforeConsumed = TextWindow.Position;
            char consumedChar = TextWindow.NextChar();
            char consumedSurrogate = SlidingTextWindow.InvalidCharacter;

            // This first switch is for special characters.  If we see the corresponding
            // XML entities, we DO NOT want to take these actions.
            switch (consumedChar)
            {
                case '"':
                    if (this.ModeIs(LexerMode.XmlCrefDoubleQuote) || this.ModeIs(LexerMode.XmlNameDoubleQuote))
                    {
                        info.Kind = SyntaxKind.DoubleQuoteToken;
                        return true;
                    }

                    break;

                case '\'':
                    if (this.ModeIs(LexerMode.XmlCrefQuote) || this.ModeIs(LexerMode.XmlNameQuote))
                    {
                        info.Kind = SyntaxKind.SingleQuoteToken;
                        return true;
                    }

                    break;

                case '<':
                    info.Text = TextWindow.GetText(intern: false);
                    this.AddError(XmlParseErrorCode.XML_LessThanInAttributeValue, info.Text); //ErrorCode.WRN_XMLParseError
                    return true;

                case SlidingTextWindow.InvalidCharacter:
                    if (!TextWindow.IsReallyAtEnd())
                    {
                        goto default;
                    }

                    info.Kind = SyntaxKind.EndOfDocumentationCommentToken;
                    return true;

                case '\r':
                case '\n':
                    TextWindow.Reset(beforeConsumed);
                    this.ScanEndOfLine();
                    info.StringValue = info.Text = TextWindow.GetText(intern: false);
                    info.Kind = SyntaxKind.XmlTextLiteralNewLineToken;
                    this.MutateLocation(XmlDocCommentLocation.Exterior);
                    break;

                case '&':
                    TextWindow.Reset(beforeConsumed);
                    if (!TextWindow.TryScanXmlEntity(out consumedChar, out consumedSurrogate))
                    {
                        TextWindow.Reset(beforeConsumed);
                        this.ScanXmlEntity(ref info);
                        info.Kind = SyntaxKind.XmlEntityLiteralToken;
                        return true;
                    }

                    // TryScanXmlEntity advances even when it returns false.
                    break;

                case '{':
                    consumedChar = '<';
                    break;

                case '}':
                    consumedChar = '>';
                    break;

                default:
                    if (SyntaxFacts.IsNewLine(consumedChar))
                    {
                        goto case '\n';
                    }

                    break;
            }

            Debug.Assert(TextWindow.Position > beforeConsumed, "First character or entity has been consumed.");

            // NOTE: None of these cases will be matched if the surrogate is non-zero (UTF-16 rules)
            // so we don't need to check for that explicitly.

            // NOTE: there's a lot of overlap between this switch and the one in
            // ScanSyntaxToken, but we probably don't want to share code because
            // ScanSyntaxToken is really hot code and this switch does some extra
            // work.
            switch (consumedChar)
            {
                //// Single-Character Punctuation/Operators ////
                case '(':
                    info.Kind = SyntaxKind.OpenParenToken;
                    break;
                case ')':
                    info.Kind = SyntaxKind.CloseParenToken;
                    break;
                case '[':
                    info.Kind = SyntaxKind.OpenBracketToken;
                    break;
                case ']':
                    info.Kind = SyntaxKind.CloseBracketToken;
                    break;
                case ',':
                    info.Kind = SyntaxKind.CommaToken;
                    break;
                case '.':
                    info.Kind = SyntaxKind.DotToken;
                    break;
                case '?':
                    info.Kind = SyntaxKind.QuestionToken;
                    break;
                case '&':
                    info.Kind = SyntaxKind.AmpersandToken;
                    break;
                case '*':
                    info.Kind = SyntaxKind.AsteriskToken;
                    break;
                case '|':
                    info.Kind = SyntaxKind.BarToken;
                    break;
                case '^':
                    info.Kind = SyntaxKind.CaretToken;
                    break;
                case '%':
                    info.Kind = SyntaxKind.PercentToken;
                    break;
                case '/':
                    info.Kind = SyntaxKind.SlashToken;
                    break;
                case '~':
                    info.Kind = SyntaxKind.TildeToken;
                    break;

                // NOTE: Special case - convert curly brackets into angle brackets.
                case '{':
                    info.Kind = SyntaxKind.LessThanToken;
                    break;
                case '}':
                    info.Kind = SyntaxKind.GreaterThanToken;
                    break;

                //// Multi-Character Punctuation/Operators ////
                case ':':
                    if (AdvanceIfMatches(':')) info.Kind = SyntaxKind.ColonColonToken;
                    else info.Kind = SyntaxKind.ColonToken;
                    break;
                case '=':
                    if (AdvanceIfMatches('=')) info.Kind = SyntaxKind.EqualsEqualsToken;
                    else info.Kind = SyntaxKind.EqualsToken;
                    break;
                case '!':
                    if (AdvanceIfMatches('=')) info.Kind = SyntaxKind.ExclamationEqualsToken;
                    else info.Kind = SyntaxKind.ExclamationToken;
                    break;
                case '>':
                    if (AdvanceIfMatches('=')) info.Kind = SyntaxKind.GreaterThanEqualsToken;
                    // GreaterThanGreaterThanToken is synthesized in the parser since it is ambiguous (with closing nested type parameter lists)
                    // else if (AdvanceIfMatches('>')) info.Kind = SyntaxKind.GreaterThanGreaterThanToken;
                    else info.Kind = SyntaxKind.GreaterThanToken;
                    break;
                case '<':
                    if (AdvanceIfMatches('=')) info.Kind = SyntaxKind.LessThanEqualsToken;
                    else if (AdvanceIfMatches('<')) info.Kind = SyntaxKind.LessThanLessThanToken;
                    else info.Kind = SyntaxKind.LessThanToken;
                    break;
                case '+':
                    if (AdvanceIfMatches('+')) info.Kind = SyntaxKind.PlusPlusToken;
                    else info.Kind = SyntaxKind.PlusToken;
                    break;
                case '-':
                    if (AdvanceIfMatches('-')) info.Kind = SyntaxKind.MinusMinusToken;
                    else info.Kind = SyntaxKind.MinusToken;
                    break;
            }

            if (info.Kind != SyntaxKind.None)
            {
                Debug.Assert(info.Text == null, "Haven't tried to set it yet.");
                Debug.Assert(info.StringValue == null, "Haven't tried to set it yet.");

                string valueText = SyntaxFacts.GetText(info.Kind);
                string actualText = TextWindow.GetText(intern: false);
                if (!string.IsNullOrEmpty(valueText) && actualText != valueText)
                {
                    info.RequiresTextForXmlEntity = true;
                    info.Text = actualText;
                    info.StringValue = valueText;
                }
            }
            else
            {
                // If we didn't match any of the above cases, then we either have an
                // identifier or an unexpected character.

                TextWindow.Reset(beforeConsumed);

                if (this.ScanIdentifier(ref info) && info.Text.Length > 0)
                {
                    // ACASEY:  All valid identifier characters should be valid in XML attribute values,
                    // but I don't want to add an assert because XML character classification is expensive.
                    // check to see if it is an actual keyword
                    // NOTE: name attribute values don't respect keywords - everything is an identifier.
                    SyntaxKind keywordKind;
                    if (!InXmlNameAttributeValue && !info.IsVerbatim && !info.HasIdentifierEscapeSequence && _cache.TryGetKeywordKind(info.StringValue, out keywordKind))
                    {
                        if (SyntaxFacts.IsContextualKeyword(keywordKind))
                        {
                            info.Kind = SyntaxKind.IdentifierToken;
                            info.ContextualKind = keywordKind;
                            // Don't need to set any special flags to store the original text of an identifier.
                        }
                        else
                        {
                            info.Kind = keywordKind;
                            info.RequiresTextForXmlEntity = info.Text != info.StringValue;
                        }
                    }
                    else
                    {
                        info.ContextualKind = info.Kind = SyntaxKind.IdentifierToken;
                    }
                }
                else
                {
                    if (consumedChar == '@')
                    {
                        // Saw '@', but it wasn't followed by an identifier (otherwise ScanIdentifier would have succeeded).
                        if (TextWindow.PeekChar() == '@')
                        {
                            TextWindow.NextChar();
                            info.Text = TextWindow.GetText(intern: true);
                            info.StringValue = ""; // Can't be null for an identifier.
                        }
                        else
                        {
                            this.ScanXmlEntity(ref info);
                        }
                        info.Kind = SyntaxKind.IdentifierToken;
                        this.AddError(ErrorCode.ERR_ExpectedVerbatimLiteral);
                    }
                    else if (TextWindow.PeekChar() == '&')
                    {
                        this.ScanXmlEntity(ref info);
                        info.Kind = SyntaxKind.XmlEntityLiteralToken;
                        this.AddCrefError(ErrorCode.ERR_UnexpectedCharacter, info.Text);
                    }
                    else
                    {
                        char bad = TextWindow.NextChar();
                        info.Text = TextWindow.GetText(intern: false);

                        // If it's valid in XML, then it was unexpected in cref mode.
                        // Otherwise, it's just bad XML.
                        if (MatchesProductionForXmlChar((uint)bad))
                        {
                            this.AddCrefError(ErrorCode.ERR_UnexpectedCharacter, info.Text);
                        }
                        else
                        {
                            this.AddError(XmlParseErrorCode.XML_InvalidUnicodeChar);
                        }
                    }
                }
            }

            Debug.Assert(info.Kind != SyntaxKind.None || info.Text != null);
            return info.Kind != SyntaxKind.None;
        }

        /// <summary>
        /// Given a character, advance the input if either the character or the
        /// corresponding XML entity appears next in the text window.
        /// </summary>
        /// <param name="ch"></param>
        /// <returns></returns>
        private bool AdvanceIfMatches(char ch)
        {
            char peekCh = TextWindow.PeekChar();
            if ((peekCh == ch) ||
                (peekCh == '{' && ch == '<') ||
                (peekCh == '}' && ch == '>'))
            {
                TextWindow.AdvanceChar();
                return true;
            }

            if (peekCh == '&')
            {
                int pos = TextWindow.Position;

                char nextChar;
                char nextSurrogate;
                if (TextWindow.TryScanXmlEntity(out nextChar, out nextSurrogate)
                    && nextChar == ch && nextSurrogate == SlidingTextWindow.InvalidCharacter)
                {
                    return true;
                }

                TextWindow.Reset(pos);
            }

            return false;
        }

        /// <summary>
        /// Convenience property for determining whether we are currently lexing the
        /// value of a cref or name attribute.
        /// </summary>
        private bool InXmlCrefOrNameAttributeValue
        {
            get
            {
                switch (_mode & LexerMode.MaskLexMode)
                {
                    case LexerMode.XmlCrefQuote:
                    case LexerMode.XmlCrefDoubleQuote:
                    case LexerMode.XmlNameQuote:
                    case LexerMode.XmlNameDoubleQuote:
                        return true;
                    default:
                        return false;
                }
            }
        }

        /// <summary>
        /// Convenience property for determining whether we are currently lexing the
        /// value of a name attribute.
        /// </summary>
        private bool InXmlNameAttributeValue
        {
            get
            {
                switch (_mode & LexerMode.MaskLexMode)
                {
                    case LexerMode.XmlNameQuote:
                    case LexerMode.XmlNameDoubleQuote:
                        return true;
                    default:
                        return false;
                }
            }
        }

        /// <summary>
        /// Diagnostics that occur within cref attributes need to be
        /// wrapped with ErrorCode.WRN_ErrorOverride.
        /// </summary>
        private void AddCrefError(ErrorCode code, params object[] args)
        {
            this.AddCrefError(MakeError(code, args));
        }

        /// <summary>
        /// Diagnostics that occur within cref attributes need to be
        /// wrapped with ErrorCode.WRN_ErrorOverride.
        /// </summary>
        private void AddCrefError(DiagnosticInfo info)
        {
            if (info != null)
            {
                this.AddError(ErrorCode.WRN_ErrorOverride, info, info.Code);
            }
        }

        /// <summary>
        /// Lexer entry point for LexMode.XmlCDataSectionText
        /// </summary>
        private SyntaxToken LexXmlCDataSectionTextToken()
        {
            TokenInfo info = default(TokenInfo);

            SyntaxListBuilder leading = null;
            this.LexXmlDocCommentLeadingTrivia(ref leading);

            this.Start();
            this.ScanXmlCDataSectionTextToken(ref info);
            var errors = this.GetErrors(GetFullWidth(leading));

            return Create(ref info, leading, null, errors);
        }

        private bool ScanXmlCDataSectionTextToken(ref TokenInfo info)
        {
            char ch;

            Debug.Assert(!this.LocationIs(XmlDocCommentLocation.Start));
            Debug.Assert(!this.LocationIs(XmlDocCommentLocation.Exterior));

            if (this.LocationIs(XmlDocCommentLocation.End))
            {
                info.Kind = SyntaxKind.EndOfDocumentationCommentToken;
                return true;
            }

            switch (ch = TextWindow.PeekChar())
            {
                case ']':
                    if (TextWindow.PeekChar(1) == ']' && TextWindow.PeekChar(2) == '>')
                    {
                        TextWindow.AdvanceChar(3);
                        info.Kind = SyntaxKind.XmlCDataEndToken;
                        break;
                    }

                    goto default;

                case '\r':
                case '\n':
                    this.ScanEndOfLine();
                    info.StringValue = info.Text = TextWindow.GetText(false);
                    info.Kind = SyntaxKind.XmlTextLiteralNewLineToken;
                    this.MutateLocation(XmlDocCommentLocation.Exterior);
                    break;

                case SlidingTextWindow.InvalidCharacter:
                    if (!TextWindow.IsReallyAtEnd())
                    {
                        goto default;
                    }

                    info.Kind = SyntaxKind.EndOfDocumentationCommentToken;
                    break;

                default:
                    if (SyntaxFacts.IsNewLine(ch))
                    {
                        goto case '\n';
                    }

                    this.ScanXmlCDataSectionText(ref info);
                    info.Kind = SyntaxKind.XmlTextLiteralToken;
                    break;
            }

            return true;
        }

        private void ScanXmlCDataSectionText(ref TokenInfo info)
        {
            while (true)
            {
                var ch = TextWindow.PeekChar();
                switch (ch)
                {
                    case ']':
                        if (TextWindow.PeekChar(1) == ']' && TextWindow.PeekChar(2) == '>')
                        {
                            info.StringValue = info.Text = TextWindow.GetText(false);
                            return;
                        }

                        goto default;

                    case '\r':
                    case '\n':
                        info.StringValue = info.Text = TextWindow.GetText(false);
                        return;

                    case SlidingTextWindow.InvalidCharacter:
                        if (!TextWindow.IsReallyAtEnd())
                        {
                            goto default;
                        }

                        info.StringValue = info.Text = TextWindow.GetText(false);
                        return;

                    case '*':
                        if (this.StyleIs(XmlDocCommentStyle.Delimited) && TextWindow.PeekChar(1) == '/')
                        {
                            // we're at the end of the comment, but don't lex it yet.
                            info.StringValue = info.Text = TextWindow.GetText(false);
                            return;
                        }

                        goto default;

                    default:
                        if (SyntaxFacts.IsNewLine(ch))
                        {
                            goto case '\n';
                        }

                        TextWindow.AdvanceChar();
                        break;
                }
            }
        }

        /// <summary>
        /// Lexer entry point for LexMode.XmlCommentText
        /// </summary>
        private SyntaxToken LexXmlCommentTextToken()
        {
            TokenInfo info = default(TokenInfo);

            SyntaxListBuilder leading = null;
            this.LexXmlDocCommentLeadingTrivia(ref leading);

            this.Start();
            this.ScanXmlCommentTextToken(ref info);
            var errors = this.GetErrors(GetFullWidth(leading));

            return Create(ref info, leading, null, errors);
        }

        private bool ScanXmlCommentTextToken(ref TokenInfo info)
        {
            char ch;

            Debug.Assert(!this.LocationIs(XmlDocCommentLocation.Start));
            Debug.Assert(!this.LocationIs(XmlDocCommentLocation.Exterior));

            if (this.LocationIs(XmlDocCommentLocation.End))
            {
                info.Kind = SyntaxKind.EndOfDocumentationCommentToken;
                return true;
            }

            switch (ch = TextWindow.PeekChar())
            {
                case '-':
                    if (TextWindow.PeekChar(1) == '-')
                    {
                        if (TextWindow.PeekChar(2) == '>')
                        {
                            TextWindow.AdvanceChar(3);
                            info.Kind = SyntaxKind.XmlCommentEndToken;
                            break;
                        }
                        else
                        {
                            TextWindow.AdvanceChar(2);
                            info.Kind = SyntaxKind.MinusMinusToken;
                            break;
                        }
                    }

                    goto default;

                case '\r':
                case '\n':
                    this.ScanEndOfLine();
                    info.StringValue = info.Text = TextWindow.GetText(false);
                    info.Kind = SyntaxKind.XmlTextLiteralNewLineToken;
                    this.MutateLocation(XmlDocCommentLocation.Exterior);
                    break;

                case SlidingTextWindow.InvalidCharacter:
                    if (!TextWindow.IsReallyAtEnd())
                    {
                        goto default;
                    }
                    info.Kind = SyntaxKind.EndOfDocumentationCommentToken;
                    break;

                default:
                    if (SyntaxFacts.IsNewLine(ch))
                    {
                        goto case '\n';
                    }

                    this.ScanXmlCommentText(ref info);
                    info.Kind = SyntaxKind.XmlTextLiteralToken;
                    break;
            }

            return true;
        }

        private void ScanXmlCommentText(ref TokenInfo info)
        {
            while (true)
            {
                var ch = TextWindow.PeekChar();
                switch (ch)
                {
                    case '-':
                        if (TextWindow.PeekChar(1) == '-')
                        {
                            info.StringValue = info.Text = TextWindow.GetText(false);
                            return;
                        }

                        goto default;

                    case '\r':
                    case '\n':
                        info.StringValue = info.Text = TextWindow.GetText(false);
                        return;

                    case SlidingTextWindow.InvalidCharacter:
                        if (!TextWindow.IsReallyAtEnd())
                        {
                            goto default;
                        }

                        info.StringValue = info.Text = TextWindow.GetText(false);
                        return;

                    case '*':
                        if (this.StyleIs(XmlDocCommentStyle.Delimited) && TextWindow.PeekChar(1) == '/')
                        {
                            // we're at the end of the comment, but don't lex it yet.
                            info.StringValue = info.Text = TextWindow.GetText(false);
                            return;
                        }

                        goto default;

                    default:
                        if (SyntaxFacts.IsNewLine(ch))
                        {
                            goto case '\n';
                        }

                        TextWindow.AdvanceChar();
                        break;
                }
            }
        }

        /// <summary>
        /// Lexer entry point for LexMode.XmlProcessingInstructionText
        /// </summary>
        private SyntaxToken LexXmlProcessingInstructionTextToken()
        {
            TokenInfo info = default(TokenInfo);

            SyntaxListBuilder leading = null;
            this.LexXmlDocCommentLeadingTrivia(ref leading);

            this.Start();
            this.ScanXmlProcessingInstructionTextToken(ref info);
            var errors = this.GetErrors(GetFullWidth(leading));

            return Create(ref info, leading, null, errors);
        }

        // CONSIDER: This could easily be merged with ScanXmlCDataSectionTextToken
        private bool ScanXmlProcessingInstructionTextToken(ref TokenInfo info)
        {
            char ch;

            Debug.Assert(!this.LocationIs(XmlDocCommentLocation.Start));
            Debug.Assert(!this.LocationIs(XmlDocCommentLocation.Exterior));

            if (this.LocationIs(XmlDocCommentLocation.End))
            {
                info.Kind = SyntaxKind.EndOfDocumentationCommentToken;
                return true;
            }

            switch (ch = TextWindow.PeekChar())
            {
                case '?':
                    if (TextWindow.PeekChar(1) == '>')
                    {
                        TextWindow.AdvanceChar(2);
                        info.Kind = SyntaxKind.XmlProcessingInstructionEndToken;
                        break;
                    }

                    goto default;

                case '\r':
                case '\n':
                    this.ScanEndOfLine();
                    info.StringValue = info.Text = TextWindow.GetText(false);
                    info.Kind = SyntaxKind.XmlTextLiteralNewLineToken;
                    this.MutateLocation(XmlDocCommentLocation.Exterior);
                    break;

                case SlidingTextWindow.InvalidCharacter:
                    if (!TextWindow.IsReallyAtEnd())
                    {
                        goto default;
                    }

                    info.Kind = SyntaxKind.EndOfDocumentationCommentToken;
                    break;

                default:
                    if (SyntaxFacts.IsNewLine(ch))
                    {
                        goto case '\n';
                    }

                    this.ScanXmlProcessingInstructionText(ref info);
                    info.Kind = SyntaxKind.XmlTextLiteralToken;
                    break;
            }

            return true;
        }

        // CONSIDER: This could easily be merged with ScanXmlCDataSectionText
        private void ScanXmlProcessingInstructionText(ref TokenInfo info)
        {
            while (true)
            {
                var ch = TextWindow.PeekChar();
                switch (ch)
                {
                    case '?':
                        if (TextWindow.PeekChar(1) == '>')
                        {
                            info.StringValue = info.Text = TextWindow.GetText(false);
                            return;
                        }

                        goto default;

                    case '\r':
                    case '\n':
                        info.StringValue = info.Text = TextWindow.GetText(false);
                        return;

                    case SlidingTextWindow.InvalidCharacter:
                        if (!TextWindow.IsReallyAtEnd())
                        {
                            goto default;
                        }

                        info.StringValue = info.Text = TextWindow.GetText(false);
                        return;

                    case '*':
                        if (this.StyleIs(XmlDocCommentStyle.Delimited) && TextWindow.PeekChar(1) == '/')
                        {
                            // we're at the end of the comment, but don't lex it yet.
                            info.StringValue = info.Text = TextWindow.GetText(false);
                            return;
                        }

                        goto default;

                    default:
                        if (SyntaxFacts.IsNewLine(ch))
                        {
                            goto case '\n';
                        }

                        TextWindow.AdvanceChar();
                        break;
                }
            }
        }

        /// <summary>
        /// Collects XML doc comment exterior trivia, and therefore is a no op unless we are in the Start or Exterior of an XML doc comment.
        /// </summary>
        /// <param name="trivia">List in which to collect the trivia</param>
        private void LexXmlDocCommentLeadingTrivia(ref SyntaxListBuilder trivia)
        {
            var start = TextWindow.Position;
            this.Start();

            if (this.LocationIs(XmlDocCommentLocation.Start) && this.StyleIs(XmlDocCommentStyle.Delimited))
            {
                // Read the /** that begins an XML doc comment. Since these are recognized only
                // when the trailing character is not a '*', we wind up in the interior of the
                // doc comment at the end.

                if (TextWindow.PeekChar() == '/'
                    && TextWindow.PeekChar(1) == '*'
                    && TextWindow.PeekChar(2) == '*'
                    && TextWindow.PeekChar(3) != '*')
                {
                    TextWindow.AdvanceChar(3);
                    var text = TextWindow.GetText(true);
                    this.AddTrivia(SyntaxFactory.DocumentationCommentExteriorTrivia(text), ref trivia);
                    this.MutateLocation(XmlDocCommentLocation.Interior);
                    return;
                }
            }
            else if (this.LocationIs(XmlDocCommentLocation.Start) || this.LocationIs(XmlDocCommentLocation.Exterior))
            {
                // We're in the exterior of an XML doc comment and need to eat the beginnings of
                // lines, for single line and delimited comments. We chew up white space until
                // a non-whitespace character, and then make the right decision depending on
                // what kind of comment we're in.

                while (true)
                {
                    char ch = TextWindow.PeekChar();
                    switch (ch)
                    {
                        case ' ':
                        case '\t':
                        case '\v':
                        case '\f':
                            TextWindow.AdvanceChar();
                            break;

                        case '/':
                            if (this.StyleIs(XmlDocCommentStyle.SingleLine) && TextWindow.PeekChar(1) == '/' && TextWindow.PeekChar(2) == '/' && TextWindow.PeekChar(3) != '/')
                            {
                                TextWindow.AdvanceChar(3);
                                var text = TextWindow.GetText(true);
                                this.AddTrivia(SyntaxFactory.DocumentationCommentExteriorTrivia(text), ref trivia);
                                this.MutateLocation(XmlDocCommentLocation.Interior);
                                return;
                            }

                            goto default;

                        case '*':
                            if (this.StyleIs(XmlDocCommentStyle.Delimited))
                            {
                                while (TextWindow.PeekChar() == '*' && TextWindow.PeekChar(1) != '/')
                                {
                                    TextWindow.AdvanceChar();
                                }

                                var text = TextWindow.GetText(true);
                                if (!String.IsNullOrEmpty(text))
                                {
                                    this.AddTrivia(SyntaxFactory.DocumentationCommentExteriorTrivia(text), ref trivia);
                                }

                                // This setup ensures that on the final line of a comment, if we have
                                // the string "  */", the "*/" part is separated from the whitespace
                                // and therefore recognizable as the end of the comment.

                                if (TextWindow.PeekChar() == '*' && TextWindow.PeekChar(1) == '/')
                                {
                                    TextWindow.AdvanceChar(2);
                                    this.AddTrivia(SyntaxFactory.DocumentationCommentExteriorTrivia("*/"), ref trivia);
                                    this.MutateLocation(XmlDocCommentLocation.End);
                                }
                                else
                                {
                                    this.MutateLocation(XmlDocCommentLocation.Interior);
                                }

                                return;
                            }

                            goto default;

                        default:
                            if (SyntaxFacts.IsWhitespace(ch))
                            {
                                goto case ' ';
                            }

                            // so here we have something else. if this is a single-line xml
                            // doc comment, that means we're on a line that's no longer a doc
                            // comment, so we need to rewind. if we're in a delimited doc comment,
                            // then that means we hit pay dirt and we're back into xml text.

                            if (this.StyleIs(XmlDocCommentStyle.SingleLine))
                            {
                                TextWindow.Reset(start);
                                this.MutateLocation(XmlDocCommentLocation.End);
                            }
                            else // XmlDocCommentStyle.Delimited
                            {
                                Debug.Assert(this.StyleIs(XmlDocCommentStyle.Delimited));

                                var text = TextWindow.GetText(true);
                                if (!String.IsNullOrEmpty(text))
                                    this.AddTrivia(SyntaxFactory.DocumentationCommentExteriorTrivia(text), ref trivia);
                                this.MutateLocation(XmlDocCommentLocation.Interior);
                            }

                            return;
                    }
                }
            }
            else if (!this.LocationIs(XmlDocCommentLocation.End) && this.StyleIs(XmlDocCommentStyle.Delimited))
            {
                if (TextWindow.PeekChar() == '*' && TextWindow.PeekChar(1) == '/')
                {
                    TextWindow.AdvanceChar(2);
                    var text = TextWindow.GetText(true);
                    this.AddTrivia(SyntaxFactory.DocumentationCommentExteriorTrivia(text), ref trivia);
                    this.MutateLocation(XmlDocCommentLocation.End);
                }
            }
        }

        private void LexXmlDocCommentLeadingTriviaWithWhitespace(ref SyntaxListBuilder trivia)
        {
            while (true)
            {
                this.LexXmlDocCommentLeadingTrivia(ref trivia);

                char ch = TextWindow.PeekChar();
                if (this.LocationIs(XmlDocCommentLocation.Interior)
                    && (SyntaxFacts.IsWhitespace(ch) || SyntaxFacts.IsNewLine(ch)))
                {
                    this.LexXmlWhitespaceAndNewLineTrivia(ref trivia);
                }
                else
                {
                    break;
                }
            }
        }

        /// <summary>
        /// Collects whitespace and new line trivia for XML doc comments. Does not see XML doc comment exterior trivia, and is a no op unless we are in the interior.
        /// </summary>
        /// <param name="trivia">List in which to collect the trivia</param>
        private void LexXmlWhitespaceAndNewLineTrivia(ref SyntaxListBuilder trivia)
        {
            this.Start();
            if (this.LocationIs(XmlDocCommentLocation.Interior))
            {
                char ch = TextWindow.PeekChar();
                switch (ch)
                {
                    case ' ':
                    case '\t':       // Horizontal tab
                    case '\v':       // Vertical Tab
                    case '\f':       // Form-feed
                        this.AddTrivia(this.ScanWhitespace(), ref trivia);
                        break;

                    case '\r':
                    case '\n':
                        this.AddTrivia(this.ScanEndOfLine(), ref trivia);
                        this.MutateLocation(XmlDocCommentLocation.Exterior);
                        return;

                    case '*':
                        if (this.StyleIs(XmlDocCommentStyle.Delimited) && TextWindow.PeekChar(1) == '/')
                        {
                            // we're at the end of the comment, but don't add as trivia here.
                            return;
                        }

                        goto default;

                    default:
                        if (SyntaxFacts.IsWhitespace(ch))
                        {
                            goto case ' ';
                        }

                        if (SyntaxFacts.IsNewLine(ch))
                        {
                            goto case '\n';
                        }

                        return;
                }
            }
        }
    }
}<|MERGE_RESOLUTION|>--- conflicted
+++ resolved
@@ -894,14 +894,6 @@
         {
             var options = this.Options;
             if (options.IsFeatureEnabled(feature))
-<<<<<<< HEAD
-            {
-                return;
-            }
-
-            if (feature.RequiredFeature() != null)
-            {
-=======
             {
                 return;
             }
@@ -909,7 +901,6 @@
             string requiredFeature = feature.RequiredFeature();
             if (requiredFeature != null)
             {
->>>>>>> f6d2d85d
                 if (!options.IsFeatureEnabled(feature))
                 {
                     this.AddError(ErrorCode.ERR_FeatureIsExperimental, feature.Localize(), requiredFeature);
