--- conflicted
+++ resolved
@@ -6154,138 +6154,136 @@
   <data name="ERR_RelationalPatternWithNaN" xml:space="preserve">
     <value>Relational patterns may not be used for a floating-point NaN.</value>
   </data>
-<<<<<<< HEAD
+  <data name="IDS_FeatureExtendedPartialMethods" xml:space="preserve">
+    <value>extended partial methods</value>
+  </data>
+  <data name="ERR_PartialMethodWithNonVoidReturnMustHaveAccessMods" xml:space="preserve">
+    <value>Partial method '{0}' must have accessibility modifiers because it has a non-void return type.</value>
+  </data>
+  <data name="ERR_PartialMethodWithOutParamMustHaveAccessMods" xml:space="preserve">
+    <value>Partial method '{0}' must have accessibility modifiers because it has 'out' parameters.</value>
+  </data>
+  <data name="ERR_PartialMethodWithAccessibilityModsMustHaveImplementation" xml:space="preserve">
+    <value>Partial method '{0}' must have an implementation part because it has accessibility modifiers.</value>
+  </data>
+  <data name="ERR_PartialMethodWithExtendedModMustHaveAccessMods" xml:space="preserve">
+    <value>Partial method '{0}' must have accessibility modifiers because it has a 'virtual', 'override', 'sealed', 'new', or 'extern' modifier.</value>
+  </data>
+  <data name="ERR_PartialMethodAccessibilityDifference" xml:space="preserve">
+    <value>Both partial method declarations must have identical accessibility modifiers.</value>
+  </data>
+  <data name="ERR_PartialMethodExtendedModDifference" xml:space="preserve">
+    <value>Both partial method declarations must have identical combinations of 'virtual', 'override', 'sealed', and 'new' modifiers.</value>
+  </data>
+  <data name="ERR_PartialMethodReturnTypeDifference" xml:space="preserve">
+    <value>Both partial method declarations must have the same return type.</value>
+  </data>
+  <data name="ERR_PartialMethodRefReturnDifference" xml:space="preserve">
+    <value>Partial method declarations must have matching ref return values.</value>
+  </data>
+  <data name="IDS_TopLevelStatements" xml:space="preserve">
+    <value>top-level statements</value>
+  </data>
+  <data name="ERR_SimpleProgramLocalIsReferencedOutsideOfTopLevelStatement" xml:space="preserve">
+    <value>Cannot use local variable or local function '{0}' declared in a top-level statement in this context.</value>
+  </data>
+  <data name="ERR_SimpleProgramMultipleUnitsWithTopLevelStatements" xml:space="preserve">
+    <value>Only one compilation unit can have top-level statements.</value>
+  </data>
+  <data name="ERR_TopLevelStatementAfterNamespaceOrType" xml:space="preserve">
+    <value>Top-level statements must precede namespace and type declarations.</value>
+  </data>
+  <data name="ERR_SimpleProgramDisallowsMainType" xml:space="preserve">
+    <value>Cannot specify /main if there is a compilation unit with top-level statements.</value>
+  </data>
+  <data name="ERR_SimpleProgramNotAnExecutable" xml:space="preserve">
+    <value>Program using top-level statements must be an executable.</value>
+  </data>
+  <data name="ERR_InvalidFuncPointerReturnTypeModifier" xml:space="preserve">
+    <value>'{0}' is not a valid function pointer return type modifier. Valid modifiers are 'ref' and 'ref readonly'.</value>
+  </data>
+  <data name="ERR_DupReturnTypeMod" xml:space="preserve">
+    <value>A return type can only have one '{0}' modifier.</value>
+  </data>
+  <data name="ERR_BadFuncPointerParamModifier" xml:space="preserve">
+    <value>'{0}' cannot be used as a modifier on a function pointer parameter.</value>
+  </data>
+  <data name="ERR_BadFuncPointerArgCount" xml:space="preserve">
+    <value>Function pointer '{0}' does not take {1} arguments</value>
+  </data>
+  <data name="ERR_MethFuncPtrMismatch" xml:space="preserve">
+    <value>No overload for '{0}' matches function pointer '{1}'</value>
+  </data>
+  <data name="ERR_FuncPtrRefMismatch" xml:space="preserve">
+    <value>Ref mismatch between '{0}' and function pointer '{1}'</value>
+  </data>
+  <data name="ERR_FuncPtrMethMustBeStatic" xml:space="preserve">
+    <value>Cannot create a function pointer for '{0}' because it is not a static method</value>
+  </data>
+  <data name="ERR_AddressOfMethodGroupInExpressionTree" xml:space="preserve">
+    <value>'&amp;' on method groups cannot be used in expression trees</value>
+  </data>
+  <data name="ERR_WrongFuncPtrCallingConvention" xml:space="preserve">
+    <value>Calling convention of '{0}' is not compatible with '{1}'.</value>
+  </data>
+  <data name="ERR_MissingAddressOf" xml:space="preserve">
+    <value>Cannot convert method group to function pointer (Are you missing a '&amp;'?)</value>
+  </data>
+  <data name="ERR_CannotUseReducedExtensionMethodInAddressOf" xml:space="preserve">
+    <value>Cannot use an extension method with a receiver as the target of a '&amp;' operator.</value>
+  </data>
+  <data name="ERR_CannotUseFunctionPointerAsFixedLocal" xml:space="preserve">
+    <value>The type of a local declared in a fixed statement cannot be a function pointer type.</value>
+  </data>
+  <data name="ERR_UnsupportedCallingConvention" xml:space="preserve">
+    <value>The calling convention of '{0}' is not supported by the language.</value>
+  </data>
+  <data name="NotSameNumberParameterTypesAndRefKinds" xml:space="preserve">
+    <value>Given {0} parameter types and {1} parameter ref kinds. These arrays must have the same length.</value>
+  </data>
+  <data name="OutIsNotValidForReturn" xml:space="preserve">
+    <value>'RefKind.Out' is not a valid ref kind for a return type.</value>
+  </data>
+  <data name="ERR_CannotConvertAddressOfToDelegate" xml:space="preserve">
+    <value>Cannot convert &amp;method group '{0}' to delegate type '{0}'.</value>
+  </data>
+  <data name="ERR_AddressOfToNonFunctionPointer" xml:space="preserve">
+    <value>Cannot convert &amp;method group '{0}' to non-function pointer type '{1}'.</value>
+  </data>
+  <data name="ERR_FeatureNotAvailableInVersion9" xml:space="preserve">
+    <value>Feature '{0}' is not available in C# 9.0. Please use language version {1} or greater.</value>
+  </data>
+  <data name="ERR_UnexpectedArgumentList" xml:space="preserve">
+    <value>Unexpected argument list.</value>
+  </data>
+  <data name="ERR_UnexpectedOrMissingConstructorInitializerInRecord" xml:space="preserve">
+    <value>A constructor declared in a record with parameters must have 'this' constructor initializer.</value>
+  </data>
+  <data name="ERR_MultipleRecordParameterLists" xml:space="preserve">
+    <value>Only a single record partial declaration may have a parameter list</value>
+  </data>
+  <data name="ERR_BadRecordBase" xml:space="preserve">
+    <value>Records may only inherit from object or another record</value>
+  </data>
+  <data name="ERR_BadInheritanceFromRecord" xml:space="preserve">
+    <value>Only records may inherit from records.</value>
+  </data>
+  <data name="ERR_BadRecordMemberForPositionalParameter" xml:space="preserve">
+    <value>Record member '{0}' must be a readable instance property of type '{1}' to match positional parameter '{2}'.</value>
+  </data>
+  <data name="ERR_NoCopyConstructorInBaseType" xml:space="preserve">
+    <value>No accessible copy constructor found in base type '{0}'.</value>
+  </data>
+  <data name="ERR_CopyConstructorMustInvokeBaseCopyConstructor" xml:space="preserve">
+    <value>A copy constructor in a record must call a copy constructor of the base, or a parameterless object constructor if the record inherits from object.</value>
+  </data>
+  <data name="ERR_DoesNotOverrideMethodFromObject" xml:space="preserve">
+    <value>'{0}' does not override the method from 'object'.</value>
+  </data>
   <data name="IDS_FeatureExtensionGetAsyncEnumerator" xml:space="preserve">
     <value>extension GetAsyncEnumerator</value>
   </data>
   <data name="IDS_FeatureExtensionGetEnumerator" xml:space="preserve">
     <value>extension GetEnumerator</value>
-=======
-  <data name="IDS_FeatureExtendedPartialMethods" xml:space="preserve">
-    <value>extended partial methods</value>
-  </data>
-  <data name="ERR_PartialMethodWithNonVoidReturnMustHaveAccessMods" xml:space="preserve">
-    <value>Partial method '{0}' must have accessibility modifiers because it has a non-void return type.</value>
-  </data>
-  <data name="ERR_PartialMethodWithOutParamMustHaveAccessMods" xml:space="preserve">
-    <value>Partial method '{0}' must have accessibility modifiers because it has 'out' parameters.</value>
-  </data>
-  <data name="ERR_PartialMethodWithAccessibilityModsMustHaveImplementation" xml:space="preserve">
-    <value>Partial method '{0}' must have an implementation part because it has accessibility modifiers.</value>
-  </data>
-  <data name="ERR_PartialMethodWithExtendedModMustHaveAccessMods" xml:space="preserve">
-    <value>Partial method '{0}' must have accessibility modifiers because it has a 'virtual', 'override', 'sealed', 'new', or 'extern' modifier.</value>
-  </data>
-  <data name="ERR_PartialMethodAccessibilityDifference" xml:space="preserve">
-    <value>Both partial method declarations must have identical accessibility modifiers.</value>
-  </data>
-  <data name="ERR_PartialMethodExtendedModDifference" xml:space="preserve">
-    <value>Both partial method declarations must have identical combinations of 'virtual', 'override', 'sealed', and 'new' modifiers.</value>
-  </data>
-  <data name="ERR_PartialMethodReturnTypeDifference" xml:space="preserve">
-    <value>Both partial method declarations must have the same return type.</value>
-  </data>
-  <data name="ERR_PartialMethodRefReturnDifference" xml:space="preserve">
-    <value>Partial method declarations must have matching ref return values.</value>
-  </data>
-  <data name="IDS_TopLevelStatements" xml:space="preserve">
-    <value>top-level statements</value>
-  </data>
-  <data name="ERR_SimpleProgramLocalIsReferencedOutsideOfTopLevelStatement" xml:space="preserve">
-    <value>Cannot use local variable or local function '{0}' declared in a top-level statement in this context.</value>
-  </data>
-  <data name="ERR_SimpleProgramMultipleUnitsWithTopLevelStatements" xml:space="preserve">
-    <value>Only one compilation unit can have top-level statements.</value>
-  </data>
-  <data name="ERR_TopLevelStatementAfterNamespaceOrType" xml:space="preserve">
-    <value>Top-level statements must precede namespace and type declarations.</value>
-  </data>
-  <data name="ERR_SimpleProgramDisallowsMainType" xml:space="preserve">
-    <value>Cannot specify /main if there is a compilation unit with top-level statements.</value>
-  </data>
-  <data name="ERR_SimpleProgramNotAnExecutable" xml:space="preserve">
-    <value>Program using top-level statements must be an executable.</value>
-  </data>
-  <data name="ERR_InvalidFuncPointerReturnTypeModifier" xml:space="preserve">
-    <value>'{0}' is not a valid function pointer return type modifier. Valid modifiers are 'ref' and 'ref readonly'.</value>
-  </data>
-  <data name="ERR_DupReturnTypeMod" xml:space="preserve">
-    <value>A return type can only have one '{0}' modifier.</value>
-  </data>
-  <data name="ERR_BadFuncPointerParamModifier" xml:space="preserve">
-    <value>'{0}' cannot be used as a modifier on a function pointer parameter.</value>
-  </data>
-  <data name="ERR_BadFuncPointerArgCount" xml:space="preserve">
-    <value>Function pointer '{0}' does not take {1} arguments</value>
-  </data>
-  <data name="ERR_MethFuncPtrMismatch" xml:space="preserve">
-    <value>No overload for '{0}' matches function pointer '{1}'</value>
-  </data>
-  <data name="ERR_FuncPtrRefMismatch" xml:space="preserve">
-    <value>Ref mismatch between '{0}' and function pointer '{1}'</value>
-  </data>
-  <data name="ERR_FuncPtrMethMustBeStatic" xml:space="preserve">
-    <value>Cannot create a function pointer for '{0}' because it is not a static method</value>
-  </data>
-  <data name="ERR_AddressOfMethodGroupInExpressionTree" xml:space="preserve">
-    <value>'&amp;' on method groups cannot be used in expression trees</value>
-  </data>
-  <data name="ERR_WrongFuncPtrCallingConvention" xml:space="preserve">
-    <value>Calling convention of '{0}' is not compatible with '{1}'.</value>
-  </data>
-  <data name="ERR_MissingAddressOf" xml:space="preserve">
-    <value>Cannot convert method group to function pointer (Are you missing a '&amp;'?)</value>
-  </data>
-  <data name="ERR_CannotUseReducedExtensionMethodInAddressOf" xml:space="preserve">
-    <value>Cannot use an extension method with a receiver as the target of a '&amp;' operator.</value>
-  </data>
-  <data name="ERR_CannotUseFunctionPointerAsFixedLocal" xml:space="preserve">
-    <value>The type of a local declared in a fixed statement cannot be a function pointer type.</value>
-  </data>
-  <data name="ERR_UnsupportedCallingConvention" xml:space="preserve">
-    <value>The calling convention of '{0}' is not supported by the language.</value>
-  </data>
-  <data name="NotSameNumberParameterTypesAndRefKinds" xml:space="preserve">
-    <value>Given {0} parameter types and {1} parameter ref kinds. These arrays must have the same length.</value>
-  </data>
-  <data name="OutIsNotValidForReturn" xml:space="preserve">
-    <value>'RefKind.Out' is not a valid ref kind for a return type.</value>
-  </data>
-  <data name="ERR_CannotConvertAddressOfToDelegate" xml:space="preserve">
-    <value>Cannot convert &amp;method group '{0}' to delegate type '{0}'.</value>
-  </data>
-  <data name="ERR_AddressOfToNonFunctionPointer" xml:space="preserve">
-    <value>Cannot convert &amp;method group '{0}' to non-function pointer type '{1}'.</value>
-  </data>
-  <data name="ERR_FeatureNotAvailableInVersion9" xml:space="preserve">
-    <value>Feature '{0}' is not available in C# 9.0. Please use language version {1} or greater.</value>
-  </data>
-  <data name="ERR_UnexpectedArgumentList" xml:space="preserve">
-    <value>Unexpected argument list.</value>
-  </data>
-  <data name="ERR_UnexpectedOrMissingConstructorInitializerInRecord" xml:space="preserve">
-    <value>A constructor declared in a record with parameters must have 'this' constructor initializer.</value>
-  </data>
-  <data name="ERR_MultipleRecordParameterLists" xml:space="preserve">
-    <value>Only a single record partial declaration may have a parameter list</value>
-  </data>
-  <data name="ERR_BadRecordBase" xml:space="preserve">
-    <value>Records may only inherit from object or another record</value>
-  </data>
-  <data name="ERR_BadInheritanceFromRecord" xml:space="preserve">
-    <value>Only records may inherit from records.</value>
-  </data>
-  <data name="ERR_BadRecordMemberForPositionalParameter" xml:space="preserve">
-    <value>Record member '{0}' must be a readable instance property of type '{1}' to match positional parameter '{2}'.</value>
-  </data>
-  <data name="ERR_NoCopyConstructorInBaseType" xml:space="preserve">
-    <value>No accessible copy constructor found in base type '{0}'.</value>
-  </data>
-  <data name="ERR_CopyConstructorMustInvokeBaseCopyConstructor" xml:space="preserve">
-    <value>A copy constructor in a record must call a copy constructor of the base, or a parameterless object constructor if the record inherits from object.</value>
-  </data>
-  <data name="ERR_DoesNotOverrideMethodFromObject" xml:space="preserve">
-    <value>'{0}' does not override the method from 'object'.</value>
->>>>>>> 7ddc52b1
   </data>
 </root>