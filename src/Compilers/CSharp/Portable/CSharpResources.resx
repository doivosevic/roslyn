﻿<?xml version="1.0" encoding="utf-8"?>
<root>
  <!-- 
    Microsoft ResX Schema 
    
    Version 2.0
    
    The primary goals of this format is to allow a simple XML format 
    that is mostly human readable. The generation and parsing of the 
    various data types are done through the TypeConverter classes 
    associated with the data types.
    
    Example:
    
    ... ado.net/XML headers & schema ...
    <resheader name="resmimetype">text/microsoft-resx</resheader>
    <resheader name="version">2.0</resheader>
    <resheader name="reader">System.Resources.ResXResourceReader, System.Windows.Forms, ...</resheader>
    <resheader name="writer">System.Resources.ResXResourceWriter, System.Windows.Forms, ...</resheader>
    <data name="Name1"><value>this is my long string</value><comment>this is a comment</comment></data>
    <data name="Color1" type="System.Drawing.Color, System.Drawing">Blue</data>
    <data name="Bitmap1" mimetype="application/x-microsoft.net.object.binary.base64">
        <value>[base64 mime encoded serialized .NET Framework object]</value>
    </data>
    <data name="Icon1" type="System.Drawing.Icon, System.Drawing" mimetype="application/x-microsoft.net.object.bytearray.base64">
        <value>[base64 mime encoded string representing a byte array form of the .NET Framework object]</value>
        <comment>This is a comment</comment>
    </data>
                
    There are any number of "resheader" rows that contain simple 
    name/value pairs.
    
    Each data row contains a name, and value. The row also contains a 
    type or mimetype. Type corresponds to a .NET class that support 
    text/value conversion through the TypeConverter architecture. 
    Classes that don't support this are serialized and stored with the 
    mimetype set.
    
    The mimetype is used for serialized objects, and tells the 
    ResXResourceReader how to depersist the object. This is currently not 
    extensible. For a given mimetype the value must be set accordingly:
    
    Note - application/x-microsoft.net.object.binary.base64 is the format 
    that the ResXResourceWriter will generate, however the reader can 
    read any of the formats listed below.
    
    mimetype: application/x-microsoft.net.object.binary.base64
    value   : The object must be serialized with 
            : System.Runtime.Serialization.Formatters.Binary.BinaryFormatter
            : and then encoded with base64 encoding.
    
    mimetype: application/x-microsoft.net.object.soap.base64
    value   : The object must be serialized with 
            : System.Runtime.Serialization.Formatters.Soap.SoapFormatter
            : and then encoded with base64 encoding.

    mimetype: application/x-microsoft.net.object.bytearray.base64
    value   : The object must be serialized into a byte array 
            : using a System.ComponentModel.TypeConverter
            : and then encoded with base64 encoding.
    -->
  <xsd:schema id="root" xmlns="" xmlns:xsd="http://www.w3.org/2001/XMLSchema" xmlns:msdata="urn:schemas-microsoft-com:xml-msdata">
    <xsd:import namespace="http://www.w3.org/XML/1998/namespace" />
    <xsd:element name="root" msdata:IsDataSet="true">
      <xsd:complexType>
        <xsd:choice maxOccurs="unbounded">
          <xsd:element name="metadata">
            <xsd:complexType>
              <xsd:sequence>
                <xsd:element name="value" type="xsd:string" minOccurs="0" />
              </xsd:sequence>
              <xsd:attribute name="name" use="required" type="xsd:string" />
              <xsd:attribute name="type" type="xsd:string" />
              <xsd:attribute name="mimetype" type="xsd:string" />
              <xsd:attribute ref="xml:space" />
            </xsd:complexType>
          </xsd:element>
          <xsd:element name="assembly">
            <xsd:complexType>
              <xsd:attribute name="alias" type="xsd:string" />
              <xsd:attribute name="name" type="xsd:string" />
            </xsd:complexType>
          </xsd:element>
          <xsd:element name="data">
            <xsd:complexType>
              <xsd:sequence>
                <xsd:element name="value" type="xsd:string" minOccurs="0" msdata:Ordinal="1" />
                <xsd:element name="comment" type="xsd:string" minOccurs="0" msdata:Ordinal="2" />
              </xsd:sequence>
              <xsd:attribute name="name" type="xsd:string" use="required" msdata:Ordinal="1" />
              <xsd:attribute name="type" type="xsd:string" msdata:Ordinal="3" />
              <xsd:attribute name="mimetype" type="xsd:string" msdata:Ordinal="4" />
              <xsd:attribute ref="xml:space" />
            </xsd:complexType>
          </xsd:element>
          <xsd:element name="resheader">
            <xsd:complexType>
              <xsd:sequence>
                <xsd:element name="value" type="xsd:string" minOccurs="0" msdata:Ordinal="1" />
              </xsd:sequence>
              <xsd:attribute name="name" type="xsd:string" use="required" />
            </xsd:complexType>
          </xsd:element>
        </xsd:choice>
      </xsd:complexType>
    </xsd:element>
  </xsd:schema>
  <resheader name="resmimetype">
    <value>text/microsoft-resx</value>
  </resheader>
  <resheader name="version">
    <value>2.0</value>
  </resheader>
  <resheader name="reader">
    <value>System.Resources.ResXResourceReader, System.Windows.Forms, Version=4.0.0.0, Culture=neutral, PublicKeyToken=b77a5c561934e089</value>
  </resheader>
  <resheader name="writer">
    <value>System.Resources.ResXResourceWriter, System.Windows.Forms, Version=4.0.0.0, Culture=neutral, PublicKeyToken=b77a5c561934e089</value>
  </resheader>
  <data name="IDS_NULL" xml:space="preserve">
    <value>&lt;null&gt;</value>
  </data>
  <data name="IDS_ThrowExpression" xml:space="preserve">
    <value>&lt;throw expression&gt;</value>
  </data>
  <data name="IDS_FeatureSwitchExpression" xml:space="preserve">
    <value>&lt;switch expression&gt;</value>
  </data>
  <data name="IDS_RELATEDERROR" xml:space="preserve">
    <value>(Location of symbol related to previous error)</value>
  </data>
  <data name="IDS_RELATEDWARNING" xml:space="preserve">
    <value>(Location of symbol related to previous warning)</value>
  </data>
  <data name="IDS_XMLIGNORED" xml:space="preserve">
    <value>&lt;!-- Badly formed XML comment ignored for member "{0}" --&gt;</value>
  </data>
  <data name="IDS_XMLIGNORED2" xml:space="preserve">
    <value> Badly formed XML file "{0}" cannot be included </value>
  </data>
  <data name="IDS_XMLFAILEDINCLUDE" xml:space="preserve">
    <value> Failed to insert some or all of included XML </value>
  </data>
  <data name="IDS_XMLBADINCLUDE" xml:space="preserve">
    <value> Include tag is invalid </value>
  </data>
  <data name="IDS_XMLNOINCLUDE" xml:space="preserve">
    <value> No matching elements were found for the following include tag </value>
  </data>
  <data name="IDS_XMLMISSINGINCLUDEFILE" xml:space="preserve">
    <value>Missing file attribute</value>
  </data>
  <data name="IDS_XMLMISSINGINCLUDEPATH" xml:space="preserve">
    <value>Missing path attribute</value>
  </data>
  <data name="IDS_GlobalNamespace" xml:space="preserve">
    <value>&lt;global namespace&gt;</value>
  </data>
  <data name="IDS_FeatureGenerics" xml:space="preserve">
    <value>generics</value>
  </data>
  <data name="IDS_FeatureAnonDelegates" xml:space="preserve">
    <value>anonymous methods</value>
  </data>
  <data name="IDS_FeatureModuleAttrLoc" xml:space="preserve">
    <value>module as an attribute target specifier</value>
  </data>
  <data name="IDS_FeatureGlobalNamespace" xml:space="preserve">
    <value>namespace alias qualifier</value>
  </data>
  <data name="IDS_FeatureFixedBuffer" xml:space="preserve">
    <value>fixed size buffers</value>
  </data>
  <data name="IDS_FeaturePragma" xml:space="preserve">
    <value>#pragma</value>
  </data>
  <data name="IDS_FeatureStaticClasses" xml:space="preserve">
    <value>static classes</value>
  </data>
  <data name="IDS_FeatureReadOnlyStructs" xml:space="preserve">
    <value>readonly structs</value>
  </data>
  <data name="IDS_FeaturePartialTypes" xml:space="preserve">
    <value>partial types</value>
  </data>
  <data name="IDS_FeatureAsync" xml:space="preserve">
    <value>async function</value>
  </data>
  <data name="IDS_FeatureSwitchOnBool" xml:space="preserve">
    <value>switch on boolean type</value>
  </data>
  <data name="IDS_MethodGroup" xml:space="preserve">
    <value>method group</value>
  </data>
  <data name="IDS_AnonMethod" xml:space="preserve">
    <value>anonymous method</value>
  </data>
  <data name="IDS_Lambda" xml:space="preserve">
    <value>lambda expression</value>
  </data>
  <data name="IDS_Collection" xml:space="preserve">
    <value>collection</value>
  </data>
  <data name="IDS_Disposable" xml:space="preserve">
    <value>disposable</value>
  </data>
  <data name="IDS_FeaturePropertyAccessorMods" xml:space="preserve">
    <value>access modifiers on properties</value>
  </data>
  <data name="IDS_FeatureExternAlias" xml:space="preserve">
    <value>extern alias</value>
  </data>
  <data name="IDS_FeatureIterators" xml:space="preserve">
    <value>iterators</value>
  </data>
  <data name="IDS_FeatureDefault" xml:space="preserve">
    <value>default operator</value>
  </data>
  <data name="IDS_FeatureAsyncStreams" xml:space="preserve">
    <value>async streams</value>
  </data>
  <data name="IDS_FeatureUnmanagedConstructedTypes" xml:space="preserve">
    <value>unmanaged constructed types</value>
  </data>
  <data name="IDS_FeatureReadOnlyMembers" xml:space="preserve">
    <value>readonly members</value>
  </data>
  <data name="IDS_FeatureDefaultLiteral" xml:space="preserve">
    <value>default literal</value>
  </data>
  <data name="IDS_FeaturePrivateProtected" xml:space="preserve">
    <value>private protected</value>
  </data>
  <data name="IDS_FeatureTupleEquality" xml:space="preserve">
    <value>tuple equality</value>
  </data>
  <data name="IDS_FeatureNullable" xml:space="preserve">
    <value>nullable types</value>
  </data>
  <data name="IDS_FeaturePatternMatching" xml:space="preserve">
    <value>pattern matching</value>
  </data>
  <data name="IDS_FeatureExpressionBodiedAccessor" xml:space="preserve">
    <value>expression body property accessor</value>
  </data>
  <data name="IDS_FeatureExpressionBodiedDeOrConstructor" xml:space="preserve">
    <value>expression body constructor and destructor</value>
  </data>
  <data name="IDS_FeatureThrowExpression" xml:space="preserve">
    <value>throw expression</value>
  </data>
  <data name="IDS_FeatureImplicitArray" xml:space="preserve">
    <value>implicitly typed array</value>
  </data>
  <data name="IDS_FeatureImplicitLocal" xml:space="preserve">
    <value>implicitly typed local variable</value>
  </data>
  <data name="IDS_FeatureAnonymousTypes" xml:space="preserve">
    <value>anonymous types</value>
  </data>
  <data name="IDS_FeatureAutoImplementedProperties" xml:space="preserve">
    <value>automatically implemented properties</value>
  </data>
  <data name="IDS_FeatureReadonlyAutoImplementedProperties" xml:space="preserve">
    <value>readonly automatically implemented properties</value>
  </data>
  <data name="IDS_FeatureObjectInitializer" xml:space="preserve">
    <value>object initializer</value>
  </data>
  <data name="IDS_FeatureCollectionInitializer" xml:space="preserve">
    <value>collection initializer</value>
  </data>
  <data name="IDS_FeatureQueryExpression" xml:space="preserve">
    <value>query expression</value>
  </data>
  <data name="IDS_FeatureExtensionMethod" xml:space="preserve">
    <value>extension method</value>
  </data>
  <data name="IDS_FeaturePartialMethod" xml:space="preserve">
    <value>partial method</value>
  </data>
  <data name="IDS_SK_METHOD" xml:space="preserve">
    <value>method</value>
  </data>
  <data name="IDS_SK_TYPE" xml:space="preserve">
    <value>type</value>
  </data>
  <data name="IDS_SK_NAMESPACE" xml:space="preserve">
    <value>namespace</value>
  </data>
  <data name="IDS_SK_FIELD" xml:space="preserve">
    <value>field</value>
  </data>
  <data name="IDS_SK_PROPERTY" xml:space="preserve">
    <value>property</value>
  </data>
  <data name="IDS_SK_UNKNOWN" xml:space="preserve">
    <value>element</value>
  </data>
  <data name="IDS_SK_VARIABLE" xml:space="preserve">
    <value>variable</value>
  </data>
  <data name="IDS_SK_LABEL" xml:space="preserve">
    <value>label</value>
  </data>
  <data name="IDS_SK_EVENT" xml:space="preserve">
    <value>event</value>
  </data>
  <data name="IDS_SK_TYVAR" xml:space="preserve">
    <value>type parameter</value>
  </data>
  <data name="IDS_SK_ALIAS" xml:space="preserve">
    <value>using alias</value>
  </data>
  <data name="IDS_SK_EXTERNALIAS" xml:space="preserve">
    <value>extern alias</value>
  </data>
  <data name="IDS_SK_CONSTRUCTOR" xml:space="preserve">
    <value>constructor</value>
  </data>
  <data name="IDS_FOREACHLOCAL" xml:space="preserve">
    <value>foreach iteration variable</value>
  </data>
  <data name="IDS_FIXEDLOCAL" xml:space="preserve">
    <value>fixed variable</value>
  </data>
  <data name="IDS_USINGLOCAL" xml:space="preserve">
    <value>using variable</value>
  </data>
  <data name="IDS_Contravariant" xml:space="preserve">
    <value>contravariant</value>
  </data>
  <data name="IDS_Contravariantly" xml:space="preserve">
    <value>contravariantly</value>
  </data>
  <data name="IDS_Covariant" xml:space="preserve">
    <value>covariant</value>
  </data>
  <data name="IDS_Covariantly" xml:space="preserve">
    <value>covariantly</value>
  </data>
  <data name="IDS_Invariantly" xml:space="preserve">
    <value>invariantly</value>
  </data>
  <data name="IDS_FeatureDynamic" xml:space="preserve">
    <value>dynamic</value>
  </data>
  <data name="IDS_FeatureNamedArgument" xml:space="preserve">
    <value>named argument</value>
  </data>
  <data name="IDS_FeatureOptionalParameter" xml:space="preserve">
    <value>optional parameter</value>
  </data>
  <data name="IDS_FeatureExceptionFilter" xml:space="preserve">
    <value>exception filter</value>
  </data>
  <data name="IDS_FeatureTypeVariance" xml:space="preserve">
    <value>type variance</value>
  </data>
  <data name="XML_InvalidToken" xml:space="preserve">
    <value>The character(s) '{0}' cannot be used at this location.</value>
  </data>
  <data name="XML_IncorrectComment" xml:space="preserve">
    <value>Incorrect syntax was used in a comment.</value>
  </data>
  <data name="XML_InvalidCharEntity" xml:space="preserve">
    <value>An invalid character was found inside an entity reference.</value>
  </data>
  <data name="XML_ExpectedEndOfTag" xml:space="preserve">
    <value>Expected '&gt;' or '/&gt;' to close tag '{0}'.</value>
  </data>
  <data name="XML_ExpectedIdentifier" xml:space="preserve">
    <value>An identifier was expected.</value>
  </data>
  <data name="XML_InvalidUnicodeChar" xml:space="preserve">
    <value>Invalid unicode character.</value>
  </data>
  <data name="XML_InvalidWhitespace" xml:space="preserve">
    <value>Whitespace is not allowed at this location.</value>
  </data>
  <data name="XML_LessThanInAttributeValue" xml:space="preserve">
    <value>The character '&lt;' cannot be used in an attribute value.</value>
  </data>
  <data name="XML_MissingEqualsAttribute" xml:space="preserve">
    <value>Missing equals sign between attribute and attribute value.</value>
  </data>
  <data name="XML_RefUndefinedEntity_1" xml:space="preserve">
    <value>Reference to undefined entity '{0}'.</value>
  </data>
  <data name="XML_StringLiteralNoStartQuote" xml:space="preserve">
    <value>A string literal was expected, but no opening quotation mark was found.</value>
  </data>
  <data name="XML_StringLiteralNoEndQuote" xml:space="preserve">
    <value>Missing closing quotation mark for string literal.</value>
  </data>
  <data name="XML_StringLiteralNonAsciiQuote" xml:space="preserve">
    <value>Non-ASCII quotations marks may not be used around string literals.</value>
  </data>
  <data name="XML_EndTagNotExpected" xml:space="preserve">
    <value>End tag was not expected at this location.</value>
  </data>
  <data name="XML_ElementTypeMatch" xml:space="preserve">
    <value>End tag '{0}' does not match the start tag '{1}'.</value>
  </data>
  <data name="XML_EndTagExpected" xml:space="preserve">
    <value>Expected an end tag for element '{0}'.</value>
  </data>
  <data name="XML_WhitespaceMissing" xml:space="preserve">
    <value>Required white space was missing.</value>
  </data>
  <data name="XML_ExpectedEndOfXml" xml:space="preserve">
    <value>Unexpected character at this location.</value>
  </data>
  <data name="XML_CDataEndTagNotAllowed" xml:space="preserve">
    <value>The literal string ']]&gt;' is not allowed in element content.</value>
  </data>
  <data name="XML_DuplicateAttribute" xml:space="preserve">
    <value>Duplicate '{0}' attribute</value>
  </data>
  <data name="ERR_NoMetadataFile" xml:space="preserve">
    <value>Metadata file '{0}' could not be found</value>
  </data>
  <data name="ERR_MetadataReferencesNotSupported" xml:space="preserve">
    <value>Metadata references are not supported.</value>
  </data>
  <data name="FTL_MetadataCantOpenFile" xml:space="preserve">
    <value>Metadata file '{0}' could not be opened -- {1}</value>
  </data>
  <data name="ERR_NoTypeDef" xml:space="preserve">
    <value>The type '{0}' is defined in an assembly that is not referenced. You must add a reference to assembly '{1}'.</value>
  </data>
  <data name="ERR_NoTypeDefFromModule" xml:space="preserve">
    <value>The type '{0}' is defined in a module that has not been added. You must add the module '{1}'.</value>
  </data>
  <data name="ERR_OutputWriteFailed" xml:space="preserve">
    <value>Could not write to output file '{0}' -- '{1}'</value>
  </data>
  <data name="ERR_MultipleEntryPoints" xml:space="preserve">
    <value>Program has more than one entry point defined. Compile with /main to specify the type that contains the entry point.</value>
  </data>
  <data name="ERR_BadBinaryOps" xml:space="preserve">
    <value>Operator '{0}' cannot be applied to operands of type '{1}' and '{2}'</value>
  </data>
  <data name="ERR_IntDivByZero" xml:space="preserve">
    <value>Division by constant zero</value>
  </data>
  <data name="ERR_BadIndexLHS" xml:space="preserve">
    <value>Cannot apply indexing with [] to an expression of type '{0}'</value>
  </data>
  <data name="ERR_BadIndexCount" xml:space="preserve">
    <value>Wrong number of indices inside []; expected {0}</value>
  </data>
  <data name="ERR_BadUnaryOp" xml:space="preserve">
    <value>Operator '{0}' cannot be applied to operand of type '{1}'</value>
  </data>
  <data name="ERR_BadOpOnNullOrDefault" xml:space="preserve">
    <value>Operator '{0}' cannot be applied to operand '{1}'</value>
  </data>
  <data name="ERR_ThisInStaticMeth" xml:space="preserve">
    <value>Keyword 'this' is not valid in a static property, static method, or static field initializer</value>
  </data>
  <data name="ERR_ThisInBadContext" xml:space="preserve">
    <value>Keyword 'this' is not available in the current context</value>
  </data>
  <data name="WRN_InvalidMainSig" xml:space="preserve">
    <value>'{0}' has the wrong signature to be an entry point</value>
  </data>
  <data name="WRN_InvalidMainSig_Title" xml:space="preserve">
    <value>Method has the wrong signature to be an entry point</value>
  </data>
  <data name="ERR_NoImplicitConv" xml:space="preserve">
    <value>Cannot implicitly convert type '{0}' to '{1}'</value>
  </data>
  <data name="ERR_NoExplicitConv" xml:space="preserve">
    <value>Cannot convert type '{0}' to '{1}'</value>
  </data>
  <data name="ERR_ConstOutOfRange" xml:space="preserve">
    <value>Constant value '{0}' cannot be converted to a '{1}'</value>
  </data>
  <data name="ERR_AmbigBinaryOps" xml:space="preserve">
    <value>Operator '{0}' is ambiguous on operands of type '{1}' and '{2}'</value>
  </data>
  <data name="ERR_AmbigBinaryOpsOnDefault" xml:space="preserve">
    <value>Operator '{0}' is ambiguous on operands 'default' and 'default'</value>
  </data>
  <data name="ERR_AmbigUnaryOp" xml:space="preserve">
    <value>Operator '{0}' is ambiguous on an operand of type '{1}'</value>
  </data>
  <data name="ERR_InAttrOnOutParam" xml:space="preserve">
    <value>An out parameter cannot have the In attribute</value>
  </data>
  <data name="ERR_ValueCantBeNull" xml:space="preserve">
    <value>Cannot convert null to '{0}' because it is a non-nullable value type</value>
  </data>
  <data name="ERR_NoExplicitBuiltinConv" xml:space="preserve">
    <value>Cannot convert type '{0}' to '{1}' via a reference conversion, boxing conversion, unboxing conversion, wrapping conversion, or null type conversion</value>
  </data>
  <data name="FTL_DebugEmitFailure" xml:space="preserve">
    <value>Unexpected error writing debug information -- '{0}'</value>
  </data>
  <data name="ERR_BadVisReturnType" xml:space="preserve">
    <value>Inconsistent accessibility: return type '{1}' is less accessible than method '{0}'</value>
  </data>
  <data name="ERR_BadVisParamType" xml:space="preserve">
    <value>Inconsistent accessibility: parameter type '{1}' is less accessible than method '{0}'</value>
  </data>
  <data name="ERR_BadVisFieldType" xml:space="preserve">
    <value>Inconsistent accessibility: field type '{1}' is less accessible than field '{0}'</value>
  </data>
  <data name="ERR_BadVisPropertyType" xml:space="preserve">
    <value>Inconsistent accessibility: property type '{1}' is less accessible than property '{0}'</value>
  </data>
  <data name="ERR_BadVisIndexerReturn" xml:space="preserve">
    <value>Inconsistent accessibility: indexer return type '{1}' is less accessible than indexer '{0}'</value>
  </data>
  <data name="ERR_BadVisIndexerParam" xml:space="preserve">
    <value>Inconsistent accessibility: parameter type '{1}' is less accessible than indexer '{0}'</value>
  </data>
  <data name="ERR_BadVisOpReturn" xml:space="preserve">
    <value>Inconsistent accessibility: return type '{1}' is less accessible than operator '{0}'</value>
  </data>
  <data name="ERR_BadVisOpParam" xml:space="preserve">
    <value>Inconsistent accessibility: parameter type '{1}' is less accessible than operator '{0}'</value>
  </data>
  <data name="ERR_BadVisDelegateReturn" xml:space="preserve">
    <value>Inconsistent accessibility: return type '{1}' is less accessible than delegate '{0}'</value>
  </data>
  <data name="ERR_BadVisDelegateParam" xml:space="preserve">
    <value>Inconsistent accessibility: parameter type '{1}' is less accessible than delegate '{0}'</value>
  </data>
  <data name="ERR_BadVisBaseClass" xml:space="preserve">
    <value>Inconsistent accessibility: base class '{1}' is less accessible than class '{0}'</value>
  </data>
  <data name="ERR_BadVisBaseInterface" xml:space="preserve">
    <value>Inconsistent accessibility: base interface '{1}' is less accessible than interface '{0}'</value>
  </data>
  <data name="ERR_EventNeedsBothAccessors" xml:space="preserve">
    <value>'{0}': event property must have both add and remove accessors</value>
  </data>
  <data name="ERR_AbstractEventHasAccessors" xml:space="preserve">
    <value>'{0}': abstract event cannot use event accessor syntax</value>
  </data>
  <data name="ERR_EventNotDelegate" xml:space="preserve">
    <value>'{0}': event must be of a delegate type</value>
  </data>
  <data name="WRN_UnreferencedEvent" xml:space="preserve">
    <value>The event '{0}' is never used</value>
  </data>
  <data name="WRN_UnreferencedEvent_Title" xml:space="preserve">
    <value>Event is never used</value>
  </data>
  <data name="ERR_InterfaceEventInitializer" xml:space="preserve">
    <value>'{0}': instance event in interface cannot have initializer</value>
  </data>
  <data name="ERR_BadEventUsage" xml:space="preserve">
    <value>The event '{0}' can only appear on the left hand side of += or -= (except when used from within the type '{1}')</value>
  </data>
  <data name="ERR_ExplicitEventFieldImpl" xml:space="preserve">
    <value>An explicit interface implementation of an event must use event accessor syntax</value>
  </data>
  <data name="ERR_CantOverrideNonEvent" xml:space="preserve">
    <value>'{0}': cannot override; '{1}' is not an event</value>
  </data>
  <data name="ERR_AddRemoveMustHaveBody" xml:space="preserve">
    <value>An add or remove accessor must have a body</value>
  </data>
  <data name="ERR_AbstractEventInitializer" xml:space="preserve">
    <value>'{0}': abstract event cannot have initializer</value>
  </data>
  <data name="ERR_ReservedAssemblyName" xml:space="preserve">
    <value>The assembly name '{0}' is reserved and cannot be used as a reference in an interactive session</value>
  </data>
  <data name="ERR_ReservedEnumerator" xml:space="preserve">
    <value>The enumerator name '{0}' is reserved and cannot be used</value>
  </data>
  <data name="ERR_AsMustHaveReferenceType" xml:space="preserve">
    <value>The as operator must be used with a reference type or nullable type ('{0}' is a non-nullable value type)</value>
  </data>
  <data name="WRN_LowercaseEllSuffix" xml:space="preserve">
    <value>The 'l' suffix is easily confused with the digit '1' -- use 'L' for clarity</value>
  </data>
  <data name="WRN_LowercaseEllSuffix_Title" xml:space="preserve">
    <value>The 'l' suffix is easily confused with the digit '1'</value>
  </data>
  <data name="ERR_BadEventUsageNoField" xml:space="preserve">
    <value>The event '{0}' can only appear on the left hand side of += or -=</value>
  </data>
  <data name="ERR_ConstraintOnlyAllowedOnGenericDecl" xml:space="preserve">
    <value>Constraints are not allowed on non-generic declarations</value>
  </data>
  <data name="ERR_TypeParamMustBeIdentifier" xml:space="preserve">
    <value>Type parameter declaration must be an identifier not a type</value>
  </data>
  <data name="ERR_MemberReserved" xml:space="preserve">
    <value>Type '{1}' already reserves a member called '{0}' with the same parameter types</value>
  </data>
  <data name="ERR_DuplicateParamName" xml:space="preserve">
    <value>The parameter name '{0}' is a duplicate</value>
  </data>
  <data name="ERR_DuplicateNameInNS" xml:space="preserve">
    <value>The namespace '{1}' already contains a definition for '{0}'</value>
  </data>
  <data name="ERR_DuplicateNameInClass" xml:space="preserve">
    <value>The type '{0}' already contains a definition for '{1}'</value>
  </data>
  <data name="ERR_NameNotInContext" xml:space="preserve">
    <value>The name '{0}' does not exist in the current context</value>
  </data>
  <data name="ERR_NameNotInContextPossibleMissingReference" xml:space="preserve">
    <value>The name '{0}' does not exist in the current context (are you missing a reference to assembly '{1}'?)</value>
  </data>
  <data name="ERR_AmbigContext" xml:space="preserve">
    <value>'{0}' is an ambiguous reference between '{1}' and '{2}'</value>
  </data>
  <data name="WRN_DuplicateUsing" xml:space="preserve">
    <value>The using directive for '{0}' appeared previously in this namespace</value>
  </data>
  <data name="WRN_DuplicateUsing_Title" xml:space="preserve">
    <value>Using directive appeared previously in this namespace</value>
  </data>
  <data name="ERR_BadMemberFlag" xml:space="preserve">
    <value>The modifier '{0}' is not valid for this item</value>
  </data>
  <data name="ERR_BadMemberProtection" xml:space="preserve">
    <value>More than one protection modifier</value>
  </data>
  <data name="WRN_NewRequired" xml:space="preserve">
    <value>'{0}' hides inherited member '{1}'. Use the new keyword if hiding was intended.</value>
  </data>
  <data name="WRN_NewRequired_Title" xml:space="preserve">
    <value>Member hides inherited member; missing new keyword</value>
  </data>
  <data name="WRN_NewRequired_Description" xml:space="preserve">
    <value>A variable was declared with the same name as a variable in a base class. However, the new keyword was not used. This warning informs you that you should use new; the variable is declared as if new had been used in the declaration.</value>
  </data>
  <data name="WRN_NewNotRequired" xml:space="preserve">
    <value>The member '{0}' does not hide an accessible member. The new keyword is not required.</value>
  </data>
  <data name="WRN_NewNotRequired_Title" xml:space="preserve">
    <value>Member does not hide an inherited member; new keyword is not required</value>
  </data>
  <data name="ERR_CircConstValue" xml:space="preserve">
    <value>The evaluation of the constant value for '{0}' involves a circular definition</value>
  </data>
  <data name="ERR_MemberAlreadyExists" xml:space="preserve">
    <value>Type '{1}' already defines a member called '{0}' with the same parameter types</value>
  </data>
  <data name="ERR_StaticNotVirtual" xml:space="preserve">
    <value>A static member '{0}' cannot be marked as override, virtual, or abstract</value>
  </data>
  <data name="ERR_OverrideNotNew" xml:space="preserve">
    <value>A member '{0}' marked as override cannot be marked as new or virtual</value>
  </data>
  <data name="WRN_NewOrOverrideExpected" xml:space="preserve">
    <value>'{0}' hides inherited member '{1}'. To make the current member override that implementation, add the override keyword. Otherwise add the new keyword.</value>
  </data>
  <data name="WRN_NewOrOverrideExpected_Title" xml:space="preserve">
    <value>Member hides inherited member; missing override keyword</value>
  </data>
  <data name="ERR_OverrideNotExpected" xml:space="preserve">
    <value>'{0}': no suitable method found to override</value>
  </data>
  <data name="ERR_NamespaceUnexpected" xml:space="preserve">
    <value>A namespace cannot directly contain members such as fields or methods</value>
  </data>
  <data name="ERR_NoSuchMember" xml:space="preserve">
    <value>'{0}' does not contain a definition for '{1}'</value>
  </data>
  <data name="ERR_BadSKknown" xml:space="preserve">
    <value>'{0}' is a {1} but is used like a {2}</value>
  </data>
  <data name="ERR_BadSKunknown" xml:space="preserve">
    <value>'{0}' is a {1}, which is not valid in the given context</value>
  </data>
  <data name="ERR_ObjectRequired" xml:space="preserve">
    <value>An object reference is required for the non-static field, method, or property '{0}'</value>
  </data>
  <data name="ERR_AmbigCall" xml:space="preserve">
    <value>The call is ambiguous between the following methods or properties: '{0}' and '{1}'</value>
  </data>
  <data name="ERR_BadAccess" xml:space="preserve">
    <value>'{0}' is inaccessible due to its protection level</value>
  </data>
  <data name="ERR_MethDelegateMismatch" xml:space="preserve">
    <value>No overload for '{0}' matches delegate '{1}'</value>
  </data>
  <data name="ERR_RetObjectRequired" xml:space="preserve">
    <value>An object of a type convertible to '{0}' is required</value>
  </data>
  <data name="ERR_RetNoObjectRequired" xml:space="preserve">
    <value>Since '{0}' returns void, a return keyword must not be followed by an object expression</value>
  </data>
  <data name="ERR_LocalDuplicate" xml:space="preserve">
    <value>A local variable or function named '{0}' is already defined in this scope</value>
  </data>
  <data name="ERR_AssgLvalueExpected" xml:space="preserve">
    <value>The left-hand side of an assignment must be a variable, property or indexer</value>
  </data>
  <data name="ERR_StaticConstParam" xml:space="preserve">
    <value>'{0}': a static constructor must be parameterless</value>
  </data>
  <data name="ERR_NotConstantExpression" xml:space="preserve">
    <value>The expression being assigned to '{0}' must be constant</value>
  </data>
  <data name="ERR_NotNullConstRefField" xml:space="preserve">
    <value>'{0}' is of type '{1}'. A const field of a reference type other than string can only be initialized with null.</value>
  </data>
  <data name="ERR_LocalIllegallyOverrides" xml:space="preserve">
    <value>A local or parameter named '{0}' cannot be declared in this scope because that name is used in an enclosing local scope to define a local or parameter</value>
  </data>
  <data name="ERR_BadUsingNamespace" xml:space="preserve">
    <value>A 'using namespace' directive can only be applied to namespaces; '{0}' is a type not a namespace. Consider a 'using static' directive instead</value>
  </data>
  <data name="ERR_BadUsingType" xml:space="preserve">
    <value>A 'using static' directive can only be applied to types; '{0}' is a namespace not a type. Consider a 'using namespace' directive instead</value>
  </data>
  <data name="ERR_NoAliasHere" xml:space="preserve">
    <value>A 'using static' directive cannot be used to declare an alias</value>
  </data>
  <data name="ERR_NoBreakOrCont" xml:space="preserve">
    <value>No enclosing loop out of which to break or continue</value>
  </data>
  <data name="ERR_DuplicateLabel" xml:space="preserve">
    <value>The label '{0}' is a duplicate</value>
  </data>
  <data name="ERR_NoConstructors" xml:space="preserve">
    <value>The type '{0}' has no constructors defined</value>
  </data>
  <data name="ERR_NoNewAbstract" xml:space="preserve">
    <value>Cannot create an instance of the abstract class or interface '{0}'</value>
  </data>
  <data name="ERR_ConstValueRequired" xml:space="preserve">
    <value>A const field requires a value to be provided</value>
  </data>
  <data name="ERR_CircularBase" xml:space="preserve">
    <value>Circular base class dependency involving '{0}' and '{1}'</value>
  </data>
  <data name="ERR_BadDelegateConstructor" xml:space="preserve">
    <value>The delegate '{0}' does not have a valid constructor</value>
  </data>
  <data name="ERR_MethodNameExpected" xml:space="preserve">
    <value>Method name expected</value>
  </data>
  <data name="ERR_ConstantExpected" xml:space="preserve">
    <value>A constant value is expected</value>
  </data>
  <data name="ERR_V6SwitchGoverningTypeValueExpected" xml:space="preserve">
    <value>A switch expression or case label must be a bool, char, string, integral, enum, or corresponding nullable type in C# 6 and earlier.</value>
  </data>
  <data name="ERR_IntegralTypeValueExpected" xml:space="preserve">
    <value>A value of an integral type expected</value>
  </data>
  <data name="ERR_DuplicateCaseLabel" xml:space="preserve">
    <value>The switch statement contains multiple cases with the label value '{0}'</value>
  </data>
  <data name="ERR_InvalidGotoCase" xml:space="preserve">
    <value>A goto case is only valid inside a switch statement</value>
  </data>
  <data name="ERR_PropertyLacksGet" xml:space="preserve">
    <value>The property or indexer '{0}' cannot be used in this context because it lacks the get accessor</value>
  </data>
  <data name="ERR_BadExceptionType" xml:space="preserve">
    <value>The type caught or thrown must be derived from System.Exception</value>
  </data>
  <data name="ERR_BadEmptyThrow" xml:space="preserve">
    <value>A throw statement with no arguments is not allowed outside of a catch clause</value>
  </data>
  <data name="ERR_BadFinallyLeave" xml:space="preserve">
    <value>Control cannot leave the body of a finally clause</value>
  </data>
  <data name="ERR_LabelShadow" xml:space="preserve">
    <value>The label '{0}' shadows another label by the same name in a contained scope</value>
  </data>
  <data name="ERR_LabelNotFound" xml:space="preserve">
    <value>No such label '{0}' within the scope of the goto statement</value>
  </data>
  <data name="ERR_UnreachableCatch" xml:space="preserve">
    <value>A previous catch clause already catches all exceptions of this or of a super type ('{0}')</value>
  </data>
  <data name="WRN_FilterIsConstantTrue" xml:space="preserve">
    <value>Filter expression is a constant 'true', consider removing the filter</value>
  </data>
  <data name="WRN_FilterIsConstantTrue_Title" xml:space="preserve">
    <value>Filter expression is a constant 'true'</value>
  </data>
  <data name="ERR_ReturnExpected" xml:space="preserve">
    <value>'{0}': not all code paths return a value</value>
  </data>
  <data name="WRN_UnreachableCode" xml:space="preserve">
    <value>Unreachable code detected</value>
  </data>
  <data name="WRN_UnreachableCode_Title" xml:space="preserve">
    <value>Unreachable code detected</value>
  </data>
  <data name="ERR_SwitchFallThrough" xml:space="preserve">
    <value>Control cannot fall through from one case label ('{0}') to another</value>
  </data>
  <data name="WRN_UnreferencedLabel" xml:space="preserve">
    <value>This label has not been referenced</value>
  </data>
  <data name="WRN_UnreferencedLabel_Title" xml:space="preserve">
    <value>This label has not been referenced</value>
  </data>
  <data name="ERR_UseDefViolation" xml:space="preserve">
    <value>Use of unassigned local variable '{0}'</value>
  </data>
  <data name="WRN_UnreferencedVar" xml:space="preserve">
    <value>The variable '{0}' is declared but never used</value>
  </data>
  <data name="WRN_UnreferencedVar_Title" xml:space="preserve">
    <value>Variable is declared but never used</value>
  </data>
  <data name="WRN_UnreferencedField" xml:space="preserve">
    <value>The field '{0}' is never used</value>
  </data>
  <data name="WRN_UnreferencedField_Title" xml:space="preserve">
    <value>Field is never used</value>
  </data>
  <data name="ERR_UseDefViolationField" xml:space="preserve">
    <value>Use of possibly unassigned field '{0}'</value>
  </data>
  <data name="ERR_UseDefViolationProperty" xml:space="preserve">
    <value>Use of possibly unassigned auto-implemented property '{0}'</value>
  </data>
  <data name="ERR_UnassignedThis" xml:space="preserve">
    <value>Field '{0}' must be fully assigned before control is returned to the caller</value>
  </data>
  <data name="ERR_AmbigQM" xml:space="preserve">
    <value>Type of conditional expression cannot be determined because '{0}' and '{1}' implicitly convert to one another</value>
  </data>
  <data name="ERR_InvalidQM" xml:space="preserve">
    <value>Type of conditional expression cannot be determined because there is no implicit conversion between '{0}' and '{1}'</value>
  </data>
  <data name="ERR_NoBaseClass" xml:space="preserve">
    <value>A base class is required for a 'base' reference</value>
  </data>
  <data name="ERR_BaseIllegal" xml:space="preserve">
    <value>Use of keyword 'base' is not valid in this context</value>
  </data>
  <data name="ERR_ObjectProhibited" xml:space="preserve">
    <value>Member '{0}' cannot be accessed with an instance reference; qualify it with a type name instead</value>
  </data>
  <data name="ERR_ParamUnassigned" xml:space="preserve">
    <value>The out parameter '{0}' must be assigned to before control leaves the current method</value>
  </data>
  <data name="ERR_InvalidArray" xml:space="preserve">
    <value>Invalid rank specifier: expected ',' or ']'</value>
  </data>
  <data name="ERR_ExternHasBody" xml:space="preserve">
    <value>'{0}' cannot be extern and declare a body</value>
  </data>
  <data name="ERR_ExternHasConstructorInitializer" xml:space="preserve">
    <value>'{0}' cannot be extern and have a constructor initializer</value>
  </data>
  <data name="ERR_AbstractAndExtern" xml:space="preserve">
    <value>'{0}' cannot be both extern and abstract</value>
  </data>
  <data name="ERR_BadAttributeParamType" xml:space="preserve">
    <value>Attribute constructor parameter '{0}' has type '{1}', which is not a valid attribute parameter type</value>
  </data>
  <data name="ERR_BadAttributeArgument" xml:space="preserve">
    <value>An attribute argument must be a constant expression, typeof expression or array creation expression of an attribute parameter type</value>
  </data>
  <data name="ERR_BadAttributeParamDefaultArgument" xml:space="preserve">
    <value>Attribute constructor parameter '{0}' is optional, but no default parameter value was specified.</value>
  </data>
  <data name="WRN_IsAlwaysTrue" xml:space="preserve">
    <value>The given expression is always of the provided ('{0}') type</value>
  </data>
  <data name="WRN_IsAlwaysTrue_Title" xml:space="preserve">
    <value>'is' expression's given expression is always of the provided type</value>
  </data>
  <data name="WRN_IsAlwaysFalse" xml:space="preserve">
    <value>The given expression is never of the provided ('{0}') type</value>
  </data>
  <data name="WRN_IsAlwaysFalse_Title" xml:space="preserve">
    <value>'is' expression's given expression is never of the provided type</value>
  </data>
  <data name="ERR_LockNeedsReference" xml:space="preserve">
    <value>'{0}' is not a reference type as required by the lock statement</value>
  </data>
  <data name="ERR_NullNotValid" xml:space="preserve">
    <value>Use of null is not valid in this context</value>
  </data>
  <data name="ERR_DefaultLiteralNotValid" xml:space="preserve">
    <value>Use of default literal is not valid in this context</value>
  </data>
  <data name="ERR_UseDefViolationThis" xml:space="preserve">
    <value>The 'this' object cannot be used before all of its fields are assigned to</value>
  </data>
  <data name="ERR_ArgsInvalid" xml:space="preserve">
    <value>The __arglist construct is valid only within a variable argument method</value>
  </data>
  <data name="ERR_PtrExpected" xml:space="preserve">
    <value>The * or -&gt; operator must be applied to a pointer</value>
  </data>
  <data name="ERR_PtrIndexSingle" xml:space="preserve">
    <value>A pointer must be indexed by only one value</value>
  </data>
  <data name="WRN_ByRefNonAgileField" xml:space="preserve">
    <value>Using '{0}' as a ref or out value or taking its address may cause a runtime exception because it is a field of a marshal-by-reference class</value>
  </data>
  <data name="WRN_ByRefNonAgileField_Title" xml:space="preserve">
    <value>Using a field of a marshal-by-reference class as a ref or out value or taking its address may cause a runtime exception</value>
  </data>
  <data name="ERR_AssgReadonlyStatic" xml:space="preserve">
    <value>A static readonly field cannot be assigned to (except in a static constructor or a variable initializer)</value>
  </data>
  <data name="ERR_RefReadonlyStatic" xml:space="preserve">
    <value>A static readonly field cannot be used as a ref or out value (except in a static constructor)</value>
  </data>
  <data name="ERR_AssgReadonlyProp" xml:space="preserve">
    <value>Property or indexer '{0}' cannot be assigned to -- it is read only</value>
  </data>
  <data name="ERR_IllegalStatement" xml:space="preserve">
    <value>Only assignment, call, increment, decrement, await, and new object expressions can be used as a statement</value>
  </data>
  <data name="ERR_BadGetEnumerator" xml:space="preserve">
    <value>foreach requires that the return type '{0}' of '{1}' must have a suitable public 'MoveNext' method and public 'Current' property</value>
  </data>
  <data name="ERR_BadGetAsyncEnumerator" xml:space="preserve">
    <value>Asynchronous foreach requires that the return type '{0}' of '{1}' must have a suitable public 'MoveNextAsync' method and public 'Current' property</value>
  </data>
  <data name="ERR_TooManyLocals" xml:space="preserve">
    <value>Only 65534 locals, including those generated by the compiler, are allowed</value>
  </data>
  <data name="ERR_AbstractBaseCall" xml:space="preserve">
    <value>Cannot call an abstract base member: '{0}'</value>
  </data>
  <data name="ERR_RefProperty" xml:space="preserve">
    <value>A property or indexer may not be passed as an out or ref parameter</value>
  </data>
  <data name="ERR_ManagedAddr" xml:space="preserve">
    <value>Cannot take the address of, get the size of, or declare a pointer to a managed type ('{0}')</value>
  </data>
  <data name="ERR_BadFixedInitType" xml:space="preserve">
    <value>The type of a local declared in a fixed statement must be a pointer type</value>
  </data>
  <data name="ERR_FixedMustInit" xml:space="preserve">
    <value>You must provide an initializer in a fixed or using statement declaration</value>
  </data>
  <data name="ERR_InvalidAddrOp" xml:space="preserve">
    <value>Cannot take the address of the given expression</value>
  </data>
  <data name="ERR_FixedNeeded" xml:space="preserve">
    <value>You can only take the address of an unfixed expression inside of a fixed statement initializer</value>
  </data>
  <data name="ERR_FixedNotNeeded" xml:space="preserve">
    <value>You cannot use the fixed statement to take the address of an already fixed expression</value>
  </data>
  <data name="ERR_ExprCannotBeFixed" xml:space="preserve">
    <value>The given expression cannot be used in a fixed statement</value>
  </data>
  <data name="ERR_UnsafeNeeded" xml:space="preserve">
    <value>Pointers and fixed size buffers may only be used in an unsafe context</value>
  </data>
  <data name="ERR_OpTFRetType" xml:space="preserve">
    <value>The return type of operator True or False must be bool</value>
  </data>
  <data name="ERR_OperatorNeedsMatch" xml:space="preserve">
    <value>The operator '{0}' requires a matching operator '{1}' to also be defined</value>
  </data>
  <data name="ERR_BadBoolOp" xml:space="preserve">
    <value>In order to be applicable as a short circuit operator a user-defined logical operator ('{0}') must have the same return type and parameter types</value>
  </data>
  <data name="ERR_MustHaveOpTF" xml:space="preserve">
    <value>In order for '{0}' to be applicable as a short circuit operator, its declaring type '{1}' must define operator true and operator false</value>
  </data>
  <data name="WRN_UnreferencedVarAssg" xml:space="preserve">
    <value>The variable '{0}' is assigned but its value is never used</value>
  </data>
  <data name="WRN_UnreferencedVarAssg_Title" xml:space="preserve">
    <value>Variable is assigned but its value is never used</value>
  </data>
  <data name="ERR_CheckedOverflow" xml:space="preserve">
    <value>The operation overflows at compile time in checked mode</value>
  </data>
  <data name="ERR_ConstOutOfRangeChecked" xml:space="preserve">
    <value>Constant value '{0}' cannot be converted to a '{1}' (use 'unchecked' syntax to override)</value>
  </data>
  <data name="ERR_BadVarargs" xml:space="preserve">
    <value>A method with vararg cannot be generic, be in a generic type, or have a params parameter</value>
  </data>
  <data name="ERR_ParamsMustBeArray" xml:space="preserve">
    <value>The params parameter must be a single dimensional array</value>
  </data>
  <data name="ERR_IllegalArglist" xml:space="preserve">
    <value>An __arglist expression may only appear inside of a call or new expression</value>
  </data>
  <data name="ERR_IllegalUnsafe" xml:space="preserve">
    <value>Unsafe code may only appear if compiling with /unsafe</value>
  </data>
  <data name="ERR_AmbigMember" xml:space="preserve">
    <value>Ambiguity between '{0}' and '{1}'</value>
  </data>
  <data name="ERR_BadForeachDecl" xml:space="preserve">
    <value>Type and identifier are both required in a foreach statement</value>
  </data>
  <data name="ERR_ParamsLast" xml:space="preserve">
    <value>A params parameter must be the last parameter in a formal parameter list</value>
  </data>
  <data name="ERR_SizeofUnsafe" xml:space="preserve">
    <value>'{0}' does not have a predefined size, therefore sizeof can only be used in an unsafe context</value>
  </data>
  <data name="ERR_DottedTypeNameNotFoundInNS" xml:space="preserve">
    <value>The type or namespace name '{0}' does not exist in the namespace '{1}' (are you missing an assembly reference?)</value>
  </data>
  <data name="ERR_FieldInitRefNonstatic" xml:space="preserve">
    <value>A field initializer cannot reference the non-static field, method, or property '{0}'</value>
  </data>
  <data name="ERR_SealedNonOverride" xml:space="preserve">
    <value>'{0}' cannot be sealed because it is not an override</value>
  </data>
  <data name="ERR_CantOverrideSealed" xml:space="preserve">
    <value>'{0}': cannot override inherited member '{1}' because it is sealed</value>
  </data>
  <data name="ERR_VoidError" xml:space="preserve">
    <value>The operation in question is undefined on void pointers</value>
  </data>
  <data name="ERR_ConditionalOnOverride" xml:space="preserve">
    <value>The Conditional attribute is not valid on '{0}' because it is an override method</value>
  </data>
  <data name="ERR_PointerInAsOrIs" xml:space="preserve">
    <value>Neither 'is' nor 'as' is valid on pointer types</value>
  </data>
  <data name="ERR_CallingFinalizeDeprecated" xml:space="preserve">
    <value>Destructors and object.Finalize cannot be called directly. Consider calling IDisposable.Dispose if available.</value>
  </data>
  <data name="ERR_SingleTypeNameNotFound" xml:space="preserve">
    <value>The type or namespace name '{0}' could not be found (are you missing a using directive or an assembly reference?)</value>
  </data>
  <data name="ERR_NegativeStackAllocSize" xml:space="preserve">
    <value>Cannot use a negative size with stackalloc</value>
  </data>
  <data name="ERR_NegativeArraySize" xml:space="preserve">
    <value>Cannot create an array with a negative size</value>
  </data>
  <data name="ERR_OverrideFinalizeDeprecated" xml:space="preserve">
    <value>Do not override object.Finalize. Instead, provide a destructor.</value>
  </data>
  <data name="ERR_CallingBaseFinalizeDeprecated" xml:space="preserve">
    <value>Do not directly call your base class Finalize method. It is called automatically from your destructor.</value>
  </data>
  <data name="WRN_NegativeArrayIndex" xml:space="preserve">
    <value>Indexing an array with a negative index (array indices always start at zero)</value>
  </data>
  <data name="WRN_NegativeArrayIndex_Title" xml:space="preserve">
    <value>Indexing an array with a negative index</value>
  </data>
  <data name="WRN_BadRefCompareLeft" xml:space="preserve">
    <value>Possible unintended reference comparison; to get a value comparison, cast the left hand side to type '{0}'</value>
  </data>
  <data name="WRN_BadRefCompareLeft_Title" xml:space="preserve">
    <value>Possible unintended reference comparison; left hand side needs cast</value>
  </data>
  <data name="WRN_BadRefCompareRight" xml:space="preserve">
    <value>Possible unintended reference comparison; to get a value comparison, cast the right hand side to type '{0}'</value>
  </data>
  <data name="WRN_BadRefCompareRight_Title" xml:space="preserve">
    <value>Possible unintended reference comparison; right hand side needs cast</value>
  </data>
  <data name="ERR_BadCastInFixed" xml:space="preserve">
    <value>The right hand side of a fixed statement assignment may not be a cast expression</value>
  </data>
  <data name="ERR_StackallocInCatchFinally" xml:space="preserve">
    <value>stackalloc may not be used in a catch or finally block</value>
  </data>
  <data name="ERR_VarargsLast" xml:space="preserve">
    <value>An __arglist parameter must be the last parameter in a formal parameter list</value>
  </data>
  <data name="ERR_MissingPartial" xml:space="preserve">
    <value>Missing partial modifier on declaration of type '{0}'; another partial declaration of this type exists</value>
  </data>
  <data name="ERR_PartialTypeKindConflict" xml:space="preserve">
    <value>Partial declarations of '{0}' must be all classes, all structs, or all interfaces</value>
  </data>
  <data name="ERR_PartialModifierConflict" xml:space="preserve">
    <value>Partial declarations of '{0}' have conflicting accessibility modifiers</value>
  </data>
  <data name="ERR_PartialMultipleBases" xml:space="preserve">
    <value>Partial declarations of '{0}' must not specify different base classes</value>
  </data>
  <data name="ERR_PartialWrongTypeParams" xml:space="preserve">
    <value>Partial declarations of '{0}' must have the same type parameter names in the same order</value>
  </data>
  <data name="ERR_PartialWrongConstraints" xml:space="preserve">
    <value>Partial declarations of '{0}' have inconsistent constraints for type parameter '{1}'</value>
  </data>
  <data name="ERR_NoImplicitConvCast" xml:space="preserve">
    <value>Cannot implicitly convert type '{0}' to '{1}'. An explicit conversion exists (are you missing a cast?)</value>
  </data>
  <data name="ERR_PartialMisplaced" xml:space="preserve">
    <value>The 'partial' modifier can only appear immediately before 'class', 'struct', 'interface', or 'void'</value>
  </data>
  <data name="ERR_ImportedCircularBase" xml:space="preserve">
    <value>Imported type '{0}' is invalid. It contains a circular base class dependency.</value>
  </data>
  <data name="ERR_UseDefViolationOut" xml:space="preserve">
    <value>Use of unassigned out parameter '{0}'</value>
  </data>
  <data name="ERR_ArraySizeInDeclaration" xml:space="preserve">
    <value>Array size cannot be specified in a variable declaration (try initializing with a 'new' expression)</value>
  </data>
  <data name="ERR_InaccessibleGetter" xml:space="preserve">
    <value>The property or indexer '{0}' cannot be used in this context because the get accessor is inaccessible</value>
  </data>
  <data name="ERR_InaccessibleSetter" xml:space="preserve">
    <value>The property or indexer '{0}' cannot be used in this context because the set accessor is inaccessible</value>
  </data>
  <data name="ERR_InvalidPropertyAccessMod" xml:space="preserve">
    <value>The accessibility modifier of the '{0}' accessor must be more restrictive than the property or indexer '{1}'</value>
  </data>
  <data name="ERR_DuplicatePropertyAccessMods" xml:space="preserve">
    <value>Cannot specify accessibility modifiers for both accessors of the property or indexer '{0}'</value>
  </data>
  <data name="ERR_AccessModMissingAccessor" xml:space="preserve">
    <value>'{0}': accessibility modifiers on accessors may only be used if the property or indexer has both a get and a set accessor</value>
  </data>
  <data name="ERR_UnimplementedInterfaceAccessor" xml:space="preserve">
    <value>'{0}' does not implement interface member '{1}'. '{2}' is not public.</value>
  </data>
  <data name="WRN_PatternIsAmbiguous" xml:space="preserve">
    <value>'{0}' does not implement the '{1}' pattern. '{2}' is ambiguous with '{3}'.</value>
  </data>
  <data name="WRN_PatternIsAmbiguous_Title" xml:space="preserve">
    <value>Type does not implement the collection pattern; members are ambiguous</value>
  </data>
  <data name="WRN_PatternStaticOrInaccessible" xml:space="preserve">
    <value>'{0}' does not implement the '{1}' pattern. '{2}' is either static or not public.</value>
  </data>
  <data name="WRN_PatternStaticOrInaccessible_Title" xml:space="preserve">
    <value>Type does not implement the collection pattern; member is either static or not public</value>
  </data>
  <data name="WRN_PatternBadSignature" xml:space="preserve">
    <value>'{0}' does not implement the '{1}' pattern. '{2}' has the wrong signature.</value>
  </data>
  <data name="WRN_PatternBadSignature_Title" xml:space="preserve">
    <value>Type does not implement the collection pattern; member has the wrong signature</value>
  </data>
  <data name="ERR_FriendRefNotEqualToThis" xml:space="preserve">
    <value>Friend access was granted by '{0}', but the public key of the output assembly ('{1}') does not match that specified by the InternalsVisibleTo attribute in the granting assembly.</value>
  </data>
  <data name="ERR_FriendRefSigningMismatch" xml:space="preserve">
    <value>Friend access was granted by '{0}', but the strong name signing state of the output assembly does not match that of the granting assembly.</value>
  </data>
  <data name="WRN_SequentialOnPartialClass" xml:space="preserve">
    <value>There is no defined ordering between fields in multiple declarations of partial struct '{0}'. To specify an ordering, all instance fields must be in the same declaration.</value>
  </data>
  <data name="WRN_SequentialOnPartialClass_Title" xml:space="preserve">
    <value>There is no defined ordering between fields in multiple declarations of partial struct</value>
  </data>
  <data name="ERR_BadConstType" xml:space="preserve">
    <value>The type '{0}' cannot be declared const</value>
  </data>
  <data name="ERR_NoNewTyvar" xml:space="preserve">
    <value>Cannot create an instance of the variable type '{0}' because it does not have the new() constraint</value>
  </data>
  <data name="ERR_BadArity" xml:space="preserve">
    <value>Using the generic {1} '{0}' requires {2} type arguments</value>
  </data>
  <data name="ERR_BadTypeArgument" xml:space="preserve">
    <value>The type '{0}' may not be used as a type argument</value>
  </data>
  <data name="ERR_TypeArgsNotAllowed" xml:space="preserve">
    <value>The {1} '{0}' cannot be used with type arguments</value>
  </data>
  <data name="ERR_HasNoTypeVars" xml:space="preserve">
    <value>The non-generic {1} '{0}' cannot be used with type arguments</value>
  </data>
  <data name="ERR_NewConstraintNotSatisfied" xml:space="preserve">
    <value>'{2}' must be a non-abstract type with a public parameterless constructor in order to use it as parameter '{1}' in the generic type or method '{0}'</value>
  </data>
  <data name="ERR_GenericConstraintNotSatisfiedRefType" xml:space="preserve">
    <value>The type '{3}' cannot be used as type parameter '{2}' in the generic type or method '{0}'. There is no implicit reference conversion from '{3}' to '{1}'.</value>
  </data>
  <data name="ERR_GenericConstraintNotSatisfiedNullableEnum" xml:space="preserve">
    <value>The type '{3}' cannot be used as type parameter '{2}' in the generic type or method '{0}'. The nullable type '{3}' does not satisfy the constraint of '{1}'.</value>
  </data>
  <data name="ERR_GenericConstraintNotSatisfiedNullableInterface" xml:space="preserve">
    <value>The type '{3}' cannot be used as type parameter '{2}' in the generic type or method '{0}'. The nullable type '{3}' does not satisfy the constraint of '{1}'. Nullable types can not satisfy any interface constraints.</value>
  </data>
  <data name="ERR_GenericConstraintNotSatisfiedTyVar" xml:space="preserve">
    <value>The type '{3}' cannot be used as type parameter '{2}' in the generic type or method '{0}'. There is no boxing conversion or type parameter conversion from '{3}' to '{1}'.</value>
  </data>
  <data name="ERR_GenericConstraintNotSatisfiedValType" xml:space="preserve">
    <value>The type '{3}' cannot be used as type parameter '{2}' in the generic type or method '{0}'. There is no boxing conversion from '{3}' to '{1}'.</value>
  </data>
  <data name="ERR_DuplicateGeneratedName" xml:space="preserve">
    <value>The parameter name '{0}' conflicts with an automatically-generated parameter name</value>
  </data>
  <data name="ERR_GlobalSingleTypeNameNotFound" xml:space="preserve">
    <value>The type or namespace name '{0}' could not be found in the global namespace (are you missing an assembly reference?)</value>
  </data>
  <data name="ERR_NewBoundMustBeLast" xml:space="preserve">
    <value>The new() constraint must be the last constraint specified</value>
  </data>
  <data name="WRN_MainCantBeGeneric" xml:space="preserve">
    <value>'{0}': an entry point cannot be generic or in a generic type</value>
  </data>
  <data name="WRN_MainCantBeGeneric_Title" xml:space="preserve">
    <value>An entry point cannot be generic or in a generic type</value>
  </data>
  <data name="ERR_TypeVarCantBeNull" xml:space="preserve">
    <value>Cannot convert null to type parameter '{0}' because it could be a non-nullable value type. Consider using 'default({0})' instead.</value>
  </data>
  <data name="ERR_AttributeCantBeGeneric" xml:space="preserve">
    <value>Cannot apply attribute class '{0}' because it is generic</value>
  </data>
  <data name="ERR_DuplicateBound" xml:space="preserve">
    <value>Duplicate constraint '{0}' for type parameter '{1}'</value>
  </data>
  <data name="ERR_ClassBoundNotFirst" xml:space="preserve">
    <value>The class type constraint '{0}' must come before any other constraints</value>
  </data>
  <data name="ERR_BadRetType" xml:space="preserve">
    <value>'{1} {0}' has the wrong return type</value>
  </data>
  <data name="ERR_DelegateRefMismatch" xml:space="preserve">
    <value>Ref mismatch between '{0}' and delegate '{1}'</value>
  </data>
  <data name="ERR_DuplicateConstraintClause" xml:space="preserve">
    <value>A constraint clause has already been specified for type parameter '{0}'. All of the constraints for a type parameter must be specified in a single where clause.</value>
  </data>
  <data name="ERR_CantInferMethTypeArgs" xml:space="preserve">
    <value>The type arguments for method '{0}' cannot be inferred from the usage. Try specifying the type arguments explicitly.</value>
  </data>
  <data name="ERR_LocalSameNameAsTypeParam" xml:space="preserve">
    <value>'{0}': a parameter, local variable, or local function cannot have the same name as a method type parameter</value>
  </data>
  <data name="ERR_AsWithTypeVar" xml:space="preserve">
    <value>The type parameter '{0}' cannot be used with the 'as' operator because it does not have a class type constraint nor a 'class' constraint</value>
  </data>
  <data name="WRN_UnreferencedFieldAssg" xml:space="preserve">
    <value>The field '{0}' is assigned but its value is never used</value>
  </data>
  <data name="WRN_UnreferencedFieldAssg_Title" xml:space="preserve">
    <value>Field is assigned but its value is never used</value>
  </data>
  <data name="ERR_BadIndexerNameAttr" xml:space="preserve">
    <value>The '{0}' attribute is valid only on an indexer that is not an explicit interface member declaration</value>
  </data>
  <data name="ERR_AttrArgWithTypeVars" xml:space="preserve">
    <value>'{0}': an attribute argument cannot use type parameters</value>
  </data>
  <data name="ERR_NewTyvarWithArgs" xml:space="preserve">
    <value>'{0}': cannot provide arguments when creating an instance of a variable type</value>
  </data>
  <data name="ERR_AbstractSealedStatic" xml:space="preserve">
    <value>'{0}': an abstract class cannot be sealed or static</value>
  </data>
  <data name="WRN_AmbiguousXMLReference" xml:space="preserve">
    <value>Ambiguous reference in cref attribute: '{0}'. Assuming '{1}', but could have also matched other overloads including '{2}'.</value>
  </data>
  <data name="WRN_AmbiguousXMLReference_Title" xml:space="preserve">
    <value>Ambiguous reference in cref attribute</value>
  </data>
  <data name="WRN_VolatileByRef" xml:space="preserve">
    <value>'{0}': a reference to a volatile field will not be treated as volatile</value>
  </data>
  <data name="WRN_VolatileByRef_Title" xml:space="preserve">
    <value>A reference to a volatile field will not be treated as volatile</value>
  </data>
  <data name="WRN_VolatileByRef_Description" xml:space="preserve">
    <value>A volatile field should not normally be used as a ref or out value, since it will not be treated as volatile. There are exceptions to this, such as when calling an interlocked API.</value>
  </data>
  <data name="ERR_ComImportWithImpl" xml:space="preserve">
    <value>Since '{1}' has the ComImport attribute, '{0}' must be extern or abstract</value>
  </data>
  <data name="ERR_ComImportWithBase" xml:space="preserve">
    <value>'{0}': a class with the ComImport attribute cannot specify a base class</value>
  </data>
  <data name="ERR_ImplBadConstraints" xml:space="preserve">
    <value>The constraints for type parameter '{0}' of method '{1}' must match the constraints for type parameter '{2}' of interface method '{3}'. Consider using an explicit interface implementation instead.</value>
  </data>
  <data name="ERR_ImplBadTupleNames" xml:space="preserve">
    <value>The tuple element names in the signature of method '{0}' must match the tuple element names of interface method '{1}' (including on the return type).</value>
  </data>
  <data name="ERR_DottedTypeNameNotFoundInAgg" xml:space="preserve">
    <value>The type name '{0}' does not exist in the type '{1}'</value>
  </data>
  <data name="ERR_MethGrpToNonDel" xml:space="preserve">
    <value>Cannot convert method group '{0}' to non-delegate type '{1}'. Did you intend to invoke the method?</value>
  </data>
  <data name="ERR_BadExternAlias" xml:space="preserve">
    <value>The extern alias '{0}' was not specified in a /reference option</value>
  </data>
  <data name="ERR_ColColWithTypeAlias" xml:space="preserve">
    <value>Cannot use alias '{0}' with '::' since the alias references a type. Use '.' instead.</value>
  </data>
  <data name="ERR_AliasNotFound" xml:space="preserve">
    <value>Alias '{0}' not found</value>
  </data>
  <data name="ERR_SameFullNameAggAgg" xml:space="preserve">
    <value>The type '{1}' exists in both '{0}' and '{2}'</value>
  </data>
  <data name="ERR_SameFullNameNsAgg" xml:space="preserve">
    <value>The namespace '{1}' in '{0}' conflicts with the type '{3}' in '{2}'</value>
  </data>
  <data name="WRN_SameFullNameThisNsAgg" xml:space="preserve">
    <value>The namespace '{1}' in '{0}' conflicts with the imported type '{3}' in '{2}'. Using the namespace defined in '{0}'.</value>
  </data>
  <data name="WRN_SameFullNameThisNsAgg_Title" xml:space="preserve">
    <value>Namespace conflicts with imported type</value>
  </data>
  <data name="WRN_SameFullNameThisAggAgg" xml:space="preserve">
    <value>The type '{1}' in '{0}' conflicts with the imported type '{3}' in '{2}'. Using the type defined in '{0}'.</value>
  </data>
  <data name="WRN_SameFullNameThisAggAgg_Title" xml:space="preserve">
    <value>Type conflicts with imported type</value>
  </data>
  <data name="WRN_SameFullNameThisAggNs" xml:space="preserve">
    <value>The type '{1}' in '{0}' conflicts with the imported namespace '{3}' in '{2}'. Using the type defined in '{0}'.</value>
  </data>
  <data name="WRN_SameFullNameThisAggNs_Title" xml:space="preserve">
    <value>Type conflicts with imported namespace</value>
  </data>
  <data name="ERR_SameFullNameThisAggThisNs" xml:space="preserve">
    <value>The type '{1}' in '{0}' conflicts with the namespace '{3}' in '{2}'</value>
  </data>
  <data name="ERR_ExternAfterElements" xml:space="preserve">
    <value>An extern alias declaration must precede all other elements defined in the namespace</value>
  </data>
  <data name="WRN_GlobalAliasDefn" xml:space="preserve">
    <value>Defining an alias named 'global' is ill-advised since 'global::' always references the global namespace and not an alias</value>
  </data>
  <data name="WRN_GlobalAliasDefn_Title" xml:space="preserve">
    <value>Defining an alias named 'global' is ill-advised</value>
  </data>
  <data name="ERR_SealedStaticClass" xml:space="preserve">
    <value>'{0}': a class cannot be both static and sealed</value>
  </data>
  <data name="ERR_PrivateAbstractAccessor" xml:space="preserve">
    <value>'{0}': abstract properties cannot have private accessors</value>
  </data>
  <data name="ERR_ValueExpected" xml:space="preserve">
    <value>Syntax error; value expected</value>
  </data>
  <data name="ERR_UnboxNotLValue" xml:space="preserve">
    <value>Cannot modify the result of an unboxing conversion</value>
  </data>
  <data name="ERR_AnonMethGrpInForEach" xml:space="preserve">
    <value>Foreach cannot operate on a '{0}'. Did you intend to invoke the '{0}'?</value>
  </data>
  <data name="ERR_BadIncDecRetType" xml:space="preserve">
    <value>The return type for ++ or -- operator must match the parameter type or be derived from the parameter type</value>
  </data>
  <data name="ERR_RefValBoundMustBeFirst" xml:space="preserve">
    <value>The 'class' or 'struct' constraint must come before any other constraints</value>
  </data>
  <data name="ERR_RefValBoundWithClass" xml:space="preserve">
    <value>'{0}': cannot specify both a constraint class and the 'class' or 'struct' constraint</value>
  </data>
  <data name="ERR_UnmanagedBoundWithClass" xml:space="preserve">
    <value>'{0}': cannot specify both a constraint class and the 'unmanaged' constraint</value>
  </data>
  <data name="ERR_NewBoundWithVal" xml:space="preserve">
    <value>The 'new()' constraint cannot be used with the 'struct' constraint</value>
  </data>
  <data name="ERR_RefConstraintNotSatisfied" xml:space="preserve">
    <value>The type '{2}' must be a reference type in order to use it as parameter '{1}' in the generic type or method '{0}'</value>
  </data>
  <data name="ERR_ValConstraintNotSatisfied" xml:space="preserve">
    <value>The type '{2}' must be a non-nullable value type in order to use it as parameter '{1}' in the generic type or method '{0}'</value>
  </data>
  <data name="ERR_CircularConstraint" xml:space="preserve">
    <value>Circular constraint dependency involving '{0}' and '{1}'</value>
  </data>
  <data name="ERR_BaseConstraintConflict" xml:space="preserve">
    <value>Type parameter '{0}' inherits conflicting constraints '{1}' and '{2}'</value>
  </data>
  <data name="ERR_ConWithValCon" xml:space="preserve">
    <value>Type parameter '{1}' has the 'struct' constraint so '{1}' cannot be used as a constraint for '{0}'</value>
  </data>
  <data name="ERR_AmbigUDConv" xml:space="preserve">
    <value>Ambiguous user defined conversions '{0}' and '{1}' when converting from '{2}' to '{3}'</value>
  </data>
  <data name="WRN_AlwaysNull" xml:space="preserve">
    <value>The result of the expression is always 'null' of type '{0}'</value>
  </data>
  <data name="WRN_AlwaysNull_Title" xml:space="preserve">
    <value>The result of the expression is always 'null'</value>
  </data>
  <data name="ERR_RefReturnThis" xml:space="preserve">
    <value>Cannot return 'this' by reference.</value>
  </data>
  <data name="ERR_AttributeCtorInParameter" xml:space="preserve">
    <value>Cannot use attribute constructor '{0}' because it is has 'in' parameters.</value>
  </data>
  <data name="ERR_OverrideWithConstraints" xml:space="preserve">
    <value>Constraints for override and explicit interface implementation methods are inherited from the base method, so they cannot be specified directly, except for either a 'class', or a 'struct' constraint.</value>
  </data>
  <data name="ERR_AmbigOverride" xml:space="preserve">
    <value>The inherited members '{0}' and '{1}' have the same signature in type '{2}', so they cannot be overridden</value>
  </data>
  <data name="ERR_DecConstError" xml:space="preserve">
    <value>Evaluation of the decimal constant expression failed</value>
  </data>
  <data name="WRN_CmpAlwaysFalse" xml:space="preserve">
    <value>Comparing with null of type '{0}' always produces 'false'</value>
  </data>
  <data name="WRN_CmpAlwaysFalse_Title" xml:space="preserve">
    <value>Comparing with null of struct type always produces 'false'</value>
  </data>
  <data name="WRN_FinalizeMethod" xml:space="preserve">
    <value>Introducing a 'Finalize' method can interfere with destructor invocation. Did you intend to declare a destructor?</value>
  </data>
  <data name="WRN_FinalizeMethod_Title" xml:space="preserve">
    <value>Introducing a 'Finalize' method can interfere with destructor invocation</value>
  </data>
  <data name="WRN_FinalizeMethod_Description" xml:space="preserve">
    <value>This warning occurs when you create a class with a method whose signature is public virtual void Finalize.

If such a class is used as a base class and if the deriving class defines a destructor, the destructor will override the base class Finalize method, not Finalize.</value>
  </data>
  <data name="ERR_ExplicitImplParams" xml:space="preserve">
    <value>'{0}' should not have a params parameter since '{1}' does not</value>
  </data>
  <data name="WRN_GotoCaseShouldConvert" xml:space="preserve">
    <value>The 'goto case' value is not implicitly convertible to type '{0}'</value>
  </data>
  <data name="WRN_GotoCaseShouldConvert_Title" xml:space="preserve">
    <value>The 'goto case' value is not implicitly convertible to the switch type</value>
  </data>
  <data name="ERR_MethodImplementingAccessor" xml:space="preserve">
    <value>Method '{0}' cannot implement interface accessor '{1}' for type '{2}'. Use an explicit interface implementation.</value>
  </data>
  <data name="WRN_NubExprIsConstBool" xml:space="preserve">
    <value>The result of the expression is always '{0}' since a value of type '{1}' is never equal to 'null' of type '{2}'</value>
  </data>
  <data name="WRN_NubExprIsConstBool_Title" xml:space="preserve">
    <value>The result of the expression is always the same since a value of this type is never equal to 'null'</value>
  </data>
  <data name="WRN_NubExprIsConstBool2" xml:space="preserve">
    <value>The result of the expression is always '{0}' since a value of type '{1}' is never equal to 'null' of type '{2}'</value>
  </data>
  <data name="WRN_NubExprIsConstBool2_Title" xml:space="preserve">
    <value>The result of the expression is always the same since a value of this type is never equal to 'null'</value>
  </data>
  <data name="WRN_ExplicitImplCollision" xml:space="preserve">
    <value>Explicit interface implementation '{0}' matches more than one interface member. Which interface member is actually chosen is implementation-dependent. Consider using a non-explicit implementation instead.</value>
  </data>
  <data name="WRN_ExplicitImplCollision_Title" xml:space="preserve">
    <value>Explicit interface implementation matches more than one interface member</value>
  </data>
  <data name="ERR_AbstractHasBody" xml:space="preserve">
    <value>'{0}' cannot declare a body because it is marked abstract</value>
  </data>
  <data name="ERR_ConcreteMissingBody" xml:space="preserve">
    <value>'{0}' must declare a body because it is not marked abstract, extern, or partial</value>
  </data>
  <data name="ERR_AbstractAndSealed" xml:space="preserve">
    <value>'{0}' cannot be both abstract and sealed</value>
  </data>
  <data name="ERR_AbstractNotVirtual" xml:space="preserve">
    <value>The abstract {0} '{1}' cannot be marked virtual</value>
  </data>
  <data name="ERR_StaticConstant" xml:space="preserve">
    <value>The constant '{0}' cannot be marked static</value>
  </data>
  <data name="ERR_CantOverrideNonFunction" xml:space="preserve">
    <value>'{0}': cannot override because '{1}' is not a function</value>
  </data>
  <data name="ERR_CantOverrideNonVirtual" xml:space="preserve">
    <value>'{0}': cannot override inherited member '{1}' because it is not marked virtual, abstract, or override</value>
  </data>
  <data name="ERR_CantChangeAccessOnOverride" xml:space="preserve">
    <value>'{0}': cannot change access modifiers when overriding '{1}' inherited member '{2}'</value>
  </data>
  <data name="ERR_CantChangeTupleNamesOnOverride" xml:space="preserve">
    <value>'{0}': cannot change tuple element names when overriding inherited member '{1}'</value>
  </data>
  <data name="ERR_CantChangeReturnTypeOnOverride" xml:space="preserve">
    <value>'{0}': return type must be '{2}' to match overridden member '{1}'</value>
  </data>
  <data name="ERR_CantDeriveFromSealedType" xml:space="preserve">
    <value>'{0}': cannot derive from sealed type '{1}'</value>
  </data>
  <data name="ERR_AbstractInConcreteClass" xml:space="preserve">
    <value>'{0}' is abstract but it is contained in non-abstract class '{1}'</value>
  </data>
  <data name="ERR_StaticConstructorWithExplicitConstructorCall" xml:space="preserve">
    <value>'{0}': static constructor cannot have an explicit 'this' or 'base' constructor call</value>
  </data>
  <data name="ERR_StaticConstructorWithAccessModifiers" xml:space="preserve">
    <value>'{0}': access modifiers are not allowed on static constructors</value>
  </data>
  <data name="ERR_RecursiveConstructorCall" xml:space="preserve">
    <value>Constructor '{0}' cannot call itself</value>
  </data>
  <data name="ERR_IndirectRecursiveConstructorCall" xml:space="preserve">
    <value>Constructor '{0}' cannot call itself through another constructor</value>
  </data>
  <data name="ERR_ObjectCallingBaseConstructor" xml:space="preserve">
    <value>'{0}' has no base class and cannot call a base constructor</value>
  </data>
  <data name="ERR_PredefinedTypeNotFound" xml:space="preserve">
    <value>Predefined type '{0}' is not defined or imported</value>
  </data>
  <data name="ERR_PredefinedValueTupleTypeNotFound" xml:space="preserve">
    <value>Predefined type '{0}' is not defined or imported</value>
  </data>
  <data name="ERR_PredefinedValueTupleTypeAmbiguous3" xml:space="preserve">
    <value>Predefined type '{0}' is declared in multiple referenced assemblies: '{1}' and '{2}'</value>
  </data>
  <data name="ERR_StructWithBaseConstructorCall" xml:space="preserve">
    <value>'{0}': structs cannot call base class constructors</value>
  </data>
  <data name="ERR_StructLayoutCycle" xml:space="preserve">
    <value>Struct member '{0}' of type '{1}' causes a cycle in the struct layout</value>
  </data>
  <data name="ERR_InterfacesCantContainFields" xml:space="preserve">
    <value>Interfaces cannot contain instance fields</value>
  </data>
  <data name="ERR_InterfacesCantContainConstructors" xml:space="preserve">
    <value>Interfaces cannot contain instance constructors</value>
  </data>
  <data name="ERR_NonInterfaceInInterfaceList" xml:space="preserve">
    <value>Type '{0}' in interface list is not an interface</value>
  </data>
  <data name="ERR_DuplicateInterfaceInBaseList" xml:space="preserve">
    <value>'{0}' is already listed in interface list</value>
  </data>
  <data name="ERR_DuplicateInterfaceWithTupleNamesInBaseList" xml:space="preserve">
    <value>'{0}' is already listed in the interface list on type '{2}' with different tuple element names, as '{1}'.</value>
  </data>
  <data name="ERR_CycleInInterfaceInheritance" xml:space="preserve">
    <value>Inherited interface '{1}' causes a cycle in the interface hierarchy of '{0}'</value>
  </data>
  <data name="ERR_HidingAbstractMethod" xml:space="preserve">
    <value>'{0}' hides inherited abstract member '{1}'</value>
  </data>
  <data name="ERR_UnimplementedAbstractMethod" xml:space="preserve">
    <value>'{0}' does not implement inherited abstract member '{1}'</value>
  </data>
  <data name="ERR_UnimplementedInterfaceMember" xml:space="preserve">
    <value>'{0}' does not implement interface member '{1}'</value>
  </data>
  <data name="ERR_ObjectCantHaveBases" xml:space="preserve">
    <value>The class System.Object cannot have a base class or implement an interface</value>
  </data>
  <data name="ERR_ExplicitInterfaceImplementationNotInterface" xml:space="preserve">
    <value>'{0}' in explicit interface declaration is not an interface</value>
  </data>
  <data name="ERR_InterfaceMemberNotFound" xml:space="preserve">
    <value>'{0}' in explicit interface declaration is not found among members of the interface that can be implemented</value>
  </data>
  <data name="ERR_ClassDoesntImplementInterface" xml:space="preserve">
    <value>'{0}': containing type does not implement interface '{1}'</value>
  </data>
  <data name="ERR_ExplicitInterfaceImplementationInNonClassOrStruct" xml:space="preserve">
    <value>'{0}': explicit interface declaration can only be declared in a class, struct or interface</value>
  </data>
  <data name="ERR_MemberNameSameAsType" xml:space="preserve">
    <value>'{0}': member names cannot be the same as their enclosing type</value>
  </data>
  <data name="ERR_EnumeratorOverflow" xml:space="preserve">
    <value>'{0}': the enumerator value is too large to fit in its type</value>
  </data>
  <data name="ERR_CantOverrideNonProperty" xml:space="preserve">
    <value>'{0}': cannot override because '{1}' is not a property</value>
  </data>
  <data name="ERR_NoGetToOverride" xml:space="preserve">
    <value>'{0}': cannot override because '{1}' does not have an overridable get accessor</value>
  </data>
  <data name="ERR_NoSetToOverride" xml:space="preserve">
    <value>'{0}': cannot override because '{1}' does not have an overridable set accessor</value>
  </data>
  <data name="ERR_PropertyCantHaveVoidType" xml:space="preserve">
    <value>'{0}': property or indexer cannot have void type</value>
  </data>
  <data name="ERR_PropertyWithNoAccessors" xml:space="preserve">
    <value>'{0}': property or indexer must have at least one accessor</value>
  </data>
  <data name="ERR_CantUseVoidInArglist" xml:space="preserve">
    <value>__arglist cannot have an argument of void type</value>
  </data>
  <data name="ERR_NewVirtualInSealed" xml:space="preserve">
    <value>'{0}' is a new virtual member in sealed class '{1}'</value>
  </data>
  <data name="ERR_ExplicitPropertyAddingAccessor" xml:space="preserve">
    <value>'{0}' adds an accessor not found in interface member '{1}'</value>
  </data>
  <data name="ERR_ExplicitPropertyMissingAccessor" xml:space="preserve">
    <value>Explicit interface implementation '{0}' is missing accessor '{1}'</value>
  </data>
  <data name="ERR_ConversionWithInterface" xml:space="preserve">
    <value>'{0}': user-defined conversions to or from an interface are not allowed</value>
  </data>
  <data name="ERR_ConversionWithBase" xml:space="preserve">
    <value>'{0}': user-defined conversions to or from a base class are not allowed</value>
  </data>
  <data name="ERR_ConversionWithDerived" xml:space="preserve">
    <value>'{0}': user-defined conversions to or from a derived class are not allowed</value>
  </data>
  <data name="ERR_IdentityConversion" xml:space="preserve">
    <value>User-defined operator cannot take an object of the enclosing type and convert to an object of the enclosing type</value>
  </data>
  <data name="ERR_ConversionNotInvolvingContainedType" xml:space="preserve">
    <value>User-defined conversion must convert to or from the enclosing type</value>
  </data>
  <data name="ERR_DuplicateConversionInClass" xml:space="preserve">
    <value>Duplicate user-defined conversion in type '{0}'</value>
  </data>
  <data name="ERR_OperatorsMustBeStatic" xml:space="preserve">
    <value>User-defined operator '{0}' must be declared static and public</value>
  </data>
  <data name="ERR_BadIncDecSignature" xml:space="preserve">
    <value>The parameter type for ++ or -- operator must be the containing type</value>
  </data>
  <data name="ERR_BadUnaryOperatorSignature" xml:space="preserve">
    <value>The parameter of a unary operator must be the containing type</value>
  </data>
  <data name="ERR_BadBinaryOperatorSignature" xml:space="preserve">
    <value>One of the parameters of a binary operator must be the containing type</value>
  </data>
  <data name="ERR_BadShiftOperatorSignature" xml:space="preserve">
    <value>The first operand of an overloaded shift operator must have the same type as the containing type, and the type of the second operand must be int</value>
  </data>
  <data name="ERR_InterfacesCantContainConversionOrEqualityOperators" xml:space="preserve">
    <value>Interfaces cannot contain conversion, equality, or inequality operators</value>
  </data>
  <data name="ERR_StructsCantContainDefaultConstructor" xml:space="preserve">
    <value>Structs cannot contain explicit parameterless constructors</value>
  </data>
  <data name="ERR_EnumsCantContainDefaultConstructor" xml:space="preserve">
    <value>Enums cannot contain explicit parameterless constructors</value>
  </data>
  <data name="ERR_CantOverrideBogusMethod" xml:space="preserve">
    <value>'{0}': cannot override '{1}' because it is not supported by the language</value>
  </data>
  <data name="ERR_BindToBogus" xml:space="preserve">
    <value>'{0}' is not supported by the language</value>
  </data>
  <data name="ERR_CantCallSpecialMethod" xml:space="preserve">
    <value>'{0}': cannot explicitly call operator or accessor</value>
  </data>
  <data name="ERR_BadTypeReference" xml:space="preserve">
    <value>'{0}': cannot reference a type through an expression; try '{1}' instead</value>
  </data>
  <data name="ERR_FieldInitializerInStruct" xml:space="preserve">
    <value>'{0}': cannot have instance property or field initializers in structs</value>
  </data>
  <data name="ERR_BadDestructorName" xml:space="preserve">
    <value>Name of destructor must match name of class</value>
  </data>
  <data name="ERR_OnlyClassesCanContainDestructors" xml:space="preserve">
    <value>Only class types can contain destructors</value>
  </data>
  <data name="ERR_ConflictAliasAndMember" xml:space="preserve">
    <value>Namespace '{1}' contains a definition conflicting with alias '{0}'</value>
  </data>
  <data name="ERR_ConflictingAliasAndDefinition" xml:space="preserve">
    <value>Alias '{0}' conflicts with {1} definition</value>
  </data>
  <data name="ERR_ConditionalOnSpecialMethod" xml:space="preserve">
    <value>The Conditional attribute is not valid on '{0}' because it is a constructor, destructor, operator, or explicit interface implementation</value>
  </data>
  <data name="ERR_ConditionalMustReturnVoid" xml:space="preserve">
    <value>The Conditional attribute is not valid on '{0}' because its return type is not void</value>
  </data>
  <data name="ERR_DuplicateAttribute" xml:space="preserve">
    <value>Duplicate '{0}' attribute</value>
  </data>
  <data name="ERR_DuplicateAttributeInNetModule" xml:space="preserve">
    <value>Duplicate '{0}' attribute in '{1}'</value>
  </data>
  <data name="ERR_ConditionalOnInterfaceMethod" xml:space="preserve">
    <value>The Conditional attribute is not valid on interface members</value>
  </data>
  <data name="ERR_OperatorCantReturnVoid" xml:space="preserve">
    <value>User-defined operators cannot return void</value>
  </data>
  <data name="ERR_BadDynamicConversion" xml:space="preserve">
    <value>'{0}': user-defined conversions to or from the dynamic type are not allowed</value>
  </data>
  <data name="ERR_InvalidAttributeArgument" xml:space="preserve">
    <value>Invalid value for argument to '{0}' attribute</value>
  </data>
  <data name="ERR_ParameterNotValidForType" xml:space="preserve">
    <value>Parameter not valid for the specified unmanaged type.</value>
  </data>
  <data name="ERR_AttributeParameterRequired1" xml:space="preserve">
    <value>Attribute parameter '{0}' must be specified.</value>
  </data>
  <data name="ERR_AttributeParameterRequired2" xml:space="preserve">
    <value>Attribute parameter '{0}' or '{1}' must be specified.</value>
  </data>
  <data name="ERR_MarshalUnmanagedTypeNotValidForFields" xml:space="preserve">
    <value>Unmanaged type '{0}' not valid for fields.</value>
  </data>
  <data name="ERR_MarshalUnmanagedTypeOnlyValidForFields" xml:space="preserve">
    <value>Unmanaged type '{0}' is only valid for fields.</value>
  </data>
  <data name="ERR_AttributeOnBadSymbolType" xml:space="preserve">
    <value>Attribute '{0}' is not valid on this declaration type. It is only valid on '{1}' declarations.</value>
  </data>
  <data name="ERR_FloatOverflow" xml:space="preserve">
    <value>Floating-point constant is outside the range of type '{0}'</value>
  </data>
  <data name="ERR_ComImportWithoutUuidAttribute" xml:space="preserve">
    <value>The Guid attribute must be specified with the ComImport attribute</value>
  </data>
  <data name="ERR_InvalidNamedArgument" xml:space="preserve">
    <value>Invalid value for named attribute argument '{0}'</value>
  </data>
  <data name="ERR_DllImportOnInvalidMethod" xml:space="preserve">
    <value>The DllImport attribute must be specified on a method marked 'static' and 'extern'</value>
  </data>
  <data name="ERR_EncUpdateFailedMissingAttribute" xml:space="preserve">
    <value>Cannot update '{0}'; attribute '{1}' is missing.</value>
  </data>
  <data name="ERR_DllImportOnGenericMethod" xml:space="preserve">
    <value>The DllImport attribute cannot be applied to a method that is generic or contained in a generic type.</value>
  </data>
  <data name="ERR_FieldCantBeRefAny" xml:space="preserve">
    <value>Field or property cannot be of type '{0}'</value>
  </data>
  <data name="ERR_FieldAutoPropCantBeByRefLike" xml:space="preserve">
    <value>Field or auto-implemented property cannot be of type '{0}' unless it is an instance member of a ref struct.</value>
  </data>
  <data name="ERR_ArrayElementCantBeRefAny" xml:space="preserve">
    <value>Array elements cannot be of type '{0}'</value>
  </data>
  <data name="WRN_DeprecatedSymbol" xml:space="preserve">
    <value>'{0}' is obsolete</value>
  </data>
  <data name="WRN_DeprecatedSymbol_Title" xml:space="preserve">
    <value>Type or member is obsolete</value>
  </data>
  <data name="ERR_NotAnAttributeClass" xml:space="preserve">
    <value>'{0}' is not an attribute class</value>
  </data>
  <data name="ERR_BadNamedAttributeArgument" xml:space="preserve">
    <value>'{0}' is not a valid named attribute argument. Named attribute arguments must be fields which are not readonly, static, or const, or read-write properties which are public and not static.</value>
  </data>
  <data name="WRN_DeprecatedSymbolStr" xml:space="preserve">
    <value>'{0}' is obsolete: '{1}'</value>
  </data>
  <data name="WRN_DeprecatedSymbolStr_Title" xml:space="preserve">
    <value>Type or member is obsolete</value>
  </data>
  <data name="ERR_DeprecatedSymbolStr" xml:space="preserve">
    <value>'{0}' is obsolete: '{1}'</value>
  </data>
  <data name="ERR_IndexerCantHaveVoidType" xml:space="preserve">
    <value>Indexers cannot have void type</value>
  </data>
  <data name="ERR_VirtualPrivate" xml:space="preserve">
    <value>'{0}': virtual or abstract members cannot be private</value>
  </data>
  <data name="ERR_ArrayInitToNonArrayType" xml:space="preserve">
    <value>Can only use array initializer expressions to assign to array types. Try using a new expression instead.</value>
  </data>
  <data name="ERR_ArrayInitInBadPlace" xml:space="preserve">
    <value>Array initializers can only be used in a variable or field initializer. Try using a new expression instead.</value>
  </data>
  <data name="ERR_MissingStructOffset" xml:space="preserve">
    <value>'{0}': instance field in types marked with StructLayout(LayoutKind.Explicit) must have a FieldOffset attribute</value>
  </data>
  <data name="WRN_ExternMethodNoImplementation" xml:space="preserve">
    <value>Method, operator, or accessor '{0}' is marked external and has no attributes on it. Consider adding a DllImport attribute to specify the external implementation.</value>
  </data>
  <data name="WRN_ExternMethodNoImplementation_Title" xml:space="preserve">
    <value>Method, operator, or accessor is marked external and has no attributes on it</value>
  </data>
  <data name="WRN_ProtectedInSealed" xml:space="preserve">
    <value>'{0}': new protected member declared in sealed class</value>
  </data>
  <data name="WRN_ProtectedInSealed_Title" xml:space="preserve">
    <value>New protected member declared in sealed class</value>
  </data>
  <data name="ERR_InterfaceImplementedByConditional" xml:space="preserve">
    <value>Conditional member '{0}' cannot implement interface member '{1}' in type '{2}'</value>
  </data>
  <data name="ERR_InterfaceImplementedImplicitlyByVariadic" xml:space="preserve">
    <value>'{0}' cannot implement interface member '{1}' in type '{2}' because it has an __arglist parameter</value>
  </data>
  <data name="ERR_IllegalRefParam" xml:space="preserve">
    <value>ref and out are not valid in this context</value>
  </data>
  <data name="ERR_BadArgumentToAttribute" xml:space="preserve">
    <value>The argument to the '{0}' attribute must be a valid identifier</value>
  </data>
  <data name="ERR_StructOffsetOnBadStruct" xml:space="preserve">
    <value>The FieldOffset attribute can only be placed on members of types marked with the StructLayout(LayoutKind.Explicit)</value>
  </data>
  <data name="ERR_StructOffsetOnBadField" xml:space="preserve">
    <value>The FieldOffset attribute is not allowed on static or const fields</value>
  </data>
  <data name="ERR_AttributeUsageOnNonAttributeClass" xml:space="preserve">
    <value>Attribute '{0}' is only valid on classes derived from System.Attribute</value>
  </data>
  <data name="WRN_PossibleMistakenNullStatement" xml:space="preserve">
    <value>Possible mistaken empty statement</value>
  </data>
  <data name="WRN_PossibleMistakenNullStatement_Title" xml:space="preserve">
    <value>Possible mistaken empty statement</value>
  </data>
  <data name="ERR_DuplicateNamedAttributeArgument" xml:space="preserve">
    <value>'{0}' duplicate named attribute argument</value>
  </data>
  <data name="ERR_DeriveFromEnumOrValueType" xml:space="preserve">
    <value>'{0}' cannot derive from special class '{1}'</value>
  </data>
  <data name="ERR_DefaultMemberOnIndexedType" xml:space="preserve">
    <value>Cannot specify the DefaultMember attribute on a type containing an indexer</value>
  </data>
  <data name="ERR_BogusType" xml:space="preserve">
    <value>'{0}' is a type not supported by the language</value>
  </data>
  <data name="WRN_UnassignedInternalField" xml:space="preserve">
    <value>Field '{0}' is never assigned to, and will always have its default value {1}</value>
  </data>
  <data name="WRN_UnassignedInternalField_Title" xml:space="preserve">
    <value>Field is never assigned to, and will always have its default value</value>
  </data>
  <data name="ERR_CStyleArray" xml:space="preserve">
    <value>Bad array declarator: To declare a managed array the rank specifier precedes the variable's identifier. To declare a fixed size buffer field, use the fixed keyword before the field type.</value>
  </data>
  <data name="WRN_VacuousIntegralComp" xml:space="preserve">
    <value>Comparison to integral constant is useless; the constant is outside the range of type '{0}'</value>
  </data>
  <data name="WRN_VacuousIntegralComp_Title" xml:space="preserve">
    <value>Comparison to integral constant is useless; the constant is outside the range of the type</value>
  </data>
  <data name="ERR_AbstractAttributeClass" xml:space="preserve">
    <value>Cannot apply attribute class '{0}' because it is abstract</value>
  </data>
  <data name="ERR_BadNamedAttributeArgumentType" xml:space="preserve">
    <value>'{0}' is not a valid named attribute argument because it is not a valid attribute parameter type</value>
  </data>
  <data name="ERR_MissingPredefinedMember" xml:space="preserve">
    <value>Missing compiler required member '{0}.{1}'</value>
  </data>
  <data name="WRN_AttributeLocationOnBadDeclaration" xml:space="preserve">
    <value>'{0}' is not a valid attribute location for this declaration. Valid attribute locations for this declaration are '{1}'. All attributes in this block will be ignored.</value>
  </data>
  <data name="WRN_AttributeLocationOnBadDeclaration_Title" xml:space="preserve">
    <value>Not a valid attribute location for this declaration</value>
  </data>
  <data name="WRN_InvalidAttributeLocation" xml:space="preserve">
    <value>'{0}' is not a recognized attribute location. Valid attribute locations for this declaration are '{1}'. All attributes in this block will be ignored.</value>
  </data>
  <data name="WRN_InvalidAttributeLocation_Title" xml:space="preserve">
    <value>Not a recognized attribute location</value>
  </data>
  <data name="WRN_EqualsWithoutGetHashCode" xml:space="preserve">
    <value>'{0}' overrides Object.Equals(object o) but does not override Object.GetHashCode()</value>
  </data>
  <data name="WRN_EqualsWithoutGetHashCode_Title" xml:space="preserve">
    <value>Type overrides Object.Equals(object o) but does not override Object.GetHashCode()</value>
  </data>
  <data name="WRN_EqualityOpWithoutEquals" xml:space="preserve">
    <value>'{0}' defines operator == or operator != but does not override Object.Equals(object o)</value>
  </data>
  <data name="WRN_EqualityOpWithoutEquals_Title" xml:space="preserve">
    <value>Type defines operator == or operator != but does not override Object.Equals(object o)</value>
  </data>
  <data name="WRN_EqualityOpWithoutGetHashCode" xml:space="preserve">
    <value>'{0}' defines operator == or operator != but does not override Object.GetHashCode()</value>
  </data>
  <data name="WRN_EqualityOpWithoutGetHashCode_Title" xml:space="preserve">
    <value>Type defines operator == or operator != but does not override Object.GetHashCode()</value>
  </data>
  <data name="ERR_OutAttrOnRefParam" xml:space="preserve">
    <value>Cannot specify the Out attribute on a ref parameter without also specifying the In attribute.</value>
  </data>
  <data name="ERR_OverloadRefKind" xml:space="preserve">
    <value>'{0}' cannot define an overloaded {1} that differs only on parameter modifiers '{2}' and '{3}'</value>
  </data>
  <data name="ERR_LiteralDoubleCast" xml:space="preserve">
    <value>Literal of type double cannot be implicitly converted to type '{1}'; use an '{0}' suffix to create a literal of this type</value>
  </data>
  <data name="WRN_IncorrectBooleanAssg" xml:space="preserve">
    <value>Assignment in conditional expression is always constant; did you mean to use == instead of = ?</value>
  </data>
  <data name="WRN_IncorrectBooleanAssg_Title" xml:space="preserve">
    <value>Assignment in conditional expression is always constant</value>
  </data>
  <data name="ERR_ProtectedInStruct" xml:space="preserve">
    <value>'{0}': new protected member declared in struct</value>
  </data>
  <data name="ERR_InconsistentIndexerNames" xml:space="preserve">
    <value>Two indexers have different names; the IndexerName attribute must be used with the same name on every indexer within a type</value>
  </data>
  <data name="ERR_ComImportWithUserCtor" xml:space="preserve">
    <value>A class with the ComImport attribute cannot have a user-defined constructor</value>
  </data>
  <data name="ERR_FieldCantHaveVoidType" xml:space="preserve">
    <value>Field cannot have void type</value>
  </data>
  <data name="WRN_NonObsoleteOverridingObsolete" xml:space="preserve">
    <value>Member '{0}' overrides obsolete member '{1}'. Add the Obsolete attribute to '{0}'.</value>
  </data>
  <data name="WRN_NonObsoleteOverridingObsolete_Title" xml:space="preserve">
    <value>Member overrides obsolete member</value>
  </data>
  <data name="ERR_SystemVoid" xml:space="preserve">
    <value>System.Void cannot be used from C# -- use typeof(void) to get the void type object</value>
  </data>
  <data name="ERR_ExplicitParamArray" xml:space="preserve">
    <value>Do not use 'System.ParamArrayAttribute'. Use the 'params' keyword instead.</value>
  </data>
  <data name="WRN_BitwiseOrSignExtend" xml:space="preserve">
    <value>Bitwise-or operator used on a sign-extended operand; consider casting to a smaller unsigned type first</value>
  </data>
  <data name="WRN_BitwiseOrSignExtend_Title" xml:space="preserve">
    <value>Bitwise-or operator used on a sign-extended operand</value>
  </data>
  <data name="WRN_BitwiseOrSignExtend_Description" xml:space="preserve">
    <value>The compiler implicitly widened and sign-extended a variable, and then used the resulting value in a bitwise OR operation. This can result in unexpected behavior.</value>
  </data>
  <data name="ERR_VolatileStruct" xml:space="preserve">
    <value>'{0}': a volatile field cannot be of the type '{1}'</value>
  </data>
  <data name="ERR_VolatileAndReadonly" xml:space="preserve">
    <value>'{0}': a field cannot be both volatile and readonly</value>
  </data>
  <data name="ERR_AbstractField" xml:space="preserve">
    <value>The modifier 'abstract' is not valid on fields. Try using a property instead.</value>
  </data>
  <data name="ERR_BogusExplicitImpl" xml:space="preserve">
    <value>'{0}' cannot implement '{1}' because it is not supported by the language</value>
  </data>
  <data name="ERR_ExplicitMethodImplAccessor" xml:space="preserve">
    <value>'{0}' explicit method implementation cannot implement '{1}' because it is an accessor</value>
  </data>
  <data name="WRN_CoClassWithoutComImport" xml:space="preserve">
    <value>'{0}' interface marked with 'CoClassAttribute' not marked with 'ComImportAttribute'</value>
  </data>
  <data name="WRN_CoClassWithoutComImport_Title" xml:space="preserve">
    <value>Interface marked with 'CoClassAttribute' not marked with 'ComImportAttribute'</value>
  </data>
  <data name="ERR_ConditionalWithOutParam" xml:space="preserve">
    <value>Conditional member '{0}' cannot have an out parameter</value>
  </data>
  <data name="ERR_AccessorImplementingMethod" xml:space="preserve">
    <value>Accessor '{0}' cannot implement interface member '{1}' for type '{2}'. Use an explicit interface implementation.</value>
  </data>
  <data name="ERR_AliasQualAsExpression" xml:space="preserve">
    <value>The namespace alias qualifier '::' always resolves to a type or namespace so is illegal here. Consider using '.' instead.</value>
  </data>
  <data name="ERR_DerivingFromATyVar" xml:space="preserve">
    <value>Cannot derive from '{0}' because it is a type parameter</value>
  </data>
  <data name="ERR_DuplicateTypeParameter" xml:space="preserve">
    <value>Duplicate type parameter '{0}'</value>
  </data>
  <data name="WRN_TypeParameterSameAsOuterTypeParameter" xml:space="preserve">
    <value>Type parameter '{0}' has the same name as the type parameter from outer type '{1}'</value>
  </data>
  <data name="WRN_TypeParameterSameAsOuterTypeParameter_Title" xml:space="preserve">
    <value>Type parameter has the same name as the type parameter from outer type</value>
  </data>
  <data name="WRN_TypeParameterSameAsOuterMethodTypeParameter" xml:space="preserve">
    <value>Type parameter '{0}' has the same name as the type parameter from outer method '{1}'</value>
  </data>
  <data name="WRN_TypeParameterSameAsOuterMethodTypeParameter_Title" xml:space="preserve">
    <value>Type parameter has the same type as the type parameter from outer method.</value>
  </data>
  <data name="ERR_TypeVariableSameAsParent" xml:space="preserve">
    <value>Type parameter '{0}' has the same name as the containing type, or method</value>
  </data>
  <data name="ERR_UnifyingInterfaceInstantiations" xml:space="preserve">
    <value>'{0}' cannot implement both '{1}' and '{2}' because they may unify for some type parameter substitutions</value>
  </data>
  <data name="ERR_GenericDerivingFromAttribute" xml:space="preserve">
    <value>A generic type cannot derive from '{0}' because it is an attribute class</value>
  </data>
  <data name="ERR_TyVarNotFoundInConstraint" xml:space="preserve">
    <value>'{1}' does not define type parameter '{0}'</value>
  </data>
  <data name="ERR_BadBoundType" xml:space="preserve">
    <value>'{0}' is not a valid constraint. A type used as a constraint must be an interface, a non-sealed class or a type parameter.</value>
  </data>
  <data name="ERR_SpecialTypeAsBound" xml:space="preserve">
    <value>Constraint cannot be special class '{0}'</value>
  </data>
  <data name="ERR_BadVisBound" xml:space="preserve">
    <value>Inconsistent accessibility: constraint type '{1}' is less accessible than '{0}'</value>
  </data>
  <data name="ERR_LookupInTypeVariable" xml:space="preserve">
    <value>Cannot do member lookup in '{0}' because it is a type parameter</value>
  </data>
  <data name="ERR_BadConstraintType" xml:space="preserve">
    <value>Invalid constraint type. A type used as a constraint must be an interface, a non-sealed class or a type parameter.</value>
  </data>
  <data name="ERR_InstanceMemberInStaticClass" xml:space="preserve">
    <value>'{0}': cannot declare instance members in a static class</value>
  </data>
  <data name="ERR_StaticBaseClass" xml:space="preserve">
    <value>'{1}': cannot derive from static class '{0}'</value>
  </data>
  <data name="ERR_ConstructorInStaticClass" xml:space="preserve">
    <value>Static classes cannot have instance constructors</value>
  </data>
  <data name="ERR_DestructorInStaticClass" xml:space="preserve">
    <value>Static classes cannot contain destructors</value>
  </data>
  <data name="ERR_InstantiatingStaticClass" xml:space="preserve">
    <value>Cannot create an instance of the static class '{0}'</value>
  </data>
  <data name="ERR_StaticDerivedFromNonObject" xml:space="preserve">
    <value>Static class '{0}' cannot derive from type '{1}'. Static classes must derive from object.</value>
  </data>
  <data name="ERR_StaticClassInterfaceImpl" xml:space="preserve">
    <value>'{0}': static classes cannot implement interfaces</value>
  </data>
  <data name="ERR_RefStructInterfaceImpl" xml:space="preserve">
    <value>'{0}': ref structs cannot implement interfaces</value>
  </data>
  <data name="ERR_OperatorInStaticClass" xml:space="preserve">
    <value>'{0}': static classes cannot contain user-defined operators</value>
  </data>
  <data name="ERR_ConvertToStaticClass" xml:space="preserve">
    <value>Cannot convert to static type '{0}'</value>
  </data>
  <data name="ERR_ConstraintIsStaticClass" xml:space="preserve">
    <value>'{0}': static classes cannot be used as constraints</value>
  </data>
  <data name="ERR_GenericArgIsStaticClass" xml:space="preserve">
    <value>'{0}': static types cannot be used as type arguments</value>
  </data>
  <data name="ERR_ArrayOfStaticClass" xml:space="preserve">
    <value>'{0}': array elements cannot be of static type</value>
  </data>
  <data name="ERR_IndexerInStaticClass" xml:space="preserve">
    <value>'{0}': cannot declare indexers in a static class</value>
  </data>
  <data name="ERR_ParameterIsStaticClass" xml:space="preserve">
    <value>'{0}': static types cannot be used as parameters</value>
  </data>
  <data name="ERR_ReturnTypeIsStaticClass" xml:space="preserve">
    <value>'{0}': static types cannot be used as return types</value>
  </data>
  <data name="ERR_VarDeclIsStaticClass" xml:space="preserve">
    <value>Cannot declare a variable of static type '{0}'</value>
  </data>
  <data name="ERR_BadEmptyThrowInFinally" xml:space="preserve">
    <value>A throw statement with no arguments is not allowed in a finally clause that is nested inside the nearest enclosing catch clause</value>
  </data>
  <data name="ERR_InvalidSpecifier" xml:space="preserve">
    <value>'{0}' is not a valid format specifier</value>
  </data>
  <data name="WRN_AssignmentToLockOrDispose" xml:space="preserve">
    <value>Possibly incorrect assignment to local '{0}' which is the argument to a using or lock statement. The Dispose call or unlocking will happen on the original value of the local.</value>
  </data>
  <data name="WRN_AssignmentToLockOrDispose_Title" xml:space="preserve">
    <value>Possibly incorrect assignment to local which is the argument to a using or lock statement</value>
  </data>
  <data name="ERR_ForwardedTypeInThisAssembly" xml:space="preserve">
    <value>Type '{0}' is defined in this assembly, but a type forwarder is specified for it</value>
  </data>
  <data name="ERR_ForwardedTypeIsNested" xml:space="preserve">
    <value>Cannot forward type '{0}' because it is a nested type of '{1}'</value>
  </data>
  <data name="ERR_CycleInTypeForwarder" xml:space="preserve">
    <value>The type forwarder for type '{0}' in assembly '{1}' causes a cycle</value>
  </data>
  <data name="ERR_AssemblyNameOnNonModule" xml:space="preserve">
    <value>The /moduleassemblyname option may only be specified when building a target type of 'module'</value>
  </data>
  <data name="ERR_InvalidAssemblyName" xml:space="preserve">
    <value>Assembly reference '{0}' is invalid and cannot be resolved</value>
  </data>
  <data name="ERR_InvalidFwdType" xml:space="preserve">
    <value>Invalid type specified as an argument for TypeForwardedTo attribute</value>
  </data>
  <data name="ERR_CloseUnimplementedInterfaceMemberStatic" xml:space="preserve">
    <value>'{0}' does not implement interface member '{1}'. '{2}' cannot implement an interface member because it is static.</value>
  </data>
  <data name="ERR_CloseUnimplementedInterfaceMemberNotPublic" xml:space="preserve">
    <value>'{0}' does not implement interface member '{1}'. '{2}' cannot implement an interface member because it is not public.</value>
  </data>
  <data name="ERR_CloseUnimplementedInterfaceMemberWrongReturnType" xml:space="preserve">
    <value>'{0}' does not implement interface member '{1}'. '{2}' cannot implement '{1}' because it does not have the matching return type of '{3}'.</value>
  </data>
  <data name="ERR_DuplicateTypeForwarder" xml:space="preserve">
    <value>'{0}' duplicate TypeForwardedToAttribute</value>
  </data>
  <data name="ERR_ExpectedSelectOrGroup" xml:space="preserve">
    <value>A query body must end with a select clause or a group clause</value>
  </data>
  <data name="ERR_ExpectedContextualKeywordOn" xml:space="preserve">
    <value>Expected contextual keyword 'on'</value>
  </data>
  <data name="ERR_ExpectedContextualKeywordEquals" xml:space="preserve">
    <value>Expected contextual keyword 'equals'</value>
  </data>
  <data name="ERR_ExpectedContextualKeywordBy" xml:space="preserve">
    <value>Expected contextual keyword 'by'</value>
  </data>
  <data name="ERR_InvalidAnonymousTypeMemberDeclarator" xml:space="preserve">
    <value>Invalid anonymous type member declarator. Anonymous type members must be declared with a member assignment, simple name or member access.</value>
  </data>
  <data name="ERR_InvalidInitializerElementInitializer" xml:space="preserve">
    <value>Invalid initializer member declarator</value>
  </data>
  <data name="ERR_InconsistentLambdaParameterUsage" xml:space="preserve">
    <value>Inconsistent lambda parameter usage; parameter types must be all explicit or all implicit</value>
  </data>
  <data name="ERR_PartialMethodInvalidModifier" xml:space="preserve">
    <value>A partial method cannot have access modifiers or the virtual, abstract, override, new, sealed, or extern modifiers</value>
  </data>
  <data name="ERR_PartialMethodOnlyInPartialClass" xml:space="preserve">
    <value>A partial method must be declared within a partial class, partial struct, or partial interface</value>
  </data>
  <data name="ERR_PartialMethodCannotHaveOutParameters" xml:space="preserve">
    <value>A partial method cannot have out parameters</value>
  </data>
  <data name="ERR_PartialMethodNotExplicit" xml:space="preserve">
    <value>A partial method may not explicitly implement an interface method</value>
  </data>
  <data name="ERR_PartialMethodExtensionDifference" xml:space="preserve">
    <value>Both partial method declarations must be extension methods or neither may be an extension method</value>
  </data>
  <data name="ERR_PartialMethodOnlyOneLatent" xml:space="preserve">
    <value>A partial method may not have multiple defining declarations</value>
  </data>
  <data name="ERR_PartialMethodOnlyOneActual" xml:space="preserve">
    <value>A partial method may not have multiple implementing declarations</value>
  </data>
  <data name="ERR_PartialMethodParamsDifference" xml:space="preserve">
    <value>Both partial method declarations must use a params parameter or neither may use a params parameter</value>
  </data>
  <data name="ERR_PartialMethodMustHaveLatent" xml:space="preserve">
    <value>No defining declaration found for implementing declaration of partial method '{0}'</value>
  </data>
  <data name="ERR_PartialMethodInconsistentTupleNames" xml:space="preserve">
    <value>Both partial method declarations, '{0}' and '{1}', must use the same tuple element names.</value>
  </data>
  <data name="ERR_PartialMethodInconsistentConstraints" xml:space="preserve">
    <value>Partial method declarations of '{0}' have inconsistent constraints for type parameter '{1}'</value>
  </data>
  <data name="ERR_PartialMethodToDelegate" xml:space="preserve">
    <value>Cannot create delegate from method '{0}' because it is a partial method without an implementing declaration</value>
  </data>
  <data name="ERR_PartialMethodStaticDifference" xml:space="preserve">
    <value>Both partial method declarations must be static or neither may be static</value>
  </data>
  <data name="ERR_PartialMethodUnsafeDifference" xml:space="preserve">
    <value>Both partial method declarations must be unsafe or neither may be unsafe</value>
  </data>
  <data name="ERR_PartialMethodInExpressionTree" xml:space="preserve">
    <value>Partial methods with only a defining declaration or removed conditional methods cannot be used in expression trees</value>
  </data>
  <data name="ERR_PartialMethodMustReturnVoid" xml:space="preserve">
    <value>Partial methods must have a void return type</value>
  </data>
  <data name="WRN_ObsoleteOverridingNonObsolete" xml:space="preserve">
    <value>Obsolete member '{0}' overrides non-obsolete member '{1}'</value>
  </data>
  <data name="WRN_ObsoleteOverridingNonObsolete_Title" xml:space="preserve">
    <value>Obsolete member overrides non-obsolete member</value>
  </data>
  <data name="WRN_DebugFullNameTooLong" xml:space="preserve">
    <value>The fully qualified name for '{0}' is too long for debug information. Compile without '/debug' option.</value>
  </data>
  <data name="WRN_DebugFullNameTooLong_Title" xml:space="preserve">
    <value>Fully qualified name is too long for debug information</value>
  </data>
  <data name="ERR_ImplicitlyTypedVariableAssignedBadValue" xml:space="preserve">
    <value>Cannot assign {0} to an implicitly-typed variable</value>
  </data>
  <data name="ERR_ImplicitlyTypedVariableWithNoInitializer" xml:space="preserve">
    <value>Implicitly-typed variables must be initialized</value>
  </data>
  <data name="ERR_ImplicitlyTypedVariableMultipleDeclarator" xml:space="preserve">
    <value>Implicitly-typed variables cannot have multiple declarators</value>
  </data>
  <data name="ERR_ImplicitlyTypedVariableAssignedArrayInitializer" xml:space="preserve">
    <value>Cannot initialize an implicitly-typed variable with an array initializer</value>
  </data>
  <data name="ERR_ImplicitlyTypedLocalCannotBeFixed" xml:space="preserve">
    <value>Implicitly-typed local variables cannot be fixed</value>
  </data>
  <data name="ERR_ImplicitlyTypedVariableCannotBeConst" xml:space="preserve">
    <value>Implicitly-typed variables cannot be constant</value>
  </data>
  <data name="WRN_ExternCtorNoImplementation" xml:space="preserve">
    <value>Constructor '{0}' is marked external</value>
  </data>
  <data name="WRN_ExternCtorNoImplementation_Title" xml:space="preserve">
    <value>Constructor is marked external</value>
  </data>
  <data name="ERR_TypeVarNotFound" xml:space="preserve">
    <value>The contextual keyword 'var' may only appear within a local variable declaration or in script code</value>
  </data>
  <data name="ERR_ImplicitlyTypedArrayNoBestType" xml:space="preserve">
    <value>No best type found for implicitly-typed array</value>
  </data>
  <data name="ERR_AnonymousTypePropertyAssignedBadValue" xml:space="preserve">
    <value>Cannot assign '{0}' to anonymous type property</value>
  </data>
  <data name="ERR_ExpressionTreeContainsBaseAccess" xml:space="preserve">
    <value>An expression tree may not contain a base access</value>
  </data>
  <data name="ERR_ExpressionTreeContainsTupleBinOp" xml:space="preserve">
    <value>An expression tree may not contain a tuple == or != operator</value>
  </data>
  <data name="ERR_ExpressionTreeContainsAssignment" xml:space="preserve">
    <value>An expression tree may not contain an assignment operator</value>
  </data>
  <data name="ERR_AnonymousTypeDuplicatePropertyName" xml:space="preserve">
    <value>An anonymous type cannot have multiple properties with the same name</value>
  </data>
  <data name="ERR_StatementLambdaToExpressionTree" xml:space="preserve">
    <value>A lambda expression with a statement body cannot be converted to an expression tree</value>
  </data>
  <data name="ERR_ExpressionTreeMustHaveDelegate" xml:space="preserve">
    <value>Cannot convert lambda to an expression tree whose type argument '{0}' is not a delegate type</value>
  </data>
  <data name="ERR_AnonymousTypeNotAvailable" xml:space="preserve">
    <value>Cannot use anonymous type in a constant expression</value>
  </data>
  <data name="ERR_LambdaInIsAs" xml:space="preserve">
    <value>The first operand of an 'is' or 'as' operator may not be a lambda expression, anonymous method, or method group.</value>
  </data>
  <data name="ERR_TypelessTupleInAs" xml:space="preserve">
    <value>The first operand of an 'as' operator may not be a tuple literal without a natural type.</value>
  </data>
  <data name="ERR_ExpressionTreeContainsMultiDimensionalArrayInitializer" xml:space="preserve">
    <value>An expression tree may not contain a multidimensional array initializer</value>
  </data>
  <data name="ERR_MissingArgument" xml:space="preserve">
    <value>Argument missing</value>
  </data>
  <data name="ERR_VariableUsedBeforeDeclaration" xml:space="preserve">
    <value>Cannot use local variable '{0}' before it is declared</value>
  </data>
  <data name="ERR_RecursivelyTypedVariable" xml:space="preserve">
    <value>Type of '{0}' cannot be inferred since its initializer directly or indirectly refers to the definition.</value>
  </data>
  <data name="ERR_UnassignedThisAutoProperty" xml:space="preserve">
    <value>Auto-implemented property '{0}' must be fully assigned before control is returned to the caller.</value>
  </data>
  <data name="ERR_VariableUsedBeforeDeclarationAndHidesField" xml:space="preserve">
    <value>Cannot use local variable '{0}' before it is declared. The declaration of the local variable hides the field '{1}'.</value>
  </data>
  <data name="ERR_ExpressionTreeContainsBadCoalesce" xml:space="preserve">
    <value>An expression tree lambda may not contain a coalescing operator with a null or default literal left-hand side</value>
  </data>
  <data name="ERR_IdentifierExpected" xml:space="preserve">
    <value>Identifier expected</value>
  </data>
  <data name="ERR_SemicolonExpected" xml:space="preserve">
    <value>; expected</value>
  </data>
  <data name="ERR_SyntaxError" xml:space="preserve">
    <value>Syntax error, '{0}' expected</value>
  </data>
  <data name="ERR_DuplicateModifier" xml:space="preserve">
    <value>Duplicate '{0}' modifier</value>
  </data>
  <data name="ERR_DuplicateAccessor" xml:space="preserve">
    <value>Property accessor already defined</value>
  </data>
  <data name="ERR_IntegralTypeExpected" xml:space="preserve">
    <value>Type byte, sbyte, short, ushort, int, uint, long, or ulong expected</value>
  </data>
  <data name="ERR_IllegalEscape" xml:space="preserve">
    <value>Unrecognized escape sequence</value>
  </data>
  <data name="ERR_NewlineInConst" xml:space="preserve">
    <value>Newline in constant</value>
  </data>
  <data name="ERR_EmptyCharConst" xml:space="preserve">
    <value>Empty character literal</value>
  </data>
  <data name="ERR_TooManyCharsInConst" xml:space="preserve">
    <value>Too many characters in character literal</value>
  </data>
  <data name="ERR_InvalidNumber" xml:space="preserve">
    <value>Invalid number</value>
  </data>
  <data name="ERR_GetOrSetExpected" xml:space="preserve">
    <value>A get or set accessor expected</value>
  </data>
  <data name="ERR_ClassTypeExpected" xml:space="preserve">
    <value>An object, string, or class type expected</value>
  </data>
  <data name="ERR_NamedArgumentExpected" xml:space="preserve">
    <value>Named attribute argument expected</value>
  </data>
  <data name="ERR_TooManyCatches" xml:space="preserve">
    <value>Catch clauses cannot follow the general catch clause of a try statement</value>
  </data>
  <data name="ERR_ThisOrBaseExpected" xml:space="preserve">
    <value>Keyword 'this' or 'base' expected</value>
  </data>
  <data name="ERR_OvlUnaryOperatorExpected" xml:space="preserve">
    <value>Overloadable unary operator expected</value>
  </data>
  <data name="ERR_OvlBinaryOperatorExpected" xml:space="preserve">
    <value>Overloadable binary operator expected</value>
  </data>
  <data name="ERR_IntOverflow" xml:space="preserve">
    <value>Integral constant is too large</value>
  </data>
  <data name="ERR_EOFExpected" xml:space="preserve">
    <value>Type or namespace definition, or end-of-file expected</value>
  </data>
  <data name="ERR_GlobalDefinitionOrStatementExpected" xml:space="preserve">
    <value>Member definition, statement, or end-of-file expected</value>
  </data>
  <data name="ERR_BadEmbeddedStmt" xml:space="preserve">
    <value>Embedded statement cannot be a declaration or labeled statement</value>
  </data>
  <data name="ERR_PPDirectiveExpected" xml:space="preserve">
    <value>Preprocessor directive expected</value>
  </data>
  <data name="ERR_EndOfPPLineExpected" xml:space="preserve">
    <value>Single-line comment or end-of-line expected</value>
  </data>
  <data name="ERR_CloseParenExpected" xml:space="preserve">
    <value>) expected</value>
  </data>
  <data name="ERR_EndifDirectiveExpected" xml:space="preserve">
    <value>#endif directive expected</value>
  </data>
  <data name="ERR_UnexpectedDirective" xml:space="preserve">
    <value>Unexpected preprocessor directive</value>
  </data>
  <data name="ERR_ErrorDirective" xml:space="preserve">
    <value>#error: '{0}'</value>
  </data>
  <data name="WRN_WarningDirective" xml:space="preserve">
    <value>#warning: '{0}'</value>
  </data>
  <data name="WRN_WarningDirective_Title" xml:space="preserve">
    <value>#warning directive</value>
  </data>
  <data name="ERR_TypeExpected" xml:space="preserve">
    <value>Type expected</value>
  </data>
  <data name="ERR_PPDefFollowsToken" xml:space="preserve">
    <value>Cannot define/undefine preprocessor symbols after first token in file</value>
  </data>
  <data name="ERR_PPReferenceFollowsToken" xml:space="preserve">
    <value>Cannot use #r after first token in file</value>
  </data>
  <data name="ERR_OpenEndedComment" xml:space="preserve">
    <value>End-of-file found, '*/' expected</value>
  </data>
  <data name="ERR_Merge_conflict_marker_encountered" xml:space="preserve">
    <value>Merge conflict marker encountered</value>
  </data>
  <data name="ERR_NoRefOutWhenRefOnly" xml:space="preserve">
    <value>Do not use refout when using refonly.</value>
  </data>
  <data name="ERR_NoNetModuleOutputWhenRefOutOrRefOnly" xml:space="preserve">
    <value>Cannot compile net modules when using /refout or /refonly.</value>
  </data>
  <data name="ERR_OvlOperatorExpected" xml:space="preserve">
    <value>Overloadable operator expected</value>
  </data>
  <data name="ERR_EndRegionDirectiveExpected" xml:space="preserve">
    <value>#endregion directive expected</value>
  </data>
  <data name="ERR_UnterminatedStringLit" xml:space="preserve">
    <value>Unterminated string literal</value>
  </data>
  <data name="ERR_BadDirectivePlacement" xml:space="preserve">
    <value>Preprocessor directives must appear as the first non-whitespace character on a line</value>
  </data>
  <data name="ERR_IdentifierExpectedKW" xml:space="preserve">
    <value>Identifier expected; '{1}' is a keyword</value>
  </data>
  <data name="ERR_SemiOrLBraceExpected" xml:space="preserve">
    <value>{ or ; expected</value>
  </data>
  <data name="ERR_MultiTypeInDeclaration" xml:space="preserve">
    <value>Cannot use more than one type in a for, using, fixed, or declaration statement</value>
  </data>
  <data name="ERR_AddOrRemoveExpected" xml:space="preserve">
    <value>An add or remove accessor expected</value>
  </data>
  <data name="ERR_UnexpectedCharacter" xml:space="preserve">
    <value>Unexpected character '{0}'</value>
  </data>
  <data name="ERR_UnexpectedToken" xml:space="preserve">
    <value>Unexpected token '{0}'</value>
  </data>
  <data name="ERR_ProtectedInStatic" xml:space="preserve">
    <value>'{0}': static classes cannot contain protected members</value>
  </data>
  <data name="WRN_UnreachableGeneralCatch" xml:space="preserve">
    <value>A previous catch clause already catches all exceptions. All non-exceptions thrown will be wrapped in a System.Runtime.CompilerServices.RuntimeWrappedException.</value>
  </data>
  <data name="WRN_UnreachableGeneralCatch_Title" xml:space="preserve">
    <value>A previous catch clause already catches all exceptions</value>
  </data>
  <data name="WRN_UnreachableGeneralCatch_Description" xml:space="preserve">
    <value>This warning is caused when a catch() block has no specified exception type after a catch (System.Exception e) block. The warning advises that the catch() block will not catch any exceptions.

A catch() block after a catch (System.Exception e) block can catch non-CLS exceptions if the RuntimeCompatibilityAttribute is set to false in the AssemblyInfo.cs file: [assembly: RuntimeCompatibilityAttribute(WrapNonExceptionThrows = false)]. If this attribute is not set explicitly to false, all thrown non-CLS exceptions are wrapped as Exceptions and the catch (System.Exception e) block catches them.</value>
  </data>
  <data name="ERR_IncrementLvalueExpected" xml:space="preserve">
    <value>The operand of an increment or decrement operator must be a variable, property or indexer</value>
  </data>
  <data name="ERR_NoSuchMemberOrExtension" xml:space="preserve">
    <value>'{0}' does not contain a definition for '{1}' and no accessible extension method '{1}' accepting a first argument of type '{0}' could be found (are you missing a using directive or an assembly reference?)</value>
  </data>
  <data name="ERR_NoSuchMemberOrExtensionNeedUsing" xml:space="preserve">
    <value>'{0}' does not contain a definition for '{1}' and no extension method '{1}' accepting a first argument of type '{0}' could be found (are you missing a using directive for '{2}'?)</value>
  </data>
  <data name="ERR_BadThisParam" xml:space="preserve">
    <value>Method '{0}' has a parameter modifier 'this' which is not on the first parameter</value>
  </data>
  <data name="ERR_BadParameterModifiers" xml:space="preserve">
    <value> The parameter modifier '{0}' cannot be used with '{1}'</value>
  </data>
  <data name="ERR_BadTypeforThis" xml:space="preserve">
    <value>The first parameter of an extension method cannot be of type '{0}'</value>
  </data>
  <data name="ERR_BadParamModThis" xml:space="preserve">
    <value>A parameter array cannot be used with 'this' modifier on an extension method</value>
  </data>
  <data name="ERR_BadExtensionMeth" xml:space="preserve">
    <value>Extension method must be static</value>
  </data>
  <data name="ERR_BadExtensionAgg" xml:space="preserve">
    <value>Extension method must be defined in a non-generic static class</value>
  </data>
  <data name="ERR_DupParamMod" xml:space="preserve">
    <value>A parameter can only have one '{0}' modifier</value>
  </data>
  <data name="ERR_ExtensionMethodsDecl" xml:space="preserve">
    <value>Extension methods must be defined in a top level static class; {0} is a nested class</value>
  </data>
  <data name="ERR_ExtensionAttrNotFound" xml:space="preserve">
    <value>Cannot define a new extension method because the compiler required type '{0}' cannot be found. Are you missing a reference to System.Core.dll?</value>
  </data>
  <data name="ERR_ExplicitExtension" xml:space="preserve">
    <value>Do not use 'System.Runtime.CompilerServices.ExtensionAttribute'. Use the 'this' keyword instead.</value>
  </data>
  <data name="ERR_ExplicitDynamicAttr" xml:space="preserve">
    <value>Do not use 'System.Runtime.CompilerServices.DynamicAttribute'. Use the 'dynamic' keyword instead.</value>
  </data>
  <data name="ERR_NoDynamicPhantomOnBaseCtor" xml:space="preserve">
    <value>The constructor call needs to be dynamically dispatched, but cannot be because it is part of a constructor initializer. Consider casting the dynamic arguments.</value>
  </data>
  <data name="ERR_ValueTypeExtDelegate" xml:space="preserve">
    <value>Extension method '{0}' defined on value type '{1}' cannot be used to create delegates</value>
  </data>
  <data name="ERR_BadArgCount" xml:space="preserve">
    <value>No overload for method '{0}' takes {1} arguments</value>
  </data>
  <data name="ERR_BadArgType" xml:space="preserve">
    <value>Argument {0}: cannot convert from '{1}' to '{2}'</value>
  </data>
  <data name="ERR_NoSourceFile" xml:space="preserve">
    <value>Source file '{0}' could not be opened -- {1}</value>
  </data>
  <data name="ERR_CantRefResource" xml:space="preserve">
    <value>Cannot link resource files when building a module</value>
  </data>
  <data name="ERR_ResourceNotUnique" xml:space="preserve">
    <value>Resource identifier '{0}' has already been used in this assembly</value>
  </data>
  <data name="ERR_ResourceFileNameNotUnique" xml:space="preserve">
    <value>Each linked resource and module must have a unique filename. Filename '{0}' is specified more than once in this assembly</value>
  </data>
  <data name="ERR_ImportNonAssembly" xml:space="preserve">
    <value>The referenced file '{0}' is not an assembly</value>
  </data>
  <data name="ERR_RefLvalueExpected" xml:space="preserve">
    <value>A ref or out value must be an assignable variable</value>
  </data>
  <data name="ERR_BaseInStaticMeth" xml:space="preserve">
    <value>Keyword 'base' is not available in a static method</value>
  </data>
  <data name="ERR_BaseInBadContext" xml:space="preserve">
    <value>Keyword 'base' is not available in the current context</value>
  </data>
  <data name="ERR_RbraceExpected" xml:space="preserve">
    <value>} expected</value>
  </data>
  <data name="ERR_LbraceExpected" xml:space="preserve">
    <value>{ expected</value>
  </data>
  <data name="ERR_InExpected" xml:space="preserve">
    <value>'in' expected</value>
  </data>
  <data name="ERR_InvalidPreprocExpr" xml:space="preserve">
    <value>Invalid preprocessor expression</value>
  </data>
  <data name="ERR_InvalidMemberDecl" xml:space="preserve">
    <value>Invalid token '{0}' in class, struct, or interface member declaration</value>
  </data>
  <data name="ERR_MemberNeedsType" xml:space="preserve">
    <value>Method must have a return type</value>
  </data>
  <data name="ERR_BadBaseType" xml:space="preserve">
    <value>Invalid base type</value>
  </data>
  <data name="WRN_EmptySwitch" xml:space="preserve">
    <value>Empty switch block</value>
  </data>
  <data name="WRN_EmptySwitch_Title" xml:space="preserve">
    <value>Empty switch block</value>
  </data>
  <data name="ERR_ExpectedEndTry" xml:space="preserve">
    <value>Expected catch or finally</value>
  </data>
  <data name="ERR_InvalidExprTerm" xml:space="preserve">
    <value>Invalid expression term '{0}'</value>
  </data>
  <data name="ERR_BadNewExpr" xml:space="preserve">
    <value>A new expression requires (), [], or {} after type</value>
  </data>
  <data name="ERR_NoNamespacePrivate" xml:space="preserve">
    <value>Elements defined in a namespace cannot be explicitly declared as private, protected, protected internal, or private protected</value>
  </data>
  <data name="ERR_BadVarDecl" xml:space="preserve">
    <value>Expected ; or = (cannot specify constructor arguments in declaration)</value>
  </data>
  <data name="ERR_UsingAfterElements" xml:space="preserve">
    <value>A using clause must precede all other elements defined in the namespace except extern alias declarations</value>
  </data>
  <data name="ERR_BadBinOpArgs" xml:space="preserve">
    <value>Overloaded binary operator '{0}' takes two parameters</value>
  </data>
  <data name="ERR_BadUnOpArgs" xml:space="preserve">
    <value>Overloaded unary operator '{0}' takes one parameter</value>
  </data>
  <data name="ERR_NoVoidParameter" xml:space="preserve">
    <value>Invalid parameter type 'void'</value>
  </data>
  <data name="ERR_DuplicateAlias" xml:space="preserve">
    <value>The using alias '{0}' appeared previously in this namespace</value>
  </data>
  <data name="ERR_BadProtectedAccess" xml:space="preserve">
    <value>Cannot access protected member '{0}' via a qualifier of type '{1}'; the qualifier must be of type '{2}' (or derived from it)</value>
  </data>
  <data name="ERR_AddModuleAssembly" xml:space="preserve">
    <value>'{0}' cannot be added to this assembly because it already is an assembly</value>
  </data>
  <data name="ERR_BindToBogusProp2" xml:space="preserve">
    <value>Property, indexer, or event '{0}' is not supported by the language; try directly calling accessor methods '{1}' or '{2}'</value>
  </data>
  <data name="ERR_BindToBogusProp1" xml:space="preserve">
    <value>Property, indexer, or event '{0}' is not supported by the language; try directly calling accessor method '{1}'</value>
  </data>
  <data name="ERR_NoVoidHere" xml:space="preserve">
    <value>Keyword 'void' cannot be used in this context</value>
  </data>
  <data name="ERR_IndexerNeedsParam" xml:space="preserve">
    <value>Indexers must have at least one parameter</value>
  </data>
  <data name="ERR_BadArraySyntax" xml:space="preserve">
    <value>Array type specifier, [], must appear before parameter name</value>
  </data>
  <data name="ERR_BadOperatorSyntax" xml:space="preserve">
    <value>Declaration is not valid; use '{0} operator &lt;dest-type&gt; (...' instead</value>
  </data>
  <data name="ERR_MainClassNotFound" xml:space="preserve">
    <value>Could not find '{0}' specified for Main method</value>
  </data>
  <data name="ERR_MainClassNotClass" xml:space="preserve">
    <value>'{0}' specified for Main method must be a non-generic class, struct, or interface</value>
  </data>
  <data name="ERR_NoMainInClass" xml:space="preserve">
    <value>'{0}' does not have a suitable static 'Main' method</value>
  </data>
  <data name="ERR_MainClassIsImport" xml:space="preserve">
    <value>Cannot use '{0}' for Main method because it is imported</value>
  </data>
  <data name="ERR_OutputNeedsName" xml:space="preserve">
    <value>Outputs without source must have the /out option specified</value>
  </data>
  <data name="ERR_CantHaveWin32ResAndManifest" xml:space="preserve">
    <value>Conflicting options specified: Win32 resource file; Win32 manifest</value>
  </data>
  <data name="ERR_CantHaveWin32ResAndIcon" xml:space="preserve">
    <value>Conflicting options specified: Win32 resource file; Win32 icon</value>
  </data>
  <data name="ERR_CantReadResource" xml:space="preserve">
    <value>Error reading resource '{0}' -- '{1}'</value>
  </data>
  <data name="ERR_DocFileGen" xml:space="preserve">
    <value>Error writing to XML documentation file: {0}</value>
  </data>
  <data name="WRN_XMLParseError" xml:space="preserve">
    <value>XML comment has badly formed XML -- '{0}'</value>
  </data>
  <data name="WRN_XMLParseError_Title" xml:space="preserve">
    <value>XML comment has badly formed XML</value>
  </data>
  <data name="WRN_DuplicateParamTag" xml:space="preserve">
    <value>XML comment has a duplicate param tag for '{0}'</value>
  </data>
  <data name="WRN_DuplicateParamTag_Title" xml:space="preserve">
    <value>XML comment has a duplicate param tag</value>
  </data>
  <data name="WRN_UnmatchedParamTag" xml:space="preserve">
    <value>XML comment has a param tag for '{0}', but there is no parameter by that name</value>
  </data>
  <data name="WRN_UnmatchedParamTag_Title" xml:space="preserve">
    <value>XML comment has a param tag, but there is no parameter by that name</value>
  </data>
  <data name="WRN_UnmatchedParamRefTag" xml:space="preserve">
    <value>XML comment on '{1}' has a paramref tag for '{0}', but there is no parameter by that name</value>
  </data>
  <data name="WRN_UnmatchedParamRefTag_Title" xml:space="preserve">
    <value>XML comment has a paramref tag, but there is no parameter by that name</value>
  </data>
  <data name="WRN_MissingParamTag" xml:space="preserve">
    <value>Parameter '{0}' has no matching param tag in the XML comment for '{1}' (but other parameters do)</value>
  </data>
  <data name="WRN_MissingParamTag_Title" xml:space="preserve">
    <value>Parameter has no matching param tag in the XML comment (but other parameters do)</value>
  </data>
  <data name="WRN_BadXMLRef" xml:space="preserve">
    <value>XML comment has cref attribute '{0}' that could not be resolved</value>
  </data>
  <data name="WRN_BadXMLRef_Title" xml:space="preserve">
    <value>XML comment has cref attribute that could not be resolved</value>
  </data>
  <data name="ERR_BadStackAllocExpr" xml:space="preserve">
    <value>A stackalloc expression requires [] after type</value>
  </data>
  <data name="ERR_InvalidLineNumber" xml:space="preserve">
    <value>The line number specified for #line directive is missing or invalid</value>
  </data>
  <data name="ERR_MissingPPFile" xml:space="preserve">
    <value>Quoted file name, single-line comment or end-of-line expected</value>
  </data>
  <data name="ERR_ExpectedPPFile" xml:space="preserve">
    <value>Quoted file name expected</value>
  </data>
  <data name="ERR_ReferenceDirectiveOnlyAllowedInScripts" xml:space="preserve">
    <value>#r is only allowed in scripts</value>
  </data>
  <data name="ERR_ForEachMissingMember" xml:space="preserve">
    <value>foreach statement cannot operate on variables of type '{0}' because '{0}' does not contain a public instance definition for '{1}'</value>
  </data>
  <data name="ERR_AwaitForEachMissingMember" xml:space="preserve">
    <value>Asynchronous foreach statement cannot operate on variables of type '{0}' because '{0}' does not contain a suitable public instance definition for '{1}'</value>
  </data>
  <data name="ERR_ForEachMissingMemberWrongAsync" xml:space="preserve">
    <value>foreach statement cannot operate on variables of type '{0}' because '{0}' does not contain a public instance definition for '{1}'. Did you mean 'await foreach' rather than 'foreach'?</value>
  </data>
  <data name="ERR_AwaitForEachMissingMemberWrongAsync" xml:space="preserve">
    <value>Asynchronous foreach statement cannot operate on variables of type '{0}' because '{0}' does not contain a public instance definition for '{1}'. Did you mean 'foreach' rather than 'await foreach'?</value>
  </data>
  <data name="ERR_PossibleAsyncIteratorWithoutYield" xml:space="preserve">
    <value>The body of an async-iterator method must contain a 'yield' statement.</value>
  </data>
  <data name="ERR_PossibleAsyncIteratorWithoutYieldOrAwait" xml:space="preserve">
    <value>The body of an async-iterator method must contain a 'yield' statement. Consider removing 'async' from the method declaration or adding a 'yield' statement.</value>
  </data>
  <data name="ERR_StaticLocalFunctionCannotCaptureVariable" xml:space="preserve">
    <value>A static local function cannot contain a reference to '{0}'.</value>
  </data>
  <data name="ERR_StaticLocalFunctionCannotCaptureThis" xml:space="preserve">
    <value>A static local function cannot contain a reference to 'this' or 'base'.</value>
  </data>
  <data name="WRN_BadXMLRefParamType" xml:space="preserve">
    <value>Invalid type for parameter {0} in XML comment cref attribute: '{1}'</value>
  </data>
  <data name="WRN_BadXMLRefParamType_Title" xml:space="preserve">
    <value>Invalid type for parameter in XML comment cref attribute</value>
  </data>
  <data name="WRN_BadXMLRefReturnType" xml:space="preserve">
    <value>Invalid return type in XML comment cref attribute</value>
  </data>
  <data name="WRN_BadXMLRefReturnType_Title" xml:space="preserve">
    <value>Invalid return type in XML comment cref attribute</value>
  </data>
  <data name="ERR_BadWin32Res" xml:space="preserve">
    <value>Error reading Win32 resources -- {0}</value>
  </data>
  <data name="WRN_BadXMLRefSyntax" xml:space="preserve">
    <value>XML comment has syntactically incorrect cref attribute '{0}'</value>
  </data>
  <data name="WRN_BadXMLRefSyntax_Title" xml:space="preserve">
    <value>XML comment has syntactically incorrect cref attribute</value>
  </data>
  <data name="ERR_BadModifierLocation" xml:space="preserve">
    <value>Member modifier '{0}' must precede the member type and name</value>
  </data>
  <data name="ERR_MissingArraySize" xml:space="preserve">
    <value>Array creation must have array size or array initializer</value>
  </data>
  <data name="WRN_UnprocessedXMLComment" xml:space="preserve">
    <value>XML comment is not placed on a valid language element</value>
  </data>
  <data name="WRN_UnprocessedXMLComment_Title" xml:space="preserve">
    <value>XML comment is not placed on a valid language element</value>
  </data>
  <data name="WRN_FailedInclude" xml:space="preserve">
    <value>Unable to include XML fragment '{1}' of file '{0}' -- {2}</value>
  </data>
  <data name="WRN_FailedInclude_Title" xml:space="preserve">
    <value>Unable to include XML fragment</value>
  </data>
  <data name="WRN_InvalidInclude" xml:space="preserve">
    <value>Invalid XML include element -- {0}</value>
  </data>
  <data name="WRN_InvalidInclude_Title" xml:space="preserve">
    <value>Invalid XML include element</value>
  </data>
  <data name="WRN_MissingXMLComment" xml:space="preserve">
    <value>Missing XML comment for publicly visible type or member '{0}'</value>
  </data>
  <data name="WRN_MissingXMLComment_Title" xml:space="preserve">
    <value>Missing XML comment for publicly visible type or member</value>
  </data>
  <data name="WRN_MissingXMLComment_Description" xml:space="preserve">
    <value>The /doc compiler option was specified, but one or more constructs did not have comments.</value>
  </data>
  <data name="WRN_XMLParseIncludeError" xml:space="preserve">
    <value>Badly formed XML in included comments file -- '{0}'</value>
  </data>
  <data name="WRN_XMLParseIncludeError_Title" xml:space="preserve">
    <value>Badly formed XML in included comments file</value>
  </data>
  <data name="ERR_BadDelArgCount" xml:space="preserve">
    <value>Delegate '{0}' does not take {1} arguments</value>
  </data>
  <data name="ERR_UnexpectedSemicolon" xml:space="preserve">
    <value>Semicolon after method or accessor block is not valid</value>
  </data>
  <data name="ERR_MethodReturnCantBeRefAny" xml:space="preserve">
    <value>Method or delegate cannot return type '{0}'</value>
  </data>
  <data name="ERR_CompileCancelled" xml:space="preserve">
    <value>Compilation cancelled by user</value>
  </data>
  <data name="ERR_MethodArgCantBeRefAny" xml:space="preserve">
    <value>Cannot make reference to variable of type '{0}'</value>
  </data>
  <data name="ERR_AssgReadonlyLocal" xml:space="preserve">
    <value>Cannot assign to '{0}' because it is read-only</value>
  </data>
  <data name="ERR_RefReadonlyLocal" xml:space="preserve">
    <value>Cannot use '{0}' as a ref or out value because it is read-only</value>
  </data>
  <data name="ERR_CantUseRequiredAttribute" xml:space="preserve">
    <value>The RequiredAttribute attribute is not permitted on C# types</value>
  </data>
  <data name="ERR_NoModifiersOnAccessor" xml:space="preserve">
    <value>Modifiers cannot be placed on event accessor declarations</value>
  </data>
  <data name="ERR_ParamsCantBeWithModifier" xml:space="preserve">
    <value>The params parameter cannot be declared as {0}</value>
  </data>
  <data name="ERR_ReturnNotLValue" xml:space="preserve">
    <value>Cannot modify the return value of '{0}' because it is not a variable</value>
  </data>
  <data name="ERR_MissingCoClass" xml:space="preserve">
    <value>The managed coclass wrapper class '{0}' for interface '{1}' cannot be found (are you missing an assembly reference?)</value>
  </data>
  <data name="ERR_AmbiguousAttribute" xml:space="preserve">
    <value>'{0}' is ambiguous between '{1}' and '{2}'; use either '@{0}' or '{0}Attribute'</value>
  </data>
  <data name="ERR_BadArgExtraRef" xml:space="preserve">
    <value>Argument {0} may not be passed with the '{1}' keyword</value>
  </data>
  <data name="WRN_CmdOptionConflictsSource" xml:space="preserve">
    <value>Option '{0}' overrides attribute '{1}' given in a source file or added module</value>
  </data>
  <data name="WRN_CmdOptionConflictsSource_Title" xml:space="preserve">
    <value>Option overrides attribute given in a source file or added module</value>
  </data>
  <data name="WRN_CmdOptionConflictsSource_Description" xml:space="preserve">
    <value>This warning occurs if the assembly attributes AssemblyKeyFileAttribute or AssemblyKeyNameAttribute found in source conflict with the /keyfile or /keycontainer command line option or key file name or key container specified in the Project Properties.</value>
  </data>
  <data name="ERR_BadCompatMode" xml:space="preserve">
    <value>Invalid option '{0}' for /langversion. Use '/langversion:?' to list supported values.</value>
  </data>
  <data name="ERR_DelegateOnConditional" xml:space="preserve">
    <value>Cannot create delegate with '{0}' because it or a method it overrides has a Conditional attribute</value>
  </data>
  <data name="ERR_CantMakeTempFile" xml:space="preserve">
    <value>Cannot create temporary file -- {0}</value>
  </data>
  <data name="ERR_BadArgRef" xml:space="preserve">
    <value>Argument {0} must be passed with the '{1}' keyword</value>
  </data>
  <data name="ERR_YieldInAnonMeth" xml:space="preserve">
    <value>The yield statement cannot be used inside an anonymous method or lambda expression</value>
  </data>
  <data name="ERR_ReturnInIterator" xml:space="preserve">
    <value>Cannot return a value from an iterator. Use the yield return statement to return a value, or yield break to end the iteration.</value>
  </data>
  <data name="ERR_BadIteratorArgType" xml:space="preserve">
    <value>Iterators cannot have ref, in or out parameters</value>
  </data>
  <data name="ERR_BadIteratorReturn" xml:space="preserve">
    <value>The body of '{0}' cannot be an iterator block because '{1}' is not an iterator interface type</value>
  </data>
  <data name="ERR_BadYieldInFinally" xml:space="preserve">
    <value>Cannot yield in the body of a finally clause</value>
  </data>
  <data name="ERR_IteratorMustBeAsync" xml:space="preserve">
    <value>Method '{0}' with an iterator block must be 'async' to return '{1}'</value>
  </data>
  <data name="ERR_BadYieldInTryOfCatch" xml:space="preserve">
    <value>Cannot yield a value in the body of a try block with a catch clause</value>
  </data>
  <data name="ERR_EmptyYield" xml:space="preserve">
    <value>Expression expected after yield return</value>
  </data>
  <data name="ERR_AnonDelegateCantUse" xml:space="preserve">
    <value>Cannot use ref, out, or in parameter '{0}' inside an anonymous method, lambda expression, query expression, or local function</value>
  </data>
  <data name="ERR_IllegalInnerUnsafe" xml:space="preserve">
    <value>Unsafe code may not appear in iterators</value>
  </data>
  <data name="ERR_BadYieldInCatch" xml:space="preserve">
    <value>Cannot yield a value in the body of a catch clause</value>
  </data>
  <data name="ERR_BadDelegateLeave" xml:space="preserve">
    <value>Control cannot leave the body of an anonymous method or lambda expression</value>
  </data>
  <data name="ERR_IllegalSuppression" xml:space="preserve">
    <value>The suppression operator is not allowed in this context</value>
  </data>
  <data name="WRN_IllegalPragma" xml:space="preserve">
    <value>Unrecognized #pragma directive</value>
  </data>
  <data name="WRN_IllegalPragma_Title" xml:space="preserve">
    <value>Unrecognized #pragma directive</value>
  </data>
  <data name="WRN_IllegalPPWarning" xml:space="preserve">
    <value>Expected 'disable' or 'restore'</value>
  </data>
  <data name="WRN_IllegalPPWarning_Title" xml:space="preserve">
    <value>Expected 'disable' or 'restore' after #pragma warning</value>
  </data>
  <data name="WRN_BadRestoreNumber" xml:space="preserve">
    <value>Cannot restore warning 'CS{0}' because it was disabled globally</value>
  </data>
  <data name="WRN_BadRestoreNumber_Title" xml:space="preserve">
    <value>Cannot restore warning because it was disabled globally</value>
  </data>
  <data name="ERR_VarargsIterator" xml:space="preserve">
    <value>__arglist is not allowed in the parameter list of iterators</value>
  </data>
  <data name="ERR_UnsafeIteratorArgType" xml:space="preserve">
    <value>Iterators cannot have unsafe parameters or yield types</value>
  </data>
  <data name="ERR_BadCoClassSig" xml:space="preserve">
    <value>The managed coclass wrapper class signature '{0}' for interface '{1}' is not a valid class name signature</value>
  </data>
  <data name="ERR_MultipleIEnumOfT" xml:space="preserve">
    <value>foreach statement cannot operate on variables of type '{0}' because it implements multiple instantiations of '{1}'; try casting to a specific interface instantiation</value>
  </data>
  <data name="ERR_MultipleIAsyncEnumOfT" xml:space="preserve">
    <value>Asynchronous foreach statement cannot operate on variables of type '{0}' because it implements multiple instantiations of '{1}'; try casting to a specific interface instantiation</value>
  </data>
  <data name="ERR_FixedDimsRequired" xml:space="preserve">
    <value>A fixed size buffer field must have the array size specifier after the field name</value>
  </data>
  <data name="ERR_FixedNotInStruct" xml:space="preserve">
    <value>Fixed size buffer fields may only be members of structs</value>
  </data>
  <data name="ERR_AnonymousReturnExpected" xml:space="preserve">
    <value>Not all code paths return a value in {0} of type '{1}'</value>
  </data>
  <data name="WRN_NonECMAFeature" xml:space="preserve">
    <value>Feature '{0}' is not part of the standardized ISO C# language specification, and may not be accepted by other compilers</value>
  </data>
  <data name="WRN_NonECMAFeature_Title" xml:space="preserve">
    <value>Feature is not part of the standardized ISO C# language specification, and may not be accepted by other compilers</value>
  </data>
  <data name="ERR_ExpectedVerbatimLiteral" xml:space="preserve">
    <value>Keyword, identifier, or string expected after verbatim specifier: @</value>
  </data>
  <data name="ERR_RefReadonly" xml:space="preserve">
    <value>A readonly field cannot be used as a ref or out value (except in a constructor)</value>
  </data>
  <data name="ERR_RefReadonly2" xml:space="preserve">
    <value>Members of readonly field '{0}' cannot be used as a ref or out value (except in a constructor)</value>
  </data>
  <data name="ERR_AssgReadonly" xml:space="preserve">
    <value>A readonly field cannot be assigned to (except in a constructor or a variable initializer)</value>
  </data>
  <data name="ERR_AssgReadonly2" xml:space="preserve">
    <value>Members of readonly field '{0}' cannot be modified (except in a constructor or a variable initializer)</value>
  </data>
  <data name="ERR_RefReadonlyNotField" xml:space="preserve">
    <value>Cannot use {0} '{1}' as a ref or out value because it is a readonly variable</value>
  </data>
  <data name="ERR_RefReadonlyNotField2" xml:space="preserve">
    <value>Members of {0} '{1}' cannot be used as a ref or out value because it is a readonly variable</value>
  </data>
  <data name="ERR_AssignReadonlyNotField" xml:space="preserve">
    <value>Cannot assign to {0} '{1}' because it is a readonly variable</value>
  </data>
  <data name="ERR_AssignReadonlyNotField2" xml:space="preserve">
    <value>Cannot assign to a member of {0} '{1}' because it is a readonly variable</value>
  </data>
  <data name="ERR_RefReturnReadonlyNotField" xml:space="preserve">
    <value>Cannot return {0} '{1}' by writable reference because it is a readonly variable</value>
  </data>
  <data name="ERR_RefReturnReadonlyNotField2" xml:space="preserve">
    <value>Members of {0} '{1}' cannot be returned by writable reference because it is a readonly variable</value>
  </data>
  <data name="ERR_AssgReadonlyStatic2" xml:space="preserve">
    <value>Fields of static readonly field '{0}' cannot be assigned to (except in a static constructor or a variable initializer)</value>
  </data>
  <data name="ERR_RefReadonlyStatic2" xml:space="preserve">
    <value>Fields of static readonly field '{0}' cannot be used as a ref or out value (except in a static constructor)</value>
  </data>
  <data name="ERR_AssgReadonlyLocal2Cause" xml:space="preserve">
    <value>Cannot modify members of '{0}' because it is a '{1}'</value>
  </data>
  <data name="ERR_RefReadonlyLocal2Cause" xml:space="preserve">
    <value>Cannot use fields of '{0}' as a ref or out value because it is a '{1}'</value>
  </data>
  <data name="ERR_AssgReadonlyLocalCause" xml:space="preserve">
    <value>Cannot assign to '{0}' because it is a '{1}'</value>
  </data>
  <data name="ERR_RefReadonlyLocalCause" xml:space="preserve">
    <value>Cannot use '{0}' as a ref or out value because it is a '{1}'</value>
  </data>
  <data name="WRN_ErrorOverride" xml:space="preserve">
    <value>{0}. See also error CS{1}.</value>
  </data>
  <data name="WRN_ErrorOverride_Title" xml:space="preserve">
    <value>Warning is overriding an error</value>
  </data>
  <data name="WRN_ErrorOverride_Description" xml:space="preserve">
    <value>The compiler emits this warning when it overrides an error with a warning. For information about the problem, search for the error code mentioned.</value>
  </data>
  <data name="ERR_AnonMethToNonDel" xml:space="preserve">
    <value>Cannot convert {0} to type '{1}' because it is not a delegate type</value>
  </data>
  <data name="ERR_CantConvAnonMethParams" xml:space="preserve">
    <value>Cannot convert {0} to type '{1}' because the parameter types do not match the delegate parameter types</value>
  </data>
  <data name="ERR_CantConvAnonMethReturns" xml:space="preserve">
    <value>Cannot convert {0} to intended delegate type because some of the return types in the block are not implicitly convertible to the delegate return type</value>
  </data>
  <data name="ERR_BadAsyncReturnExpression" xml:space="preserve">
    <value>Since this is an async method, the return expression must be of type '{0}' rather than 'Task&lt;{0}&gt;'</value>
  </data>
  <data name="ERR_CantConvAsyncAnonFuncReturns" xml:space="preserve">
    <value>Cannot convert async {0} to delegate type '{1}'. An async {0} may return void, Task or Task&lt;T&gt;, none of which are convertible to '{1}'.</value>
  </data>
  <data name="ERR_IllegalFixedType" xml:space="preserve">
    <value>Fixed size buffer type must be one of the following: bool, byte, short, int, long, char, sbyte, ushort, uint, ulong, float or double</value>
  </data>
  <data name="ERR_FixedOverflow" xml:space="preserve">
    <value>Fixed size buffer of length {0} and type '{1}' is too big</value>
  </data>
  <data name="ERR_InvalidFixedArraySize" xml:space="preserve">
    <value>Fixed size buffers must have a length greater than zero</value>
  </data>
  <data name="ERR_FixedBufferNotFixed" xml:space="preserve">
    <value>You cannot use fixed size buffers contained in unfixed expressions. Try using the fixed statement.</value>
  </data>
  <data name="ERR_AttributeNotOnAccessor" xml:space="preserve">
    <value>Attribute '{0}' is not valid on property or event accessors. It is only valid on '{1}' declarations.</value>
  </data>
  <data name="WRN_InvalidSearchPathDir" xml:space="preserve">
    <value>Invalid search path '{0}' specified in '{1}' -- '{2}'</value>
  </data>
  <data name="WRN_InvalidSearchPathDir_Title" xml:space="preserve">
    <value>Invalid search path specified</value>
  </data>
  <data name="ERR_IllegalVarArgs" xml:space="preserve">
    <value>__arglist is not valid in this context</value>
  </data>
  <data name="ERR_IllegalParams" xml:space="preserve">
    <value>params is not valid in this context</value>
  </data>
  <data name="ERR_BadModifiersOnNamespace" xml:space="preserve">
    <value>A namespace declaration cannot have modifiers or attributes</value>
  </data>
  <data name="ERR_BadPlatformType" xml:space="preserve">
    <value>Invalid option '{0}' for /platform; must be anycpu, x86, Itanium, arm, arm64 or x64</value>
  </data>
  <data name="ERR_ThisStructNotInAnonMeth" xml:space="preserve">
    <value>Anonymous methods, lambda expressions, and query expressions inside structs cannot access instance members of 'this'. Consider copying 'this' to a local variable outside the anonymous method, lambda expression or query expression and using the local instead.</value>
  </data>
  <data name="ERR_NoConvToIDisp" xml:space="preserve">
    <value>'{0}': type used in a using statement must be implicitly convertible to 'System.IDisposable' or implement a suitable 'Dispose' method.</value>
  </data>
  <data name="ERR_NoConvToIDispWrongAsync" xml:space="preserve">
    <value>'{0}': type used in a using statement must be implicitly convertible to 'System.IDisposable' or implement a suitable 'Dispose' method. Did you mean 'await using' rather than 'using'?</value>
  </data>
  <data name="ERR_NoConvToIAsyncDisp" xml:space="preserve">
    <value>'{0}': type used in an asynchronous using statement must be implicitly convertible to 'System.IAsyncDisposable' or implement a suitable 'DisposeAsync' method.</value>
  </data>
  <data name="ERR_NoConvToIAsyncDispWrongAsync" xml:space="preserve">
    <value>'{0}': type used in an asynchronous using statement must be implicitly convertible to 'System.IAsyncDisposable' or implement a suitable 'DisposeAsync' method. Did you mean 'using' rather than 'await using'?</value>
  </data>
  <data name="ERR_BadParamRef" xml:space="preserve">
    <value>Parameter {0} must be declared with the '{1}' keyword</value>
  </data>
  <data name="ERR_BadParamExtraRef" xml:space="preserve">
    <value>Parameter {0} should not be declared with the '{1}' keyword</value>
  </data>
  <data name="ERR_BadParamType" xml:space="preserve">
    <value>Parameter {0} is declared as type '{1}{2}' but should be '{3}{4}'</value>
  </data>
  <data name="ERR_BadExternIdentifier" xml:space="preserve">
    <value>Invalid extern alias for '/reference'; '{0}' is not a valid identifier</value>
  </data>
  <data name="ERR_AliasMissingFile" xml:space="preserve">
    <value>Invalid reference alias option: '{0}=' -- missing filename</value>
  </data>
  <data name="ERR_GlobalExternAlias" xml:space="preserve">
    <value>You cannot redefine the global extern alias</value>
  </data>
  <data name="ERR_MissingTypeInSource" xml:space="preserve">
    <value>Reference to type '{0}' claims it is defined in this assembly, but it is not defined in source or any added modules</value>
  </data>
  <data name="ERR_MissingTypeInAssembly" xml:space="preserve">
    <value>Reference to type '{0}' claims it is defined in '{1}', but it could not be found</value>
  </data>
  <data name="WRN_MultiplePredefTypes" xml:space="preserve">
    <value>The predefined type '{0}' is defined in multiple assemblies in the global alias; using definition from '{1}'</value>
  </data>
  <data name="WRN_MultiplePredefTypes_Title" xml:space="preserve">
    <value>Predefined type is defined in multiple assemblies in the global alias</value>
  </data>
  <data name="WRN_MultiplePredefTypes_Description" xml:space="preserve">
    <value>This error occurs when a predefined system type such as System.Int32 is found in two assemblies. One way this can happen is if you are referencing mscorlib or System.Runtime.dll from two different places, such as trying to run two versions of the .NET Framework side-by-side.</value>
  </data>
  <data name="ERR_LocalCantBeFixedAndHoisted" xml:space="preserve">
    <value>Local '{0}' or its members cannot have their address taken and be used inside an anonymous method or lambda expression</value>
  </data>
  <data name="WRN_TooManyLinesForDebugger" xml:space="preserve">
    <value>Source file has exceeded the limit of 16,707,565 lines representable in the PDB; debug information will be incorrect</value>
  </data>
  <data name="WRN_TooManyLinesForDebugger_Title" xml:space="preserve">
    <value>Source file has exceeded the limit of 16,707,565 lines representable in the PDB; debug information will be incorrect</value>
  </data>
  <data name="ERR_CantConvAnonMethNoParams" xml:space="preserve">
    <value>Cannot convert anonymous method block without a parameter list to delegate type '{0}' because it has one or more out parameters</value>
  </data>
  <data name="ERR_ConditionalOnNonAttributeClass" xml:space="preserve">
    <value>Attribute '{0}' is only valid on methods or attribute classes</value>
  </data>
  <data name="WRN_CallOnNonAgileField" xml:space="preserve">
    <value>Accessing a member on '{0}' may cause a runtime exception because it is a field of a marshal-by-reference class</value>
  </data>
  <data name="WRN_CallOnNonAgileField_Title" xml:space="preserve">
    <value>Accessing a member on a field of a marshal-by-reference class may cause a runtime exception</value>
  </data>
  <data name="WRN_CallOnNonAgileField_Description" xml:space="preserve">
    <value>This warning occurs when you try to call a method, property, or indexer on a member of a class that derives from MarshalByRefObject, and the member is a value type. Objects that inherit from MarshalByRefObject are typically intended to be marshaled by reference across an application domain. If any code ever attempts to directly access the value-type member of such an object across an application domain, a runtime exception will occur. To resolve the warning, first copy the member into a local variable and call the method on that variable.</value>
  </data>
  <data name="WRN_BadWarningNumber" xml:space="preserve">
    <value>'{0}' is not a valid warning number</value>
  </data>
  <data name="WRN_BadWarningNumber_Title" xml:space="preserve">
    <value>Not a valid warning number</value>
  </data>
  <data name="WRN_BadWarningNumber_Description" xml:space="preserve">
    <value>A number that was passed to the #pragma warning preprocessor directive was not a valid warning number. Verify that the number represents a warning, not an error.</value>
  </data>
  <data name="WRN_InvalidNumber" xml:space="preserve">
    <value>Invalid number</value>
  </data>
  <data name="WRN_InvalidNumber_Title" xml:space="preserve">
    <value>Invalid number</value>
  </data>
  <data name="WRN_FileNameTooLong" xml:space="preserve">
    <value>Invalid filename specified for preprocessor directive. Filename is too long or not a valid filename.</value>
  </data>
  <data name="WRN_FileNameTooLong_Title" xml:space="preserve">
    <value>Invalid filename specified for preprocessor directive</value>
  </data>
  <data name="WRN_IllegalPPChecksum" xml:space="preserve">
    <value>Invalid #pragma checksum syntax; should be #pragma checksum "filename" "{XXXXXXXX-XXXX-XXXX-XXXX-XXXXXXXXXXXX}" "XXXX..."</value>
  </data>
  <data name="WRN_IllegalPPChecksum_Title" xml:space="preserve">
    <value>Invalid #pragma checksum syntax</value>
  </data>
  <data name="WRN_EndOfPPLineExpected" xml:space="preserve">
    <value>Single-line comment or end-of-line expected</value>
  </data>
  <data name="WRN_EndOfPPLineExpected_Title" xml:space="preserve">
    <value>Single-line comment or end-of-line expected after #pragma directive</value>
  </data>
  <data name="WRN_ConflictingChecksum" xml:space="preserve">
    <value>Different checksum values given for '{0}'</value>
  </data>
  <data name="WRN_ConflictingChecksum_Title" xml:space="preserve">
    <value>Different #pragma checksum values given</value>
  </data>
  <data name="WRN_InvalidAssemblyName" xml:space="preserve">
    <value>Assembly reference '{0}' is invalid and cannot be resolved</value>
  </data>
  <data name="WRN_InvalidAssemblyName_Title" xml:space="preserve">
    <value>Assembly reference is invalid and cannot be resolved</value>
  </data>
  <data name="WRN_InvalidAssemblyName_Description" xml:space="preserve">
    <value>This warning indicates that an attribute, such as InternalsVisibleToAttribute, was not specified correctly.</value>
  </data>
  <data name="WRN_UnifyReferenceMajMin" xml:space="preserve">
    <value>Assuming assembly reference '{0}' used by '{1}' matches identity '{2}' of '{3}', you may need to supply runtime policy</value>
  </data>
  <data name="WRN_UnifyReferenceMajMin_Title" xml:space="preserve">
    <value>Assuming assembly reference matches identity</value>
  </data>
  <data name="WRN_UnifyReferenceMajMin_Description" xml:space="preserve">
    <value>The two assemblies differ in release and/or version number. For unification to occur, you must specify directives in the application's .config file, and you must provide the correct strong name of an assembly.</value>
  </data>
  <data name="WRN_UnifyReferenceBldRev" xml:space="preserve">
    <value>Assuming assembly reference '{0}' used by '{1}' matches identity '{2}' of '{3}', you may need to supply runtime policy</value>
  </data>
  <data name="WRN_UnifyReferenceBldRev_Title" xml:space="preserve">
    <value>Assuming assembly reference matches identity</value>
  </data>
  <data name="WRN_UnifyReferenceBldRev_Description" xml:space="preserve">
    <value>The two assemblies differ in release and/or version number. For unification to occur, you must specify directives in the application's .config file, and you must provide the correct strong name of an assembly.</value>
  </data>
  <data name="ERR_DuplicateImport" xml:space="preserve">
    <value>Multiple assemblies with equivalent identity have been imported: '{0}' and '{1}'. Remove one of the duplicate references.</value>
  </data>
  <data name="ERR_DuplicateImportSimple" xml:space="preserve">
    <value>An assembly with the same simple name '{0}' has already been imported. Try removing one of the references (e.g. '{1}') or sign them to enable side-by-side.</value>
  </data>
  <data name="ERR_AssemblyMatchBadVersion" xml:space="preserve">
    <value>Assembly '{0}' with identity '{1}' uses '{2}' which has a higher version than referenced assembly '{3}' with identity '{4}'</value>
  </data>
  <data name="ERR_FixedNeedsLvalue" xml:space="preserve">
    <value>Fixed size buffers can only be accessed through locals or fields</value>
  </data>
  <data name="WRN_DuplicateTypeParamTag" xml:space="preserve">
    <value>XML comment has a duplicate typeparam tag for '{0}'</value>
  </data>
  <data name="WRN_DuplicateTypeParamTag_Title" xml:space="preserve">
    <value>XML comment has a duplicate typeparam tag</value>
  </data>
  <data name="WRN_UnmatchedTypeParamTag" xml:space="preserve">
    <value>XML comment has a typeparam tag for '{0}', but there is no type parameter by that name</value>
  </data>
  <data name="WRN_UnmatchedTypeParamTag_Title" xml:space="preserve">
    <value>XML comment has a typeparam tag, but there is no type parameter by that name</value>
  </data>
  <data name="WRN_UnmatchedTypeParamRefTag" xml:space="preserve">
    <value>XML comment on '{1}' has a typeparamref tag for '{0}', but there is no type parameter by that name</value>
  </data>
  <data name="WRN_UnmatchedTypeParamRefTag_Title" xml:space="preserve">
    <value>XML comment has a typeparamref tag, but there is no type parameter by that name</value>
  </data>
  <data name="WRN_MissingTypeParamTag" xml:space="preserve">
    <value>Type parameter '{0}' has no matching typeparam tag in the XML comment on '{1}' (but other type parameters do)</value>
  </data>
  <data name="WRN_MissingTypeParamTag_Title" xml:space="preserve">
    <value>Type parameter has no matching typeparam tag in the XML comment (but other type parameters do)</value>
  </data>
  <data name="ERR_CantChangeTypeOnOverride" xml:space="preserve">
    <value>'{0}': type must be '{2}' to match overridden member '{1}'</value>
  </data>
  <data name="ERR_DoNotUseFixedBufferAttr" xml:space="preserve">
    <value>Do not use 'System.Runtime.CompilerServices.FixedBuffer' attribute. Use the 'fixed' field modifier instead.</value>
  </data>
  <data name="ERR_DoNotUseFixedBufferAttrOnProperty" xml:space="preserve">
    <value>Do not use 'System.Runtime.CompilerServices.FixedBuffer' attribute on a property</value>
  </data>
  <data name="WRN_AssignmentToSelf" xml:space="preserve">
    <value>Assignment made to same variable; did you mean to assign something else?</value>
  </data>
  <data name="WRN_AssignmentToSelf_Title" xml:space="preserve">
    <value>Assignment made to same variable</value>
  </data>
  <data name="WRN_ComparisonToSelf" xml:space="preserve">
    <value>Comparison made to same variable; did you mean to compare something else?</value>
  </data>
  <data name="WRN_ComparisonToSelf_Title" xml:space="preserve">
    <value>Comparison made to same variable</value>
  </data>
  <data name="ERR_CantOpenWin32Res" xml:space="preserve">
    <value>Error opening Win32 resource file '{0}' -- '{1}'</value>
  </data>
  <data name="WRN_DotOnDefault" xml:space="preserve">
    <value>Expression will always cause a System.NullReferenceException because the default value of '{0}' is null</value>
  </data>
  <data name="WRN_DotOnDefault_Title" xml:space="preserve">
    <value>Expression will always cause a System.NullReferenceException because the type's default value is null</value>
  </data>
  <data name="ERR_NoMultipleInheritance" xml:space="preserve">
    <value>Class '{0}' cannot have multiple base classes: '{1}' and '{2}'</value>
  </data>
  <data name="ERR_BaseClassMustBeFirst" xml:space="preserve">
    <value>Base class '{0}' must come before any interfaces</value>
  </data>
  <data name="WRN_BadXMLRefTypeVar" xml:space="preserve">
    <value>XML comment has cref attribute '{0}' that refers to a type parameter</value>
  </data>
  <data name="WRN_BadXMLRefTypeVar_Title" xml:space="preserve">
    <value>XML comment has cref attribute that refers to a type parameter</value>
  </data>
  <data name="ERR_FriendAssemblyBadArgs" xml:space="preserve">
    <value>Friend assembly reference '{0}' is invalid. InternalsVisibleTo declarations cannot have a version, culture, public key token, or processor architecture specified.</value>
  </data>
  <data name="ERR_FriendAssemblySNReq" xml:space="preserve">
    <value>Friend assembly reference '{0}' is invalid. Strong-name signed assemblies must specify a public key in their InternalsVisibleTo declarations.</value>
  </data>
  <data name="ERR_DelegateOnNullable" xml:space="preserve">
    <value>Cannot bind delegate to '{0}' because it is a member of 'System.Nullable&lt;T&gt;'</value>
  </data>
  <data name="ERR_BadCtorArgCount" xml:space="preserve">
    <value>'{0}' does not contain a constructor that takes {1} arguments</value>
  </data>
  <data name="ERR_GlobalAttributesNotFirst" xml:space="preserve">
    <value>Assembly and module attributes must precede all other elements defined in a file except using clauses and extern alias declarations</value>
  </data>
  <data name="ERR_ExpressionExpected" xml:space="preserve">
    <value>Expected expression</value>
  </data>
  <data name="ERR_InvalidSubsystemVersion" xml:space="preserve">
    <value>Invalid version {0} for /subsystemversion. The version must be 6.02 or greater for ARM or AppContainerExe, and 4.00 or greater otherwise</value>
  </data>
  <data name="ERR_InteropMethodWithBody" xml:space="preserve">
    <value>Embedded interop method '{0}' contains a body.</value>
  </data>
  <data name="ERR_BadWarningLevel" xml:space="preserve">
    <value>Warning level must be in the range 0-4</value>
  </data>
  <data name="ERR_BadDebugType" xml:space="preserve">
    <value>Invalid option '{0}' for /debug; must be 'portable', 'embedded', 'full' or 'pdbonly'</value>
  </data>
  <data name="ERR_BadResourceVis" xml:space="preserve">
    <value>Invalid option '{0}'; Resource visibility must be either 'public' or 'private'</value>
  </data>
  <data name="ERR_DefaultValueTypeMustMatch" xml:space="preserve">
    <value>The type of the argument to the DefaultParameterValue attribute must match the parameter type</value>
  </data>
  <data name="ERR_DefaultValueBadValueType" xml:space="preserve">
    <value>Argument of type '{0}' is not applicable for the DefaultParameterValue attribute</value>
  </data>
  <data name="ERR_MemberAlreadyInitialized" xml:space="preserve">
    <value>Duplicate initialization of member '{0}'</value>
  </data>
  <data name="ERR_MemberCannotBeInitialized" xml:space="preserve">
    <value>Member '{0}' cannot be initialized. It is not a field or property.</value>
  </data>
  <data name="ERR_StaticMemberInObjectInitializer" xml:space="preserve">
    <value>Static field or property '{0}' cannot be assigned in an object initializer</value>
  </data>
  <data name="ERR_ReadonlyValueTypeInObjectInitializer" xml:space="preserve">
    <value>Members of readonly field '{0}' of type '{1}' cannot be assigned with an object initializer because it is of a value type</value>
  </data>
  <data name="ERR_ValueTypePropertyInObjectInitializer" xml:space="preserve">
    <value>Members of property '{0}' of type '{1}' cannot be assigned with an object initializer because it is of a value type</value>
  </data>
  <data name="ERR_UnsafeTypeInObjectCreation" xml:space="preserve">
    <value>Unsafe type '{0}' cannot be used in object creation</value>
  </data>
  <data name="ERR_EmptyElementInitializer" xml:space="preserve">
    <value>Element initializer cannot be empty</value>
  </data>
  <data name="ERR_InitializerAddHasWrongSignature" xml:space="preserve">
    <value>The best overloaded method match for '{0}' has wrong signature for the initializer element. The initializable Add must be an accessible instance method.</value>
  </data>
  <data name="ERR_CollectionInitRequiresIEnumerable" xml:space="preserve">
    <value>Cannot initialize type '{0}' with a collection initializer because it does not implement 'System.Collections.IEnumerable'</value>
  </data>
  <data name="ERR_CantSetWin32Manifest" xml:space="preserve">
    <value>Error reading Win32 manifest file '{0}' -- '{1}'</value>
  </data>
  <data name="WRN_CantHaveManifestForModule" xml:space="preserve">
    <value>Ignoring /win32manifest for module because it only applies to assemblies</value>
  </data>
  <data name="WRN_CantHaveManifestForModule_Title" xml:space="preserve">
    <value>Ignoring /win32manifest for module because it only applies to assemblies</value>
  </data>
  <data name="ERR_BadInstanceArgType" xml:space="preserve">
    <value>'{0}' does not contain a definition for '{1}' and the best extension method overload '{2}' requires a receiver of type '{3}'</value>
  </data>
  <data name="ERR_QueryDuplicateRangeVariable" xml:space="preserve">
    <value>The range variable '{0}' has already been declared</value>
  </data>
  <data name="ERR_QueryRangeVariableOverrides" xml:space="preserve">
    <value>The range variable '{0}' conflicts with a previous declaration of '{0}'</value>
  </data>
  <data name="ERR_QueryRangeVariableAssignedBadValue" xml:space="preserve">
    <value>Cannot assign {0} to a range variable</value>
  </data>
  <data name="ERR_QueryNoProviderCastable" xml:space="preserve">
    <value>Could not find an implementation of the query pattern for source type '{0}'.  '{1}' not found.  Consider explicitly specifying the type of the range variable '{2}'.</value>
  </data>
  <data name="ERR_QueryNoProviderStandard" xml:space="preserve">
    <value>Could not find an implementation of the query pattern for source type '{0}'.  '{1}' not found.  Are you missing a reference to 'System.Core.dll' or a using directive for 'System.Linq'?</value>
  </data>
  <data name="ERR_QueryNoProvider" xml:space="preserve">
    <value>Could not find an implementation of the query pattern for source type '{0}'.  '{1}' not found.</value>
  </data>
  <data name="ERR_QueryOuterKey" xml:space="preserve">
    <value>The name '{0}' is not in scope on the left side of 'equals'.  Consider swapping the expressions on either side of 'equals'.</value>
  </data>
  <data name="ERR_QueryInnerKey" xml:space="preserve">
    <value>The name '{0}' is not in scope on the right side of 'equals'.  Consider swapping the expressions on either side of 'equals'.</value>
  </data>
  <data name="ERR_QueryOutRefRangeVariable" xml:space="preserve">
    <value>Cannot pass the range variable '{0}' as an out or ref parameter</value>
  </data>
  <data name="ERR_QueryMultipleProviders" xml:space="preserve">
    <value>Multiple implementations of the query pattern were found for source type '{0}'.  Ambiguous call to '{1}'.</value>
  </data>
  <data name="ERR_QueryTypeInferenceFailedMulti" xml:space="preserve">
    <value>The type of one of the expressions in the {0} clause is incorrect.  Type inference failed in the call to '{1}'.</value>
  </data>
  <data name="ERR_QueryTypeInferenceFailed" xml:space="preserve">
    <value>The type of the expression in the {0} clause is incorrect.  Type inference failed in the call to '{1}'.</value>
  </data>
  <data name="ERR_QueryTypeInferenceFailedSelectMany" xml:space="preserve">
    <value>An expression of type '{0}' is not allowed in a subsequent from clause in a query expression with source type '{1}'.  Type inference failed in the call to '{2}'.</value>
  </data>
  <data name="ERR_ExpressionTreeContainsPointerOp" xml:space="preserve">
    <value>An expression tree may not contain an unsafe pointer operation</value>
  </data>
  <data name="ERR_ExpressionTreeContainsAnonymousMethod" xml:space="preserve">
    <value>An expression tree may not contain an anonymous method expression</value>
  </data>
  <data name="ERR_AnonymousMethodToExpressionTree" xml:space="preserve">
    <value>An anonymous method expression cannot be converted to an expression tree</value>
  </data>
  <data name="ERR_QueryRangeVariableReadOnly" xml:space="preserve">
    <value>Range variable '{0}' cannot be assigned to -- it is read only</value>
  </data>
  <data name="ERR_QueryRangeVariableSameAsTypeParam" xml:space="preserve">
    <value>The range variable '{0}' cannot have the same name as a method type parameter</value>
  </data>
  <data name="ERR_TypeVarNotFoundRangeVariable" xml:space="preserve">
    <value>The contextual keyword 'var' cannot be used in a range variable declaration</value>
  </data>
  <data name="ERR_BadArgTypesForCollectionAdd" xml:space="preserve">
    <value>The best overloaded Add method '{0}' for the collection initializer has some invalid arguments</value>
  </data>
  <data name="ERR_ByRefParameterInExpressionTree" xml:space="preserve">
    <value>An expression tree lambda may not contain a ref, in or out parameter</value>
  </data>
  <data name="ERR_VarArgsInExpressionTree" xml:space="preserve">
    <value>An expression tree lambda may not contain a method with variable arguments</value>
  </data>
  <data name="ERR_MemGroupInExpressionTree" xml:space="preserve">
    <value>An expression tree lambda may not contain a method group</value>
  </data>
  <data name="ERR_InitializerAddHasParamModifiers" xml:space="preserve">
    <value>The best overloaded method match '{0}' for the collection initializer element cannot be used. Collection initializer 'Add' methods cannot have ref or out parameters.</value>
  </data>
  <data name="ERR_NonInvocableMemberCalled" xml:space="preserve">
    <value>Non-invocable member '{0}' cannot be used like a method.</value>
  </data>
  <data name="WRN_MultipleRuntimeImplementationMatches" xml:space="preserve">
    <value>Member '{0}' implements interface member '{1}' in type '{2}'. There are multiple matches for the interface member at run-time. It is implementation dependent which method will be called.</value>
  </data>
  <data name="WRN_MultipleRuntimeImplementationMatches_Title" xml:space="preserve">
    <value>Member implements interface member with multiple matches at run-time</value>
  </data>
  <data name="WRN_MultipleRuntimeImplementationMatches_Description" xml:space="preserve">
    <value>This warning can be generated when two interface methods are differentiated only by whether a particular parameter is marked with ref or with out. It is best to change your code to avoid this warning because it is not obvious or guaranteed which method is called at runtime.

Although C# distinguishes between out and ref, the CLR sees them as the same. When deciding which method implements the interface, the CLR just picks one.

Give the compiler some way to differentiate the methods. For example, you can give them different names or provide an additional parameter on one of them.</value>
  </data>
  <data name="WRN_MultipleRuntimeOverrideMatches" xml:space="preserve">
    <value>Member '{1}' overrides '{0}'. There are multiple override candidates at run-time. It is implementation dependent which method will be called.</value>
  </data>
  <data name="WRN_MultipleRuntimeOverrideMatches_Title" xml:space="preserve">
    <value>Member overrides base member with multiple override candidates at run-time</value>
  </data>
  <data name="ERR_ObjectOrCollectionInitializerWithDelegateCreation" xml:space="preserve">
    <value>Object and collection initializer expressions may not be applied to a delegate creation expression</value>
  </data>
  <data name="ERR_InvalidConstantDeclarationType" xml:space="preserve">
    <value>'{0}' is of type '{1}'. The type specified in a constant declaration must be sbyte, byte, short, ushort, int, uint, long, ulong, char, float, double, decimal, bool, string, an enum-type, or a reference-type.</value>
  </data>
  <data name="ERR_FileNotFound" xml:space="preserve">
    <value>Source file '{0}' could not be found.</value>
  </data>
  <data name="WRN_FileAlreadyIncluded" xml:space="preserve">
    <value>Source file '{0}' specified multiple times</value>
  </data>
  <data name="WRN_FileAlreadyIncluded_Title" xml:space="preserve">
    <value>Source file specified multiple times</value>
  </data>
  <data name="ERR_NoFileSpec" xml:space="preserve">
    <value>Missing file specification for '{0}' option</value>
  </data>
  <data name="ERR_SwitchNeedsString" xml:space="preserve">
    <value>Command-line syntax error: Missing '{0}' for '{1}' option</value>
  </data>
  <data name="ERR_BadSwitch" xml:space="preserve">
    <value>Unrecognized option: '{0}'</value>
  </data>
  <data name="WRN_NoSources" xml:space="preserve">
    <value>No source files specified.</value>
  </data>
  <data name="WRN_NoSources_Title" xml:space="preserve">
    <value>No source files specified</value>
  </data>
  <data name="ERR_ExpectedSingleScript" xml:space="preserve">
    <value>Expected a script (.csx file) but none specified</value>
  </data>
  <data name="ERR_OpenResponseFile" xml:space="preserve">
    <value>Error opening response file '{0}'</value>
  </data>
  <data name="ERR_CantOpenFileWrite" xml:space="preserve">
    <value>Cannot open '{0}' for writing -- '{1}'</value>
  </data>
  <data name="ERR_BadBaseNumber" xml:space="preserve">
    <value>Invalid image base number '{0}'</value>
  </data>
  <data name="ERR_BinaryFile" xml:space="preserve">
    <value>'{0}' is a binary file instead of a text file</value>
  </data>
  <data name="FTL_BadCodepage" xml:space="preserve">
    <value>Code page '{0}' is invalid or not installed</value>
  </data>
  <data name="FTL_BadChecksumAlgorithm" xml:space="preserve">
    <value>Algorithm '{0}' is not supported</value>
  </data>
  <data name="ERR_NoMainOnDLL" xml:space="preserve">
    <value>Cannot specify /main if building a module or library</value>
  </data>
  <data name="FTL_InvalidTarget" xml:space="preserve">
    <value>Invalid target type for /target: must specify 'exe', 'winexe', 'library', or 'module'</value>
  </data>
  <data name="FTL_InvalidInputFileName" xml:space="preserve">
    <value>File name '{0}' is empty, contains invalid characters, has a drive specification without an absolute path, or is too long</value>
  </data>
  <data name="WRN_NoConfigNotOnCommandLine" xml:space="preserve">
    <value>Ignoring /noconfig option because it was specified in a response file</value>
  </data>
  <data name="WRN_NoConfigNotOnCommandLine_Title" xml:space="preserve">
    <value>Ignoring /noconfig option because it was specified in a response file</value>
  </data>
  <data name="ERR_InvalidFileAlignment" xml:space="preserve">
    <value>Invalid file section alignment '{0}'</value>
  </data>
  <data name="ERR_InvalidOutputName" xml:space="preserve">
    <value>Invalid output name: {0}</value>
  </data>
  <data name="ERR_InvalidDebugInformationFormat" xml:space="preserve">
    <value>Invalid debug information format: {0}</value>
  </data>
  <data name="ERR_LegacyObjectIdSyntax" xml:space="preserve">
    <value>'id#' syntax is no longer supported. Use '$id' instead.</value>
  </data>
  <data name="WRN_DefineIdentifierRequired" xml:space="preserve">
    <value>Invalid name for a preprocessing symbol; '{0}' is not a valid identifier</value>
  </data>
  <data name="WRN_DefineIdentifierRequired_Title" xml:space="preserve">
    <value>Invalid name for a preprocessing symbol; not a valid identifier</value>
  </data>
  <data name="FTL_OutputFileExists" xml:space="preserve">
    <value>Cannot create short filename '{0}' when a long filename with the same short filename already exists</value>
  </data>
  <data name="ERR_OneAliasPerReference" xml:space="preserve">
    <value>A /reference option that declares an extern alias can only have one filename. To specify multiple aliases or filenames, use multiple /reference options.</value>
  </data>
  <data name="ERR_SwitchNeedsNumber" xml:space="preserve">
    <value>Command-line syntax error: Missing ':&lt;number&gt;' for '{0}' option</value>
  </data>
  <data name="ERR_MissingDebugSwitch" xml:space="preserve">
    <value>The /pdb option requires that the /debug option also be used</value>
  </data>
  <data name="ERR_ComRefCallInExpressionTree" xml:space="preserve">
    <value>An expression tree lambda may not contain a COM call with ref omitted on arguments</value>
  </data>
  <data name="ERR_InvalidFormatForGuidForOption" xml:space="preserve">
    <value>Command-line syntax error: Invalid Guid format '{0}' for option '{1}'</value>
  </data>
  <data name="ERR_MissingGuidForOption" xml:space="preserve">
    <value>Command-line syntax error: Missing Guid for option '{1}'</value>
  </data>
  <data name="WRN_CLS_NoVarArgs" xml:space="preserve">
    <value>Methods with variable arguments are not CLS-compliant</value>
  </data>
  <data name="WRN_CLS_NoVarArgs_Title" xml:space="preserve">
    <value>Methods with variable arguments are not CLS-compliant</value>
  </data>
  <data name="WRN_CLS_BadArgType" xml:space="preserve">
    <value>Argument type '{0}' is not CLS-compliant</value>
  </data>
  <data name="WRN_CLS_BadArgType_Title" xml:space="preserve">
    <value>Argument type is not CLS-compliant</value>
  </data>
  <data name="WRN_CLS_BadReturnType" xml:space="preserve">
    <value>Return type of '{0}' is not CLS-compliant</value>
  </data>
  <data name="WRN_CLS_BadReturnType_Title" xml:space="preserve">
    <value>Return type is not CLS-compliant</value>
  </data>
  <data name="WRN_CLS_BadFieldPropType" xml:space="preserve">
    <value>Type of '{0}' is not CLS-compliant</value>
  </data>
  <data name="WRN_CLS_BadFieldPropType_Title" xml:space="preserve">
    <value>Type is not CLS-compliant</value>
  </data>
  <data name="WRN_CLS_BadFieldPropType_Description" xml:space="preserve">
    <value>A public, protected, or protected internal variable must be of a type that is compliant with the Common Language Specification (CLS).</value>
  </data>
  <data name="WRN_CLS_BadIdentifierCase" xml:space="preserve">
    <value>Identifier '{0}' differing only in case is not CLS-compliant</value>
  </data>
  <data name="WRN_CLS_BadIdentifierCase_Title" xml:space="preserve">
    <value>Identifier differing only in case is not CLS-compliant</value>
  </data>
  <data name="WRN_CLS_OverloadRefOut" xml:space="preserve">
    <value>Overloaded method '{0}' differing only in ref or out, or in array rank, is not CLS-compliant</value>
  </data>
  <data name="WRN_CLS_OverloadRefOut_Title" xml:space="preserve">
    <value>Overloaded method differing only in ref or out, or in array rank, is not CLS-compliant</value>
  </data>
  <data name="WRN_CLS_OverloadUnnamed" xml:space="preserve">
    <value>Overloaded method '{0}' differing only by unnamed array types is not CLS-compliant</value>
  </data>
  <data name="WRN_CLS_OverloadUnnamed_Title" xml:space="preserve">
    <value>Overloaded method differing only by unnamed array types is not CLS-compliant</value>
  </data>
  <data name="WRN_CLS_OverloadUnnamed_Description" xml:space="preserve">
    <value>This error occurs if you have an overloaded method that takes a jagged array and the only difference between the method signatures is the element type of the array. To avoid this error, consider using a rectangular array rather than a jagged array; use an additional parameter to disambiguate the function call; rename one or more of the overloaded methods; or, if CLS Compliance is not needed, remove the CLSCompliantAttribute attribute.</value>
  </data>
  <data name="WRN_CLS_BadIdentifier" xml:space="preserve">
    <value>Identifier '{0}' is not CLS-compliant</value>
  </data>
  <data name="WRN_CLS_BadIdentifier_Title" xml:space="preserve">
    <value>Identifier is not CLS-compliant</value>
  </data>
  <data name="WRN_CLS_BadBase" xml:space="preserve">
    <value>'{0}': base type '{1}' is not CLS-compliant</value>
  </data>
  <data name="WRN_CLS_BadBase_Title" xml:space="preserve">
    <value>Base type is not CLS-compliant</value>
  </data>
  <data name="WRN_CLS_BadBase_Description" xml:space="preserve">
    <value>A base type was marked as not having to be compliant with the Common Language Specification (CLS) in an assembly that was marked as being CLS compliant. Either remove the attribute that specifies the assembly is CLS compliant or remove the attribute that indicates the type is not CLS compliant.</value>
  </data>
  <data name="WRN_CLS_BadInterfaceMember" xml:space="preserve">
    <value>'{0}': CLS-compliant interfaces must have only CLS-compliant members</value>
  </data>
  <data name="WRN_CLS_BadInterfaceMember_Title" xml:space="preserve">
    <value>CLS-compliant interfaces must have only CLS-compliant members</value>
  </data>
  <data name="WRN_CLS_NoAbstractMembers" xml:space="preserve">
    <value>'{0}': only CLS-compliant members can be abstract</value>
  </data>
  <data name="WRN_CLS_NoAbstractMembers_Title" xml:space="preserve">
    <value>Only CLS-compliant members can be abstract</value>
  </data>
  <data name="WRN_CLS_NotOnModules" xml:space="preserve">
    <value>You must specify the CLSCompliant attribute on the assembly, not the module, to enable CLS compliance checking</value>
  </data>
  <data name="WRN_CLS_NotOnModules_Title" xml:space="preserve">
    <value>You must specify the CLSCompliant attribute on the assembly, not the module, to enable CLS compliance checking</value>
  </data>
  <data name="WRN_CLS_ModuleMissingCLS" xml:space="preserve">
    <value>Added modules must be marked with the CLSCompliant attribute to match the assembly</value>
  </data>
  <data name="WRN_CLS_ModuleMissingCLS_Title" xml:space="preserve">
    <value>Added modules must be marked with the CLSCompliant attribute to match the assembly</value>
  </data>
  <data name="WRN_CLS_AssemblyNotCLS" xml:space="preserve">
    <value>'{0}' cannot be marked as CLS-compliant because the assembly does not have a CLSCompliant attribute</value>
  </data>
  <data name="WRN_CLS_AssemblyNotCLS_Title" xml:space="preserve">
    <value>Type or member cannot be marked as CLS-compliant because the assembly does not have a CLSCompliant attribute</value>
  </data>
  <data name="WRN_CLS_BadAttributeType" xml:space="preserve">
    <value>'{0}' has no accessible constructors which use only CLS-compliant types</value>
  </data>
  <data name="WRN_CLS_BadAttributeType_Title" xml:space="preserve">
    <value>Type has no accessible constructors which use only CLS-compliant types</value>
  </data>
  <data name="WRN_CLS_ArrayArgumentToAttribute" xml:space="preserve">
    <value>Arrays as attribute arguments is not CLS-compliant</value>
  </data>
  <data name="WRN_CLS_ArrayArgumentToAttribute_Title" xml:space="preserve">
    <value>Arrays as attribute arguments is not CLS-compliant</value>
  </data>
  <data name="WRN_CLS_NotOnModules2" xml:space="preserve">
    <value>You cannot specify the CLSCompliant attribute on a module that differs from the CLSCompliant attribute on the assembly</value>
  </data>
  <data name="WRN_CLS_NotOnModules2_Title" xml:space="preserve">
    <value>You cannot specify the CLSCompliant attribute on a module that differs from the CLSCompliant attribute on the assembly</value>
  </data>
  <data name="WRN_CLS_IllegalTrueInFalse" xml:space="preserve">
    <value>'{0}' cannot be marked as CLS-compliant because it is a member of non-CLS-compliant type '{1}'</value>
  </data>
  <data name="WRN_CLS_IllegalTrueInFalse_Title" xml:space="preserve">
    <value>Type cannot be marked as CLS-compliant because it is a member of non-CLS-compliant type</value>
  </data>
  <data name="WRN_CLS_MeaninglessOnPrivateType" xml:space="preserve">
    <value>CLS compliance checking will not be performed on '{0}' because it is not visible from outside this assembly</value>
  </data>
  <data name="WRN_CLS_MeaninglessOnPrivateType_Title" xml:space="preserve">
    <value>CLS compliance checking will not be performed because it is not visible from outside this assembly</value>
  </data>
  <data name="WRN_CLS_AssemblyNotCLS2" xml:space="preserve">
    <value>'{0}' does not need a CLSCompliant attribute because the assembly does not have a CLSCompliant attribute</value>
  </data>
  <data name="WRN_CLS_AssemblyNotCLS2_Title" xml:space="preserve">
    <value>Type or member does not need a CLSCompliant attribute because the assembly does not have a CLSCompliant attribute</value>
  </data>
  <data name="WRN_CLS_MeaninglessOnParam" xml:space="preserve">
    <value>CLSCompliant attribute has no meaning when applied to parameters. Try putting it on the method instead.</value>
  </data>
  <data name="WRN_CLS_MeaninglessOnParam_Title" xml:space="preserve">
    <value>CLSCompliant attribute has no meaning when applied to parameters</value>
  </data>
  <data name="WRN_CLS_MeaninglessOnReturn" xml:space="preserve">
    <value>CLSCompliant attribute has no meaning when applied to return types. Try putting it on the method instead.</value>
  </data>
  <data name="WRN_CLS_MeaninglessOnReturn_Title" xml:space="preserve">
    <value>CLSCompliant attribute has no meaning when applied to return types</value>
  </data>
  <data name="WRN_CLS_BadTypeVar" xml:space="preserve">
    <value>Constraint type '{0}' is not CLS-compliant</value>
  </data>
  <data name="WRN_CLS_BadTypeVar_Title" xml:space="preserve">
    <value>Constraint type is not CLS-compliant</value>
  </data>
  <data name="WRN_CLS_VolatileField" xml:space="preserve">
    <value>CLS-compliant field '{0}' cannot be volatile</value>
  </data>
  <data name="WRN_CLS_VolatileField_Title" xml:space="preserve">
    <value>CLS-compliant field cannot be volatile</value>
  </data>
  <data name="WRN_CLS_BadInterface" xml:space="preserve">
    <value>'{0}' is not CLS-compliant because base interface '{1}' is not CLS-compliant</value>
  </data>
  <data name="WRN_CLS_BadInterface_Title" xml:space="preserve">
    <value>Type is not CLS-compliant because base interface is not CLS-compliant</value>
  </data>
  <data name="ERR_BadAwaitArg" xml:space="preserve">
    <value>'await' requires that the type {0} have a suitable 'GetAwaiter' method</value>
  </data>
  <data name="ERR_BadAwaitArgIntrinsic" xml:space="preserve">
    <value>Cannot await '{0}'</value>
  </data>
  <data name="ERR_BadAwaiterPattern" xml:space="preserve">
    <value>'await' requires that the return type '{0}' of '{1}.GetAwaiter()' have suitable 'IsCompleted', 'OnCompleted', and 'GetResult' members, and implement 'INotifyCompletion' or 'ICriticalNotifyCompletion'</value>
  </data>
  <data name="ERR_BadAwaitArg_NeedSystem" xml:space="preserve">
    <value>'await' requires that the type '{0}' have a suitable 'GetAwaiter' method. Are you missing a using directive for 'System'?</value>
  </data>
  <data name="ERR_BadAwaitArgVoidCall" xml:space="preserve">
    <value>Cannot await 'void'</value>
  </data>
  <data name="ERR_BadAwaitAsIdentifier" xml:space="preserve">
    <value>'await' cannot be used as an identifier within an async method or lambda expression</value>
  </data>
  <data name="ERR_DoesntImplementAwaitInterface" xml:space="preserve">
    <value>'{0}' does not implement '{1}'</value>
  </data>
  <data name="ERR_TaskRetNoObjectRequired" xml:space="preserve">
    <value>Since '{0}' is an async method that returns 'Task', a return keyword must not be followed by an object expression. Did you intend to return 'Task&lt;T&gt;'?</value>
  </data>
  <data name="ERR_BadAsyncReturn" xml:space="preserve">
    <value>The return type of an async method must be void, Task, Task&lt;T&gt;, a task-like type, IAsyncEnumerable&lt;T&gt;, or IAsyncEnumerator&lt;T&gt;</value>
  </data>
  <data name="ERR_CantReturnVoid" xml:space="preserve">
    <value>Cannot return an expression of type 'void'</value>
  </data>
  <data name="ERR_VarargsAsync" xml:space="preserve">
    <value>__arglist is not allowed in the parameter list of async methods</value>
  </data>
  <data name="ERR_ByRefTypeAndAwait" xml:space="preserve">
    <value>'await' cannot be used in an expression containing the type '{0}'</value>
  </data>
  <data name="ERR_UnsafeAsyncArgType" xml:space="preserve">
    <value>Async methods cannot have unsafe parameters or return types</value>
  </data>
  <data name="ERR_BadAsyncArgType" xml:space="preserve">
    <value>Async methods cannot have ref, in or out parameters</value>
  </data>
  <data name="ERR_BadAwaitWithoutAsync" xml:space="preserve">
    <value>The 'await' operator can only be used when contained within a method or lambda expression marked with the 'async' modifier</value>
  </data>
  <data name="ERR_BadAwaitWithoutAsyncLambda" xml:space="preserve">
    <value>The 'await' operator can only be used within an async {0}. Consider marking this {0} with the 'async' modifier.</value>
  </data>
  <data name="ERR_BadAwaitWithoutAsyncMethod" xml:space="preserve">
    <value>The 'await' operator can only be used within an async method. Consider marking this method with the 'async' modifier and changing its return type to 'Task&lt;{0}&gt;'.</value>
  </data>
  <data name="ERR_BadAwaitWithoutVoidAsyncMethod" xml:space="preserve">
    <value>The 'await' operator can only be used within an async method. Consider marking this method with the 'async' modifier and changing its return type to 'Task'.</value>
  </data>
  <data name="ERR_BadAwaitInFinally" xml:space="preserve">
    <value>Cannot await in the body of a finally clause</value>
  </data>
  <data name="ERR_BadAwaitInCatch" xml:space="preserve">
    <value>Cannot await in a catch clause</value>
  </data>
  <data name="ERR_BadAwaitInCatchFilter" xml:space="preserve">
    <value>Cannot await in the filter expression of a catch clause</value>
  </data>
  <data name="ERR_BadAwaitInLock" xml:space="preserve">
    <value>Cannot await in the body of a lock statement</value>
  </data>
  <data name="ERR_BadAwaitInStaticVariableInitializer" xml:space="preserve">
    <value>The 'await' operator cannot be used in a static script variable initializer.</value>
  </data>
  <data name="ERR_AwaitInUnsafeContext" xml:space="preserve">
    <value>Cannot await in an unsafe context</value>
  </data>
  <data name="ERR_BadAsyncLacksBody" xml:space="preserve">
    <value>The 'async' modifier can only be used in methods that have a body.</value>
  </data>
  <data name="ERR_BadSpecialByRefLocal" xml:space="preserve">
    <value>Parameters or locals of type '{0}' cannot be declared in async methods or lambda expressions.</value>
  </data>
  <data name="ERR_BadSpecialByRefIterator" xml:space="preserve">
    <value>foreach statement cannot operate on enumerators of type '{0}' in async or iterator methods because '{0}' is a ref struct.</value>
  </data>
  <data name="ERR_SecurityCriticalOrSecuritySafeCriticalOnAsync" xml:space="preserve">
    <value>Security attribute '{0}' cannot be applied to an Async method.</value>
  </data>
  <data name="ERR_SecurityCriticalOrSecuritySafeCriticalOnAsyncInClassOrStruct" xml:space="preserve">
    <value>Async methods are not allowed in an Interface, Class, or Structure which has the 'SecurityCritical' or 'SecuritySafeCritical' attribute.</value>
  </data>
  <data name="ERR_BadAwaitInQuery" xml:space="preserve">
    <value>The 'await' operator may only be used in a query expression within the first collection expression of the initial 'from' clause or within the collection expression of a 'join' clause</value>
  </data>
  <data name="WRN_AsyncLacksAwaits" xml:space="preserve">
    <value>This async method lacks 'await' operators and will run synchronously. Consider using the 'await' operator to await non-blocking API calls, or 'await Task.Run(...)' to do CPU-bound work on a background thread.</value>
  </data>
  <data name="WRN_AsyncLacksAwaits_Title" xml:space="preserve">
    <value>Async method lacks 'await' operators and will run synchronously</value>
  </data>
  <data name="WRN_UnobservedAwaitableExpression" xml:space="preserve">
    <value>Because this call is not awaited, execution of the current method continues before the call is completed. Consider applying the 'await' operator to the result of the call.</value>
  </data>
  <data name="WRN_UnobservedAwaitableExpression_Title" xml:space="preserve">
    <value>Because this call is not awaited, execution of the current method continues before the call is completed</value>
  </data>
  <data name="WRN_UnobservedAwaitableExpression_Description" xml:space="preserve">
    <value>The current method calls an async method that returns a Task or a Task&lt;TResult&gt; and doesn't apply the await operator to the result. The call to the async method starts an asynchronous task. However, because no await operator is applied, the program continues without waiting for the task to complete. In most cases, that behavior isn't what you expect. Usually other aspects of the calling method depend on the results of the call or, minimally, the called method is expected to complete before you return from the method that contains the call.

An equally important issue is what happens to exceptions that are raised in the called async method. An exception that's raised in a method that returns a Task or Task&lt;TResult&gt; is stored in the returned task. If you don't await the task or explicitly check for exceptions, the exception is lost. If you await the task, its exception is rethrown.

As a best practice, you should always await the call.

You should consider suppressing the warning only if you're sure that you don't want to wait for the asynchronous call to complete and that the called method won't raise any exceptions. In that case, you can suppress the warning by assigning the task result of the call to a variable.</value>
  </data>
  <data name="ERR_SynchronizedAsyncMethod" xml:space="preserve">
    <value>'MethodImplOptions.Synchronized' cannot be applied to an async method</value>
  </data>
  <data name="ERR_NoConversionForCallerLineNumberParam" xml:space="preserve">
    <value>CallerLineNumberAttribute cannot be applied because there are no standard conversions from type '{0}' to type '{1}'</value>
  </data>
  <data name="ERR_NoConversionForCallerFilePathParam" xml:space="preserve">
    <value>CallerFilePathAttribute cannot be applied because there are no standard conversions from type '{0}' to type '{1}'</value>
  </data>
  <data name="ERR_NoConversionForCallerMemberNameParam" xml:space="preserve">
    <value>CallerMemberNameAttribute cannot be applied because there are no standard conversions from type '{0}' to type '{1}'</value>
  </data>
  <data name="ERR_BadCallerLineNumberParamWithoutDefaultValue" xml:space="preserve">
    <value>The CallerLineNumberAttribute may only be applied to parameters with default values</value>
  </data>
  <data name="ERR_BadCallerFilePathParamWithoutDefaultValue" xml:space="preserve">
    <value>The CallerFilePathAttribute may only be applied to parameters with default values</value>
  </data>
  <data name="ERR_BadCallerMemberNameParamWithoutDefaultValue" xml:space="preserve">
    <value>The CallerMemberNameAttribute may only be applied to parameters with default values</value>
  </data>
  <data name="WRN_CallerLineNumberParamForUnconsumedLocation" xml:space="preserve">
    <value>The CallerLineNumberAttribute applied to parameter '{0}' will have no effect because it applies to a member that is used in contexts that do not allow optional arguments</value>
  </data>
  <data name="WRN_CallerLineNumberParamForUnconsumedLocation_Title" xml:space="preserve">
    <value>The CallerLineNumberAttribute will have no effect because it applies to a member that is used in contexts that do not allow optional arguments</value>
  </data>
  <data name="WRN_CallerFilePathParamForUnconsumedLocation" xml:space="preserve">
    <value>The CallerFilePathAttribute applied to parameter '{0}' will have no effect because it applies to a member that is used in contexts that do not allow optional arguments</value>
  </data>
  <data name="WRN_CallerFilePathParamForUnconsumedLocation_Title" xml:space="preserve">
    <value>The CallerFilePathAttribute will have no effect because it applies to a member that is used in contexts that do not allow optional arguments</value>
  </data>
  <data name="WRN_CallerMemberNameParamForUnconsumedLocation" xml:space="preserve">
    <value>The CallerMemberNameAttribute applied to parameter '{0}' will have no effect because it applies to a member that is used in contexts that do not allow optional arguments</value>
  </data>
  <data name="WRN_CallerMemberNameParamForUnconsumedLocation_Title" xml:space="preserve">
    <value>The CallerMemberNameAttribute will have no effect because it applies to a member that is used in contexts that do not allow optional arguments</value>
  </data>
  <data name="ERR_NoEntryPoint" xml:space="preserve">
    <value>Program does not contain a static 'Main' method suitable for an entry point</value>
  </data>
  <data name="ERR_ArrayInitializerIncorrectLength" xml:space="preserve">
    <value>An array initializer of length '{0}' is expected</value>
  </data>
  <data name="ERR_ArrayInitializerExpected" xml:space="preserve">
    <value>A nested array initializer is expected</value>
  </data>
  <data name="ERR_IllegalVarianceSyntax" xml:space="preserve">
    <value>Invalid variance modifier. Only interface and delegate type parameters can be specified as variant.</value>
  </data>
  <data name="ERR_UnexpectedAliasedName" xml:space="preserve">
    <value>Unexpected use of an aliased name</value>
  </data>
  <data name="ERR_UnexpectedGenericName" xml:space="preserve">
    <value>Unexpected use of a generic name</value>
  </data>
  <data name="ERR_UnexpectedUnboundGenericName" xml:space="preserve">
    <value>Unexpected use of an unbound generic name</value>
  </data>
  <data name="ERR_GlobalStatement" xml:space="preserve">
    <value>Expressions and statements can only occur in a method body</value>
  </data>
  <data name="ERR_NamedArgumentForArray" xml:space="preserve">
    <value>An array access may not have a named argument specifier</value>
  </data>
  <data name="ERR_NotYetImplementedInRoslyn" xml:space="preserve">
    <value>This language feature ('{0}') is not yet implemented.</value>
  </data>
  <data name="ERR_DefaultValueNotAllowed" xml:space="preserve">
    <value>Default values are not valid in this context.</value>
  </data>
  <data name="ERR_CantOpenIcon" xml:space="preserve">
    <value>Error opening icon file {0} -- {1}</value>
  </data>
  <data name="ERR_CantOpenWin32Manifest" xml:space="preserve">
    <value>Error opening Win32 manifest file {0} -- {1}</value>
  </data>
  <data name="ERR_ErrorBuildingWin32Resources" xml:space="preserve">
    <value>Error building Win32 resources -- {0}</value>
  </data>
  <data name="ERR_DefaultValueBeforeRequiredValue" xml:space="preserve">
    <value>Optional parameters must appear after all required parameters</value>
  </data>
  <data name="ERR_ExplicitImplCollisionOnRefOut" xml:space="preserve">
    <value>Cannot inherit interface '{0}' with the specified type parameters because it causes method '{1}' to contain overloads which differ only on ref and out</value>
  </data>
  <data name="ERR_PartialWrongTypeParamsVariance" xml:space="preserve">
    <value>Partial declarations of '{0}' must have the same type parameter names and variance modifiers in the same order</value>
  </data>
  <data name="ERR_UnexpectedVariance" xml:space="preserve">
    <value>Invalid variance: The type parameter '{1}' must be {3} valid on '{0}'. '{1}' is {2}.</value>
  </data>
  <data name="ERR_DeriveFromDynamic" xml:space="preserve">
    <value>'{0}': cannot derive from the dynamic type</value>
  </data>
  <data name="ERR_DeriveFromConstructedDynamic" xml:space="preserve">
    <value>'{0}': cannot implement a dynamic interface '{1}'</value>
  </data>
  <data name="ERR_DynamicTypeAsBound" xml:space="preserve">
    <value>Constraint cannot be the dynamic type</value>
  </data>
  <data name="ERR_ConstructedDynamicTypeAsBound" xml:space="preserve">
    <value>Constraint cannot be a dynamic type '{0}'</value>
  </data>
  <data name="ERR_DynamicRequiredTypesMissing" xml:space="preserve">
    <value>One or more types required to compile a dynamic expression cannot be found. Are you missing a reference?</value>
  </data>
  <data name="ERR_MetadataNameTooLong" xml:space="preserve">
    <value>Name '{0}' exceeds the maximum length allowed in metadata.</value>
  </data>
  <data name="ERR_AttributesNotAllowed" xml:space="preserve">
    <value>Attributes are not valid in this context.</value>
  </data>
  <data name="ERR_ExternAliasNotAllowed" xml:space="preserve">
    <value>'extern alias' is not valid in this context</value>
  </data>
  <data name="WRN_IsDynamicIsConfusing" xml:space="preserve">
    <value>Using '{0}' to test compatibility with '{1}' is essentially identical to testing compatibility with '{2}' and will succeed for all non-null values</value>
  </data>
  <data name="WRN_IsDynamicIsConfusing_Title" xml:space="preserve">
    <value>Using 'is' to test compatibility with 'dynamic' is essentially identical to testing compatibility with 'Object'</value>
  </data>
  <data name="ERR_YieldNotAllowedInScript" xml:space="preserve">
    <value>Cannot use 'yield' in top-level script code</value>
  </data>
  <data name="ERR_NamespaceNotAllowedInScript" xml:space="preserve">
    <value>Cannot declare namespace in script code</value>
  </data>
  <data name="ERR_GlobalAttributesNotAllowed" xml:space="preserve">
    <value>Assembly and module attributes are not allowed in this context</value>
  </data>
  <data name="ERR_InvalidDelegateType" xml:space="preserve">
    <value>Delegate '{0}' has no invoke method or an invoke method with a return type or parameter types that are not supported.</value>
  </data>
  <data name="WRN_MainIgnored" xml:space="preserve">
    <value>The entry point of the program is global script code; ignoring '{0}' entry point.</value>
  </data>
  <data name="WRN_MainIgnored_Title" xml:space="preserve">
    <value>The entry point of the program is global script code; ignoring entry point</value>
  </data>
  <data name="ERR_StaticInAsOrIs" xml:space="preserve">
    <value>The second operand of an 'is' or 'as' operator may not be static type '{0}'</value>
  </data>
  <data name="ERR_BadVisEventType" xml:space="preserve">
    <value>Inconsistent accessibility: event type '{1}' is less accessible than event '{0}'</value>
  </data>
  <data name="ERR_NamedArgumentSpecificationBeforeFixedArgument" xml:space="preserve">
    <value>Named argument specifications must appear after all fixed arguments have been specified. Please use language version {0} or greater to allow non-trailing named arguments.</value>
  </data>
  <data name="ERR_NamedArgumentSpecificationBeforeFixedArgumentInDynamicInvocation" xml:space="preserve">
    <value>Named argument specifications must appear after all fixed arguments have been specified in a dynamic invocation.</value>
  </data>
  <data name="ERR_BadNamedArgument" xml:space="preserve">
    <value>The best overload for '{0}' does not have a parameter named '{1}'</value>
  </data>
  <data name="ERR_BadNamedArgumentForDelegateInvoke" xml:space="preserve">
    <value>The delegate '{0}' does not have a parameter named '{1}'</value>
  </data>
  <data name="ERR_DuplicateNamedArgument" xml:space="preserve">
    <value>Named argument '{0}' cannot be specified multiple times</value>
  </data>
  <data name="ERR_NamedArgumentUsedInPositional" xml:space="preserve">
    <value>Named argument '{0}' specifies a parameter for which a positional argument has already been given</value>
  </data>
  <data name="ERR_BadNonTrailingNamedArgument" xml:space="preserve">
    <value>Named argument '{0}' is used out-of-position but is followed by an unnamed argument</value>
  </data>
  <data name="ERR_DefaultValueUsedWithAttributes" xml:space="preserve">
    <value>Cannot specify default parameter value in conjunction with DefaultParameterAttribute or OptionalAttribute</value>
  </data>
  <data name="ERR_DefaultValueMustBeConstant" xml:space="preserve">
    <value>Default parameter value for '{0}' must be a compile-time constant</value>
  </data>
  <data name="ERR_RefOutDefaultValue" xml:space="preserve">
    <value>A ref or out parameter cannot have a default value</value>
  </data>
  <data name="ERR_DefaultValueForExtensionParameter" xml:space="preserve">
    <value>Cannot specify a default value for the 'this' parameter</value>
  </data>
  <data name="ERR_DefaultValueForParamsParameter" xml:space="preserve">
    <value>Cannot specify a default value for a parameter array</value>
  </data>
  <data name="ERR_NoConversionForDefaultParam" xml:space="preserve">
    <value>A value of type '{0}' cannot be used as a default parameter because there are no standard conversions to type '{1}'</value>
  </data>
  <data name="ERR_NoConversionForNubDefaultParam" xml:space="preserve">
    <value>A value of type '{0}' cannot be used as default parameter for nullable parameter '{1}' because '{0}' is not a simple type</value>
  </data>
  <data name="ERR_NotNullRefDefaultParameter" xml:space="preserve">
    <value>'{0}' is of type '{1}'. A default parameter value of a reference type other than string can only be initialized with null</value>
  </data>
  <data name="WRN_DefaultValueForUnconsumedLocation" xml:space="preserve">
    <value>The default value specified for parameter '{0}' will have no effect because it applies to a member that is used in contexts that do not allow optional arguments</value>
  </data>
  <data name="WRN_DefaultValueForUnconsumedLocation_Title" xml:space="preserve">
    <value>The default value specified will have no effect because it applies to a member that is used in contexts that do not allow optional arguments</value>
  </data>
  <data name="ERR_PublicKeyFileFailure" xml:space="preserve">
    <value>Error signing output with public key from file '{0}' -- {1}</value>
  </data>
  <data name="ERR_PublicKeyContainerFailure" xml:space="preserve">
    <value>Error signing output with public key from container '{0}' -- {1}</value>
  </data>
  <data name="ERR_BadDynamicTypeof" xml:space="preserve">
    <value>The typeof operator cannot be used on the dynamic type</value>
  </data>
  <data name="ERR_BadNullableTypeof" xml:space="preserve">
    <value>The typeof operator cannot be used on a nullable reference type</value>
  </data>
  <data name="ERR_ExpressionTreeContainsDynamicOperation" xml:space="preserve">
    <value>An expression tree may not contain a dynamic operation</value>
  </data>
  <data name="ERR_BadAsyncExpressionTree" xml:space="preserve">
    <value>Async lambda expressions cannot be converted to expression trees</value>
  </data>
  <data name="ERR_DynamicAttributeMissing" xml:space="preserve">
    <value>Cannot define a class or member that utilizes 'dynamic' because the compiler required type '{0}' cannot be found. Are you missing a reference?</value>
  </data>
  <data name="ERR_CannotPassNullForFriendAssembly" xml:space="preserve">
    <value>Cannot pass null for friend assembly name</value>
  </data>
  <data name="ERR_SignButNoPrivateKey" xml:space="preserve">
    <value>Key file '{0}' is missing the private key needed for signing</value>
  </data>
  <data name="ERR_PublicSignButNoKey" xml:space="preserve">
    <value>Public signing was specified and requires a public key, but no public key was specified.</value>
  </data>
  <data name="ERR_PublicSignNetModule" xml:space="preserve">
    <value>Public signing is not supported for netmodules.</value>
  </data>
  <data name="WRN_DelaySignButNoKey" xml:space="preserve">
    <value>Delay signing was specified and requires a public key, but no public key was specified</value>
  </data>
  <data name="WRN_DelaySignButNoKey_Title" xml:space="preserve">
    <value>Delay signing was specified and requires a public key, but no public key was specified</value>
  </data>
  <data name="ERR_InvalidVersionFormat" xml:space="preserve">
    <value>The specified version string does not conform to the required format - major[.minor[.build[.revision]]]</value>
  </data>
  <data name="ERR_InvalidVersionFormatDeterministic" xml:space="preserve">
    <value>The specified version string contains wildcards, which are not compatible with determinism. Either remove wildcards from the version string, or disable determinism for this compilation</value>
  </data>
  <data name="ERR_InvalidVersionFormat2" xml:space="preserve">
    <value>The specified version string does not conform to the required format - major.minor.build.revision (without wildcards)</value>
  </data>
  <data name="WRN_InvalidVersionFormat" xml:space="preserve">
    <value>The specified version string does not conform to the recommended format - major.minor.build.revision</value>
  </data>
  <data name="WRN_InvalidVersionFormat_Title" xml:space="preserve">
    <value>The specified version string does not conform to the recommended format - major.minor.build.revision</value>
  </data>
  <data name="ERR_InvalidAssemblyCultureForExe" xml:space="preserve">
    <value>Executables cannot be satellite assemblies; culture should always be empty</value>
  </data>
  <data name="ERR_NoCorrespondingArgument" xml:space="preserve">
    <value>There is no argument given that corresponds to the required formal parameter '{0}' of '{1}'</value>
  </data>
  <data name="WRN_UnimplementedCommandLineSwitch" xml:space="preserve">
    <value>The command line switch '{0}' is not yet implemented and was ignored.</value>
  </data>
  <data name="WRN_UnimplementedCommandLineSwitch_Title" xml:space="preserve">
    <value>Command line switch is not yet implemented</value>
  </data>
  <data name="ERR_ModuleEmitFailure" xml:space="preserve">
    <value>Failed to emit module '{0}'.</value>
  </data>
  <data name="ERR_FixedLocalInLambda" xml:space="preserve">
    <value>Cannot use fixed local '{0}' inside an anonymous method, lambda expression, or query expression</value>
  </data>
  <data name="ERR_ExpressionTreeContainsNamedArgument" xml:space="preserve">
    <value>An expression tree may not contain a named argument specification</value>
  </data>
  <data name="ERR_ExpressionTreeContainsOptionalArgument" xml:space="preserve">
    <value>An expression tree may not contain a call or invocation that uses optional arguments</value>
  </data>
  <data name="ERR_ExpressionTreeContainsIndexedProperty" xml:space="preserve">
    <value>An expression tree may not contain an indexed property</value>
  </data>
  <data name="ERR_IndexedPropertyRequiresParams" xml:space="preserve">
    <value>Indexed property '{0}' has non-optional arguments which must be provided</value>
  </data>
  <data name="ERR_IndexedPropertyMustHaveAllOptionalParams" xml:space="preserve">
    <value>Indexed property '{0}' must have all arguments optional</value>
  </data>
  <data name="ERR_SpecialByRefInLambda" xml:space="preserve">
    <value>Instance of type '{0}' cannot be used inside a nested function, query expression, iterator block or async method</value>
  </data>
  <data name="ERR_SecurityAttributeMissingAction" xml:space="preserve">
    <value>First argument to a security attribute must be a valid SecurityAction</value>
  </data>
  <data name="ERR_SecurityAttributeInvalidAction" xml:space="preserve">
    <value>Security attribute '{0}' has an invalid SecurityAction value '{1}'</value>
  </data>
  <data name="ERR_SecurityAttributeInvalidActionAssembly" xml:space="preserve">
    <value>SecurityAction value '{0}' is invalid for security attributes applied to an assembly</value>
  </data>
  <data name="ERR_SecurityAttributeInvalidActionTypeOrMethod" xml:space="preserve">
    <value>SecurityAction value '{0}' is invalid for security attributes applied to a type or a method</value>
  </data>
  <data name="ERR_PrincipalPermissionInvalidAction" xml:space="preserve">
    <value>SecurityAction value '{0}' is invalid for PrincipalPermission attribute</value>
  </data>
  <data name="ERR_FeatureNotValidInExpressionTree" xml:space="preserve">
    <value>An expression tree may not contain '{0}'</value>
  </data>
  <data name="ERR_PermissionSetAttributeInvalidFile" xml:space="preserve">
    <value>Unable to resolve file path '{0}' specified for the named argument '{1}' for PermissionSet attribute</value>
  </data>
  <data name="ERR_PermissionSetAttributeFileReadError" xml:space="preserve">
    <value>Error reading file '{0}' specified for the named argument '{1}' for PermissionSet attribute: '{2}'</value>
  </data>
  <data name="ERR_GlobalSingleTypeNameNotFoundFwd" xml:space="preserve">
    <value>The type name '{0}' could not be found in the global namespace. This type has been forwarded to assembly '{1}' Consider adding a reference to that assembly.</value>
  </data>
  <data name="ERR_DottedTypeNameNotFoundInNSFwd" xml:space="preserve">
    <value>The type name '{0}' could not be found in the namespace '{1}'. This type has been forwarded to assembly '{2}' Consider adding a reference to that assembly.</value>
  </data>
  <data name="ERR_SingleTypeNameNotFoundFwd" xml:space="preserve">
    <value>The type name '{0}' could not be found. This type has been forwarded to assembly '{1}'. Consider adding a reference to that assembly.</value>
  </data>
  <data name="ERR_AssemblySpecifiedForLinkAndRef" xml:space="preserve">
    <value>Assemblies '{0}' and '{1}' refer to the same metadata but only one is a linked reference (specified using /link option); consider removing one of the references.</value>
  </data>
  <data name="WRN_DeprecatedCollectionInitAdd" xml:space="preserve">
    <value>The best overloaded Add method '{0}' for the collection initializer element is obsolete.</value>
  </data>
  <data name="WRN_DeprecatedCollectionInitAdd_Title" xml:space="preserve">
    <value>The best overloaded Add method for the collection initializer element is obsolete</value>
  </data>
  <data name="WRN_DeprecatedCollectionInitAddStr" xml:space="preserve">
    <value>The best overloaded Add method '{0}' for the collection initializer element is obsolete. {1}</value>
  </data>
  <data name="WRN_DeprecatedCollectionInitAddStr_Title" xml:space="preserve">
    <value>The best overloaded Add method for the collection initializer element is obsolete</value>
  </data>
  <data name="ERR_DeprecatedCollectionInitAddStr" xml:space="preserve">
    <value>The best overloaded Add method '{0}' for the collection initializer element is obsolete. {1}</value>
  </data>
  <data name="ERR_IteratorInInteractive" xml:space="preserve">
    <value>Yield statements may not appear at the top level in interactive code.</value>
  </data>
  <data name="ERR_SecurityAttributeInvalidTarget" xml:space="preserve">
    <value>Security attribute '{0}' is not valid on this declaration type. Security attributes are only valid on assembly, type and method declarations.</value>
  </data>
  <data name="ERR_BadDynamicMethodArg" xml:space="preserve">
    <value>Cannot use an expression of type '{0}' as an argument to a dynamically dispatched operation.</value>
  </data>
  <data name="ERR_BadDynamicMethodArgLambda" xml:space="preserve">
    <value>Cannot use a lambda expression as an argument to a dynamically dispatched operation without first casting it to a delegate or expression tree type.</value>
  </data>
  <data name="ERR_BadDynamicMethodArgMemgrp" xml:space="preserve">
    <value>Cannot use a method group as an argument to a dynamically dispatched operation. Did you intend to invoke the method?</value>
  </data>
  <data name="ERR_NoDynamicPhantomOnBase" xml:space="preserve">
    <value>The call to method '{0}' needs to be dynamically dispatched, but cannot be because it is part of a base access expression. Consider casting the dynamic arguments or eliminating the base access.</value>
  </data>
  <data name="ERR_BadDynamicQuery" xml:space="preserve">
    <value>Query expressions over source type 'dynamic' or with a join sequence of type 'dynamic' are not allowed</value>
  </data>
  <data name="ERR_NoDynamicPhantomOnBaseIndexer" xml:space="preserve">
    <value>The indexer access needs to be dynamically dispatched, but cannot be because it is part of a base access expression. Consider casting the dynamic arguments or eliminating the base access.</value>
  </data>
  <data name="WRN_DynamicDispatchToConditionalMethod" xml:space="preserve">
    <value>The dynamically dispatched call to method '{0}' may fail at runtime because one or more applicable overloads are conditional methods.</value>
  </data>
  <data name="WRN_DynamicDispatchToConditionalMethod_Title" xml:space="preserve">
    <value>Dynamically dispatched call may fail at runtime because one or more applicable overloads are conditional methods</value>
  </data>
  <data name="ERR_BadArgTypeDynamicExtension" xml:space="preserve">
    <value>'{0}' has no applicable method named '{1}' but appears to have an extension method by that name. Extension methods cannot be dynamically dispatched. Consider casting the dynamic arguments or calling the extension method without the extension method syntax.</value>
  </data>
  <data name="WRN_CallerFilePathPreferredOverCallerMemberName" xml:space="preserve">
    <value>The CallerMemberNameAttribute applied to parameter '{0}' will have no effect. It is overridden by the CallerFilePathAttribute.</value>
  </data>
  <data name="WRN_CallerFilePathPreferredOverCallerMemberName_Title" xml:space="preserve">
    <value>The CallerMemberNameAttribute will have no effect; it is overridden by the CallerFilePathAttribute</value>
  </data>
  <data name="WRN_CallerLineNumberPreferredOverCallerMemberName" xml:space="preserve">
    <value>The CallerMemberNameAttribute applied to parameter '{0}' will have no effect. It is overridden by the CallerLineNumberAttribute.</value>
  </data>
  <data name="WRN_CallerLineNumberPreferredOverCallerMemberName_Title" xml:space="preserve">
    <value>The CallerMemberNameAttribute will have no effect; it is overridden by the CallerLineNumberAttribute</value>
  </data>
  <data name="WRN_CallerLineNumberPreferredOverCallerFilePath" xml:space="preserve">
    <value>The CallerFilePathAttribute applied to parameter '{0}' will have no effect. It is overridden by the CallerLineNumberAttribute.</value>
  </data>
  <data name="WRN_CallerLineNumberPreferredOverCallerFilePath_Title" xml:space="preserve">
    <value>The CallerFilePathAttribute will have no effect; it is overridden by the CallerLineNumberAttribute</value>
  </data>
  <data name="ERR_InvalidDynamicCondition" xml:space="preserve">
    <value>Expression must be implicitly convertible to Boolean or its type '{0}' must define operator '{1}'.</value>
  </data>
  <data name="ERR_MixingWinRTEventWithRegular" xml:space="preserve">
    <value>'{0}' cannot implement '{1}' because '{2}' is a Windows Runtime event and '{3}' is a regular .NET event.</value>
  </data>
  <data name="WRN_CA2000_DisposeObjectsBeforeLosingScope1" xml:space="preserve">
    <value>Call System.IDisposable.Dispose() on allocated instance of {0} before all references to it are out of scope.</value>
  </data>
  <data name="WRN_CA2000_DisposeObjectsBeforeLosingScope1_Title" xml:space="preserve">
    <value>Call System.IDisposable.Dispose() on allocated instance before all references to it are out of scope</value>
  </data>
  <data name="WRN_CA2000_DisposeObjectsBeforeLosingScope2" xml:space="preserve">
    <value>Allocated instance of {0} is not disposed along all exception paths.  Call System.IDisposable.Dispose() before all references to it are out of scope.</value>
  </data>
  <data name="WRN_CA2000_DisposeObjectsBeforeLosingScope2_Title" xml:space="preserve">
    <value>Allocated instance is not disposed along all exception paths</value>
  </data>
  <data name="WRN_CA2202_DoNotDisposeObjectsMultipleTimes" xml:space="preserve">
    <value>Object '{0}' can be disposed more than once.</value>
  </data>
  <data name="WRN_CA2202_DoNotDisposeObjectsMultipleTimes_Title" xml:space="preserve">
    <value>Object can be disposed more than once</value>
  </data>
  <data name="ERR_NewCoClassOnLink" xml:space="preserve">
    <value>Interop type '{0}' cannot be embedded. Use the applicable interface instead.</value>
  </data>
  <data name="ERR_NoPIANestedType" xml:space="preserve">
    <value>Type '{0}' cannot be embedded because it is a nested type. Consider setting the 'Embed Interop Types' property to false.</value>
  </data>
  <data name="ERR_GenericsUsedInNoPIAType" xml:space="preserve">
    <value>Type '{0}' cannot be embedded because it has a generic argument. Consider setting the 'Embed Interop Types' property to false.</value>
  </data>
  <data name="ERR_InteropStructContainsMethods" xml:space="preserve">
    <value>Embedded interop struct '{0}' can contain only public instance fields.</value>
  </data>
  <data name="ERR_WinRtEventPassedByRef" xml:space="preserve">
    <value>A Windows Runtime event may not be passed as an out or ref parameter.</value>
  </data>
  <data name="ERR_MissingMethodOnSourceInterface" xml:space="preserve">
    <value>Source interface '{0}' is missing method '{1}' which is required to embed event '{2}'.</value>
  </data>
  <data name="ERR_MissingSourceInterface" xml:space="preserve">
    <value>Interface '{0}' has an invalid source interface which is required to embed event '{1}'.</value>
  </data>
  <data name="ERR_InteropTypeMissingAttribute" xml:space="preserve">
    <value>Interop type '{0}' cannot be embedded because it is missing the required '{1}' attribute.</value>
  </data>
  <data name="ERR_NoPIAAssemblyMissingAttribute" xml:space="preserve">
    <value>Cannot embed interop types from assembly '{0}' because it is missing the '{1}' attribute.</value>
  </data>
  <data name="ERR_NoPIAAssemblyMissingAttributes" xml:space="preserve">
    <value>Cannot embed interop types from assembly '{0}' because it is missing either the '{1}' attribute or the '{2}' attribute.</value>
  </data>
  <data name="ERR_InteropTypesWithSameNameAndGuid" xml:space="preserve">
    <value>Cannot embed interop type '{0}' found in both assembly '{1}' and '{2}'. Consider setting the 'Embed Interop Types' property to false.</value>
  </data>
  <data name="ERR_LocalTypeNameClash" xml:space="preserve">
    <value>Embedding the interop type '{0}' from assembly '{1}' causes a name clash in the current assembly. Consider setting the 'Embed Interop Types' property to false.</value>
  </data>
  <data name="WRN_ReferencedAssemblyReferencesLinkedPIA" xml:space="preserve">
    <value>A reference was created to embedded interop assembly '{0}' because of an indirect reference to that assembly created by assembly '{1}'. Consider changing the 'Embed Interop Types' property on either assembly.</value>
  </data>
  <data name="WRN_ReferencedAssemblyReferencesLinkedPIA_Title" xml:space="preserve">
    <value>A reference was created to embedded interop assembly because of an indirect assembly reference</value>
  </data>
  <data name="WRN_ReferencedAssemblyReferencesLinkedPIA_Description" xml:space="preserve">
    <value>You have added a reference to an assembly using /link (Embed Interop Types property set to True). This instructs the compiler to embed interop type information from that assembly. However, the compiler cannot embed interop type information from that assembly because another assembly that you have referenced also references that assembly using /reference (Embed Interop Types property set to False).

To embed interop type information for both assemblies, use /link for references to each assembly (set the Embed Interop Types property to True).

To remove the warning, you can use /reference instead (set the Embed Interop Types property to False). In this case, a primary interop assembly (PIA) provides interop type information.</value>
  </data>
  <data name="ERR_GenericsUsedAcrossAssemblies" xml:space="preserve">
    <value>Type '{0}' from assembly '{1}' cannot be used across assembly boundaries because it has a generic type argument that is an embedded interop type.</value>
  </data>
  <data name="ERR_NoCanonicalView" xml:space="preserve">
    <value>Cannot find the interop type that matches the embedded interop type '{0}'. Are you missing an assembly reference?</value>
  </data>
  <data name="ERR_ByRefReturnUnsupported" xml:space="preserve">
    <value>By-reference return type 'ref {0}' is not supported.</value>
  </data>
  <data name="ERR_NetModuleNameMismatch" xml:space="preserve">
    <value>Module name '{0}' stored in '{1}' must match its filename.</value>
  </data>
  <data name="ERR_BadModuleName" xml:space="preserve">
    <value>Invalid module name: {0}</value>
  </data>
  <data name="ERR_BadCompilationOptionValue" xml:space="preserve">
    <value>Invalid '{0}' value: '{1}'.</value>
  </data>
  <data name="ERR_BadAppConfigPath" xml:space="preserve">
    <value>AppConfigPath must be absolute.</value>
  </data>
  <data name="WRN_AssemblyAttributeFromModuleIsOverridden" xml:space="preserve">
    <value>Attribute '{0}' from module '{1}' will be ignored in favor of the instance appearing in source</value>
  </data>
  <data name="WRN_AssemblyAttributeFromModuleIsOverridden_Title" xml:space="preserve">
    <value>Attribute will be ignored in favor of the instance appearing in source</value>
  </data>
  <data name="ERR_CmdOptionConflictsSource" xml:space="preserve">
    <value>Attribute '{0}' given in a source file conflicts with option '{1}'.</value>
  </data>
  <data name="ERR_FixedBufferTooManyDimensions" xml:space="preserve">
    <value>A fixed buffer may only have one dimension.</value>
  </data>
  <data name="WRN_ReferencedAssemblyDoesNotHaveStrongName" xml:space="preserve">
    <value>Referenced assembly '{0}' does not have a strong name.</value>
  </data>
  <data name="WRN_ReferencedAssemblyDoesNotHaveStrongName_Title" xml:space="preserve">
    <value>Referenced assembly does not have a strong name</value>
  </data>
  <data name="ERR_InvalidSignaturePublicKey" xml:space="preserve">
    <value>Invalid signature public key specified in AssemblySignatureKeyAttribute.</value>
  </data>
  <data name="ERR_ExportedTypeConflictsWithDeclaration" xml:space="preserve">
    <value>Type '{0}' exported from module '{1}' conflicts with type declared in primary module of this assembly.</value>
  </data>
  <data name="ERR_ExportedTypesConflict" xml:space="preserve">
    <value>Type '{0}' exported from module '{1}' conflicts with type '{2}' exported from module '{3}'.</value>
  </data>
  <data name="ERR_ForwardedTypeConflictsWithDeclaration" xml:space="preserve">
    <value>Forwarded type '{0}' conflicts with type declared in primary module of this assembly.</value>
  </data>
  <data name="ERR_ForwardedTypesConflict" xml:space="preserve">
    <value>Type '{0}' forwarded to assembly '{1}' conflicts with type '{2}' forwarded to assembly '{3}'.</value>
  </data>
  <data name="ERR_ForwardedTypeConflictsWithExportedType" xml:space="preserve">
    <value>Type '{0}' forwarded to assembly '{1}' conflicts with type '{2}' exported from module '{3}'.</value>
  </data>
  <data name="WRN_RefCultureMismatch" xml:space="preserve">
    <value>Referenced assembly '{0}' has different culture setting of '{1}'.</value>
  </data>
  <data name="WRN_RefCultureMismatch_Title" xml:space="preserve">
    <value>Referenced assembly has different culture setting</value>
  </data>
  <data name="ERR_AgnosticToMachineModule" xml:space="preserve">
    <value>Agnostic assembly cannot have a processor specific module '{0}'.</value>
  </data>
  <data name="ERR_ConflictingMachineModule" xml:space="preserve">
    <value>Assembly and module '{0}' cannot target different processors.</value>
  </data>
  <data name="WRN_ConflictingMachineAssembly" xml:space="preserve">
    <value>Referenced assembly '{0}' targets a different processor.</value>
  </data>
  <data name="WRN_ConflictingMachineAssembly_Title" xml:space="preserve">
    <value>Referenced assembly targets a different processor</value>
  </data>
  <data name="ERR_CryptoHashFailed" xml:space="preserve">
    <value>Cryptographic failure while creating hashes.</value>
  </data>
  <data name="ERR_MissingNetModuleReference" xml:space="preserve">
    <value>Reference to '{0}' netmodule missing.</value>
  </data>
  <data name="ERR_NetModuleNameMustBeUnique" xml:space="preserve">
    <value>Module '{0}' is already defined in this assembly. Each module must have a unique filename.</value>
  </data>
  <data name="ERR_CantReadConfigFile" xml:space="preserve">
    <value>Cannot read config file '{0}' -- '{1}'</value>
  </data>
  <data name="ERR_EncNoPIAReference" xml:space="preserve">
    <value>Cannot continue since the edit includes a reference to an embedded type: '{0}'.</value>
  </data>
  <data name="ERR_EncReferenceToAddedMember" xml:space="preserve">
    <value>Member '{0}' added during the current debug session can only be accessed from within its declaring assembly '{1}'.</value>
  </data>
  <data name="ERR_MutuallyExclusiveOptions" xml:space="preserve">
    <value>Compilation options '{0}' and '{1}' can't both be specified at the same time.</value>
  </data>
  <data name="ERR_LinkedNetmoduleMetadataMustProvideFullPEImage" xml:space="preserve">
    <value>Linked netmodule metadata must provide a full PE image: '{0}'.</value>
  </data>
  <data name="ERR_BadPrefer32OnLib" xml:space="preserve">
    <value>/platform:anycpu32bitpreferred can only be used with /t:exe, /t:winexe and /t:appcontainerexe</value>
  </data>
  <data name="IDS_PathList" xml:space="preserve">
    <value>&lt;path list&gt;</value>
  </data>
  <data name="IDS_Text" xml:space="preserve">
    <value>&lt;text&gt;</value>
  </data>
  <data name="IDS_FeatureNullPropagatingOperator" xml:space="preserve">
    <value>null propagating operator</value>
  </data>
  <data name="IDS_FeatureExpressionBodiedMethod" xml:space="preserve">
    <value>expression-bodied method</value>
  </data>
  <data name="IDS_FeatureExpressionBodiedProperty" xml:space="preserve">
    <value>expression-bodied property</value>
  </data>
  <data name="IDS_FeatureExpressionBodiedIndexer" xml:space="preserve">
    <value>expression-bodied indexer</value>
  </data>
  <data name="IDS_FeatureAutoPropertyInitializer" xml:space="preserve">
    <value>auto property initializer</value>
  </data>
  <data name="IDS_Namespace1" xml:space="preserve">
    <value>&lt;namespace&gt;</value>
  </data>
  <data name="IDS_FeatureRefLocalsReturns" xml:space="preserve">
    <value>byref locals and returns</value>
  </data>
  <data name="IDS_FeatureReadOnlyReferences" xml:space="preserve">
    <value>readonly references</value>
  </data>
  <data name="IDS_FeatureRefStructs" xml:space="preserve">
    <value>ref structs</value>
  </data>
  <data name="IDS_FeatureRefConditional" xml:space="preserve">
    <value>ref conditional expression</value>
  </data>
  <data name="IDS_FeatureRefReassignment" xml:space="preserve">
    <value>ref reassignment</value>
  </data>
  <data name="IDS_FeatureRefFor" xml:space="preserve">
    <value>ref for-loop variables</value>
  </data>
  <data name="IDS_FeatureRefForEach" xml:space="preserve">
    <value>ref foreach iteration variables</value>
  </data>
  <data name="IDS_FeatureExtensibleFixedStatement" xml:space="preserve">
    <value>extensible fixed statement</value>
  </data>
  <data name="CompilationC" xml:space="preserve">
    <value>Compilation (C#): </value>
  </data>
  <data name="SyntaxNodeIsNotWithinSynt" xml:space="preserve">
    <value>Syntax node is not within syntax tree</value>
  </data>
  <data name="LocationMustBeProvided" xml:space="preserve">
    <value>Location must be provided in order to provide minimal type qualification.</value>
  </data>
  <data name="SyntaxTreeSemanticModelMust" xml:space="preserve">
    <value>SyntaxTreeSemanticModel must be provided in order to provide minimal type qualification.</value>
  </data>
  <data name="CantReferenceCompilationOf" xml:space="preserve">
    <value>Can't reference compilation of type '{0}' from {1} compilation.</value>
  </data>
  <data name="SyntaxTreeAlreadyPresent" xml:space="preserve">
    <value>Syntax tree already present</value>
  </data>
  <data name="SubmissionCanOnlyInclude" xml:space="preserve">
    <value>Submission can only include script code.</value>
  </data>
  <data name="SubmissionCanHaveAtMostOne" xml:space="preserve">
    <value>Submission can have at most one syntax tree.</value>
  </data>
  <data name="SyntaxTreeNotFoundToRemove" xml:space="preserve">
    <value>SyntaxTree is not part of the compilation, so it cannot be removed</value>
  </data>
  <data name="TreeMustHaveARootNodeWith" xml:space="preserve">
    <value>tree must have a root node with SyntaxKind.CompilationUnit</value>
  </data>
  <data name="TypeArgumentCannotBeNull" xml:space="preserve">
    <value>Type argument cannot be null</value>
  </data>
  <data name="WrongNumberOfTypeArguments" xml:space="preserve">
    <value>Wrong number of type arguments</value>
  </data>
  <data name="NameConflictForName" xml:space="preserve">
    <value>Name conflict for name {0}</value>
  </data>
  <data name="LookupOptionsHasInvalidCombo" xml:space="preserve">
    <value>LookupOptions has an invalid combination of options</value>
  </data>
  <data name="ItemsMustBeNonEmpty" xml:space="preserve">
    <value>items: must be non-empty</value>
  </data>
  <data name="UseVerbatimIdentifier" xml:space="preserve">
    <value>Use Microsoft.CodeAnalysis.CSharp.SyntaxFactory.Identifier or Microsoft.CodeAnalysis.CSharp.SyntaxFactory.VerbatimIdentifier to create identifier tokens.</value>
  </data>
  <data name="UseLiteralForTokens" xml:space="preserve">
    <value>Use Microsoft.CodeAnalysis.CSharp.SyntaxFactory.Literal to create character literal tokens.</value>
  </data>
  <data name="UseLiteralForNumeric" xml:space="preserve">
    <value>Use Microsoft.CodeAnalysis.CSharp.SyntaxFactory.Literal to create numeric literal tokens.</value>
  </data>
  <data name="ThisMethodCanOnlyBeUsedToCreateTokens" xml:space="preserve">
    <value>This method can only be used to create tokens - {0} is not a token kind.</value>
  </data>
  <data name="GenericParameterDefinition" xml:space="preserve">
    <value>Generic parameter is definition when expected to be reference {0}</value>
  </data>
  <data name="InvalidGetDeclarationNameMultipleDeclarators" xml:space="preserve">
    <value>Called GetDeclarationName for a declaration node that can possibly contain multiple variable declarators.</value>
  </data>
  <data name="TreeNotPartOfCompilation" xml:space="preserve">
    <value>tree not part of compilation</value>
  </data>
  <data name="PositionIsNotWithinSyntax" xml:space="preserve">
    <value>Position is not within syntax tree with full span {0}</value>
  </data>
  <data name="WRN_BadUILang" xml:space="preserve">
    <value>The language name '{0}' is invalid.</value>
  </data>
  <data name="WRN_BadUILang_Title" xml:space="preserve">
    <value>The language name is invalid</value>
  </data>
  <data name="ERR_UnsupportedTransparentIdentifierAccess" xml:space="preserve">
    <value>Transparent identifier member access failed for field '{0}' of '{1}'.  Does the data being queried implement the query pattern?</value>
  </data>
  <data name="ERR_ParamDefaultValueDiffersFromAttribute" xml:space="preserve">
    <value>The parameter has multiple distinct default values.</value>
  </data>
  <data name="ERR_FieldHasMultipleDistinctConstantValues" xml:space="preserve">
    <value>The field has multiple distinct constant values.</value>
  </data>
  <data name="WRN_UnqualifiedNestedTypeInCref" xml:space="preserve">
    <value>Within cref attributes, nested types of generic types should be qualified.</value>
  </data>
  <data name="WRN_UnqualifiedNestedTypeInCref_Title" xml:space="preserve">
    <value>Within cref attributes, nested types of generic types should be qualified</value>
  </data>
  <data name="NotACSharpSymbol" xml:space="preserve">
    <value>Not a C# symbol.</value>
  </data>
  <data name="HDN_UnusedUsingDirective" xml:space="preserve">
    <value>Unnecessary using directive.</value>
  </data>
  <data name="HDN_UnusedExternAlias" xml:space="preserve">
    <value>Unused extern alias.</value>
  </data>
  <data name="ElementsCannotBeNull" xml:space="preserve">
    <value>Elements cannot be null.</value>
  </data>
  <data name="IDS_LIB_ENV" xml:space="preserve">
    <value>LIB environment variable</value>
  </data>
  <data name="IDS_LIB_OPTION" xml:space="preserve">
    <value>/LIB option</value>
  </data>
  <data name="IDS_REFERENCEPATH_OPTION" xml:space="preserve">
    <value>/REFERENCEPATH option</value>
  </data>
  <data name="IDS_DirectoryDoesNotExist" xml:space="preserve">
    <value>directory does not exist</value>
  </data>
  <data name="IDS_DirectoryHasInvalidPath" xml:space="preserve">
    <value>path is too long or invalid</value>
  </data>
  <data name="WRN_NoRuntimeMetadataVersion" xml:space="preserve">
    <value>No value for RuntimeMetadataVersion found. No assembly containing System.Object was found nor was a value for RuntimeMetadataVersion specified through options.</value>
  </data>
  <data name="WRN_NoRuntimeMetadataVersion_Title" xml:space="preserve">
    <value>No value for RuntimeMetadataVersion found</value>
  </data>
  <data name="WrongSemanticModelType" xml:space="preserve">
    <value>Expected a {0} SemanticModel.</value>
  </data>
  <data name="IDS_FeatureLambda" xml:space="preserve">
    <value>lambda expression</value>
  </data>
  <data name="ERR_FeatureNotAvailableInVersion1" xml:space="preserve">
    <value>Feature '{0}' is not available in C# 1. Please use language version {1} or greater.</value>
  </data>
  <data name="ERR_FeatureNotAvailableInVersion2" xml:space="preserve">
    <value>Feature '{0}' is not available in C# 2. Please use language version {1} or greater.</value>
  </data>
  <data name="ERR_FeatureNotAvailableInVersion3" xml:space="preserve">
    <value>Feature '{0}' is not available in C# 3. Please use language version {1} or greater.</value>
  </data>
  <data name="ERR_FeatureNotAvailableInVersion4" xml:space="preserve">
    <value>Feature '{0}' is not available in C# 4. Please use language version {1} or greater.</value>
  </data>
  <data name="ERR_FeatureNotAvailableInVersion5" xml:space="preserve">
    <value>Feature '{0}' is not available in C# 5. Please use language version {1} or greater.</value>
  </data>
  <data name="ERR_FeatureNotAvailableInVersion6" xml:space="preserve">
    <value>Feature '{0}' is not available in C# 6. Please use language version {1} or greater.</value>
  </data>
  <data name="ERR_FeatureNotAvailableInVersion7" xml:space="preserve">
    <value>Feature '{0}' is not available in C# 7.0. Please use language version {1} or greater.</value>
  </data>
  <data name="ERR_FeatureIsExperimental" xml:space="preserve">
    <value>Feature '{0}' is experimental and unsupported; use '/features:{1}' to enable.</value>
  </data>
  <data name="ERR_FeatureIsUnimplemented" xml:space="preserve">
    <value>Feature '{0}' is not implemented in this compiler.</value>
  </data>
  <data name="IDS_VersionExperimental" xml:space="preserve">
    <value>'experimental'</value>
  </data>
  <data name="PositionNotWithinTree" xml:space="preserve">
    <value>Position must be within span of the syntax tree.</value>
  </data>
  <data name="SpeculatedSyntaxNodeCannotBelongToCurrentCompilation" xml:space="preserve">
    <value>Syntax node to be speculated cannot belong to a syntax tree from the current compilation.</value>
  </data>
  <data name="ChainingSpeculativeModelIsNotSupported" xml:space="preserve">
    <value>Chaining speculative semantic model is not supported. You should create a speculative model from the non-speculative ParentModel.</value>
  </data>
  <data name="IDS_ToolName" xml:space="preserve">
    <value>Microsoft (R) Visual C# Compiler</value>
  </data>
  <data name="IDS_LogoLine1" xml:space="preserve">
    <value>{0} version {1}</value>
  </data>
  <data name="IDS_LogoLine2" xml:space="preserve">
    <value>Copyright (C) Microsoft Corporation. All rights reserved.</value>
  </data>
  <data name="IDS_LangVersions" xml:space="preserve">
    <value>Supported language versions:</value>
  </data>
  <data name="IDS_CSCHelp" xml:space="preserve">
    <value>
                             Visual C# Compiler Options

                       - OUTPUT FILES -
-out:&lt;file&gt;                   Specify output file name (default: base name of
                              file with main class or first file)
-target:exe                   Build a console executable (default) (Short
                              form: -t:exe)
-target:winexe                Build a Windows executable (Short form:
                              -t:winexe)
-target:library               Build a library (Short form: -t:library)
-target:module                Build a module that can be added to another
                              assembly (Short form: -t:module)
-target:appcontainerexe       Build an Appcontainer executable (Short form:
                              -t:appcontainerexe)
-target:winmdobj              Build a Windows Runtime intermediate file that
                              is consumed by WinMDExp (Short form: -t:winmdobj)
-doc:&lt;file&gt;                   XML Documentation file to generate
-refout:&lt;file&gt;                Reference assembly output to generate
-platform:&lt;string&gt;            Limit which platforms this code can run on: x86,
                              Itanium, x64, arm, arm64, anycpu32bitpreferred, or
                              anycpu. The default is anycpu.

                       - INPUT FILES -
-recurse:&lt;wildcard&gt;           Include all files in the current directory and
                              subdirectories according to the wildcard
                              specifications
-reference:&lt;alias&gt;=&lt;file&gt;     Reference metadata from the specified assembly
                              file using the given alias (Short form: -r)
-reference:&lt;file list&gt;        Reference metadata from the specified assembly
                              files (Short form: -r)
-addmodule:&lt;file list&gt;        Link the specified modules into this assembly
-link:&lt;file list&gt;             Embed metadata from the specified interop
                              assembly files (Short form: -l)
-analyzer:&lt;file list&gt;         Run the analyzers from this assembly
                              (Short form: -a)
-additionalfile:&lt;file list&gt;   Additional files that don't directly affect code
                              generation but may be used by analyzers for producing
                              errors or warnings.
-embed                        Embed all source files in the PDB.
-embed:&lt;file list&gt;            Embed specific files in the PDB.

                       - RESOURCES -
-win32res:&lt;file&gt;              Specify a Win32 resource file (.res)
-win32icon:&lt;file&gt;             Use this icon for the output
-win32manifest:&lt;file&gt;         Specify a Win32 manifest file (.xml)
-nowin32manifest              Do not include the default Win32 manifest
-resource:&lt;resinfo&gt;           Embed the specified resource (Short form: -res)
-linkresource:&lt;resinfo&gt;       Link the specified resource to this assembly
                              (Short form: -linkres) Where the resinfo format
                              is &lt;file&gt;[,&lt;string name&gt;[,public|private]]

                       - CODE GENERATION -
-debug[+|-]                   Emit debugging information
-debug:{full|pdbonly|portable|embedded}
                              Specify debugging type ('full' is default,
                              'portable' is a cross-platform format,
                              'embedded' is a cross-platform format embedded into
                              the target .dll or .exe)
-optimize[+|-]                Enable optimizations (Short form: -o)
-deterministic                Produce a deterministic assembly
                              (including module version GUID and timestamp)
-refonly                      Produce a reference assembly in place of the main output
-instrument:TestCoverage      Produce an assembly instrumented to collect
                              coverage information
-sourcelink:&lt;file&gt;            Source link info to embed into PDB.

                       - ERRORS AND WARNINGS -
-warnaserror[+|-]             Report all warnings as errors
-warnaserror[+|-]:&lt;warn list&gt; Report specific warnings as errors
-warn:&lt;n&gt;                     Set warning level (0-4) (Short form: -w)
-nowarn:&lt;warn list&gt;           Disable specific warning messages
-ruleset:&lt;file&gt;               Specify a ruleset file that disables specific
                              diagnostics.
-errorlog:&lt;file&gt;[,version=&lt;sarif_version&gt;]
                              Specify a file to log all compiler and analyzer
                              diagnostics.
                              sarif_version:{1|2|2.1} Default is 1. 2 and 2.1
                              both mean SARIF version 2.1.0.
-reportanalyzer               Report additional analyzer information, such as
                              execution time.

                       - LANGUAGE -
-checked[+|-]                 Generate overflow checks
-unsafe[+|-]                  Allow 'unsafe' code
-define:&lt;symbol list&gt;         Define conditional compilation symbol(s) (Short
                              form: -d)
-langversion:?                Display the allowed values for language version
-langversion:&lt;string&gt;         Specify language version such as
                              `latest` (latest version, including minor versions),
                              `default` (same as `latest`),
                              `latestmajor` (latest version, excluding minor versions),
                              `preview` (latest version, including features in unsupported preview),
                              or specific versions like `6` or `7.1`
-nullable[+|-]                Specify nullable context option enable|disable.
-nullable:{enable|disable|warnings|annotations}
                              Specify nullable context option enable|disable|warnings|annotations.

                       - SECURITY -
-delaysign[+|-]               Delay-sign the assembly using only the public
                              portion of the strong name key
-publicsign[+|-]              Public-sign the assembly using only the public
                              portion of the strong name key
-keyfile:&lt;file&gt;               Specify a strong name key file
-keycontainer:&lt;string&gt;        Specify a strong name key container
-highentropyva[+|-]           Enable high-entropy ASLR

                       - MISCELLANEOUS -
@&lt;file&gt;                       Read response file for more options
-help                         Display this usage message (Short form: -?)
-nologo                       Suppress compiler copyright message
-noconfig                     Do not auto include CSC.RSP file
-parallel[+|-]                Concurrent build.
-version                      Display the compiler version number and exit.

                       - ADVANCED -
-baseaddress:&lt;address&gt;        Base address for the library to be built
-checksumalgorithm:&lt;alg&gt;      Specify algorithm for calculating source file
                              checksum stored in PDB. Supported values are:
                              SHA1 or SHA256 (default).
-codepage:&lt;n&gt;                 Specify the codepage to use when opening source
                              files
-utf8output                   Output compiler messages in UTF-8 encoding
-main:&lt;type&gt;                  Specify the type that contains the entry point
                              (ignore all other possible entry points) (Short
                              form: -m)
-fullpaths                    Compiler generates fully qualified paths
-filealign:&lt;n&gt;                Specify the alignment used for output file
                              sections
-pathmap:&lt;K1&gt;=&lt;V1&gt;,&lt;K2&gt;=&lt;V2&gt;,...
                              Specify a mapping for source path names output by
                              the compiler.
-pdb:&lt;file&gt;                   Specify debug information file name (default:
                              output file name with .pdb extension)
-errorendlocation             Output line and column of the end location of
                              each error
-preferreduilang              Specify the preferred output language name.
-nosdkpath                    Disable searching the default SDK path for standard library assemblies.
-nostdlib[+|-]                Do not reference standard library (mscorlib.dll)
-subsystemversion:&lt;string&gt;    Specify subsystem version of this assembly
-lib:&lt;file list&gt;              Specify additional directories to search in for
                              references
-errorreport:&lt;string&gt;         Specify how to handle internal compiler errors:
                              prompt, send, queue, or none. The default is
                              queue.
-appconfig:&lt;file&gt;             Specify an application configuration file
                              containing assembly binding settings
-moduleassemblyname:&lt;string&gt;  Name of the assembly which this module will be
                              a part of
-modulename:&lt;string&gt;          Specify the name of the source module
</value>
    <comment>Visual C# Compiler Options</comment>
  </data>
  <data name="ERR_ComImportWithInitializers" xml:space="preserve">
    <value>'{0}': a class with the ComImport attribute cannot specify field initializers.</value>
  </data>
  <data name="WRN_PdbLocalNameTooLong" xml:space="preserve">
    <value>Local name '{0}' is too long for PDB.  Consider shortening or compiling without /debug.</value>
  </data>
  <data name="WRN_PdbLocalNameTooLong_Title" xml:space="preserve">
    <value>Local name is too long for PDB</value>
  </data>
  <data name="ERR_RetNoObjectRequiredLambda" xml:space="preserve">
    <value>Anonymous function converted to a void returning delegate cannot return a value</value>
  </data>
  <data name="ERR_TaskRetNoObjectRequiredLambda" xml:space="preserve">
    <value>Async lambda expression converted to a 'Task' returning delegate cannot return a value. Did you intend to return 'Task&lt;T&gt;'?</value>
  </data>
  <data name="WRN_AnalyzerCannotBeCreated" xml:space="preserve">
    <value>An instance of analyzer {0} cannot be created from {1} : {2}.</value>
  </data>
  <data name="WRN_AnalyzerCannotBeCreated_Title" xml:space="preserve">
    <value>An analyzer instance cannot be created</value>
  </data>
  <data name="WRN_NoAnalyzerInAssembly" xml:space="preserve">
    <value>The assembly {0} does not contain any analyzers.</value>
  </data>
  <data name="WRN_NoAnalyzerInAssembly_Title" xml:space="preserve">
    <value>Assembly does not contain any analyzers</value>
  </data>
  <data name="WRN_UnableToLoadAnalyzer" xml:space="preserve">
    <value>Unable to load Analyzer assembly {0} : {1}</value>
  </data>
  <data name="WRN_UnableToLoadAnalyzer_Title" xml:space="preserve">
    <value>Unable to load Analyzer assembly</value>
  </data>
  <data name="INF_UnableToLoadSomeTypesInAnalyzer" xml:space="preserve">
    <value>Skipping some types in analyzer assembly {0} due to a ReflectionTypeLoadException : {1}.</value>
  </data>
  <data name="ERR_CantReadRulesetFile" xml:space="preserve">
    <value>Error reading ruleset file {0} - {1}</value>
  </data>
  <data name="ERR_BadPdbData" xml:space="preserve">
    <value>Error reading debug information for '{0}'</value>
  </data>
  <data name="IDS_OperationCausedStackOverflow" xml:space="preserve">
    <value>Operation caused a stack overflow.</value>
  </data>
  <data name="WRN_IdentifierOrNumericLiteralExpected" xml:space="preserve">
    <value>Expected identifier or numeric literal.</value>
  </data>
  <data name="WRN_IdentifierOrNumericLiteralExpected_Title" xml:space="preserve">
    <value>Expected identifier or numeric literal</value>
  </data>
  <data name="ERR_InitializerOnNonAutoProperty" xml:space="preserve">
    <value>Only auto-implemented properties can have initializers.</value>
  </data>
  <data name="ERR_AutoPropertyMustHaveGetAccessor" xml:space="preserve">
    <value>Auto-implemented properties must have get accessors.</value>
  </data>
  <data name="ERR_AutoPropertyMustOverrideSet" xml:space="preserve">
    <value>Auto-implemented properties must override all accessors of the overridden property.</value>
  </data>
  <data name="ERR_InitializerInStructWithoutExplicitConstructor" xml:space="preserve">
    <value>Structs without explicit constructors cannot contain members with initializers.</value>
  </data>
  <data name="ERR_EncodinglessSyntaxTree" xml:space="preserve">
    <value>Cannot emit debug information for a source text without encoding.</value>
  </data>
  <data name="ERR_BlockBodyAndExpressionBody" xml:space="preserve">
    <value>Block bodies and expression bodies cannot both be provided.</value>
  </data>
  <data name="ERR_SwitchFallOut" xml:space="preserve">
    <value>Control cannot fall out of switch from final case label ('{0}')</value>
  </data>
  <data name="ERR_UnexpectedBoundGenericName" xml:space="preserve">
    <value>Type arguments are not allowed in the nameof operator.</value>
  </data>
  <data name="ERR_NullPropagatingOpInExpressionTree" xml:space="preserve">
    <value>An expression tree lambda may not contain a null propagating operator.</value>
  </data>
  <data name="ERR_DictionaryInitializerInExpressionTree" xml:space="preserve">
    <value>An expression tree lambda may not contain a dictionary initializer.</value>
  </data>
  <data name="ERR_ExtensionCollectionElementInitializerInExpressionTree" xml:space="preserve">
    <value>An extension Add method is not supported for a collection initializer in an expression lambda.</value>
  </data>
  <data name="IDS_FeatureNameof" xml:space="preserve">
    <value>nameof operator</value>
  </data>
  <data name="IDS_FeatureDictionaryInitializer" xml:space="preserve">
    <value>dictionary initializer</value>
  </data>
  <data name="ERR_UnclosedExpressionHole" xml:space="preserve">
    <value>Missing close delimiter '}' for interpolated expression started with '{'.</value>
  </data>
  <data name="ERR_SingleLineCommentInExpressionHole" xml:space="preserve">
    <value>A single-line comment may not be used in an interpolated string.</value>
  </data>
  <data name="ERR_InsufficientStack" xml:space="preserve">
    <value>An expression is too long or complex to compile</value>
  </data>
  <data name="ERR_ExpressionHasNoName" xml:space="preserve">
    <value>Expression does not have a name.</value>
  </data>
  <data name="ERR_SubexpressionNotInNameof" xml:space="preserve">
    <value>Sub-expression cannot be used in an argument to nameof.</value>
  </data>
  <data name="ERR_AliasQualifiedNameNotAnExpression" xml:space="preserve">
    <value>An alias-qualified name is not an expression.</value>
  </data>
  <data name="ERR_NameofMethodGroupWithTypeParameters" xml:space="preserve">
    <value>Type parameters are not allowed on a method group as an argument to 'nameof'.</value>
  </data>
  <data name="NoNoneSearchCriteria" xml:space="preserve">
    <value>SearchCriteria is expected.</value>
  </data>
  <data name="ERR_InvalidAssemblyCulture" xml:space="preserve">
    <value>Assembly culture strings may not contain embedded NUL characters.</value>
  </data>
  <data name="IDS_FeatureUsingStatic" xml:space="preserve">
    <value>using static</value>
  </data>
  <data name="IDS_FeatureInterpolatedStrings" xml:space="preserve">
    <value>interpolated strings</value>
  </data>
  <data name="IDS_FeatureAltInterpolatedVerbatimStrings" xml:space="preserve">
    <value>alternative interpolated verbatim strings</value>
  </data>
  <data name="IDS_AwaitInCatchAndFinally" xml:space="preserve">
    <value>await in catch blocks and finally blocks</value>
  </data>
  <data name="IDS_FeatureBinaryLiteral" xml:space="preserve">
    <value>binary literals</value>
  </data>
  <data name="IDS_FeatureDigitSeparator" xml:space="preserve">
    <value>digit separators</value>
  </data>
  <data name="IDS_FeatureLocalFunctions" xml:space="preserve">
    <value>local functions</value>
  </data>
  <data name="ERR_UnescapedCurly" xml:space="preserve">
    <value>A '{0}' character must be escaped (by doubling) in an interpolated string.</value>
  </data>
  <data name="ERR_EscapedCurly" xml:space="preserve">
    <value>A '{0}' character may only be escaped by doubling '{0}{0}' in an interpolated string.</value>
  </data>
  <data name="ERR_TrailingWhitespaceInFormatSpecifier" xml:space="preserve">
    <value>A format specifier may not contain trailing whitespace.</value>
  </data>
  <data name="ERR_EmptyFormatSpecifier" xml:space="preserve">
    <value>Empty format specifier.</value>
  </data>
  <data name="ERR_ErrorInReferencedAssembly" xml:space="preserve">
    <value>There is an error in a referenced assembly '{0}'.</value>
  </data>
  <data name="ERR_ExpressionOrDeclarationExpected" xml:space="preserve">
    <value>Expression or declaration statement expected.</value>
  </data>
  <data name="ERR_NameofExtensionMethod" xml:space="preserve">
    <value>Extension method groups are not allowed as an argument to 'nameof'.</value>
  </data>
  <data name="WRN_AlignmentMagnitude" xml:space="preserve">
    <value>Alignment value {0} has a magnitude greater than {1} and may result in a large formatted string.</value>
  </data>
  <data name="HDN_UnusedExternAlias_Title" xml:space="preserve">
    <value>Unused extern alias</value>
  </data>
  <data name="HDN_UnusedUsingDirective_Title" xml:space="preserve">
    <value>Unnecessary using directive</value>
  </data>
  <data name="INF_UnableToLoadSomeTypesInAnalyzer_Title" xml:space="preserve">
    <value>Skip loading types in analyzer assembly that fail due to a ReflectionTypeLoadException</value>
  </data>
  <data name="WRN_AlignmentMagnitude_Title" xml:space="preserve">
    <value>Alignment value has a magnitude that may result in a large formatted string</value>
  </data>
  <data name="ERR_ConstantStringTooLong" xml:space="preserve">
    <value>Length of String constant resulting from concatenation exceeds System.Int32.MaxValue.  Try splitting the string into multiple constants.</value>
  </data>
  <data name="ERR_TupleTooFewElements" xml:space="preserve">
    <value>Tuple must contain at least two elements.</value>
  </data>
  <data name="ERR_DebugEntryPointNotSourceMethodDefinition" xml:space="preserve">
    <value>Debug entry point must be a definition of a method declared in the current compilation.</value>
  </data>
  <data name="ERR_LoadDirectiveOnlyAllowedInScripts" xml:space="preserve">
    <value>#load is only allowed in scripts</value>
  </data>
  <data name="ERR_PPLoadFollowsToken" xml:space="preserve">
    <value>Cannot use #load after first token in file</value>
  </data>
  <data name="CouldNotFindFile" xml:space="preserve">
    <value>Could not find file.</value>
    <comment>File path referenced in source (#load) could not be resolved.</comment>
  </data>
  <data name="SyntaxTreeFromLoadNoRemoveReplace" xml:space="preserve">
    <value>SyntaxTree resulted from a #load directive and cannot be removed or replaced directly.</value>
  </data>
  <data name="ERR_SourceFileReferencesNotSupported" xml:space="preserve">
    <value>Source file references are not supported.</value>
  </data>
  <data name="ERR_InvalidPathMap" xml:space="preserve">
    <value>The pathmap option was incorrectly formatted.</value>
  </data>
  <data name="ERR_InvalidReal" xml:space="preserve">
    <value>Invalid real literal.</value>
  </data>
  <data name="ERR_AutoPropertyCannotBeRefReturning" xml:space="preserve">
    <value>Auto-implemented properties cannot return by reference</value>
  </data>
  <data name="ERR_RefPropertyMustHaveGetAccessor" xml:space="preserve">
    <value>Properties which return by reference must have a get accessor</value>
  </data>
  <data name="ERR_RefPropertyCannotHaveSetAccessor" xml:space="preserve">
    <value>Properties which return by reference cannot have set accessors</value>
  </data>
  <data name="ERR_CantChangeRefReturnOnOverride" xml:space="preserve">
    <value>'{0}' must match by reference return of overridden member '{1}'</value>
  </data>
  <data name="ERR_MustNotHaveRefReturn" xml:space="preserve">
    <value>By-reference returns may only be used in methods that return by reference</value>
  </data>
  <data name="ERR_MustHaveRefReturn" xml:space="preserve">
    <value>By-value returns may only be used in methods that return by value</value>
  </data>
  <data name="ERR_RefReturnMustHaveIdentityConversion" xml:space="preserve">
    <value>The return expression must be of type '{0}' because this method returns by reference</value>
  </data>
  <data name="ERR_CloseUnimplementedInterfaceMemberWrongRefReturn" xml:space="preserve">
    <value>'{0}' does not implement interface member '{1}'. '{2}' cannot implement '{1}' because it does not have matching return by reference.</value>
  </data>
  <data name="ERR_BadIteratorReturnRef" xml:space="preserve">
    <value>The body of '{0}' cannot be an iterator block because '{0}' returns by reference</value>
  </data>
  <data name="ERR_BadRefReturnExpressionTree" xml:space="preserve">
    <value>Lambda expressions that return by reference cannot be converted to expression trees</value>
  </data>
  <data name="ERR_RefReturningCallInExpressionTree" xml:space="preserve">
    <value>An expression tree lambda may not contain a call to a method, property, or indexer that returns by reference</value>
  </data>
  <data name="ERR_RefReturnLvalueExpected" xml:space="preserve">
    <value>An expression cannot be used in this context because it may not be passed or returned by reference</value>
  </data>
  <data name="ERR_RefReturnNonreturnableLocal" xml:space="preserve">
    <value>Cannot return '{0}' by reference because it was initialized to a value that cannot be returned by reference</value>
  </data>
  <data name="ERR_RefReturnNonreturnableLocal2" xml:space="preserve">
    <value>Cannot return by reference a member of '{0}' because it was initialized to a value that cannot be returned by reference</value>
  </data>
  <data name="ERR_RefReturnReadonlyLocal" xml:space="preserve">
    <value>Cannot return '{0}' by reference because it is read-only</value>
  </data>
  <data name="ERR_RefReturnRangeVariable" xml:space="preserve">
    <value>Cannot return the range variable '{0}' by reference</value>
  </data>
  <data name="ERR_RefReturnReadonlyLocalCause" xml:space="preserve">
    <value>Cannot return '{0}' by reference because it is a '{1}'</value>
  </data>
  <data name="ERR_RefReturnReadonlyLocal2Cause" xml:space="preserve">
    <value>Cannot return fields of '{0}' by reference because it is a '{1}'</value>
  </data>
  <data name="ERR_RefReturnReadonly" xml:space="preserve">
    <value>A readonly field cannot be returned by writable reference</value>
  </data>
  <data name="ERR_RefReturnReadonlyStatic" xml:space="preserve">
    <value>A static readonly field cannot be returned by writable reference</value>
  </data>
  <data name="ERR_RefReturnReadonly2" xml:space="preserve">
    <value>Members of readonly field '{0}' cannot be returned by writable reference</value>
  </data>
  <data name="ERR_RefReturnReadonlyStatic2" xml:space="preserve">
    <value>Fields of static readonly field '{0}' cannot be returned by writable reference</value>
  </data>
  <data name="ERR_RefReturnParameter" xml:space="preserve">
    <value>Cannot return a parameter by reference '{0}' because it is not a ref or out parameter</value>
  </data>
  <data name="ERR_RefReturnParameter2" xml:space="preserve">
    <value>Cannot return by reference a member of parameter '{0}' because it is not a ref or out parameter</value>
  </data>
  <data name="ERR_RefReturnLocal" xml:space="preserve">
    <value>Cannot return local '{0}' by reference because it is not a ref local</value>
  </data>
  <data name="ERR_RefReturnLocal2" xml:space="preserve">
    <value>Cannot return a member of local '{0}' by reference because it is not a ref local</value>
  </data>
  <data name="ERR_RefReturnStructThis" xml:space="preserve">
    <value>Struct members cannot return 'this' or other instance members by reference</value>
  </data>
  <data name="ERR_EscapeOther" xml:space="preserve">
    <value>Expression cannot be used in this context because it may indirectly expose variables outside of their declaration scope</value>
  </data>
  <data name="ERR_EscapeLocal" xml:space="preserve">
    <value>Cannot use local '{0}' in this context because it may expose referenced variables outside of their declaration scope</value>
  </data>
  <data name="ERR_EscapeCall" xml:space="preserve">
    <value>Cannot use a result of '{0}' in this context because it may expose variables referenced by parameter '{1}' outside of their declaration scope</value>
  </data>
  <data name="ERR_EscapeCall2" xml:space="preserve">
    <value>Cannot use a member of result of '{0}' in this context because it may expose variables referenced by parameter '{1}' outside of their declaration scope</value>
  </data>
  <data name="ERR_CallArgMixing" xml:space="preserve">
    <value>This combination of arguments to '{0}' is disallowed because it may expose variables referenced by parameter '{1}' outside of their declaration scope</value>
  </data>
  <data name="ERR_MismatchedRefEscapeInTernary" xml:space="preserve">
    <value>Branches of a ref conditional operator cannot refer to variables with incompatible declaration scopes</value>
  </data>
  <data name="ERR_EscapeStackAlloc" xml:space="preserve">
    <value>A result of a stackalloc expression of type '{0}' cannot be used in this context because it may be exposed outside of the containing method</value>
  </data>
  <data name="ERR_InitializeByValueVariableWithReference" xml:space="preserve">
    <value>Cannot initialize a by-value variable with a reference</value>
  </data>
  <data name="ERR_InitializeByReferenceVariableWithValue" xml:space="preserve">
    <value>Cannot initialize a by-reference variable with a value</value>
  </data>
  <data name="ERR_RefAssignmentMustHaveIdentityConversion" xml:space="preserve">
    <value>The expression must be of type '{0}' because it is being assigned by reference</value>
  </data>
  <data name="ERR_ByReferenceVariableMustBeInitialized" xml:space="preserve">
    <value>A declaration of a by-reference variable must have an initializer</value>
  </data>
  <data name="ERR_AnonDelegateCantUseLocal" xml:space="preserve">
    <value>Cannot use ref local '{0}' inside an anonymous method, lambda expression, or query expression</value>
  </data>
  <data name="ERR_BadIteratorLocalType" xml:space="preserve">
    <value>Iterators cannot have by-reference locals</value>
  </data>
  <data name="ERR_BadAsyncLocalType" xml:space="preserve">
    <value>Async methods cannot have by-reference locals</value>
  </data>
  <data name="ERR_RefReturningCallAndAwait" xml:space="preserve">
    <value>'await' cannot be used in an expression containing a call to '{0}' because it returns by reference</value>
  </data>
  <data name="ERR_RefConditionalAndAwait" xml:space="preserve">
    <value>'await' cannot be used in an expression containing a ref conditional operator</value>
  </data>
  <data name="ERR_RefConditionalNeedsTwoRefs" xml:space="preserve">
    <value>Both conditional operator values must be ref values or neither may be a ref value</value>
  </data>
  <data name="ERR_RefConditionalDifferentTypes" xml:space="preserve">
    <value>The expression must be of type '{0}' to match the alternative ref value</value>
  </data>
  <data name="ERR_ExpressionTreeContainsLocalFunction" xml:space="preserve">
    <value>An expression tree may not contain a reference to a local function</value>
  </data>
  <data name="ERR_DynamicLocalFunctionParamsParameter" xml:space="preserve">
    <value>Cannot pass argument with dynamic type to params parameter '{0}' of local function '{1}'.</value>
  </data>
  <data name="SyntaxTreeIsNotASubmission" xml:space="preserve">
    <value>Syntax tree should be created from a submission.</value>
  </data>
  <data name="ERR_TooManyUserStrings" xml:space="preserve">
    <value>Combined length of user strings used by the program exceeds allowed limit. Try to decrease use of string literals.</value>
  </data>
  <data name="ERR_PatternNullableType" xml:space="preserve">
    <value>It is not legal to use nullable type '{0}' in a pattern; use the underlying type '{1}' instead.</value>
  </data>
  <data name="ERR_IsNullableType" xml:space="preserve">
    <value>It is not legal to use nullable reference type '{0}?' in an is-type expression; use the underlying type '{0}' instead.</value>
  </data>
  <data name="ERR_AsNullableType" xml:space="preserve">
    <value>It is not legal to use nullable reference type '{0}?' in an as expression; use the underlying type '{0}' instead.</value>
  </data>
  <data name="ERR_BadPatternExpression" xml:space="preserve">
    <value>Invalid operand for pattern match; value required, but found '{0}'.</value>
  </data>
  <data name="ERR_PeWritingFailure" xml:space="preserve">
    <value>An error occurred while writing the output file: {0}.</value>
  </data>
  <data name="ERR_TupleDuplicateElementName" xml:space="preserve">
    <value>Tuple element names must be unique.</value>
  </data>
  <data name="ERR_TupleReservedElementName" xml:space="preserve">
    <value>Tuple element name '{0}' is only allowed at position {1}.</value>
  </data>
  <data name="ERR_TupleReservedElementNameAnyPosition" xml:space="preserve">
    <value>Tuple element name '{0}' is disallowed at any position.</value>
  </data>
  <data name="ERR_PredefinedTypeMemberNotFoundInAssembly" xml:space="preserve">
    <value>Member '{0}' was not found on type '{1}' from assembly '{2}'.</value>
  </data>
  <data name="IDS_FeatureTuples" xml:space="preserve">
    <value>tuples</value>
  </data>
  <data name="ERR_MissingDeconstruct" xml:space="preserve">
    <value>No suitable 'Deconstruct' instance or extension method was found for type '{0}', with {1} out parameters and a void return type.</value>
  </data>
  <data name="ERR_DeconstructRequiresExpression" xml:space="preserve">
    <value>Deconstruct assignment requires an expression with a type on the right-hand-side.</value>
  </data>
  <data name="ERR_SwitchExpressionValueExpected" xml:space="preserve">
    <value>The switch expression must be a value; found '{0}'.</value>
  </data>
  <data name="ERR_SwitchCaseSubsumed" xml:space="preserve">
    <value>The switch case has already been handled by a previous case.</value>
  </data>
  <data name="ERR_SwitchArmSubsumed" xml:space="preserve">
    <value>The pattern has already been handled by a previous arm of the switch expression.</value>
  </data>
  <data name="ERR_PatternWrongType" xml:space="preserve">
    <value>An expression of type '{0}' cannot be handled by a pattern of type '{1}'.</value>
  </data>
  <data name="ERR_ConstantPatternVsOpenType" xml:space="preserve">
    <value>An expression of type '{0}' cannot be handled by a pattern of type '{1}'. Please use language version '{2}' or greater to match an open type with a constant pattern.</value>
  </data>
  <data name="WRN_AttributeIgnoredWhenPublicSigning" xml:space="preserve">
    <value>Attribute '{0}' is ignored when public signing is specified.</value>
  </data>
  <data name="WRN_AttributeIgnoredWhenPublicSigning_Title" xml:space="preserve">
    <value>Attribute is ignored when public signing is specified.</value>
  </data>
  <data name="ERR_OptionMustBeAbsolutePath" xml:space="preserve">
    <value>Option '{0}' must be an absolute path.</value>
  </data>
  <data name="ERR_ConversionNotTupleCompatible" xml:space="preserve">
    <value>Tuple with {0} elements cannot be converted to type '{1}'.</value>
  </data>
  <data name="IDS_FeatureOutVar" xml:space="preserve">
    <value>out variable declaration</value>
  </data>
  <data name="ERR_ImplicitlyTypedOutVariableUsedInTheSameArgumentList" xml:space="preserve">
    <value>Reference to an implicitly-typed out variable '{0}' is not permitted in the same argument list.</value>
  </data>
  <data name="ERR_TypeInferenceFailedForImplicitlyTypedOutVariable" xml:space="preserve">
    <value>Cannot infer the type of implicitly-typed out variable '{0}'.</value>
  </data>
  <data name="ERR_TypeInferenceFailedForImplicitlyTypedDeconstructionVariable" xml:space="preserve">
    <value>Cannot infer the type of implicitly-typed deconstruction variable '{0}'.</value>
  </data>
  <data name="ERR_DiscardTypeInferenceFailed" xml:space="preserve">
    <value>Cannot infer the type of implicitly-typed discard.</value>
  </data>
  <data name="ERR_DeconstructWrongCardinality" xml:space="preserve">
    <value>Cannot deconstruct a tuple of '{0}' elements into '{1}' variables.</value>
  </data>
  <data name="ERR_CannotDeconstructDynamic" xml:space="preserve">
    <value>Cannot deconstruct dynamic objects.</value>
  </data>
  <data name="ERR_DeconstructTooFewElements" xml:space="preserve">
    <value>Deconstruction must contain at least two variables.</value>
  </data>
  <data name="WRN_TupleLiteralNameMismatch" xml:space="preserve">
    <value>The tuple element name '{0}' is ignored because a different name or no name is specified by the target type '{1}'.</value>
  </data>
  <data name="WRN_TupleLiteralNameMismatch_Title" xml:space="preserve">
    <value>The tuple element name is ignored because a different name or no name is specified by the assignment target.</value>
  </data>
  <data name="WRN_TupleBinopLiteralNameMismatch" xml:space="preserve">
    <value>The tuple element name '{0}' is ignored because a different name or no name is specified on the other side of the tuple == or != operator.</value>
  </data>
  <data name="WRN_TupleBinopLiteralNameMismatch_Title" xml:space="preserve">
    <value>The tuple element name is ignored because a different name or no name is specified on the other side of the tuple == or != operator.</value>
  </data>
  <data name="ERR_PredefinedValueTupleTypeMustBeStruct" xml:space="preserve">
    <value>Predefined type '{0}' must be a struct.</value>
  </data>
  <data name="ERR_NewWithTupleTypeSyntax" xml:space="preserve">
    <value>'new' cannot be used with tuple type. Use a tuple literal expression instead.</value>
  </data>
  <data name="ERR_DeconstructionVarFormDisallowsSpecificType" xml:space="preserve">
    <value>Deconstruction 'var (...)' form disallows a specific type for 'var'.</value>
  </data>
  <data name="ERR_TupleElementNamesAttributeMissing" xml:space="preserve">
    <value>Cannot define a class or member that utilizes tuples because the compiler required type '{0}' cannot be found. Are you missing a reference?</value>
  </data>
  <data name="ERR_ExplicitTupleElementNamesAttribute" xml:space="preserve">
    <value>Cannot reference 'System.Runtime.CompilerServices.TupleElementNamesAttribute' explicitly. Use the tuple syntax to define tuple names.</value>
  </data>
  <data name="ERR_ExpressionTreeContainsOutVariable" xml:space="preserve">
    <value>An expression tree may not contain an out argument variable declaration.</value>
  </data>
  <data name="ERR_ExpressionTreeContainsDiscard" xml:space="preserve">
    <value>An expression tree may not contain a discard.</value>
  </data>
  <data name="ERR_ExpressionTreeContainsIsMatch" xml:space="preserve">
    <value>An expression tree may not contain an 'is' pattern-matching operator.</value>
  </data>
  <data name="ERR_ExpressionTreeContainsTupleLiteral" xml:space="preserve">
    <value>An expression tree may not contain a tuple literal.</value>
  </data>
  <data name="ERR_ExpressionTreeContainsTupleConversion" xml:space="preserve">
    <value>An expression tree may not contain a tuple conversion.</value>
  </data>
  <data name="ERR_SourceLinkRequiresPdb" xml:space="preserve">
    <value>/sourcelink switch is only supported when emitting PDB.</value>
  </data>
  <data name="ERR_CannotEmbedWithoutPdb" xml:space="preserve">
    <value>/embed switch is only supported when emitting a PDB.</value>
  </data>
  <data name="ERR_InvalidInstrumentationKind" xml:space="preserve">
    <value>Invalid instrumentation kind: {0}</value>
  </data>
  <data name="ERR_InvalidHashAlgorithmName" xml:space="preserve">
    <value>Invalid hash algorithm name: '{0}'</value>
  </data>
  <data name="ERR_VarInvocationLvalueReserved" xml:space="preserve">
    <value>The syntax 'var (...)' as an lvalue is reserved.</value>
  </data>
  <data name="ERR_SemiOrLBraceOrArrowExpected" xml:space="preserve">
    <value>{ or ; or =&gt; expected</value>
  </data>
  <data name="ERR_ThrowMisplaced" xml:space="preserve">
    <value>A throw expression is not allowed in this context.</value>
  </data>
  <data name="ERR_MixedDeconstructionUnsupported" xml:space="preserve">
    <value>A deconstruction cannot mix declarations and expressions on the left-hand-side.</value>
  </data>
  <data name="ERR_DeclarationExpressionNotPermitted" xml:space="preserve">
    <value>A declaration is not allowed in this context.</value>
  </data>
  <data name="ERR_MustDeclareForeachIteration" xml:space="preserve">
    <value>A foreach loop must declare its iteration variables.</value>
  </data>
  <data name="ERR_TupleElementNamesInDeconstruction" xml:space="preserve">
    <value>Tuple element names are not permitted on the left of a deconstruction.</value>
  </data>
  <data name="ERR_PossibleBadNegCast" xml:space="preserve">
    <value>To cast a negative value, you must enclose the value in parentheses.</value>
  </data>
  <data name="ERR_ExpressionTreeContainsThrowExpression" xml:space="preserve">
    <value>An expression tree may not contain a throw-expression.</value>
  </data>
  <data name="ERR_BadAssemblyName" xml:space="preserve">
    <value>Invalid assembly name: {0}</value>
  </data>
  <data name="ERR_BadAsyncMethodBuilderTaskProperty" xml:space="preserve">
    <value>For type '{0}' to be used as an AsyncMethodBuilder for type '{1}', its Task property should return type '{1}' instead of type '{2}'.</value>
  </data>
  <data name="ERR_AttributesInLocalFuncDecl" xml:space="preserve">
    <value>Attributes are not allowed on local function parameters or type parameters</value>
  </data>
  <data name="ERR_TypeForwardedToMultipleAssemblies" xml:space="preserve">
    <value>Module '{0}' in assembly '{1}' is forwarding the type '{2}' to multiple assemblies: '{3}' and '{4}'.</value>
  </data>
  <data name="ERR_PatternDynamicType" xml:space="preserve">
    <value>It is not legal to use the type 'dynamic' in a pattern.</value>
  </data>
  <data name="ERR_BadDocumentationMode" xml:space="preserve">
    <value>Provided documentation mode is unsupported or invalid: '{0}'.</value>
  </data>
  <data name="ERR_BadSourceCodeKind" xml:space="preserve">
    <value>Provided source code kind is unsupported or invalid: '{0}'</value>
  </data>
  <data name="ERR_BadLanguageVersion" xml:space="preserve">
    <value>Provided language version is unsupported or invalid: '{0}'.</value>
  </data>
  <data name="ERR_InvalidPreprocessingSymbol" xml:space="preserve">
    <value>Invalid name for a preprocessing symbol; '{0}' is not a valid identifier</value>
  </data>
  <data name="ERR_FeatureNotAvailableInVersion7_1" xml:space="preserve">
    <value>Feature '{0}' is not available in C# 7.1. Please use language version {1} or greater.</value>
  </data>
  <data name="ERR_FeatureNotAvailableInVersion7_2" xml:space="preserve">
    <value>Feature '{0}' is not available in C# 7.2. Please use language version {1} or greater.</value>
  </data>
  <data name="ERR_FeatureNotAvailableInVersion7_3" xml:space="preserve">
    <value>Feature '{0}' is not available in C# 7.3. Please use language version {1} or greater.</value>
  </data>
  <data name="ERR_FeatureNotAvailableInVersion8" xml:space="preserve">
    <value>Feature '{0}' is not available in C# 8.0. Please use language version {1} or greater.</value>
  </data>
  <data name="ERR_LanguageVersionCannotHaveLeadingZeroes" xml:space="preserve">
    <value>Specified language version '{0}' cannot have leading zeroes</value>
  </data>
  <data name="ERR_VoidAssignment" xml:space="preserve">
    <value>A value of type 'void' may not be assigned.</value>
  </data>
  <data name="WRN_Experimental" xml:space="preserve">
    <value>'{0}' is for evaluation purposes only and is subject to change or removal in future updates.</value>
  </data>
  <data name="WRN_Experimental_Title" xml:space="preserve">
    <value>Type is for evaluation purposes only and is subject to change or removal in future updates.</value>
  </data>
  <data name="ERR_CompilerAndLanguageVersion" xml:space="preserve">
    <value>Compiler version: '{0}'. Language version: {1}.</value>
  </data>
  <data name="IDS_FeatureAsyncMain" xml:space="preserve">
    <value>async main</value>
  </data>
  <data name="ERR_TupleInferredNamesNotAvailable" xml:space="preserve">
    <value>Tuple element name '{0}' is inferred. Please use language version {1} or greater to access an element by its inferred name.</value>
  </data>
  <data name="ERR_AltInterpolatedVerbatimStringsNotAvailable" xml:space="preserve">
    <value>To use '@$' instead of '$@' for an interpolated verbatim string, please use language version '{0}' or greater.</value>
  </data>
  <data name="WRN_AttributesOnBackingFieldsNotAvailable" xml:space="preserve">
    <value>Field-targeted attributes on auto-properties are not supported in language version {0}. Please use language version {1} or greater.</value>
  </data>
  <data name="WRN_AttributesOnBackingFieldsNotAvailable_Title" xml:space="preserve">
    <value>Field-targeted attributes on auto-properties are not supported in this version of the language.</value>
  </data>
  <data name="ERR_VoidInTuple" xml:space="preserve">
    <value>A tuple may not contain a value of type 'void'.</value>
  </data>
  <data name="IDS_FeatureNullableReferenceTypes" xml:space="preserve">
    <value>nullable reference types</value>
  </data>
  <data name="IDS_FeaturePragmaWarningEnable" xml:space="preserve">
    <value>warning action enable</value>
  </data>
  <data name="WRN_ConvertingNullableToNonNullable" xml:space="preserve">
    <value>Converting null literal or possible null value to non-nullable type.</value>
  </data>
  <data name="WRN_ConvertingNullableToNonNullable_Title" xml:space="preserve">
    <value>Converting null literal or possible null value to non-nullable type.</value>
  </data>
  <data name="WRN_NullReferenceAssignment" xml:space="preserve">
    <value>Possible null reference assignment.</value>
  </data>
  <data name="WRN_NullReferenceAssignment_Title" xml:space="preserve">
    <value>Possible null reference assignment.</value>
  </data>
  <data name="WRN_NullReferenceReceiver" xml:space="preserve">
    <value>Dereference of a possibly null reference.</value>
  </data>
  <data name="WRN_NullReferenceReceiver_Title" xml:space="preserve">
    <value>Dereference of a possibly null reference.</value>
  </data>
  <data name="WRN_NullReferenceReturn" xml:space="preserve">
    <value>Possible null reference return.</value>
  </data>
  <data name="WRN_NullReferenceReturn_Title" xml:space="preserve">
    <value>Possible null reference return.</value>
  </data>
  <data name="WRN_NullReferenceArgument" xml:space="preserve">
    <value>Possible null reference argument for parameter '{0}' in '{1}'.</value>
  </data>
  <data name="WRN_NullReferenceArgument_Title" xml:space="preserve">
    <value>Possible null reference argument.</value>
  </data>
  <data name="WRN_ThrowPossibleNull" xml:space="preserve">
    <value>Thrown value may be null.</value>
  </data>
  <data name="WRN_ThrowPossibleNull_Title" xml:space="preserve">
    <value>Thrown value may be null.</value>
  </data>
  <data name="WRN_UnboxPossibleNull" xml:space="preserve">
    <value>Unboxing a possibly null value.</value>
  </data>
  <data name="WRN_UnboxPossibleNull_Title" xml:space="preserve">
    <value>Unboxing a possibly null value.</value>
  </data>
  <data name="WRN_NullabilityMismatchInTypeOnOverride" xml:space="preserve">
    <value>Nullability of reference types in type doesn't match overridden member.</value>
  </data>
  <data name="WRN_NullabilityMismatchInTypeOnOverride_Title" xml:space="preserve">
    <value>Nullability of reference types in type doesn't match overridden member.</value>
  </data>
  <data name="WRN_NullabilityMismatchInReturnTypeOnOverride" xml:space="preserve">
    <value>Nullability of reference types in return type doesn't match overridden member.</value>
  </data>
  <data name="WRN_NullabilityMismatchInReturnTypeOnOverride_Title" xml:space="preserve">
    <value>Nullability of reference types in return type doesn't match overridden member.</value>
  </data>
  <data name="WRN_NullabilityMismatchInParameterTypeOnOverride" xml:space="preserve">
    <value>Nullability of reference types in type of parameter '{0}' doesn't match overridden member.</value>
  </data>
  <data name="WRN_NullabilityMismatchInParameterTypeOnOverride_Title" xml:space="preserve">
    <value>Nullability of reference types in type of parameter doesn't match overridden member.</value>
  </data>
  <data name="WRN_NullabilityMismatchInParameterTypeOnPartial" xml:space="preserve">
    <value>Nullability of reference types in type of parameter '{0}' doesn't match partial method declaration.</value>
  </data>
  <data name="WRN_NullabilityMismatchInParameterTypeOnPartial_Title" xml:space="preserve">
    <value>Nullability of reference types in type of parameter doesn't match partial method declaration.</value>
  </data>
  <data name="WRN_NullabilityMismatchInTypeOnImplicitImplementation" xml:space="preserve">
    <value>Nullability of reference types in type of '{0}' doesn't match implicitly implemented member '{1}'.</value>
  </data>
  <data name="WRN_NullabilityMismatchInTypeOnImplicitImplementation_Title" xml:space="preserve">
    <value>Nullability of reference types in type doesn't match implicitly implemented member.</value>
  </data>
  <data name="WRN_NullabilityMismatchInReturnTypeOnImplicitImplementation" xml:space="preserve">
    <value>Nullability of reference types in return type of '{0}' doesn't match implicitly implemented member '{1}'.</value>
  </data>
  <data name="WRN_NullabilityMismatchInReturnTypeOnImplicitImplementation_Title" xml:space="preserve">
    <value>Nullability of reference types in return type doesn't match implicitly implemented member.</value>
  </data>
  <data name="WRN_NullabilityMismatchInParameterTypeOnImplicitImplementation" xml:space="preserve">
    <value>Nullability of reference types in type of parameter '{0}' of '{1}' doesn't match implicitly implemented member '{2}'.</value>
  </data>
  <data name="WRN_NullabilityMismatchInParameterTypeOnImplicitImplementation_Title" xml:space="preserve">
    <value>Nullability of reference types in type of parameter doesn't match implicitly implemented member.</value>
  </data>
  <data name="WRN_NullabilityMismatchInTypeOnExplicitImplementation" xml:space="preserve">
    <value>Nullability of reference types in type doesn't match implemented member '{0}'.</value>
  </data>
  <data name="WRN_NullabilityMismatchInTypeOnExplicitImplementation_Title" xml:space="preserve">
    <value>Nullability of reference types in type doesn't match implemented member.</value>
  </data>
  <data name="WRN_NullabilityMismatchInReturnTypeOnExplicitImplementation" xml:space="preserve">
    <value>Nullability of reference types in return type doesn't match implemented member '{0}'.</value>
  </data>
  <data name="WRN_NullabilityMismatchInReturnTypeOnExplicitImplementation_Title" xml:space="preserve">
    <value>Nullability of reference types in return type doesn't match implemented member.</value>
  </data>
  <data name="WRN_NullabilityMismatchInParameterTypeOnExplicitImplementation" xml:space="preserve">
    <value>Nullability of reference types in type of parameter '{0}' doesn't match implemented member '{1}'.</value>
  </data>
  <data name="WRN_NullabilityMismatchInParameterTypeOnExplicitImplementation_Title" xml:space="preserve">
    <value>Nullability of reference types in type of parameter doesn't match implemented member.</value>
  </data>
  <data name="WRN_UninitializedNonNullableField" xml:space="preserve">
    <value>Non-nullable {0} '{1}' is uninitialized. Consider declaring the {0} as nullable.</value>
  </data>
  <data name="WRN_UninitializedNonNullableField_Title" xml:space="preserve">
    <value>Non-nullable field is uninitialized. Consider declaring as nullable.</value>
  </data>
  <data name="WRN_NullabilityMismatchInAssignment" xml:space="preserve">
    <value>Nullability of reference types in value of type '{0}' doesn't match target type '{1}'.</value>
  </data>
  <data name="WRN_NullabilityMismatchInAssignment_Title" xml:space="preserve">
    <value>Nullability of reference types in value doesn't match target type.</value>
  </data>
  <data name="WRN_ConditionalAccessMayReturnNull" xml:space="preserve">
    <value>Conditional access may produce a null value when '{0}' is a non-nullable reference type.</value>
  </data>
  <data name="WRN_ConditionalAccessMayReturnNull_Title" xml:space="preserve">
    <value>Conditional access may produce a null value for a type parameter.</value>
  </data>
  <data name="WRN_AsOperatorMayReturnNull" xml:space="preserve">
    <value>The 'as' operator may produce a null value when '{0}' is a non-nullable reference type.</value>
  </data>
  <data name="WRN_AsOperatorMayReturnNull_Title" xml:space="preserve">
    <value>The 'as' operator may produce a null value for a type parameter.</value>
  </data>
  <data name="WRN_DefaultExpressionMayIntroduceNullT" xml:space="preserve">
    <value>A default expression introduces a null value when '{0}' is a non-nullable reference type.</value>
  </data>
  <data name="WRN_DefaultExpressionMayIntroduceNullT_Title" xml:space="preserve">
    <value>A default expression introduces a null value for a type parameter.</value>
  </data>
  <data name="WRN_ExpressionMayIntroduceNullT" xml:space="preserve">
    <value>A member returning a [MaybeNull] value introduces a null value when '{0}' is a non-nullable reference type.</value>
  </data>
  <data name="WRN_ExpressionMayIntroduceNullT_Title" xml:space="preserve">
    <value>A member returning a [MaybeNull] value introduces a null value for a type parameter.</value>
  </data>
  <data name="WRN_NullLiteralMayIntroduceNullT" xml:space="preserve">
    <value>A null literal introduces a null value when '{0}' is a non-nullable reference type.</value>
  </data>
  <data name="WRN_NullLiteralMayIntroduceNullT_Title" xml:space="preserve">
    <value>A null literal introduces a null value for a type parameter.</value>
  </data>
  <data name="WRN_ImplicitCopyInReadOnlyMember" xml:space="preserve">
    <value>Call to non-readonly member '{0}' from a 'readonly' member results in an implicit copy of '{1}'.</value>
  </data>
  <data name="WRN_ImplicitCopyInReadOnlyMember_Title" xml:space="preserve">
    <value>Call to non-readonly member from a 'readonly' member results in an implicit copy.</value>
  </data>
  <data name="ERR_StaticMemberCantBeReadOnly" xml:space="preserve">
    <value>Static member '{0}' cannot be marked 'readonly'.</value>
  </data>
  <data name="ERR_AutoSetterCantBeReadOnly" xml:space="preserve">
    <value>Auto-implemented 'set' accessor '{0}' cannot be marked 'readonly'.</value>
  </data>
  <data name="ERR_AutoPropertyWithSetterCantBeReadOnly" xml:space="preserve">
    <value>Auto-implemented property '{0}' cannot be marked 'readonly' because it has a 'set' accessor.</value>
  </data>
  <data name="ERR_InvalidPropertyReadOnlyMods" xml:space="preserve">
    <value>Cannot specify 'readonly' modifiers on both property or indexer '{0}' and its accessor. Remove one of them.</value>
  </data>
  <data name="ERR_DuplicatePropertyReadOnlyMods" xml:space="preserve">
    <value>Cannot specify 'readonly' modifiers on both accessors of property or indexer '{0}'. Instead, put a 'readonly' modifier on the property itself.</value>
  </data>
  <data name="ERR_FieldLikeEventCantBeReadOnly" xml:space="preserve">
    <value>Field-like event '{0}' cannot be 'readonly'.</value>
  </data>
  <data name="ERR_PartialMethodReadOnlyDifference" xml:space="preserve">
    <value>Both partial method declarations must be readonly or neither may be readonly</value>
  </data>
  <data name="ERR_ReadOnlyModMissingAccessor" xml:space="preserve">
    <value>'{0}': 'readonly' can only be used on accessors if the property or indexer has both a get and a set accessor</value>
  </data>
  <data name="WRN_NullabilityMismatchInArgument" xml:space="preserve">
    <value>Argument of type '{0}' cannot be used for parameter '{2}' of type '{1}' in '{3}' due to differences in the nullability of reference types.</value>
  </data>
  <data name="WRN_NullabilityMismatchInArgument_Title" xml:space="preserve">
    <value>Argument cannot be used for parameter due to differences in the nullability of reference types.</value>
  </data>
  <data name="WRN_NullabilityMismatchInArgumentForOutput" xml:space="preserve">
    <value>Argument of type '{0}' cannot be used as an output of type '{1}' for parameter '{2}' in '{3}' due to differences in the nullability of reference types.</value>
  </data>
  <data name="WRN_NullabilityMismatchInArgumentForOutput_Title" xml:space="preserve">
    <value>Argument cannot be used as an output for parameter due to differences in the nullability of reference types.</value>
  </data>
  <data name="WRN_DisallowNullAttributeForbidsMaybeNullAssignment" xml:space="preserve">
    <value>A possible null value may not be assigned to a target marked with the [DisallowNull] attribute</value>
  </data>
  <data name="WRN_DisallowNullAttributeForbidsMaybeNullAssignment_Title" xml:space="preserve">
    <value>A possible null value may not be assigned to a target marked with the [DisallowNull] attribute</value>
  </data>
  <data name="WRN_NullabilityMismatchInReturnTypeOfTargetDelegate" xml:space="preserve">
    <value>Nullability of reference types in return type of '{0}' doesn't match the target delegate '{1}'.</value>
  </data>
  <data name="WRN_NullabilityMismatchInReturnTypeOfTargetDelegate_Title" xml:space="preserve">
    <value>Nullability of reference types in return type doesn't match the target delegate.</value>
  </data>
  <data name="WRN_NullabilityMismatchInParameterTypeOfTargetDelegate" xml:space="preserve">
    <value>Nullability of reference types in type of parameter '{0}' of '{1}' doesn't match the target delegate '{2}'.</value>
  </data>
  <data name="WRN_NullabilityMismatchInParameterTypeOfTargetDelegate_Title" xml:space="preserve">
    <value>Nullability of reference types in type of parameter doesn't match the target delegate.</value>
  </data>
  <data name="WRN_NullAsNonNullable" xml:space="preserve">
    <value>Cannot convert null literal to non-nullable reference type.</value>
  </data>
  <data name="WRN_NullAsNonNullable_Title" xml:space="preserve">
    <value>Cannot convert null literal to non-nullable reference type.</value>
  </data>
  <data name="ERR_AnnotationDisallowedInObjectCreation" xml:space="preserve">
    <value>Cannot use a nullable reference type in object creation.</value>
  </data>
  <data name="WRN_NullableValueTypeMayBeNull" xml:space="preserve">
    <value>Nullable value type may be null.</value>
  </data>
  <data name="WRN_NullableValueTypeMayBeNull_Title" xml:space="preserve">
    <value>Nullable value type may be null.</value>
  </data>
  <data name="WRN_NullabilityMismatchInTypeParameterConstraint" xml:space="preserve">
    <value>The type '{3}' cannot be used as type parameter '{2}' in the generic type or method '{0}'. Nullability of type argument '{3}' doesn't match constraint type '{1}'.</value>
  </data>
  <data name="WRN_NullabilityMismatchInTypeParameterConstraint_Title" xml:space="preserve">
    <value>The type cannot be used as type parameter in the generic type or method. Nullability of type argument doesn't match constraint type.</value>
  </data>
  <data name="WRN_MissingNonNullTypesContextForAnnotation" xml:space="preserve">
    <value>The annotation for nullable reference types should only be used in code within a '#nullable' annotations context.</value>
  </data>
  <data name="WRN_MissingNonNullTypesContextForAnnotation_Title" xml:space="preserve">
    <value>The annotation for nullable reference types should only be used in code within a '#nullable' annotations context.</value>
  </data>
  <data name="ERR_ExplicitNullableAttribute" xml:space="preserve">
    <value>Explicit application of 'System.Runtime.CompilerServices.NullableAttribute' is not allowed.</value>
  </data>
  <data name="ERR_NullableUnconstrainedTypeParameter" xml:space="preserve">
    <value>A nullable type parameter must be known to be a value type or non-nullable reference type. Consider adding a 'class', 'struct', or type constraint.</value>
  </data>
  <data name="ERR_NullableOptionNotAvailable" xml:space="preserve">
    <value>Invalid '{0}' value: '{1}' for C# {2}. Please use language version '{3}' or greater.</value>
  </data>
  <data name="ERR_NonTaskMainCantBeAsync" xml:space="preserve">
    <value>A void or int returning entry point cannot be async</value>
  </data>
  <data name="ERR_PatternWrongGenericTypeInVersion" xml:space="preserve">
    <value>An expression of type '{0}' cannot be handled by a pattern of type '{1}' in C# {2}. Please use language version {3} or greater.</value>
  </data>
  <data name="WRN_UnreferencedLocalFunction" xml:space="preserve">
    <value>The local function '{0}' is declared but never used</value>
  </data>
  <data name="WRN_UnreferencedLocalFunction_Title" xml:space="preserve">
    <value>Local function is declared but never used</value>
  </data>
  <data name="ERR_LocalFunctionMissingBody" xml:space="preserve">
    <value>'{0}' is a local function and must therefore always have a body.</value>
  </data>
  <data name="ERR_InvalidDebugInfo" xml:space="preserve">
    <value>Unable to read debug information of method '{0}' (token 0x{1:X8}) from assembly '{2}'</value>
  </data>
  <data name="IConversionExpressionIsNotCSharpConversion" xml:space="preserve">
    <value>{0} is not a valid C# conversion expression</value>
  </data>
  <data name="ERR_DynamicLocalFunctionTypeParameter" xml:space="preserve">
    <value>Cannot pass argument with dynamic type to generic local function '{0}' with inferred type arguments.</value>
  </data>
  <data name="IDS_FeatureLeadingDigitSeparator" xml:space="preserve">
    <value>leading digit separator</value>
  </data>
  <data name="ERR_ExplicitReservedAttr" xml:space="preserve">
    <value>Do not use '{0}'. This is reserved for compiler usage.</value>
  </data>
  <data name="ERR_TypeReserved" xml:space="preserve">
    <value>The type name '{0}' is reserved to be used by the compiler.</value>
  </data>
  <data name="ERR_InExtensionMustBeValueType" xml:space="preserve">
    <value>The first parameter of the 'in' extension method '{0}' must be a concrete (non-generic) value type.</value>
  </data>
  <data name="ERR_FieldsInRoStruct" xml:space="preserve">
    <value>Instance fields of readonly structs must be readonly.</value>
  </data>
  <data name="ERR_AutoPropsInRoStruct" xml:space="preserve">
    <value>Auto-implemented instance properties in readonly structs must be readonly.</value>
  </data>
  <data name="ERR_FieldlikeEventsInRoStruct" xml:space="preserve">
    <value>Field-like events are not allowed in readonly structs.</value>
  </data>
  <data name="IDS_FeatureRefExtensionMethods" xml:space="preserve">
    <value>ref extension methods</value>
  </data>
  <data name="ERR_StackAllocConversionNotPossible" xml:space="preserve">
    <value>Conversion of a stackalloc expression of type '{0}' to type '{1}' is not possible.</value>
  </data>
  <data name="ERR_RefExtensionMustBeValueTypeOrConstrainedToOne" xml:space="preserve">
    <value>The first parameter of a 'ref' extension method '{0}' must be a value type or a generic type constrained to struct.</value>
  </data>
  <data name="ERR_OutAttrOnInParam" xml:space="preserve">
    <value>An in parameter cannot have the Out attribute.</value>
  </data>
  <data name="ICompoundAssignmentOperationIsNotCSharpCompoundAssignment" xml:space="preserve">
    <value>{0} is not a valid C# compound assignment operation</value>
  </data>
  <data name="WRN_FilterIsConstantFalse" xml:space="preserve">
    <value>Filter expression is a constant 'false', consider removing the catch clause</value>
  </data>
  <data name="WRN_FilterIsConstantFalse_Title" xml:space="preserve">
    <value>Filter expression is a constant 'false'</value>
  </data>
  <data name="WRN_FilterIsConstantFalseRedundantTryCatch" xml:space="preserve">
    <value>Filter expression is a constant 'false', consider removing the try-catch block</value>
  </data>
  <data name="WRN_FilterIsConstantFalseRedundantTryCatch_Title" xml:space="preserve">
    <value>Filter expression is a constant 'false'. </value>
  </data>
  <data name="ERR_ConditionalInInterpolation" xml:space="preserve">
    <value>A conditional expression cannot be used directly in a string interpolation because the ':' ends the interpolation. Parenthesize the conditional expression.</value>
  </data>
  <data name="ERR_InDynamicMethodArg" xml:space="preserve">
    <value>Arguments with 'in' modifier cannot be used in dynamically dispatched expressions.</value>
  </data>
  <data name="ERR_TupleSizesMismatchForBinOps" xml:space="preserve">
    <value>Tuple types used as operands of an == or != operator must have matching cardinalities. But this operator has tuple types of cardinality {0} on the left and {1} on the right.</value>
  </data>
  <data name="ERR_RefLocalOrParamExpected" xml:space="preserve">
    <value>The left-hand side of a ref assignment must be a ref local or parameter.</value>
  </data>
  <data name="ERR_RefAssignNarrower" xml:space="preserve">
    <value>Cannot ref-assign '{1}' to '{0}' because '{1}' has a narrower escape scope than '{0}'.</value>
  </data>
  <data name="IDS_FeatureEnumGenericTypeConstraint" xml:space="preserve">
    <value>enum generic type constraints</value>
  </data>
  <data name="IDS_FeatureDelegateGenericTypeConstraint" xml:space="preserve">
    <value>delegate generic type constraints</value>
  </data>
  <data name="IDS_FeatureUnmanagedGenericTypeConstraint" xml:space="preserve">
    <value>unmanaged generic type constraints</value>
  </data>
  <data name="ERR_NewBoundWithUnmanaged" xml:space="preserve">
    <value>The 'new()' constraint cannot be used with the 'unmanaged' constraint</value>
  </data>
  <data name="ERR_UnmanagedConstraintMustBeFirst" xml:space="preserve">
    <value>The 'unmanaged' constraint must come before any other constraints</value>
  </data>
  <data name="ERR_UnmanagedConstraintNotSatisfied" xml:space="preserve">
    <value>The type '{2}' must be a non-nullable value type, along with all fields at any level of nesting, in order to use it as parameter '{1}' in the generic type or method '{0}'</value>
  </data>
  <data name="ERR_ConWithUnmanagedCon" xml:space="preserve">
    <value>Type parameter '{1}' has the 'unmanaged' constraint so '{1}' cannot be used as a constraint for '{0}'</value>
  </data>
  <data name="IDS_FeatureStackAllocInitializer" xml:space="preserve">
    <value>stackalloc initializer</value>
  </data>
  <data name="ERR_InvalidStackAllocArray" xml:space="preserve">
    <value>"Invalid rank specifier: expected ']'</value>
  </data>
  <data name="IDS_FeatureExpressionVariablesInQueriesAndInitializers" xml:space="preserve">
    <value>declaration of expression variables in member initializers and queries</value>
  </data>
  <data name="ERR_MissingPattern" xml:space="preserve">
    <value>Pattern missing</value>
  </data>
  <data name="IDS_FeatureRecursivePatterns" xml:space="preserve">
    <value>recursive patterns</value>
  </data>
  <data name="ERR_WrongNumberOfSubpatterns" xml:space="preserve">
    <value>Matching the tuple type '{0}' requires '{1}' subpatterns, but '{2}' subpatterns are present.</value>
  </data>
  <data name="ERR_PropertyPatternNameMissing" xml:space="preserve">
    <value>A property subpattern requires a reference to the property or field to be matched, e.g. '{{ Name: {0} }}'</value>
  </data>
  <data name="ERR_DefaultPattern" xml:space="preserve">
    <value>A default literal 'default' is not valid as a pattern. Use another literal (e.g. '0' or 'null') as appropriate. To match everything, use a discard pattern '_'.</value>
  </data>
  <data name="ERR_SwitchExpressionNoBestType" xml:space="preserve">
    <value>No best type was found for the switch expression.</value>
  </data>
  <data name="ERR_DefaultLiteralNoTargetType" xml:space="preserve">
    <value>There is no target type for the default literal.</value>
  </data>
  <data name="ERR_SingleElementPositionalPatternRequiresDisambiguation" xml:space="preserve">
    <value>A single-element deconstruct pattern requires some other syntax for disambiguation. It is recommended to add a discard designator '_' after the close paren ')'.</value>
  </data>
  <data name="ERR_VarMayNotBindToType" xml:space="preserve">
    <value>The syntax 'var' for a pattern is not permitted to refer to a type, but '{0}' is in scope here.</value>
  </data>
  <data name="WRN_SwitchExpressionNotExhaustive" xml:space="preserve">
    <value>The switch expression does not handle all possible values of its input type (it is not exhaustive).</value>
  </data>
  <data name="WRN_SwitchExpressionNotExhaustive_Title" xml:space="preserve">
    <value>The switch expression does not handle all possible values of its input type (it is not exhaustive).</value>
  </data>
  <data name="WRN_CaseConstantNamedUnderscore" xml:space="preserve">
    <value>The name '_' refers to the constant, not the discard pattern. Use 'var _' to discard the value, or '@_' to refer to a constant by that name.</value>
  </data>
  <data name="WRN_CaseConstantNamedUnderscore_Title" xml:space="preserve">
    <value>Do not use '_' for a case constant.</value>
  </data>
  <data name="WRN_IsTypeNamedUnderscore" xml:space="preserve">
    <value>The name '_' refers to the type '{0}', not the discard pattern. Use '@_' for the type, or 'var _' to discard.</value>
  </data>
  <data name="WRN_IsTypeNamedUnderscore_Title" xml:space="preserve">
    <value>Do not use '_' to refer to the type in an is-type expression.</value>
  </data>
  <data name="ERR_ExpressionTreeContainsSwitchExpression" xml:space="preserve">
    <value>An expression tree may not contain a switch expression.</value>
  </data>
  <data name="ERR_InvalidObjectCreation" xml:space="preserve">
    <value>Invalid object creation</value>
  </data>
  <data name="IDS_FeatureIndexingMovableFixedBuffers" xml:space="preserve">
    <value>indexing movable fixed buffers</value>
  </data>
  <data name="ERR_CantUseInOrOutInArglist" xml:space="preserve">
    <value>__arglist cannot have an argument passed by 'in' or 'out'</value>
  </data>
  <data name="SyntaxTreeNotFound" xml:space="preserve">
    <value>SyntaxTree is not part of the compilation</value>
  </data>
  <data name="ERR_OutVariableCannotBeByRef" xml:space="preserve">
    <value>An out variable cannot be declared as a ref local</value>
  </data>
  <data name="ERR_MultipleAnalyzerConfigsInSameDir" xml:space="preserve">
    <value>Multiple analyzer config files cannot be in the same directory ('{0}').</value>
  </data>
  <data name="IDS_FeatureCoalesceAssignmentExpression" xml:space="preserve">
    <value>coalescing assignment</value>
  </data>
  <data name="CannotCreateConstructedFromConstructed" xml:space="preserve">
    <value>Cannot create constructed generic type from another constructed generic type.</value>
  </data>
  <data name="CannotCreateConstructedFromNongeneric" xml:space="preserve">
    <value>Cannot create constructed generic type from non-generic type.</value>
  </data>
  <data name="IDS_FeatureUnconstrainedTypeParameterInNullCoalescingOperator" xml:space="preserve">
    <value>unconstrained type parameters in null coalescing operator</value>
  </data>
  <data name="WRN_NullabilityMismatchInConstraintsOnImplicitImplementation" xml:space="preserve">
    <value>Nullability in constraints for type parameter '{0}' of method '{1}' doesn't match the constraints for type parameter '{2}' of interface method '{3}'. Consider using an explicit interface implementation instead.</value>
  </data>
  <data name="WRN_NullabilityMismatchInConstraintsOnImplicitImplementation_Title" xml:space="preserve">
    <value>Nullability in constraints for type parameter doesn't match the constraints for type parameter in implicitly implemented interface method'.</value>
  </data>
  <data name="WRN_NullabilityMismatchInTypeParameterReferenceTypeConstraint" xml:space="preserve">
    <value>The type '{2}' cannot be used as type parameter '{1}' in the generic type or method '{0}'. Nullability of type argument '{2}' doesn't match 'class' constraint.</value>
  </data>
  <data name="WRN_NullabilityMismatchInTypeParameterReferenceTypeConstraint_Title" xml:space="preserve">
    <value>The type cannot be used as type parameter in the generic type or method. Nullability of type argument doesn't match 'class' constraint.</value>
  </data>
  <data name="ERR_TripleDotNotAllowed" xml:space="preserve">
    <value>Unexpected character sequence '...'</value>
  </data>
  <data name="IDS_FeatureIndexOperator" xml:space="preserve">
    <value>index operator</value>
  </data>
  <data name="IDS_FeatureRangeOperator" xml:space="preserve">
    <value>range operator</value>
  </data>
  <data name="IDS_FeatureStaticLocalFunctions" xml:space="preserve">
    <value>static local functions</value>
  </data>
  <data name="IDS_FeatureNameShadowingInNestedFunctions" xml:space="preserve">
    <value>name shadowing in nested functions</value>
  </data>
  <data name="ERR_BadDynamicAwaitForEach" xml:space="preserve">
    <value>Cannot use a collection of dynamic type in an asynchronous foreach</value>
  </data>
  <data name="ERR_NullableDirectiveQualifierExpected" xml:space="preserve">
    <value>Expected 'enable', 'disable', or 'restore'</value>
  </data>
  <data name="ERR_NullableDirectiveTargetExpected" xml:space="preserve">
    <value>Expected 'warnings', 'annotations', or end of directive</value>
  </data>
  <data name="WRN_MissingNonNullTypesContextForAnnotationInGeneratedCode" xml:space="preserve">
    <value>The annotation for nullable reference types should only be used in code within a '#nullable' annotations context. Auto-generated code requires an explicit '#nullable' directive in source.</value>
  </data>
  <data name="WRN_MissingNonNullTypesContextForAnnotationInGeneratedCode_Title" xml:space="preserve">
    <value>The annotation for nullable reference types should only be used in code within a '#nullable' annotations context. Auto-generated code requires an explicit '#nullable' directive in source.</value>
  </data>
  <data name="WRN_NullReferenceInitializer" xml:space="preserve">
    <value>Object or collection initializer implicitly dereferences possibly null member '{0}'.</value>
  </data>
  <data name="WRN_NullReferenceInitializer_Title" xml:space="preserve">
    <value>Object or collection initializer implicitly dereferences possibly null member.</value>
  </data>
  <data name="ERR_ExpressionTreeCantContainRefStruct" xml:space="preserve">
    <value>Expression tree cannot contain value of ref struct or restricted type '{0}'.</value>
  </data>
  <data name="ERR_ElseCannotStartStatement" xml:space="preserve">
    <value>'else' cannot start a statement.</value>
  </data>
  <data name="ERR_ExpressionTreeCantContainNullCoalescingAssignment" xml:space="preserve">
    <value>An expression tree may not contain a null coalescing assignment</value>
  </data>
  <data name="ERR_BadNullableContextOption" xml:space="preserve">
    <value>Invalid option '{0}' for /nullable; must be 'disable', 'enable', 'warnings' or 'annotations'</value>
  </data>
  <data name="ERR_SwitchGoverningExpressionRequiresParens" xml:space="preserve">
    <value>Parentheses are required around the switch governing expression.</value>
  </data>
  <data name="ERR_TupleElementNameMismatch" xml:space="preserve">
    <value>The name '{0}' does not identify tuple element '{1}'.</value>
  </data>
  <data name="ERR_DeconstructParameterNameMismatch" xml:space="preserve">
    <value>The name '{0}' does not match the corresponding 'Deconstruct' parameter '{1}'.</value>
  </data>
  <data name="ERR_IsPatternImpossible" xml:space="preserve">
    <value>An expression of type '{0}' can never match the provided pattern.</value>
  </data>
  <data name="WRN_GivenExpressionNeverMatchesPattern" xml:space="preserve">
    <value>The given expression never matches the provided pattern.</value>
  </data>
  <data name="WRN_GivenExpressionNeverMatchesPattern_Title" xml:space="preserve">
    <value>The given expression never matches the provided pattern.</value>
  </data>
  <data name="WRN_GivenExpressionAlwaysMatchesConstant" xml:space="preserve">
    <value>The given expression always matches the provided constant.</value>
  </data>
  <data name="WRN_GivenExpressionAlwaysMatchesConstant_Title" xml:space="preserve">
    <value>The given expression always matches the provided constant.</value>
  </data>
  <data name="ERR_FeatureNotAvailableInVersion8_0" xml:space="preserve">
    <value>Feature '{0}' is not available in C# 8.0. Please use language version {1} or greater.</value>
  </data>
  <data name="ERR_PointerTypeInPatternMatching" xml:space="preserve">
    <value>Pattern-matching is not permitted for pointer types.</value>
  </data>
  <data name="ERR_ArgumentNameInITuplePattern" xml:space="preserve">
    <value>Element names are not permitted when pattern-matching via 'System.Runtime.CompilerServices.ITuple'.</value>
  </data>
  <data name="ERR_DiscardPatternInSwitchStatement" xml:space="preserve">
    <value>The discard pattern is not permitted as a case label in a switch statement. Use 'case var _:' for a discard pattern, or 'case @_:' for a constant named '_'.</value>
  </data>
  <data name="WRN_NullabilityMismatchInExplicitlyImplementedInterface" xml:space="preserve">
    <value>Nullability of reference types in explicit interface specifier doesn't match interface implemented by the type.</value>
  </data>
  <data name="WRN_NullabilityMismatchInExplicitlyImplementedInterface_Title" xml:space="preserve">
    <value>Nullability of reference types in explicit interface specifier doesn't match interface implemented by the type.</value>
  </data>
  <data name="WRN_NullabilityMismatchInInterfaceImplementedByBase" xml:space="preserve">
    <value>'{0}' does not implement interface member '{1}'. Nullability of reference types in interface implemented by the base type doesn't match.</value>
  </data>
  <data name="WRN_NullabilityMismatchInInterfaceImplementedByBase_Title" xml:space="preserve">
    <value>Type does not implement interface member. Nullability of reference types in interface implemented by the base type doesn't match.</value>
  </data>
  <data name="WRN_DuplicateInterfaceWithNullabilityMismatchInBaseList" xml:space="preserve">
    <value>'{0}' is already listed in the interface list on type '{1}' with different nullability of reference types.</value>
  </data>
  <data name="WRN_DuplicateInterfaceWithNullabilityMismatchInBaseList_Title" xml:space="preserve">
    <value>Interface is already listed in the interface list with different nullability of reference types.</value>
  </data>
  <data name="ERR_DuplicateExplicitImpl" xml:space="preserve">
    <value>'{0}' is explicitly implemented more than once.</value>
  </data>
  <data name="ERR_UsingVarInSwitchCase" xml:space="preserve">
    <value>A using variable cannot be used directly within a switch section (consider using braces). </value>
  </data>
  <data name="ERR_GoToForwardJumpOverUsingVar" xml:space="preserve">
    <value>A goto cannot jump to a location after a using declaration.</value>
  </data>
  <data name="ERR_GoToBackwardJumpOverUsingVar" xml:space="preserve">
    <value>A goto cannot jump to a location before a using declaration within the same block.</value>
  </data>
  <data name="IDS_FeatureUsingDeclarations" xml:space="preserve">
    <value>using declarations</value>
  </data>
  <data name="ERR_FeatureInPreview" xml:space="preserve">
    <value>The feature '{0}' is currently in Preview and *unsupported*. To use Preview features, use the 'preview' language version.</value>
  </data>
  <data name="IDS_DefaultInterfaceImplementation" xml:space="preserve">
    <value>default interface implementation</value>
  </data>
  <data name="ERR_RuntimeDoesNotSupportDefaultInterfaceImplementation" xml:space="preserve">
    <value>Target runtime doesn't support default interface implementation.</value>
  </data>
  <data name="ERR_RuntimeDoesNotSupportDefaultInterfaceImplementationForMember" xml:space="preserve">
    <value>'{0}' cannot implement interface member '{1}' in type '{2}' because the target runtime doesn't support default interface implementation.</value>
  </data>
  <data name="ERR_DefaultInterfaceImplementationModifier" xml:space="preserve">
    <value>The modifier '{0}' is not valid for this item in C# {1}. Please use language version '{2}' or greater.</value>
  </data>
  <data name="ERR_ImplicitImplementationOfNonPublicInterfaceMember" xml:space="preserve">
    <value>'{0}' does not implement interface member '{1}'. '{2}' cannot implicitly implement a non-public member.</value>
  </data>
  <data name="ERR_MostSpecificImplementationIsNotFound" xml:space="preserve">
    <value>Interface member '{0}' does not have a most specific implementation. Neither '{1}', nor '{2}' are most specific.</value>
  </data>
  <data name="ERR_LanguageVersionDoesNotSupportDefaultInterfaceImplementationForMember" xml:space="preserve">
    <value>'{0}' cannot implement interface member '{1}' in type '{2}' because feature '{3}' is not available in C# {4}. Please use language version '{5}' or greater.</value>
  </data>
  <data name="ERR_RuntimeDoesNotSupportProtectedAccessForInterfaceMember" xml:space="preserve">
    <value>Target runtime doesn't support 'protected', 'protected internal', or 'private protected' accessibility for a member of an interface.</value>
  </data>
  <data name="ERR_DefaultInterfaceImplementationInNoPIAType" xml:space="preserve">
    <value>Type '{0}' cannot be embedded because it has a non-abstract member. Consider setting the 'Embed Interop Types' property to false.</value>
  </data>
  <data name="WRN_SwitchExpressionNotExhaustiveForNull" xml:space="preserve">
    <value>The switch expression does not handle some null inputs (it is not exhaustive).</value>
  </data>
  <data name="WRN_SwitchExpressionNotExhaustiveForNull_Title" xml:space="preserve">
    <value>The switch expression does not handle some null inputs.</value>
  </data>
  <data name="ERR_AttributeNotOnEventAccessor" xml:space="preserve">
    <value>Attribute '{0}' is not valid on event accessors. It is only valid on '{1}' declarations.</value>
  </data>
  <data name="IDS_FeatureObsoleteOnPropertyAccessor" xml:space="preserve">
    <value>obsolete on property accessor</value>
  </data>
  <data name="WRN_NullReferenceIterationVariable" xml:space="preserve">
    <value>Possible null reference assignment to iteration variable</value>
  </data>
  <data name="WRN_NullReferenceIterationVariable_Title" xml:space="preserve">
    <value>Possible null reference assignment to iteration variable</value>
  </data>
  <data name="WRN_UnconsumedEnumeratorCancellationAttributeUsage" xml:space="preserve">
    <value>The EnumeratorCancellationAttribute applied to parameter '{0}' will have no effect. The attribute is only effective on a parameter of type CancellationToken in an async-iterator method returning IAsyncEnumerable</value>
  </data>
  <data name="WRN_UnconsumedEnumeratorCancellationAttributeUsage_Title" xml:space="preserve">
    <value>The EnumeratorCancellationAttribute will have no effect. The attribute is only effective on a parameter of type CancellationToken in an async-iterator method returning IAsyncEnumerable</value>
  </data>
  <data name="WRN_UndecoratedCancellationTokenParameter" xml:space="preserve">
    <value>Async-iterator '{0}' has one or more parameters of type 'CancellationToken' but none of them is decorated with the 'EnumeratorCancellation' attribute, so the cancellation token parameter from the generated 'IAsyncEnumerable&lt;&gt;.GetAsyncEnumerator' will be unconsumed</value>
  </data>
  <data name="WRN_UndecoratedCancellationTokenParameter_Title" xml:space="preserve">
    <value>Async-iterator member has one or more parameters of type 'CancellationToken' but none of them is decorated with the 'EnumeratorCancellation' attribute, so the cancellation token parameter from the generated 'IAsyncEnumerable&lt;&gt;.GetAsyncEnumerator' will be unconsumed</value>
  </data>
  <data name="ERR_MultipleEnumeratorCancellationAttributes" xml:space="preserve">
    <value>The attribute [EnumeratorCancellation] cannot be used on multiple parameters</value>
  </data>
  <data name="ERR_OverrideRefConstraintNotSatisfied" xml:space="preserve">
    <value>Method '{0}' specifies a 'class' constraint for type parameter '{1}', but corresponding type parameter '{2}' of overridden or explicitly implemented method '{3}' is not a reference type.</value>
  </data>
  <data name="ERR_OverrideValConstraintNotSatisfied" xml:space="preserve">
    <value>Method '{0}' specifies a 'struct' constraint for type parameter '{1}', but corresponding type parameter '{2}' of overridden or explicitly implemented method '{3}' is not a non-nullable value type.</value>
  </data>
  <data name="IDS_OverrideWithConstraints" xml:space="preserve">
    <value>constraints for override and explicit interface implementation methods</value>
  </data>
  <data name="WRN_NullabilityMismatchInConstraintsOnPartialImplementation" xml:space="preserve">
    <value>Partial method declarations of '{0}' have inconsistent nullability in constraints for type parameter '{1}'</value>
  </data>
  <data name="WRN_NullabilityMismatchInConstraintsOnPartialImplementation_Title" xml:space="preserve">
    <value>Partial method declarations have inconsistent nullability in constraints for type parameter</value>
  </data>
  <data name="IDS_FeatureNestedStackalloc" xml:space="preserve">
    <value>stackalloc in nested expressions</value>
  </data>
  <data name="ERR_NotNullConstraintMustBeFirst" xml:space="preserve">
    <value>The 'notnull' constraint must come before any other constraints</value>
  </data>
  <data name="WRN_NullabilityMismatchInTypeParameterNotNullConstraint" xml:space="preserve">
    <value>The type '{2}' cannot be used as type parameter '{1}' in the generic type or method '{0}'. Nullability of type argument '{2}' doesn't match 'notnull' constraint.</value>
  </data>
  <data name="WRN_NullabilityMismatchInTypeParameterNotNullConstraint_Title" xml:space="preserve">
    <value>The type cannot be used as type parameter in the generic type or method. Nullability of type argument doesn't match 'notnull' constraint.</value>
  </data>
  <data name="IDS_FeatureNotNullGenericTypeConstraint" xml:space="preserve">
    <value>notnull generic type constraint</value>
  </data>
  <data name="ERR_DuplicateNullSuppression" xml:space="preserve">
    <value>Duplicate null suppression operator ('!')</value>
  </data>
  <data name="ERR_ReAbstractionInNoPIAType" xml:space="preserve">
    <value>Type '{0}' cannot be embedded because it has a re-abstraction of a member from base interface. Consider setting the 'Embed Interop Types' property to false.</value>
  </data>
  <data name="ERR_BadSwitchValue" xml:space="preserve">
    <value>Command-line syntax error: '{0}' is not a valid value for the '{1}' option. The value must be of the form '{2}'.</value>
  </data>
  <data name="ERR_InternalError" xml:space="preserve">
    <value>Internal error in the C# compiler.</value>
  </data>
<<<<<<< HEAD
  <data name="IDS_FeatureStaticAnonymousFunction" xml:space="preserve">
    <value>static anonymous function</value>
  </data>
  <data name="ERR_StaticAnonymousFunctionCannotCaptureThis" xml:space="preserve">
    <value>A static anonymous function cannot contain a reference to 'this' or 'base'.</value>
  </data>
  <data name="ERR_StaticAnonymousFunctionCannotCaptureVariable" xml:space="preserve">
    <value>A static anonymous function cannot contain a reference to '{0}'.</value>
=======
  <data name="IDS_FeatureAsyncUsing" xml:space="preserve">
    <value>asynchronous using</value>
>>>>>>> a24c281c
  </data>
</root><|MERGE_RESOLUTION|>--- conflicted
+++ resolved
@@ -5951,7 +5951,6 @@
   <data name="ERR_InternalError" xml:space="preserve">
     <value>Internal error in the C# compiler.</value>
   </data>
-<<<<<<< HEAD
   <data name="IDS_FeatureStaticAnonymousFunction" xml:space="preserve">
     <value>static anonymous function</value>
   </data>
@@ -5960,9 +5959,8 @@
   </data>
   <data name="ERR_StaticAnonymousFunctionCannotCaptureVariable" xml:space="preserve">
     <value>A static anonymous function cannot contain a reference to '{0}'.</value>
-=======
+  </data>
   <data name="IDS_FeatureAsyncUsing" xml:space="preserve">
     <value>asynchronous using</value>
->>>>>>> a24c281c
   </data>
 </root>