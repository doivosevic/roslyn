--- conflicted
+++ resolved
@@ -613,14 +613,11 @@
         ImplicitStackAllocArrayCreationExpression = 9053,
         SuppressNullableWarningExpression = 9054,
         NullableDirectiveTrivia = 9055,
-<<<<<<< HEAD
+        FunctionPointerType = 9056,
 
         InitAccessorDeclaration = 9060,
 
         WithExpression = 9061,
         WithInitializerExpression = 9062,
-=======
-        FunctionPointerType = 9056,
->>>>>>> 884fdff6
     }
 }