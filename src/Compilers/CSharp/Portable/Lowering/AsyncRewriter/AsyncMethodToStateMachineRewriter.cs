--- conflicted
+++ resolved
@@ -298,42 +298,15 @@
                 WellKnownMemberNames.GetResult,
                 resultsDiscarded: resultPlace == null);
 
-<<<<<<< HEAD
-            var nullAwaiter = F.AssignmentExpression(F.Local(awaiterTemp), F.NullOrDefault(awaiterTemp.Type.TypeSymbol));
-            if (resultPlace != null && type.SpecialType != SpecialType.System_Void)
-            {
-                // $resultTemp = $awaiterTemp.GetResult();
-                // $awaiterTemp = null;
-                // $resultTemp
-                LocalSymbol resultTemp = F.SynthesizedLocal(type);
-                return F.Block(
-                    ImmutableArray.Create(awaiterTemp, resultTemp),
-                    awaitIfIncomplete,
-                    F.Assignment(F.Local(resultTemp), getResultCall),
-                    F.ExpressionStatement(nullAwaiter),
-                    F.Assignment(resultPlace, F.Local(resultTemp)));
-            }
-            else
-            {
-                // $awaiterTemp.GetResult();
-                // $awaiterTemp = null;
-                return F.Block(
-                    ImmutableArray.Create(awaiterTemp),
-                    awaitIfIncomplete,
-                    F.ExpressionStatement(getResultCall),
-                    F.ExpressionStatement(nullAwaiter));
-            }
-=======
             // [$resultPlace = ] $awaiterTemp.GetResult();
             BoundStatement getResultStatement = resultPlace != null && type.SpecialType != SpecialType.System_Void ?
-                F.Assignment(resultPlace, getResultCall):
+                F.Assignment(resultPlace, getResultCall) :
                 F.ExpressionStatement(getResultCall);
 
             return F.Block(
                 ImmutableArray.Create(awaiterTemp),
                 awaitIfIncomplete,
                 getResultStatement);
->>>>>>> bcdcafc2
         }
 
         private BoundExpression MakeCallMaybeDynamic(
