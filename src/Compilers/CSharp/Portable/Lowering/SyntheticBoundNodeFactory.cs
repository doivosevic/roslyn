--- conflicted
+++ resolved
@@ -1328,11 +1328,7 @@
                         refKind = RefKind.None;
                     }
                     break;
-<<<<<<< HEAD
                 case RefKindExtensions.StrictIn:
-=======
-
->>>>>>> 156b1511
                 case RefKind.None:
                 case RefKind.Ref:
                     break;
@@ -1340,11 +1336,6 @@
                     throw ExceptionUtilities.UnexpectedValue(refKind);
             }
 
-<<<<<<< HEAD
-            MethodSymbol containingMethod = this.CurrentFunction;
-            Debug.Assert((object)containingMethod != null);
-=======
->>>>>>> 156b1511
             var syntax = argument.Syntax;
             var type = argument.Type;
 
