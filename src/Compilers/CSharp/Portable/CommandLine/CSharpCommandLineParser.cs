--- conflicted
+++ resolved
@@ -1207,16 +1207,11 @@
                                 embedAllSourceFiles = true;
                                 continue;
                             }
-<<<<<<< HEAD
-
-                            embeddedFiles.AddRange(ParseSeparatedFileArgument(value, baseDirectory, diagnostics));
-=======
                             
                             foreach (var path in ParseSeparatedFileArgument(value, baseDirectory, diagnostics))
                             {
                                 embeddedFiles.Add(ToCommandLineSourceFile(path));
                             }
->>>>>>> 7b286f87
                             continue;
                     }
                 }
