--- conflicted
+++ resolved
@@ -1780,11 +1780,7 @@
         private readonly BoundSwitchExpression _switchExpression;
 
         public CSharpLazySwitchExpressionOperation(CSharpOperationFactory operationFactory, BoundSwitchExpression boundSwitchExpression, SemanticModel semanticModel)
-<<<<<<< HEAD
-            : base(semanticModel, boundSwitchExpression.Syntax, boundSwitchExpression.GetPublicTypeSymbol(), constantValue: default, boundSwitchExpression.WasCompilerGenerated)
-=======
-            : base(semanticModel, boundSwitchExpression.Syntax, boundSwitchExpression.Type.GetPublicSymbol(), constantValue: null, boundSwitchExpression.WasCompilerGenerated)
->>>>>>> e02d3e1d
+            : base(semanticModel, boundSwitchExpression.Syntax, boundSwitchExpression.GetPublicTypeSymbol(), constantValue: null, boundSwitchExpression.WasCompilerGenerated)
         {
             _operationFactory = operationFactory;
             _switchExpression = boundSwitchExpression;
