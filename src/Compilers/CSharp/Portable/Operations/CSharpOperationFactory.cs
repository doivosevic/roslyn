--- conflicted
+++ resolved
@@ -441,12 +441,8 @@
             SyntaxNode syntax = boundLiteral.Syntax;
             ITypeSymbol type = boundLiteral.Type;
             Optional<object> constantValue = ConvertToOptional(boundLiteral.ConstantValue);
-<<<<<<< HEAD
-            return new LiteralExpression(_semanticModel, syntax, type, constantValue);
-=======
             bool isImplicit = boundLiteral.WasCompilerGenerated;
-            return new LiteralExpression(text, _semanticModel, syntax, type, constantValue, isImplicit);
->>>>>>> a2840b98
+            return new LiteralExpression(_semanticModel, syntax, type, constantValue, isImplicit);
         }
 
         private IAnonymousObjectCreationExpression CreateBoundAnonymousObjectCreationExpressionOperation(BoundAnonymousObjectCreationExpression boundAnonymousObjectCreationExpression)
