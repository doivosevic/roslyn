﻿// Copyright (c) Microsoft.  All Rights Reserved.  Licensed under the Apache License, Version 2.0.  See License.txt in the project root for license information.

#nullable enable

using System;
using System.Collections.Generic;
using System.Collections.Immutable;
using System.Diagnostics;
using Microsoft.CodeAnalysis.CSharp.Symbols;
using Microsoft.CodeAnalysis.CSharp.Syntax;
using Microsoft.CodeAnalysis.Text;
using Roslyn.Utilities;

namespace Microsoft.CodeAnalysis.CSharp.Symbols
{
    /// <summary>
    /// An error type, used to represent the type of a type binding
    /// operation when binding fails.
    /// </summary>
    internal sealed class ExtendedErrorTypeSymbol : ErrorTypeSymbol
    {
        private readonly string _name;
        private readonly int _arity;
        private readonly DiagnosticInfo? _errorInfo;
        private readonly NamespaceOrTypeSymbol? _containingSymbol;
        private readonly bool _unreported;
        public readonly bool VariableUsedBeforeDeclaration;
        private readonly ImmutableArray<Symbol> _candidateSymbols;  // Best guess at what user meant, but was wrong.
        private readonly LookupResultKind _resultKind; // why the guessSymbols were wrong.

        internal ExtendedErrorTypeSymbol(CSharpCompilation compilation, string name, int arity, DiagnosticInfo errorInfo, bool unreported = false, bool variableUsedBeforeDeclaration = false)
            : this(compilation.Assembly.GlobalNamespace, name, arity, errorInfo, unreported, variableUsedBeforeDeclaration)
        {
        }

        internal ExtendedErrorTypeSymbol(NamespaceOrTypeSymbol? containingSymbol, string name, int arity, DiagnosticInfo? errorInfo, bool unreported = false, bool variableUsedBeforeDeclaration = false)
        {
            Debug.Assert(((object?)containingSymbol == null) ||
                (containingSymbol.Kind == SymbolKind.Namespace) ||
                (containingSymbol.Kind == SymbolKind.NamedType) ||
                (containingSymbol.Kind == SymbolKind.ErrorType));

            RoslynDebug.Assert(name != null);
            Debug.Assert(unreported == false || errorInfo != null);

            _name = name;
            _errorInfo = errorInfo;
            _containingSymbol = containingSymbol;
            _arity = arity;
            _unreported = unreported;
            this.VariableUsedBeforeDeclaration = variableUsedBeforeDeclaration;
            _resultKind = LookupResultKind.Empty;
        }

        private ExtendedErrorTypeSymbol(NamespaceOrTypeSymbol? containingSymbol, string name, int arity, DiagnosticInfo? errorInfo, bool unreported, bool variableUsedBeforeDeclaration, ImmutableArray<Symbol> candidateSymbols, LookupResultKind resultKind)
        {
            _name = name;
            _errorInfo = errorInfo;
            _containingSymbol = containingSymbol;
            _arity = arity;
            _unreported = unreported;
            this.VariableUsedBeforeDeclaration = variableUsedBeforeDeclaration;
            _candidateSymbols = candidateSymbols;
            _resultKind = resultKind;
        }

        internal ExtendedErrorTypeSymbol(NamespaceOrTypeSymbol guessSymbol, LookupResultKind resultKind, DiagnosticInfo errorInfo, bool unreported = false)
            : this(guessSymbol.ContainingNamespaceOrType(), guessSymbol, resultKind, errorInfo, unreported)
        {
        }

        internal ExtendedErrorTypeSymbol(NamespaceOrTypeSymbol containingSymbol, Symbol guessSymbol, LookupResultKind resultKind, DiagnosticInfo errorInfo, bool unreported = false)
            : this(containingSymbol, ImmutableArray.Create<Symbol>(guessSymbol), resultKind, errorInfo, GetArity(guessSymbol), unreported)
        {
        }

        internal ExtendedErrorTypeSymbol(NamespaceOrTypeSymbol containingSymbol, ImmutableArray<Symbol> candidateSymbols, LookupResultKind resultKind, DiagnosticInfo errorInfo, int arity, bool unreported = false)
            : this(containingSymbol, candidateSymbols[0].Name, arity, errorInfo, unreported)
        {
            _candidateSymbols = UnwrapErrorCandidates(candidateSymbols);
            _resultKind = resultKind;
            Debug.Assert(candidateSymbols.IsEmpty || resultKind != LookupResultKind.Viable, "Shouldn't use LookupResultKind.Viable with candidate symbols");
        }

        internal ExtendedErrorTypeSymbol AsUnreported()
        {
            return this.Unreported ? this :
                new ExtendedErrorTypeSymbol(_containingSymbol, _name, _arity, _errorInfo, true, VariableUsedBeforeDeclaration, _candidateSymbols, _resultKind);
        }

        private static ImmutableArray<Symbol> UnwrapErrorCandidates(ImmutableArray<Symbol> candidateSymbols)
        {
            var candidate = candidateSymbols.IsEmpty ? null : candidateSymbols[0] as ErrorTypeSymbol;
            return ((object?)candidate != null && !candidate.CandidateSymbols.IsEmpty) ? candidate.CandidateSymbols : candidateSymbols;
        }

<<<<<<< HEAD
        internal override DiagnosticInfo? ErrorInfo
=======
        protected override NamedTypeSymbol WithTupleDataCore(TupleExtraData newData)
        {
            throw ExceptionUtilities.Unreachable;
        }

        internal override DiagnosticInfo ErrorInfo
>>>>>>> a3c3a44a
        {
            get
            {
                return _errorInfo;
            }
        }

        internal override LookupResultKind ResultKind
        {
            get
            {
                return _resultKind;
            }
        }

        public override ImmutableArray<Symbol> CandidateSymbols => _candidateSymbols.NullToEmpty();

        internal override bool Unreported
        {
            get { return _unreported; }
        }

        internal override DiagnosticInfo? GetUseSiteDiagnostic()
        {
            if (_unreported)
            {
                return this.ErrorInfo;
            }

            return null;
        }

        public override int Arity
        {
            get
            {
                return _arity;
            }
        }

        internal override bool MangleName
        {
            get
            {
                return _arity > 0;
            }
        }

        public override Symbol? ContainingSymbol
        {
            get
            {
                return _containingSymbol;
            }
        }

        public override string Name
        {
            get
            {
                return _name;
            }
        }

        public override NamedTypeSymbol OriginalDefinition
        {
            get
            {
                return this;
            }
        }

        // public override SymbolKind Kind { get { return SymbolKind.Error; } }
        public override ImmutableArray<Location> Locations
        {
            get
            {
                return ImmutableArray<Location>.Empty;
            }
        }

        public override NamedTypeSymbol ConstructedFrom
        {
            get
            {
                return this;
            }
        }

        internal override NamedTypeSymbol? GetDeclaredBaseType(ConsList<TypeSymbol> basesBeingResolved)
        {
            return null;
        }

        internal override ImmutableArray<NamedTypeSymbol> GetDeclaredInterfaces(ConsList<TypeSymbol> basesBeingResolved)
        {
            return ImmutableArray<NamedTypeSymbol>.Empty;
        }

        /// <summary>
        /// If (we believe) we know which symbol the user intended, then we should retain that information
        /// in the corresponding error symbol - it can be useful for deciding how to handle the error.
        /// For example, we might want to know whether (we believe) the error type was supposed to be an
        /// interface, so that we can put it in a derived type's interface list, rather than in the base
        /// type slot.
        /// 
        /// Sometimes we will return the original definition of the intended symbol.  For example, if we see 
        /// <![CDATA[IGoo<int>]]> and we have an IGoo with a different arity or accessibility 
        /// (e.g. <![CDATA[IGoo<int>]]> was constructed from an error symbol based on <![CDATA[IGoo<T>]]>), 
        /// then we'll return <![CDATA[IGoo<T>]]>, rather than trying to construct a corresponding closed
        /// type (which may not be difficult/possible in the case of nested types or mismatched arities).
        /// 
        /// NOTE: Any non-null type symbol returned is guaranteed not to be an error type.
        /// </summary>
        /// <remarks>
        /// TypeSymbolExtensions.GetNonErrorGuess is a more discoverable version of this functionality.
        /// However, the real definition is in this class so that it can access the private field 
        /// nonErrorGuessType.
        /// </remarks>
        internal static TypeSymbol? ExtractNonErrorType(TypeSymbol oldSymbol)
        {
            if ((object)oldSymbol == null || oldSymbol.TypeKind != TypeKind.Error)
            {
                return oldSymbol;
            }

            // At this point, we know that oldSymbol is a non-null type symbol with kind error.
            // Hence, it is either an ErrorTypeSymbol or it has an ErrorTypeSymbol as its
            // original definition.  In the former case, it is its own original definition.
            // Thus, if there's a CSErrorTypeSymbol in there somewhere, it's returned by
            // OriginalDefinition.
            ExtendedErrorTypeSymbol? oldError = oldSymbol.OriginalDefinition as ExtendedErrorTypeSymbol;

            // If the original definition isn't a CSErrorTypeSymbol, then we don't know how to
            // pull out a non-error type.  If it is, then if there is a unambiguous type inside it,
            // use that.
            if ((object?)oldError != null && !oldError._candidateSymbols.IsDefault && oldError._candidateSymbols.Length == 1)
            {
                TypeSymbol? type = oldError._candidateSymbols[0] as TypeSymbol;
                if ((object?)type != null)
                    return type.GetNonErrorGuess();
            }

            return null;
        }

        // Get the type kind of a symbol, going to candidates if possible.
        internal static TypeKind ExtractNonErrorTypeKind(TypeSymbol oldSymbol)
        {
            if (oldSymbol.TypeKind != TypeKind.Error)
            {
                return oldSymbol.TypeKind;
            }

            // At this point, we know that oldSymbol is a non-null type symbol with kind error.
            // Hence, it is either an ErrorTypeSymbol or it has an ErrorTypeSymbol as its
            // original definition.  In the former case, it is its own original definition.
            // Thus, if there's a CSErrorTypeSymbol in there somewhere, it's returned by
            // OriginalDefinition.
            ExtendedErrorTypeSymbol? oldError = oldSymbol.OriginalDefinition as ExtendedErrorTypeSymbol;

            // If the original definition isn't a CSErrorTypeSymbol, then we don't know how to
            // pull out a non-error type.  If it is, then if there is a unambiguous type inside it,
            // use that.
            TypeKind commonTypeKind = TypeKind.Error;
            if ((object?)oldError != null && !oldError._candidateSymbols.IsDefault && oldError._candidateSymbols.Length > 0)
            {
                foreach (Symbol sym in oldError._candidateSymbols)
                {
                    TypeSymbol? type = sym as TypeSymbol;
                    if ((object?)type != null && type.TypeKind != TypeKind.Error)
                    {
                        if (commonTypeKind == TypeKind.Error)
                            commonTypeKind = type.TypeKind;
                        else if (commonTypeKind != type.TypeKind)
                            return TypeKind.Error;  // no common kind.
                    }
                }
            }

            return commonTypeKind;
        }

        internal override bool Equals(TypeSymbol t2, TypeCompareKind comparison, IReadOnlyDictionary<TypeParameterSymbol, bool>? isValueTypeOverrideOpt = null)
        {
            if (ReferenceEquals(this, t2))
            {
                return true;
            }

            var other = t2 as ExtendedErrorTypeSymbol;
            if ((object?)other == null || _unreported || other._unreported)
            {
                return false;
            }

            return
                ((object)this.ContainingType != null ? this.ContainingType.Equals(other.ContainingType, comparison, isValueTypeOverrideOpt) :
                 (object?)this.ContainingSymbol == null ? (object?)other.ContainingSymbol == null : this.ContainingSymbol.Equals(other.ContainingSymbol)) &&
                this.Name == other.Name && this.Arity == other.Arity;
        }

        public override int GetHashCode()
        {
            return Hash.Combine(this.Arity,
                        Hash.Combine((object?)this.ContainingSymbol != null ? this.ContainingSymbol.GetHashCode() : 0,
                                     this.Name != null ? this.Name.GetHashCode() : 0));
        }

        private static int GetArity(Symbol symbol)
        {
            switch (symbol.Kind)
            {
                case SymbolKind.NamedType:
                case SymbolKind.ErrorType:
                    return ((NamedTypeSymbol)symbol).Arity;
                case SymbolKind.Method:
                    return ((MethodSymbol)symbol).Arity;
                default:
                    return 0;
            }
        }
    }
}<|MERGE_RESOLUTION|>--- conflicted
+++ resolved
@@ -94,16 +94,12 @@
             return ((object?)candidate != null && !candidate.CandidateSymbols.IsEmpty) ? candidate.CandidateSymbols : candidateSymbols;
         }
 
-<<<<<<< HEAD
+        protected override NamedTypeSymbol WithTupleDataCore(TupleExtraData newData)
+        {
+            throw ExceptionUtilities.Unreachable;
+        }
+
         internal override DiagnosticInfo? ErrorInfo
-=======
-        protected override NamedTypeSymbol WithTupleDataCore(TupleExtraData newData)
-        {
-            throw ExceptionUtilities.Unreachable;
-        }
-
-        internal override DiagnosticInfo ErrorInfo
->>>>>>> a3c3a44a
         {
             get
             {
