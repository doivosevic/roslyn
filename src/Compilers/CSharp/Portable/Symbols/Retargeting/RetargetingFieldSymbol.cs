--- conflicted
+++ resolved
@@ -26,14 +26,10 @@
         /// </summary>
         private readonly RetargetingModuleSymbol _retargetingModule;
 
-<<<<<<< HEAD
         /// <summary>
         /// The underlying FieldSymbol, cannot be another RetargetingFieldSymbol.
         /// </summary>
         private readonly FieldSymbol _underlyingField;
-=======
-        private ImmutableArray<CustomModifier> _lazyCustomModifiers;
->>>>>>> 2355a7be
 
         /// <summary>
         /// Retargeted custom attributes
@@ -67,16 +63,7 @@
             }
         }
 
-<<<<<<< HEAD
-        public override bool IsImplicitlyDeclared
-        {
-            get { return _underlyingField.IsImplicitlyDeclared; }
-        }
-
         internal override TypeSymbolWithAnnotations GetFieldType(ConsList<FieldSymbol> fieldsBeingBound)
-=======
-        internal override TypeSymbol GetFieldType(ConsList<FieldSymbol> fieldsBeingBound)
->>>>>>> 2355a7be
         {
             return this.RetargetingTranslator.Retarget(_underlyingField.GetFieldType(fieldsBeingBound), RetargetOptions.RetargetPrimitiveTypesByTypeCode);
         }
