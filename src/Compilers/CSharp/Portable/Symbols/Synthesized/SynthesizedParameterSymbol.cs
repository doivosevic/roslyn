﻿// Copyright (c) Microsoft.  All Rights Reserved.  Licensed under the Apache License, Version 2.0.  See License.txt in the project root for license information.

using System;
using System.Collections.Immutable;
using System.Diagnostics;
using Microsoft.CodeAnalysis.CSharp.Symbols;
using Microsoft.CodeAnalysis.CSharp.Syntax;
using Microsoft.CodeAnalysis.Text;

namespace Microsoft.CodeAnalysis.CSharp.Symbols
{
    /// <summary>
    /// Represents a simple compiler generated parameter of a given type.
    /// </summary>
    internal abstract class SynthesizedParameterSymbolBase : ParameterSymbol
    {
        private readonly MethodSymbol _container;
        private readonly TypeSymbolWithAnnotations _type;
        private readonly int _ordinal;
        private readonly string _name;
<<<<<<< HEAD
        private readonly ushort _countOfCustomModifiersPrecedingByRef;
=======
>>>>>>> 2355a7be
        private readonly RefKind _refKind;

        public SynthesizedParameterSymbolBase(
            MethodSymbol container,
            TypeSymbol type,
            int ordinal,
            RefKind refKind,
            string name = "")
        {
            Debug.Assert((object)type != null);
            Debug.Assert(name != null);
            Debug.Assert(ordinal >= 0);

            _container = container;
            _type = TypeSymbolWithAnnotations.Create(type, customModifiers.NullToEmpty());
            _ordinal = ordinal;
            _refKind = refKind;
            _name = name;
<<<<<<< HEAD
            _countOfCustomModifiersPrecedingByRef = countOfCustomModifiersPrecedingByRef;
=======
>>>>>>> 2355a7be
        }

        public override TypeSymbolWithAnnotations Type
        {
            get { return _type; }
        }

        public override RefKind RefKind
        {
            get { return _refKind; }
        }

        internal override bool IsMetadataIn
        {
            get { return false; }
        }

        internal override bool IsMetadataOut
        {
            get { return _refKind == RefKind.Out; }
        }

        internal override MarshalPseudoCustomAttributeData MarshallingInformation
        {
            get { return null; }
        }

        public override string Name
        {
            get { return _name; }
        }

<<<<<<< HEAD
=======
        public abstract override ImmutableArray<CustomModifier> CustomModifiers { get; }

        public abstract override ImmutableArray<CustomModifier> RefCustomModifiers { get; }

>>>>>>> 2355a7be
        public override int Ordinal
        {
            get { return _ordinal; }
        }

        public override bool IsParams
        {
            get { return false; }
        }

        internal override bool IsMetadataOptional
        {
            get { return false; }
        }

        public override bool IsImplicitlyDeclared
        {
            get { return true; }
        }

        internal override ConstantValue ExplicitDefaultConstantValue
        {
            get { return null; }
        }

        internal override bool IsIDispatchConstant
        {
            get { return false; }
        }

        internal override bool IsIUnknownConstant
        {
            get { return false; }
        }

        internal override bool IsCallerLineNumber
        {
            get { return false; }
        }

        internal override bool IsCallerFilePath
        {
            get { return false; }
        }

        internal override bool IsCallerMemberName
        {
            get { return false; }
        }

        public override Symbol ContainingSymbol
        {
            get { return _container; }
        }

        public override ImmutableArray<Location> Locations
        {
            get { return ImmutableArray<Location>.Empty; }
        }

        public override ImmutableArray<SyntaxReference> DeclaringSyntaxReferences
        {
            get
            {
                return ImmutableArray<SyntaxReference>.Empty;
            }
        }

        internal override void AddSynthesizedAttributes(ModuleCompilationState compilationState, ref ArrayBuilder<SynthesizedAttributeData> attributes)
        {
            // Emit [Dynamic] on synthesized parameter symbols when the original parameter was dynamic 
            // in order to facilitate debugging.  In the case the necessary attributes are missing 
            // this is a no-op.  Emitting an error here, or when the original parameter was bound, would
            // adversely effect the compilation or potentially change overload resolution.  
            var compilation = this.DeclaringCompilation;
            if (Type.TypeSymbol.ContainsDynamic() && compilation.HasDynamicEmitAttributes() && compilation.CanEmitBoolean())
            {
<<<<<<< HEAD
                AddSynthesizedAttribute(ref attributes, compilation.SynthesizeDynamicAttribute(this.Type.TypeSymbol, this.Type.CustomModifiers.Length, this.RefKind));
                }
            }
=======
                AddSynthesizedAttribute(ref attributes, compilation.SynthesizeDynamicAttribute(this.Type, this.CustomModifiers.Length + this.RefCustomModifiers.Length, this.RefKind));
            }

            if (Type.ContainsTupleNames() &&
                compilation.HasTupleNamesAttributes &&
                compilation.CanEmitSpecialType(SpecialType.System_String))
            {
                AddSynthesizedAttribute(ref attributes,
                    compilation.SynthesizeTupleNamesAttribute(Type));
            }
        }
    }

    internal sealed class SynthesizedParameterSymbol : SynthesizedParameterSymbolBase
    {
        private SynthesizedParameterSymbol(
            MethodSymbol container,
            TypeSymbol type,
            int ordinal,
            RefKind refKind,
            string name)
            : base(container, type, ordinal, refKind, name)
        {
        }

        public static ParameterSymbol Create(
            MethodSymbol container,
            TypeSymbol type,
            int ordinal,
            RefKind refKind,
            string name = "",
            ImmutableArray<CustomModifier> customModifiers = default(ImmutableArray<CustomModifier>),
            ImmutableArray<CustomModifier> refCustomModifiers = default(ImmutableArray<CustomModifier>))
        {
            if (customModifiers.IsDefaultOrEmpty && refCustomModifiers.IsDefaultOrEmpty)
            {
                return new SynthesizedParameterSymbol(container, type, ordinal, refKind, name);
            }

            return new SynthesizedParameterSymbolWithCustomModifiers(container, type, ordinal, refKind, name, customModifiers, refCustomModifiers);
        }
>>>>>>> 2355a7be

        /// <summary>
        /// For each parameter of a source method, construct a corresponding synthesized parameter
        /// for a destination method.
        /// </summary>
        /// <param name="sourceMethod">Has parameters.</param>
        /// <param name="destinationMethod">Needs parameters.</param>
        /// <returns>Synthesized parameters to add to destination method.</returns>
        internal static ImmutableArray<ParameterSymbol> DeriveParameters(MethodSymbol sourceMethod, MethodSymbol destinationMethod)
        {
            var builder = ArrayBuilder<ParameterSymbol>.GetInstance();

            foreach (var oldParam in sourceMethod.Parameters)
            {
                //same properties as the old one, just change the owner
<<<<<<< HEAD
                builder.Add(new SynthesizedParameterSymbol(destinationMethod, oldParam.Type.TypeSymbol, oldParam.Ordinal,
                    oldParam.RefKind, oldParam.Name, oldParam.Type.CustomModifiers, oldParam.CountOfCustomModifiersPrecedingByRef));
=======
                builder.Add(SynthesizedParameterSymbol.Create(destinationMethod, oldParam.Type, oldParam.Ordinal,
                    oldParam.RefKind, oldParam.Name, oldParam.CustomModifiers, oldParam.RefCustomModifiers));
>>>>>>> 2355a7be
            }

            return builder.ToImmutableAndFree();
        }

        public override ImmutableArray<CustomModifier> CustomModifiers
        {
            get { return ImmutableArray<CustomModifier>.Empty; }
        }

        public override ImmutableArray<CustomModifier> RefCustomModifiers
        {
            get { return ImmutableArray<CustomModifier>.Empty; }
        }

        private sealed class SynthesizedParameterSymbolWithCustomModifiers : SynthesizedParameterSymbolBase
        {
            private readonly ImmutableArray<CustomModifier> _customModifiers;
            private readonly ImmutableArray<CustomModifier> _refCustomModifiers;

            public SynthesizedParameterSymbolWithCustomModifiers(
                MethodSymbol container,
                TypeSymbol type,
                int ordinal,
                RefKind refKind,
                string name,
                ImmutableArray<CustomModifier> customModifiers,
                ImmutableArray<CustomModifier> refCustomModifiers)
                : base(container, type, ordinal, refKind, name)
            {
                _customModifiers = customModifiers.NullToEmpty();
                _refCustomModifiers = refCustomModifiers.NullToEmpty();
            }

            public override ImmutableArray<CustomModifier> CustomModifiers
            {
                get { return _customModifiers; }
            }

            public override ImmutableArray<CustomModifier> RefCustomModifiers
            {
                get { return _refCustomModifiers; }
            }
        }
    }
}<|MERGE_RESOLUTION|>--- conflicted
+++ resolved
@@ -4,8 +4,6 @@
 using System.Collections.Immutable;
 using System.Diagnostics;
 using Microsoft.CodeAnalysis.CSharp.Symbols;
-using Microsoft.CodeAnalysis.CSharp.Syntax;
-using Microsoft.CodeAnalysis.Text;
 
 namespace Microsoft.CodeAnalysis.CSharp.Symbols
 {
@@ -18,10 +16,6 @@
         private readonly TypeSymbolWithAnnotations _type;
         private readonly int _ordinal;
         private readonly string _name;
-<<<<<<< HEAD
-        private readonly ushort _countOfCustomModifiersPrecedingByRef;
-=======
->>>>>>> 2355a7be
         private readonly RefKind _refKind;
 
         public SynthesizedParameterSymbolBase(
@@ -40,10 +34,6 @@
             _ordinal = ordinal;
             _refKind = refKind;
             _name = name;
-<<<<<<< HEAD
-            _countOfCustomModifiersPrecedingByRef = countOfCustomModifiersPrecedingByRef;
-=======
->>>>>>> 2355a7be
         }
 
         public override TypeSymbolWithAnnotations Type
@@ -76,13 +66,8 @@
             get { return _name; }
         }
 
-<<<<<<< HEAD
-=======
-        public abstract override ImmutableArray<CustomModifier> CustomModifiers { get; }
-
         public abstract override ImmutableArray<CustomModifier> RefCustomModifiers { get; }
 
->>>>>>> 2355a7be
         public override int Ordinal
         {
             get { return _ordinal; }
@@ -160,12 +145,7 @@
             var compilation = this.DeclaringCompilation;
             if (Type.TypeSymbol.ContainsDynamic() && compilation.HasDynamicEmitAttributes() && compilation.CanEmitBoolean())
             {
-<<<<<<< HEAD
-                AddSynthesizedAttribute(ref attributes, compilation.SynthesizeDynamicAttribute(this.Type.TypeSymbol, this.Type.CustomModifiers.Length, this.RefKind));
-                }
-            }
-=======
-                AddSynthesizedAttribute(ref attributes, compilation.SynthesizeDynamicAttribute(this.Type, this.CustomModifiers.Length + this.RefCustomModifiers.Length, this.RefKind));
+                AddSynthesizedAttribute(ref attributes, compilation.SynthesizeDynamicAttribute(this.Type.TypeSymbol, this.Type.CustomModifiers.Length + this.RefCustomModifiers.Length, this.RefKind));
             }
 
             if (Type.ContainsTupleNames() &&
@@ -206,7 +186,6 @@
 
             return new SynthesizedParameterSymbolWithCustomModifiers(container, type, ordinal, refKind, name, customModifiers, refCustomModifiers);
         }
->>>>>>> 2355a7be
 
         /// <summary>
         /// For each parameter of a source method, construct a corresponding synthesized parameter
@@ -222,13 +201,8 @@
             foreach (var oldParam in sourceMethod.Parameters)
             {
                 //same properties as the old one, just change the owner
-<<<<<<< HEAD
-                builder.Add(new SynthesizedParameterSymbol(destinationMethod, oldParam.Type.TypeSymbol, oldParam.Ordinal,
-                    oldParam.RefKind, oldParam.Name, oldParam.Type.CustomModifiers, oldParam.CountOfCustomModifiersPrecedingByRef));
-=======
-                builder.Add(SynthesizedParameterSymbol.Create(destinationMethod, oldParam.Type, oldParam.Ordinal,
-                    oldParam.RefKind, oldParam.Name, oldParam.CustomModifiers, oldParam.RefCustomModifiers));
->>>>>>> 2355a7be
+                builder.Add(SynthesizedParameterSymbol.Create(destinationMethod, oldParam.Type.TypeSymbol, oldParam.Ordinal,
+                    oldParam.RefKind, oldParam.Name, oldParam.Type.CustomModifiers, oldParam.RefCustomModifiers));
             }
 
             return builder.ToImmutableAndFree();
