﻿// Licensed to the .NET Foundation under one or more agreements.
// The .NET Foundation licenses this file to you under the MIT license.
// See the LICENSE file in the project root for more information.

using System.Collections.Immutable;
using System.Diagnostics;
using System.Diagnostics.CodeAnalysis;
using Microsoft.CodeAnalysis.CSharp.Syntax;
using Roslyn.Utilities;

namespace Microsoft.CodeAnalysis.CSharp.Symbols
{
    /// <summary>
    /// This class represents an event declared in source with explicit accessors
    /// (i.e. not a field-like event).
    /// </summary>
    internal sealed class SourceCustomEventSymbol : SourceEventSymbol
    {
        private readonly TypeWithAnnotations _type;
        private readonly string _name;
        private readonly SourceEventAccessorSymbol? _addMethod;
        private readonly SourceEventAccessorSymbol? _removeMethod;
        private readonly TypeSymbol _explicitInterfaceType;
        private readonly ImmutableArray<EventSymbol> _explicitInterfaceImplementations;

        internal SourceCustomEventSymbol(SourceMemberContainerTypeSymbol containingType, Binder binder, EventDeclarationSyntax syntax, BindingDiagnosticBag diagnostics) :
            base(containingType, syntax, syntax.Modifiers, isFieldLike: false,
                 interfaceSpecifierSyntaxOpt: syntax.ExplicitInterfaceSpecifier,
                 nameTokenSyntax: syntax.Identifier, diagnostics: diagnostics)
        {
            ExplicitInterfaceSpecifierSyntax? interfaceSpecifier = syntax.ExplicitInterfaceSpecifier;
            SyntaxToken nameToken = syntax.Identifier;
            bool isExplicitInterfaceImplementation = interfaceSpecifier != null;

            string? aliasQualifierOpt;
            _name = ExplicitInterfaceHelpers.GetMemberNameAndInterfaceSymbol(binder, interfaceSpecifier, nameToken.ValueText, diagnostics, out _explicitInterfaceType, out aliasQualifierOpt);

            _type = BindEventType(binder, syntax.Type, diagnostics);

            var explicitlyImplementedEvent = this.FindExplicitlyImplementedEvent(_explicitInterfaceType, nameToken.ValueText, interfaceSpecifier, diagnostics);
            this.FindExplicitlyImplementedMemberVerification(explicitlyImplementedEvent, diagnostics);

            // The runtime will not treat the accessors of this event as overrides or implementations
            // of those of another event unless both the signatures and the custom modifiers match.
            // Hence, in the case of overrides and *explicit* implementations, we need to copy the custom
            // modifiers that are in the signatures of the overridden/implemented event accessors.
            // (From source, we know that there can only be one overridden/implemented event, so there
            // are no conflicts.)  This is unnecessary for implicit implementations because, if the custom
            // modifiers don't match, we'll insert bridge methods for the accessors (explicit implementations 
            // that delegate to the implicit implementations) with the correct custom modifiers
            // (see SourceMemberContainerTypeSymbol.SynthesizeInterfaceMemberImplementation).

            // Note: we're checking if the syntax indicates explicit implementation rather,
            // than if explicitInterfaceType is null because we don't want to look for an
            // overridden event if this is supposed to be an explicit implementation.
            if (!isExplicitInterfaceImplementation)
            {
                // If this event is an override, we may need to copy custom modifiers from
                // the overridden event (so that the runtime will recognize it as an override).
                // We check for this case here, while we can still modify the parameters and
                // return type without losing the appearance of immutability.
                if (this.IsOverride)
                {
                    EventSymbol? overriddenEvent = this.OverriddenEvent;
                    if ((object?)overriddenEvent != null)
                    {
                        CopyEventCustomModifiers(overriddenEvent, ref _type, ContainingAssembly);
                    }
                }
            }
            else if ((object)explicitlyImplementedEvent != null)
            {
                CopyEventCustomModifiers(explicitlyImplementedEvent, ref _type, ContainingAssembly);
            }

            AccessorDeclarationSyntax? addSyntax = null;
            AccessorDeclarationSyntax? removeSyntax = null;

            if (syntax.AccessorList != null)
            {
                foreach (AccessorDeclarationSyntax accessor in syntax.AccessorList.Accessors)
                {
                    bool checkBody = false;

                    switch (accessor.Kind())
                    {
                        case SyntaxKind.AddAccessorDeclaration:
                            if (addSyntax == null)
                            {
                                addSyntax = accessor;
                                checkBody = true;
                            }
                            else
                            {
                                diagnostics.Add(ErrorCode.ERR_DuplicateAccessor, accessor.Keyword.GetLocation());
                            }
                            break;
                        case SyntaxKind.RemoveAccessorDeclaration:
                            if (removeSyntax == null)
                            {
                                removeSyntax = accessor;
                                checkBody = true;
                            }
                            else
                            {
                                diagnostics.Add(ErrorCode.ERR_DuplicateAccessor, accessor.Keyword.GetLocation());
                            }
                            break;
                        case SyntaxKind.GetAccessorDeclaration:
                        case SyntaxKind.SetAccessorDeclaration:
                        case SyntaxKind.InitAccessorDeclaration:
                            diagnostics.Add(ErrorCode.ERR_AddOrRemoveExpected, accessor.Keyword.GetLocation());
                            break;

                        case SyntaxKind.UnknownAccessorDeclaration:
                            // Don't need to handle UnknownAccessorDeclaration.  An error will have 
                            // already been produced for it in the parser.
                            break;

                        default:
                            throw ExceptionUtilities.UnexpectedValue(accessor.Kind());
                    }

                    if (checkBody && !IsAbstract && accessor.Body == null && accessor.ExpressionBody == null && accessor.SemicolonToken.Kind() == SyntaxKind.SemicolonToken)
                    {
                        diagnostics.Add(ErrorCode.ERR_AddRemoveMustHaveBody, accessor.SemicolonToken.GetLocation());
                    }
                }

                if (IsAbstract)
                {
                    if (!syntax.AccessorList.OpenBraceToken.IsMissing)
                    {
                        diagnostics.Add(ErrorCode.ERR_AbstractEventHasAccessors, syntax.AccessorList.OpenBraceToken.GetLocation(), this);
                    }
                }
                else if ((addSyntax == null || removeSyntax == null) && (!syntax.AccessorList.OpenBraceToken.IsMissing || !isExplicitInterfaceImplementation))
                {
                    diagnostics.Add(ErrorCode.ERR_EventNeedsBothAccessors, this.Locations[0], this);
                }
            }
            else if (isExplicitInterfaceImplementation && !IsAbstract)
            {
                diagnostics.Add(ErrorCode.ERR_ExplicitEventFieldImpl, this.Locations[0]);
            }

            if (isExplicitInterfaceImplementation && IsAbstract && syntax.AccessorList == null)
            {
                Debug.Assert(containingType.IsInterface);

                Binder.CheckFeatureAvailability(syntax, MessageID.IDS_DefaultInterfaceImplementation, diagnostics, this.Locations[0]);

                if (!ContainingAssembly.RuntimeSupportsDefaultInterfaceImplementation)
                {
                    diagnostics.Add(ErrorCode.ERR_RuntimeDoesNotSupportDefaultInterfaceImplementation, this.Locations[0]);
                }

                _addMethod = new SynthesizedEventAccessorSymbol(this, isAdder: true, explicitlyImplementedEvent, aliasQualifierOpt);
                _removeMethod = new SynthesizedEventAccessorSymbol(this, isAdder: false, explicitlyImplementedEvent, aliasQualifierOpt);
            }
            else
            {
                _addMethod = CreateAccessorSymbol(DeclaringCompilation, addSyntax, explicitlyImplementedEvent, aliasQualifierOpt, diagnostics);
                _removeMethod = CreateAccessorSymbol(DeclaringCompilation, removeSyntax, explicitlyImplementedEvent, aliasQualifierOpt, diagnostics);
            }

            _explicitInterfaceImplementations =
                (object?)explicitlyImplementedEvent == null ?
                    ImmutableArray<EventSymbol>.Empty :
                    ImmutableArray.Create<EventSymbol>(explicitlyImplementedEvent);
        }

        public override TypeWithAnnotations TypeWithAnnotations
        {
            get { return _type; }
        }

        public override string Name
        {
            get { return _name; }
        }

        public override MethodSymbol? AddMethod
        {
            get { return _addMethod; }
        }

        public override MethodSymbol? RemoveMethod
        {
            get { return _removeMethod; }
        }

        protected override AttributeLocation AllowedAttributeLocations
        {
            get { return AttributeLocation.Event; }
        }

        private ExplicitInterfaceSpecifierSyntax? ExplicitInterfaceSpecifier
        {
            get { return ((EventDeclarationSyntax)this.CSharpSyntaxNode).ExplicitInterfaceSpecifier; }
        }

        internal override bool IsExplicitInterfaceImplementation
        {
            get { return this.ExplicitInterfaceSpecifier != null; }
        }

        public override ImmutableArray<EventSymbol> ExplicitInterfaceImplementations
        {
            get { return _explicitInterfaceImplementations; }
        }

        internal override void AfterAddingTypeMembersChecks(ConversionsBase conversions, BindingDiagnosticBag diagnostics)
        {
            base.AfterAddingTypeMembersChecks(conversions, diagnostics);

            if ((object)_explicitInterfaceType != null)
            {
                var explicitInterfaceSpecifier = this.ExplicitInterfaceSpecifier;
                RoslynDebug.Assert(explicitInterfaceSpecifier != null);
                _explicitInterfaceType.CheckAllConstraints(DeclaringCompilation, conversions, new SourceLocation(explicitInterfaceSpecifier.Name), diagnostics);
            }

            if (!_explicitInterfaceImplementations.IsEmpty)
            {
                // Note: we delayed nullable-related checks that could pull on NonNullTypes
                EventSymbol explicitlyImplementedEvent = _explicitInterfaceImplementations[0];
                TypeSymbol.CheckNullableReferenceTypeMismatchOnImplementingMember(this.ContainingType, this, explicitlyImplementedEvent, isExplicit: true, diagnostics);
            }
        }

        [return: NotNullIfNotNull(parameterName: "syntaxOpt")]
<<<<<<< HEAD
        private SourceCustomEventAccessorSymbol? CreateAccessorSymbol(AccessorDeclarationSyntax? syntaxOpt,
            EventSymbol? explicitlyImplementedEventOpt, string? aliasQualifierOpt, BindingDiagnosticBag diagnostics)
=======
        private SourceCustomEventAccessorSymbol? CreateAccessorSymbol(CSharpCompilation compilation, AccessorDeclarationSyntax? syntaxOpt,
            EventSymbol? explicitlyImplementedEventOpt, string? aliasQualifierOpt, DiagnosticBag diagnostics)
>>>>>>> 230d0d0c
        {
            if (syntaxOpt == null)
            {
                return null;
            }

            return new SourceCustomEventAccessorSymbol(this, syntaxOpt, explicitlyImplementedEventOpt, aliasQualifierOpt, isNullableAnalysisEnabled: compilation.IsNullableAnalysisEnabledIn(syntaxOpt), diagnostics);
        }
    }
}<|MERGE_RESOLUTION|>--- conflicted
+++ resolved
@@ -230,13 +230,8 @@
         }
 
         [return: NotNullIfNotNull(parameterName: "syntaxOpt")]
-<<<<<<< HEAD
-        private SourceCustomEventAccessorSymbol? CreateAccessorSymbol(AccessorDeclarationSyntax? syntaxOpt,
+        private SourceCustomEventAccessorSymbol? CreateAccessorSymbol(CSharpCompilation compilation, AccessorDeclarationSyntax? syntaxOpt,
             EventSymbol? explicitlyImplementedEventOpt, string? aliasQualifierOpt, BindingDiagnosticBag diagnostics)
-=======
-        private SourceCustomEventAccessorSymbol? CreateAccessorSymbol(CSharpCompilation compilation, AccessorDeclarationSyntax? syntaxOpt,
-            EventSymbol? explicitlyImplementedEventOpt, string? aliasQualifierOpt, DiagnosticBag diagnostics)
->>>>>>> 230d0d0c
         {
             if (syntaxOpt == null)
             {
