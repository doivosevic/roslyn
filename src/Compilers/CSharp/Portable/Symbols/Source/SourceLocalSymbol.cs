--- conflicted
+++ resolved
@@ -337,12 +337,8 @@
                 if ((object)inferredType != null &&
                     inferredType.SpecialType != SpecialType.System_Void)
                 {
-<<<<<<< HEAD
                     // Default inferred reference types to a nullable state.
                     declType = TypeSymbolWithAnnotations.Create(inferredType, isNullableIfReferenceType: _typeSyntax.IsFeatureStaticNullCheckingEnabled());
-=======
-                    declType = inferredType;
->>>>>>> c28d8bac
                 }
                 else
                 {
