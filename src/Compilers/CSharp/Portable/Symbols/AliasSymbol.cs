﻿// Licensed to the .NET Foundation under one or more agreements.
// The .NET Foundation licenses this file to you under the MIT license.
// See the LICENSE file in the project root for more information.

#nullable enable

using System.Collections.Immutable;
using System.Diagnostics;
using System.Diagnostics.CodeAnalysis;
using System.Linq;
using System.Threading;
using Microsoft.CodeAnalysis.CSharp.Symbols;
using Microsoft.CodeAnalysis.CSharp.Syntax;
using Roslyn.Utilities;

namespace Microsoft.CodeAnalysis.CSharp.Symbols
{
    /// <summary>
    /// Symbol representing a using alias appearing in a compilation unit or within a namespace
    /// declaration. Generally speaking, these symbols do not appear in the set of symbols reachable
    /// from the unnamed namespace declaration.  In other words, when a using alias is used in a
    /// program, it acts as a transparent alias, and the symbol to which it is an alias is used in
    /// the symbol table.  For example, in the source code
    /// <pre>
    /// namespace NS
    /// {
    ///     using o = System.Object;
    ///     partial class C : o {}
    ///     partial class C : object {}
    ///     partial class C : System.Object {}
    /// }
    /// </pre>
    /// all three declarations for class C are equivalent and result in the same symbol table object
    /// for C. However, these using alias symbols do appear in the results of certain SemanticModel
    /// APIs. Specifically, for the base clause of the first of C's class declarations, the
    /// following APIs may produce a result that contains an AliasSymbol:
    /// <pre>
    ///     SemanticInfo SemanticModel.GetSemanticInfo(ExpressionSyntax expression);
    ///     SemanticInfo SemanticModel.BindExpression(CSharpSyntaxNode location, ExpressionSyntax expression);
    ///     SemanticInfo SemanticModel.BindType(CSharpSyntaxNode location, ExpressionSyntax type);
    ///     SemanticInfo SemanticModel.BindNamespaceOrType(CSharpSyntaxNode location, ExpressionSyntax type);
    /// </pre>
    /// Also, the following are affected if container==null (and, for the latter, when arity==null
    /// or arity==0):
    /// <pre>
    ///     IList&lt;string&gt; SemanticModel.LookupNames(CSharpSyntaxNode location, NamespaceOrTypeSymbol container = null, LookupOptions options = LookupOptions.Default, List&lt;string> result = null);
    ///     IList&lt;Symbol&gt; SemanticModel.LookupSymbols(CSharpSyntaxNode location, NamespaceOrTypeSymbol container = null, string name = null, int? arity = null, LookupOptions options = LookupOptions.Default, List&lt;Symbol> results = null);
    /// </pre>
    /// </summary>
    internal sealed class AliasSymbol : Symbol
    {
        private readonly SyntaxToken _aliasName;
        private readonly Binder _binder;

        private SymbolCompletionState _state;
        private NamespaceOrTypeSymbol? _aliasTarget;
        private readonly ImmutableArray<Location> _locations;  // NOTE: can be empty for the "global" alias.

        // lazy binding
        private readonly NameSyntax? _aliasTargetName;
        private readonly bool _isExtern;
<<<<<<< HEAD
        private BindingDiagnosticBag _aliasTargetDiagnostics;
=======
        private DiagnosticBag? _aliasTargetDiagnostics;
>>>>>>> 27b21d2e

        private AliasSymbol(Binder binder, NamespaceOrTypeSymbol target, SyntaxToken aliasName, ImmutableArray<Location> locations)
        {
            _aliasName = aliasName;
            _locations = locations;
            _aliasTarget = target;
            _binder = binder;
            _state.NotePartComplete(CompletionPart.AliasTarget);
        }

        private AliasSymbol(Binder binder, SyntaxToken aliasName)
        {
            _aliasName = aliasName;
            _locations = ImmutableArray.Create(aliasName.GetLocation());
            _binder = binder;
        }

        internal AliasSymbol(Binder binder, NameSyntax name, NameEqualsSyntax alias)
            : this(binder, alias.Name.Identifier)
        {
            Debug.Assert(name.Parent.IsKind(SyntaxKind.UsingDirective));
            Debug.Assert(name.Parent == alias.Parent);

            _aliasTargetName = name;
        }

        internal AliasSymbol(Binder binder, ExternAliasDirectiveSyntax syntax)
            : this(binder, syntax.Identifier)
        {
            _isExtern = true;
        }

        // For the purposes of SemanticModel, it is convenient to have an AliasSymbol for the "global" namespace that "global::" binds
        // to. This alias symbol is returned only when binding "global::" (special case code).
        internal static AliasSymbol CreateGlobalNamespaceAlias(NamespaceSymbol globalNamespace, Binder globalNamespaceBinder)
        {
            SyntaxToken aliasName = SyntaxFactory.Identifier(SyntaxFactory.TriviaList(), SyntaxKind.GlobalKeyword, "global", "global", SyntaxFactory.TriviaList());
            return new AliasSymbol(globalNamespaceBinder, globalNamespace, aliasName, ImmutableArray<Location>.Empty);
        }

        internal static AliasSymbol CreateCustomDebugInfoAlias(NamespaceOrTypeSymbol targetSymbol, SyntaxToken aliasToken, Binder binder)
        {
            return new AliasSymbol(binder, targetSymbol, aliasToken, ImmutableArray.Create(aliasToken.GetLocation()));
        }

        internal AliasSymbol ToNewSubmission(CSharpCompilation compilation)
        {
            Debug.Assert(_binder.Compilation.IsSubmission);

            // We can pass basesBeingResolved: null because base type cycles can't cross
            // submission boundaries - there's no way to depend on a subsequent submission.
            var previousTarget = GetAliasTarget(basesBeingResolved: null);
            if (previousTarget.Kind != SymbolKind.Namespace)
            {
                return this;
            }

            var expandedGlobalNamespace = compilation.GlobalNamespace;
            var expandedNamespace = Imports.ExpandPreviousSubmissionNamespace((NamespaceSymbol)previousTarget, expandedGlobalNamespace);
            var binder = new InContainerBinder(expandedGlobalNamespace, new BuckStopsHereBinder(compilation));
            return new AliasSymbol(binder, expandedNamespace, _aliasName, _locations);
        }

        public override string Name
        {
            get
            {
                return _aliasName.ValueText ?? string.Empty;
            }
        }

        public override SymbolKind Kind
        {
            get
            {
                return SymbolKind.Alias;
            }
        }

        /// <summary>
        /// Gets the <see cref="NamespaceOrTypeSymbol"/> for the
        /// namespace or type referenced by the alias.
        /// </summary>
        public NamespaceOrTypeSymbol Target
        {
            get
            {
                return GetAliasTarget(basesBeingResolved: null);
            }
        }

        public override ImmutableArray<Location> Locations
        {
            get
            {
                return _locations;
            }
        }

        public override ImmutableArray<SyntaxReference> DeclaringSyntaxReferences
        {
            get
            {
                return GetDeclaringSyntaxReferenceHelper<UsingDirectiveSyntax>(_locations);
            }
        }

        public override bool IsExtern
        {
            get
            {
                return _isExtern;
            }
        }

        public override bool IsSealed
        {
            get
            {
                return false;
            }
        }

        public override bool IsAbstract
        {
            get
            {
                return false;
            }
        }
        public override bool IsOverride
        {
            get
            {
                return false;
            }
        }

        public override bool IsVirtual
        {
            get
            {
                return false;
            }
        }

        public override bool IsStatic
        {
            get
            {
                return false;
            }
        }

        /// <summary>
        /// Returns data decoded from Obsolete attribute or null if there is no Obsolete attribute.
        /// This property returns ObsoleteAttributeData.Uninitialized if attribute arguments haven't been decoded yet.
        /// </summary>
        internal sealed override ObsoleteAttributeData? ObsoleteAttributeData
        {
            get { return null; }
        }

        public override Accessibility DeclaredAccessibility
        {
            get
            {
                return Accessibility.NotApplicable;
            }
        }

        /// <summary>
        /// Using aliases in C# are always contained within a namespace declaration, or at the top
        /// level within a compilation unit, within the implicit unnamed namespace declaration.  We
        /// return that as the "containing" symbol, even though the alias isn't a member of the
        /// namespace as such.
        /// </summary>
        public override Symbol? ContainingSymbol
        {
            get
            {
                return _binder.ContainingMemberOrLambda;
            }
        }

        internal override TResult Accept<TArg, TResult>(CSharpSymbolVisitor<TArg, TResult> visitor, TArg a)
        {
            return visitor.VisitAlias(this, a);
        }

        public override void Accept(CSharpSymbolVisitor visitor)
        {
            visitor.VisitAlias(this);
        }

        public override TResult Accept<TResult>(CSharpSymbolVisitor<TResult> visitor)
        {
            return visitor.VisitAlias(this);
        }

        // basesBeingResolved is only used to break circular references.
        internal NamespaceOrTypeSymbol GetAliasTarget(ConsList<TypeSymbol>? basesBeingResolved)
        {
            if (!_state.HasComplete(CompletionPart.AliasTarget))
            {
                // the target is not yet bound. If it is an ordinary alias, bind the target
                // symbol. If it is an extern alias then find the target in the list of metadata references.
                var newDiagnostics = BindingDiagnosticBag.GetInstance();

                NamespaceOrTypeSymbol symbol = this.IsExtern ?
                    ResolveExternAliasTarget(newDiagnostics) :
                    ResolveAliasTarget(_aliasTargetName, newDiagnostics, basesBeingResolved);

                if ((object?)Interlocked.CompareExchange(ref _aliasTarget, symbol, null) == null)
                {
                    // Note: It's important that we don't call newDiagnosticsToReadOnlyAndFree here. That call
                    // can force the prompt evaluation of lazy initialized diagnostics.  That in turn can 
                    // call back into GetAliasTarget on the same thread resulting in a dead lock scenario.
                    bool won = Interlocked.Exchange(ref _aliasTargetDiagnostics, newDiagnostics) == null;
                    Debug.Assert(won, "Only one thread can win the alias target CompareExchange");

                    _state.NotePartComplete(CompletionPart.AliasTarget);
                    // we do not clear this.aliasTargetName, as another thread might be about to use it for ResolveAliasTarget(...)
                }
                else
                {
                    newDiagnostics.Free();
                    // Wait for diagnostics to have been reported if another thread resolves the alias
                    _state.SpinWaitComplete(CompletionPart.AliasTarget, default(CancellationToken));
                }
            }

            return _aliasTarget!;
        }

        internal BindingDiagnosticBag AliasTargetDiagnostics
        {
            get
            {
                GetAliasTarget(null);
                RoslynDebug.Assert(_aliasTargetDiagnostics != null);
                return _aliasTargetDiagnostics;
            }
        }

        internal void CheckConstraints(BindingDiagnosticBag diagnostics)
        {
            var target = this.Target as TypeSymbol;
            if ((object?)target != null && _locations.Length > 0)
            {
                var corLibrary = this.ContainingAssembly.CorLibrary;
                var conversions = new TypeConversions(corLibrary);
                target.CheckAllConstraints(DeclaringCompilation, conversions, _locations[0], diagnostics);
            }
        }

        private NamespaceSymbol ResolveExternAliasTarget(BindingDiagnosticBag diagnostics)
        {
            NamespaceSymbol? target;
            if (!_binder.Compilation.GetExternAliasTarget(_aliasName.ValueText, out target))
            {
                diagnostics.Add(ErrorCode.ERR_BadExternAlias, _aliasName.GetLocation(), _aliasName.ValueText);
            }

<<<<<<< HEAD
            Debug.Assert((object)target != null);
            Debug.Assert(target.IsGlobalNamespace);
=======
            RoslynDebug.Assert(target is object);
>>>>>>> 27b21d2e

            return target;
        }

<<<<<<< HEAD
        private NamespaceOrTypeSymbol ResolveAliasTarget(NameSyntax syntax, BindingDiagnosticBag diagnostics, ConsList<TypeSymbol> basesBeingResolved)
=======
        private static NamespaceOrTypeSymbol ResolveAliasTarget(Binder binder, NameSyntax? syntax, DiagnosticBag diagnostics, ConsList<TypeSymbol>? basesBeingResolved)
>>>>>>> 27b21d2e
        {
            var declarationBinder = _binder.WithAdditionalFlags(BinderFlags.SuppressConstraintChecks | BinderFlags.SuppressObsoleteChecks);
            return declarationBinder.BindNamespaceOrTypeSymbol(syntax, diagnostics, basesBeingResolved).NamespaceOrTypeSymbol;
        }

        public override bool Equals(Symbol? obj, TypeCompareKind compareKind)
        {
            if (ReferenceEquals(this, obj))
            {
                return true;
            }

            if (ReferenceEquals(obj, null))
            {
                return false;
            }

            AliasSymbol? other = obj as AliasSymbol;

            return (object?)other != null &&
                Equals(this.Locations.FirstOrDefault(), other.Locations.FirstOrDefault()) &&
                this.ContainingAssembly.Equals(other.ContainingAssembly, compareKind);
        }

        public override int GetHashCode()
        {
            if (this.Locations.Length > 0)
                return this.Locations.First().GetHashCode();
            else
                return Name.GetHashCode();
        }

        internal override bool RequiresCompletion
        {
            get { return true; }
        }

        protected override ISymbol CreateISymbol()
        {
            return new PublicModel.AliasSymbol(this);
        }
    }
}<|MERGE_RESOLUTION|>--- conflicted
+++ resolved
@@ -59,11 +59,7 @@
         // lazy binding
         private readonly NameSyntax? _aliasTargetName;
         private readonly bool _isExtern;
-<<<<<<< HEAD
-        private BindingDiagnosticBag _aliasTargetDiagnostics;
-=======
-        private DiagnosticBag? _aliasTargetDiagnostics;
->>>>>>> 27b21d2e
+        private BindingDiagnosticBag? _aliasTargetDiagnostics;
 
         private AliasSymbol(Binder binder, NamespaceOrTypeSymbol target, SyntaxToken aliasName, ImmutableArray<Location> locations)
         {
@@ -328,21 +324,13 @@
                 diagnostics.Add(ErrorCode.ERR_BadExternAlias, _aliasName.GetLocation(), _aliasName.ValueText);
             }
 
-<<<<<<< HEAD
-            Debug.Assert((object)target != null);
-            Debug.Assert(target.IsGlobalNamespace);
-=======
             RoslynDebug.Assert(target is object);
->>>>>>> 27b21d2e
+            RoslynDebug.Assert(target.IsGlobalNamespace);
 
             return target;
         }
 
-<<<<<<< HEAD
-        private NamespaceOrTypeSymbol ResolveAliasTarget(NameSyntax syntax, BindingDiagnosticBag diagnostics, ConsList<TypeSymbol> basesBeingResolved)
-=======
-        private static NamespaceOrTypeSymbol ResolveAliasTarget(Binder binder, NameSyntax? syntax, DiagnosticBag diagnostics, ConsList<TypeSymbol>? basesBeingResolved)
->>>>>>> 27b21d2e
+        private NamespaceOrTypeSymbol ResolveAliasTarget(NameSyntax? syntax, BindingDiagnosticBag diagnostics, ConsList<TypeSymbol>? basesBeingResolved)
         {
             var declarationBinder = _binder.WithAdditionalFlags(BinderFlags.SuppressConstraintChecks | BinderFlags.SuppressObsoleteChecks);
             return declarationBinder.BindNamespaceOrTypeSymbol(syntax, diagnostics, basesBeingResolved).NamespaceOrTypeSymbol;
