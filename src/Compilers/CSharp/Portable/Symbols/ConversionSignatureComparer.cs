--- conflicted
+++ resolved
@@ -44,13 +44,8 @@
                 return false;
             }
 
-<<<<<<< HEAD
-            return member1.ReturnType.TypeSymbol.Equals(member2.ReturnType.TypeSymbol, TypeSymbolEqualityOptions.IgnoreDynamic)
-                && member1.ParameterTypes[0].Equals(member2.ParameterTypes[0], TypeSymbolEqualityOptions.IgnoreDynamic);
-=======
-            return member1.ReturnType.TypeSymbol.Equals(member2.ReturnType.TypeSymbol, TypeCompareKind.IgnoreDynamicAndTupleNames)
-                && member1.ParameterTypes[0].Equals(member2.ParameterTypes[0], TypeCompareKind.IgnoreDynamicAndTupleNames);
->>>>>>> c28d8bac
+            return member1.ReturnType.TypeSymbol.Equals(member2.ReturnType.TypeSymbol, TypeSymbolEqualityOptions.IgnoreDynamicAndTupleNames)
+                && member1.ParameterTypes[0].Equals(member2.ParameterTypes[0], TypeSymbolEqualityOptions.IgnoreDynamicAndTupleNames);
         }
 
         public int GetHashCode(SourceUserDefinedConversionSymbol member)
