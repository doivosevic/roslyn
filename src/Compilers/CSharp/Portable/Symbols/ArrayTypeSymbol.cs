--- conflicted
+++ resolved
@@ -51,11 +51,7 @@
             // Optimize for most common case - no sizes and all dimensions are zero lower bound.
             if (sizes.IsDefaultOrEmpty && lowerBounds.IsDefault)
             {
-<<<<<<< HEAD
-                return new MDArray(elementType, rank, array);
-=======
-                return new MDArrayNoSizesOrBounds(elementType, rank, array, customModifiers);
->>>>>>> 2355a7be
+                return new MDArrayNoSizesOrBounds(elementType, rank, array);
             }
 
             return new MDArrayWithSizesAndBounds(elementType, rank, sizes, lowerBounds, array);
@@ -86,7 +82,7 @@
             return CreateSZArray(elementType, declaringAssembly.GetSpecialType(SpecialType.System_Array), GetSZArrayInterfaces(elementType, declaringAssembly));
         }
 
-        internal abstract ArrayTypeSymbol WithElementType(TypeSymbol elementType);
+        internal abstract ArrayTypeSymbol WithElementType(TypeSymbolWithAnnotations elementType);
 
         private static ImmutableArray<NamedTypeSymbol> GetSZArrayInterfaces(
             TypeSymbolWithAnnotations elementType,
@@ -327,13 +323,8 @@
                 return true;
             }
 
-<<<<<<< HEAD
-            if ((object)other == null || !other.HasSameShapeAs(this) || 
-                !other.ElementType.TypeSymbol.Equals(ElementType.TypeSymbol, ignoreCustomModifiersAndArraySizesAndLowerBounds, ignoreDynamic))
-=======
             if ((object)other == null || !other.HasSameShapeAs(this) ||
-                !other.ElementType.Equals(ElementType, comparison))
->>>>>>> 2355a7be
+                !other.ElementType.TypeSymbol.Equals(ElementType.TypeSymbol, comparison))
             {
                 return false;
             }
@@ -580,17 +571,16 @@
         private sealed class MDArrayNoSizesOrBounds : MDArray
         {
             internal MDArrayNoSizesOrBounds(
-                TypeSymbol elementType,
+                TypeSymbolWithAnnotations elementType,
                 int rank,
-                NamedTypeSymbol array,
-                ImmutableArray<CustomModifier> customModifiers)
+                NamedTypeSymbol array)
                 : base(elementType, rank, array, customModifiers)
             {
             }
 
-            internal override ArrayTypeSymbol WithElementType(TypeSymbol elementType)
-            {
-                return new MDArrayNoSizesOrBounds(elementType, Rank, BaseTypeNoUseSiteDiagnostics, CustomModifiers);
+            internal override ArrayTypeSymbol WithElementType(TypeSymbolWithAnnotations elementType)
+            {
+                return new MDArrayNoSizesOrBounds(elementType, Rank, BaseTypeNoUseSiteDiagnostics);
             }
 
             internal override bool HasDefaultSizesAndLowerBounds
@@ -621,9 +611,9 @@
                 _lowerBounds = lowerBounds;
             }
 
-            internal override ArrayTypeSymbol WithElementType(TypeSymbol elementType)
-            {
-                return new MDArrayWithSizesAndBounds(elementType, Rank, _sizes, _lowerBounds, BaseTypeNoUseSiteDiagnostics, CustomModifiers);
+            internal override ArrayTypeSymbol WithElementType(TypeSymbolWithAnnotations elementType)
+            {
+                return new MDArrayWithSizesAndBounds(elementType, Rank, _sizes, _lowerBounds, BaseTypeNoUseSiteDiagnostics);
             }
 
             public override ImmutableArray<int> Sizes
