﻿// Copyright (c) Microsoft.  All Rights Reserved.  Licensed under the Apache License, Version 2.0.  See License.txt in the project root for license information.

using System;
using System.Collections.Generic;
using System.Linq;
using Microsoft.CodeAnalysis.Emit;

namespace Microsoft.CodeAnalysis.CSharp.Test.Utilities
{
    public static class TestOptions
    {
        // Disable diagnosing documentation comments by default so that we don't need to
        // document every public member of every test input.
        public static readonly CSharpParseOptions Regular = new CSharpParseOptions(kind: SourceCodeKind.Regular, documentationMode: DocumentationMode.Parse).WithLanguageVersion(LanguageVersion.Latest);
        public static readonly CSharpParseOptions Script = Regular.WithKind(SourceCodeKind.Script);
        public static readonly CSharpParseOptions Regular6 = Regular.WithLanguageVersion(LanguageVersion.CSharp6);
        public static readonly CSharpParseOptions Regular7 = Regular.WithLanguageVersion(LanguageVersion.CSharp7);
        public static readonly CSharpParseOptions Regular7_1 = Regular.WithLanguageVersion(LanguageVersion.CSharp7_1);
        public static readonly CSharpParseOptions Regular7_2 = Regular.WithLanguageVersion(LanguageVersion.CSharp7_2);
        public static readonly CSharpParseOptions Regular7_3 = Regular.WithLanguageVersion(LanguageVersion.CSharp7_3);
        public static readonly CSharpParseOptions Regular8 = Regular.WithLanguageVersion(LanguageVersion.CSharp8);
        public static readonly CSharpParseOptions RegularWithDocumentationComments = Regular.WithDocumentationMode(DocumentationMode.Diagnose);
        public static readonly CSharpParseOptions WithoutImprovedOverloadCandidates = Regular.WithLanguageVersion(MessageID.IDS_FeatureImprovedOverloadCandidates.RequiredVersion() - 1);

        private static readonly SmallDictionary<string, string> s_experimentalFeatures = new SmallDictionary<string, string> { };
        public static readonly CSharpParseOptions ExperimentalParseOptions =
            new CSharpParseOptions(kind: SourceCodeKind.Regular, documentationMode: DocumentationMode.None, languageVersion: LanguageVersion.Latest).WithFeatures(s_experimentalFeatures);

        // Enable pattern-switch translation even for switches that use no new syntax. This is used
        // to help ensure compatibility of the semantics of the new switch binder with the old switch
        // binder, so that we may eliminate the old one in the future.
        public static readonly CSharpParseOptions Regular6WithV7SwitchBinder = Regular6.WithFeatures(new Dictionary<string, string>() { { "testV7SwitchBinder", "true" } });

        public static readonly CSharpCompilationOptions ReleaseDll = new CSharpCompilationOptions(OutputKind.DynamicallyLinkedLibrary, optimizationLevel: OptimizationLevel.Release);
        public static readonly CSharpCompilationOptions ReleaseExe = new CSharpCompilationOptions(OutputKind.ConsoleApplication, optimizationLevel: OptimizationLevel.Release);

        public static readonly CSharpCompilationOptions ReleaseDebugDll = new CSharpCompilationOptions(OutputKind.DynamicallyLinkedLibrary, optimizationLevel: OptimizationLevel.Release).
            WithDebugPlusMode(true);

        public static readonly CSharpCompilationOptions ReleaseDebugExe = new CSharpCompilationOptions(OutputKind.ConsoleApplication, optimizationLevel: OptimizationLevel.Release).
            WithDebugPlusMode(true);

        public static readonly CSharpCompilationOptions DebugDll = new CSharpCompilationOptions(OutputKind.DynamicallyLinkedLibrary, optimizationLevel: OptimizationLevel.Debug);
        public static readonly CSharpCompilationOptions DebugExe = new CSharpCompilationOptions(OutputKind.ConsoleApplication, optimizationLevel: OptimizationLevel.Debug);

        public static readonly CSharpCompilationOptions ReleaseWinMD = new CSharpCompilationOptions(OutputKind.WindowsRuntimeMetadata, optimizationLevel: OptimizationLevel.Release);
        public static readonly CSharpCompilationOptions DebugWinMD = new CSharpCompilationOptions(OutputKind.WindowsRuntimeMetadata, optimizationLevel: OptimizationLevel.Debug);

        public static readonly CSharpCompilationOptions ReleaseModule = new CSharpCompilationOptions(OutputKind.NetModule, optimizationLevel: OptimizationLevel.Release);
        public static readonly CSharpCompilationOptions DebugModule = new CSharpCompilationOptions(OutputKind.NetModule, optimizationLevel: OptimizationLevel.Debug);

        public static readonly CSharpCompilationOptions UnsafeReleaseDll = ReleaseDll.WithAllowUnsafe(true);
        public static readonly CSharpCompilationOptions UnsafeReleaseExe = ReleaseExe.WithAllowUnsafe(true);

        public static readonly CSharpCompilationOptions UnsafeDebugDll = DebugDll.WithAllowUnsafe(true);
        public static readonly CSharpCompilationOptions UnsafeDebugExe = DebugExe.WithAllowUnsafe(true);

        public static readonly EmitOptions NativePdbEmit = EmitOptions.Default.WithDebugInformationFormat(DebugInformationFormat.Pdb);

        public static CSharpParseOptions WithStrictFeature(this CSharpParseOptions options)
        {
            return options.WithFeatures(options.Features.Concat(new[] { new KeyValuePair<string, string>("strict", "true") }));
        }

        public static CSharpParseOptions WithPEVerifyCompatFeature(this CSharpParseOptions options)
        {
            return options.WithFeatures(options.Features.Concat(new[] { new KeyValuePair<string, string>("peverify-compat", "true") }));
        }

        public static CSharpParseOptions WithLocalFunctionsFeature(this CSharpParseOptions options)
        {
            return options;
        }

        public static CSharpParseOptions WithRefsFeature(this CSharpParseOptions options)
        {
            return options;
        }

        public static CSharpParseOptions WithTuplesFeature(this CSharpParseOptions options)
        {
            return options;
        }

        public static CSharpParseOptions WithReplaceFeature(this CSharpParseOptions options)
        {
            return options;
        }
<<<<<<< HEAD
=======

        internal static CSharpParseOptions WithExperimental(this CSharpParseOptions options, params MessageID[] features)
        {
            if (features.Length == 0)
            {
                throw new InvalidOperationException("Need at least one feature to enable");
            }

            var list = new List<KeyValuePair<string, string>>();
            foreach (var feature in features)
            {
                var name = feature.RequiredFeature();
                if (name == null)
                {
                    throw new InvalidOperationException($"{feature} is not a valid experimental feature");
                }
                list.Add(new KeyValuePair<string, string>(name, "true"));
            }

            return options.WithFeatures(options.Features.Concat(list));
        }

        public static CSharpParseOptions WithFlowAnalysisFeature(this CSharpParseOptions options)
        {
            return options.WithFeatures(options.Features.Concat(new[] { new KeyValuePair<string, string>("flow-analysis", "true") }));
        }
>>>>>>> 06cd9928
    }
}
<|MERGE_RESOLUTION|>--- conflicted
+++ resolved
@@ -86,8 +86,6 @@
         {
             return options;
         }
-<<<<<<< HEAD
-=======
 
         internal static CSharpParseOptions WithExperimental(this CSharpParseOptions options, params MessageID[] features)
         {
@@ -114,6 +112,5 @@
         {
             return options.WithFeatures(options.Features.Concat(new[] { new KeyValuePair<string, string>("flow-analysis", "true") }));
         }
->>>>>>> 06cd9928
     }
 }
