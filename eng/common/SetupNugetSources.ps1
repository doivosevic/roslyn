--- conflicted
+++ resolved
@@ -99,14 +99,9 @@
 function EnablePrivatePackageSources($DisabledPackageSources) {
     $maestroPrivateSources = $DisabledPackageSources.SelectNodes("add[contains(@key,'darc-int')]")
     ForEach ($DisabledPackageSource in $maestroPrivateSources) {
-<<<<<<< HEAD
-        Write-Host "`tEnsuring private source '$($DisabledPackageSource.key)' is enabled"
-        $DisabledPackageSource.SetAttribute("value", "false")
-=======
         Write-Host "`tEnsuring private source '$($DisabledPackageSource.key)' is enabled by deleting it from disabledPackageSource"
         # Due to https://github.com/NuGet/Home/issues/10291, we must actually remove the disabled entries
         $DisabledPackageSources.RemoveChild($DisabledPackageSource)
->>>>>>> dc3f4eef
     }
 }
 
