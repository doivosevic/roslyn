<?xml version="1.0" encoding="utf-8"?>
<Dependencies>
  <ProductDependencies>
  </ProductDependencies>
  <ToolsetDependencies>
<<<<<<< HEAD
    <Dependency Name="Microsoft.DotNet.Arcade.Sdk" Version="1.0.0-beta.20113.5">
      <Uri>https://github.com/dotnet/arcade</Uri>
      <Sha>15f00efd583eab4372b2e9ca25bd80ace5b119ad</Sha>
=======
    <Dependency Name="Microsoft.DotNet.Arcade.Sdk" Version="5.0.0-beta.20119.14">
      <Uri>https://github.com/dotnet/arcade</Uri>
      <Sha>4660949bde1083e8b1efba3096dd145d590a0b17</Sha>
>>>>>>> 60c45893
    </Dependency>
  </ToolsetDependencies>
</Dependencies><|MERGE_RESOLUTION|>--- conflicted
+++ resolved
@@ -3,15 +3,9 @@
   <ProductDependencies>
   </ProductDependencies>
   <ToolsetDependencies>
-<<<<<<< HEAD
-    <Dependency Name="Microsoft.DotNet.Arcade.Sdk" Version="1.0.0-beta.20113.5">
-      <Uri>https://github.com/dotnet/arcade</Uri>
-      <Sha>15f00efd583eab4372b2e9ca25bd80ace5b119ad</Sha>
-=======
     <Dependency Name="Microsoft.DotNet.Arcade.Sdk" Version="5.0.0-beta.20119.14">
       <Uri>https://github.com/dotnet/arcade</Uri>
       <Sha>4660949bde1083e8b1efba3096dd145d590a0b17</Sha>
->>>>>>> 60c45893
     </Dependency>
   </ToolsetDependencies>
 </Dependencies>