<?xml version="1.0" encoding="utf-8"?>
<!-- Copyright (c)  Microsoft.  All Rights Reserved.  Licensed under the Apache License, Version 2.0.  See License.txt in the project root for license information. -->
<Project>
  <!--
    Roslyn version
  -->
  <PropertyGroup>
    <MajorVersion>3</MajorVersion>
    <MinorVersion>5</MinorVersion>
    <PatchVersion>0</PatchVersion>
<<<<<<< HEAD
    <PreReleaseVersionLabel>beta1</PreReleaseVersionLabel>
=======
    <PreReleaseVersionLabel>beta2</PreReleaseVersionLabel>
>>>>>>> 7fdb8e9f
    <VersionPrefix>$(MajorVersion).$(MinorVersion).$(PatchVersion)</VersionPrefix>
    <SemanticVersioningV1>true</SemanticVersioningV1>
    <!-- 
      By default the assembly version in official builds is "$(MajorVersion).$(MinorVersion).0.0".
      Keep the setting conditional. The toolset sets the assembly version to 42.42.42.42 if not set explicitly.
    -->
    <AssemblyVersion Condition="'$(OfficialBuild)' == 'true' or '$(DotNetUseShippingVersions)' == 'true'">$(MajorVersion).$(MinorVersion).0.0</AssemblyVersion>
    <!--
      Arcade overrides our VersionPrefix when MajorVersion and MinorVersion are specified. Clear them so that
      we can keep the PatchVersion until we are using an SDK that includes https://github.com/dotnet/arcade/pull/3601
    -->
    <MajorVersion>
    </MajorVersion>
    <MinorVersion>
    </MinorVersion>
  </PropertyGroup>
  <PropertyGroup>
    <!-- Versions used by several individual references below -->
    <RoslynDiagnosticsNugetPackageVersion>2.9.6</RoslynDiagnosticsNugetPackageVersion>
    <CodeStyleLayerCodeAnalysisVersion>2.8.2</CodeStyleLayerCodeAnalysisVersion>
    <MicrosoftCodeAnalysisTestingVersion>1.0.0-beta1-63310-01</MicrosoftCodeAnalysisTestingVersion>
    <CodeStyleAnalyzerVersion>3.3.1-beta3-19454-05</CodeStyleAnalyzerVersion>
    <VisualStudioEditorPackagesVersion>16.3.98</VisualStudioEditorPackagesVersion>
    <ILToolsPackageVersion>5.0.0-alpha1.19409.1</ILToolsPackageVersion>
    <MicrosoftVisualStudioLanguageServerPackagesVersion>16.3.27-develop-gdd55e997</MicrosoftVisualStudioLanguageServerPackagesVersion>
  </PropertyGroup>
  <!-- 
    Dependency versions
  -->
  <PropertyGroup>
    <BasicUndoVersion>0.9.3</BasicUndoVersion>
    <BenchmarkDotNetVersion>0.11.4</BenchmarkDotNetVersion>
    <CommandLineParserVersion>2.0.273-beta</CommandLineParserVersion>
    <DiffPlexVersion>1.4.4</DiffPlexVersion>
    <DropAppVersion>17.144.28413-buildid7983345</DropAppVersion>
    <EnvDTEVersion>8.0.2</EnvDTEVersion>
    <EnvDTE80Version>8.0.0</EnvDTE80Version>
    <FakeSignVersion>0.9.2</FakeSignVersion>
    <HumanizerCoreVersion>2.2.0</HumanizerCoreVersion>
    <ICSharpCodeDecompilerVersion>5.0.2.5153</ICSharpCodeDecompilerVersion>
    <MicrosoftBuildVersion>15.1.548</MicrosoftBuildVersion>
    <MicrosoftBuildFrameworkVersion>15.1.548</MicrosoftBuildFrameworkVersion>
    <MicrosoftBuildLocatorVersion>1.2.2</MicrosoftBuildLocatorVersion>
    <MicrosoftBuildRuntimeVersion>15.1.548</MicrosoftBuildRuntimeVersion>
    <MicrosoftBuildTasksCoreVersion>15.1.548</MicrosoftBuildTasksCoreVersion>
    <MicrosoftCodeAnalysisAnalyzersVersion>$(RoslynDiagnosticsNugetPackageVersion)</MicrosoftCodeAnalysisAnalyzersVersion>
    <MicrosoftCodeAnalysisBuildTasksVersion>2.0.0-rc2-61102-09</MicrosoftCodeAnalysisBuildTasksVersion>
    <MicrosoftCodeAnalysisCSharpCodeFixTestingXUnitVersion>$(MicrosoftCodeAnalysisTestingVersion)</MicrosoftCodeAnalysisCSharpCodeFixTestingXUnitVersion>
    <MicrosoftCodeAnalysisCSharpCodeStyleVersion>$(CodeStyleAnalyzerVersion)</MicrosoftCodeAnalysisCSharpCodeStyleVersion>
    <MicrosoftCodeAnalysisElfieVersion>0.10.6</MicrosoftCodeAnalysisElfieVersion>
    <MicrosoftCodeAnalysisTestResourcesProprietaryVersion>2.0.19</MicrosoftCodeAnalysisTestResourcesProprietaryVersion>
    <MicrosoftCodeAnalysisVisualBasicCodeFixTestingXUnitVersion>$(MicrosoftCodeAnalysisTestingVersion)</MicrosoftCodeAnalysisVisualBasicCodeFixTestingXUnitVersion>
    <MicrosoftCodeAnalysisVisualBasicCodeStyleVersion>$(CodeStyleAnalyzerVersion)</MicrosoftCodeAnalysisVisualBasicCodeStyleVersion>
    <MicrosoftCodeAnalysisAnalyzerUtilitiesVersion>3.0.0</MicrosoftCodeAnalysisAnalyzerUtilitiesVersion>
    <MicrosoftCodeQualityAnalyzersVersion>$(RoslynDiagnosticsNugetPackageVersion)</MicrosoftCodeQualityAnalyzersVersion>
    <SystemCompositionVersion>1.0.31</SystemCompositionVersion>
    <MicrosoftCSharpVersion>4.3.0</MicrosoftCSharpVersion>
    <MicrosoftDiagnosticsRuntimeVersion>0.8.31-beta</MicrosoftDiagnosticsRuntimeVersion>
    <MicrosoftDiagnosticsTracingTraceEventVersion>1.0.35</MicrosoftDiagnosticsTracingTraceEventVersion>
    <MicrosoftDiaSymReaderVersion>1.3.0</MicrosoftDiaSymReaderVersion>
    <MicrosoftDiaSymReaderConverterVersion>1.1.0-beta2-19409-01</MicrosoftDiaSymReaderConverterVersion>
    <MicrosoftDiaSymReaderConverterXmlVersion>1.1.0-beta2-19409-01</MicrosoftDiaSymReaderConverterXmlVersion>
    <MicrosoftDiaSymReaderNativeVersion>1.7.0</MicrosoftDiaSymReaderNativeVersion>
    <MicrosoftDiaSymReaderPortablePdbVersion>1.5.0</MicrosoftDiaSymReaderPortablePdbVersion>
    <MicrosoftDotNetVersionToolsVersion>3.0.0-preview1-03617-02</MicrosoftDotNetVersionToolsVersion>
    <MicrosoftExtensionsDependencyInjectionVersion>2.1.1</MicrosoftExtensionsDependencyInjectionVersion>
    <MicrosoftExtensionsLoggingVersion>2.1.1</MicrosoftExtensionsLoggingVersion>
    <MicrosoftIdentityModelClientsActiveDirectoryVersion>3.13.8</MicrosoftIdentityModelClientsActiveDirectoryVersion>
    <MicrosoftInternalPerformanceCodeMarkersDesignTimeVersion>15.8.27812-alpha</MicrosoftInternalPerformanceCodeMarkersDesignTimeVersion>
    <MicrosoftInternalVisualStudioShellInterop140DesignTimeVersion>14.3.25407-alpha</MicrosoftInternalVisualStudioShellInterop140DesignTimeVersion>
    <MicrosoftMetadataVisualizerVersion>1.0.0-beta1-63011-01</MicrosoftMetadataVisualizerVersion>
    <MicrosoftMSXMLVersion>8.0.0.0-alpha</MicrosoftMSXMLVersion>
    <MicrosoftNetCoreAnalyzersVersion>$(RoslynDiagnosticsNugetPackageVersion)</MicrosoftNetCoreAnalyzersVersion>
    <MicrosoftNETCorePlatformsVersion>2.1.2</MicrosoftNETCorePlatformsVersion>
    <MicrosoftNETTestSdkVersion>16.0.1</MicrosoftNETTestSdkVersion>
    <MicrosoftNETCoreTestHostVersion>1.1.0</MicrosoftNETCoreTestHostVersion>
    <MicrosoftNetFX20Version>1.0.3</MicrosoftNetFX20Version>
    <MicrosoftNetFrameworkReferenceAssembliesVersion>1.0.0-alpha-004</MicrosoftNetFrameworkReferenceAssembliesVersion>
    <MicrosoftNetSdkVersion>2.0.0-alpha-20170405-2</MicrosoftNetSdkVersion>
    <MicrosoftNuGetBuildTasksVersion>0.1.0</MicrosoftNuGetBuildTasksVersion>
    <MicrosoftPortableTargetsVersion>0.1.2-dev</MicrosoftPortableTargetsVersion>
    <MicrosoftServiceHubClientVersion>2.0.48</MicrosoftServiceHubClientVersion>
    <MicrosoftVisualBasicVersion>10.1.0</MicrosoftVisualBasicVersion>
    <MicrosoftVisualStudioCallHierarchyPackageDefinitionsVersion>15.8.27812-alpha</MicrosoftVisualStudioCallHierarchyPackageDefinitionsVersion>
    <MicrosoftVisualStudioCodeAnalysisSdkUIVersion>15.8.27812-alpha</MicrosoftVisualStudioCodeAnalysisSdkUIVersion>
    <MicrosoftVisualStudioCodingConventionsVersion>1.1.20180503.2</MicrosoftVisualStudioCodingConventionsVersion>
    <MicrosoftVisualStudioComponentModelHostVersion>16.0.198-g52de9c2988</MicrosoftVisualStudioComponentModelHostVersion>
    <MicrosoftVisualStudioCompositionVersion>15.5.23</MicrosoftVisualStudioCompositionVersion>
    <MicrosoftVisualStudioCoreUtilityVersion>$(VisualStudioEditorPackagesVersion)</MicrosoftVisualStudioCoreUtilityVersion>
    <MicrosoftVisualStudioDebuggerUIInterfacesVersion>16.0.29431.108</MicrosoftVisualStudioDebuggerUIInterfacesVersion>
    <MicrosoftVisualStudioDebuggerEngineimplementationVersion>16.4.1091102-preview</MicrosoftVisualStudioDebuggerEngineimplementationVersion>
    <MicrosoftVisualStudioDebuggerMetadataimplementationVersion>16.4.1091102-preview</MicrosoftVisualStudioDebuggerMetadataimplementationVersion>
    <MicrosoftVisualStudioDesignerInterfacesVersion>1.1.4322</MicrosoftVisualStudioDesignerInterfacesVersion>
    <MicrosoftVisualStudioDiagnosticsPerformanceProviderVersion>16.0.28226-alpha</MicrosoftVisualStudioDiagnosticsPerformanceProviderVersion>
    <MicrosoftVisualStudioSDKEmbedInteropTypesVersion>15.0.27</MicrosoftVisualStudioSDKEmbedInteropTypesVersion>
    <MicrosoftVisualStudioEditorVersion>$(VisualStudioEditorPackagesVersion)</MicrosoftVisualStudioEditorVersion>
    <MicrosoftVisualStudioGraphModelVersion>16.0.28226-alpha</MicrosoftVisualStudioGraphModelVersion>
    <MicrosoftVisualStudioImageCatalogVersion>16.3.29316.127</MicrosoftVisualStudioImageCatalogVersion>
    <MicrosoftVisualStudioImagingVersion>16.3.29124.81</MicrosoftVisualStudioImagingVersion>
    <MicrosoftVisualStudioInteractiveWindowVersion>2.8.0</MicrosoftVisualStudioInteractiveWindowVersion>
    <MicrosoftVisualStudioLanguageVersion>$(VisualStudioEditorPackagesVersion)</MicrosoftVisualStudioLanguageVersion>
    <MicrosoftVisualStudioLanguageCallHierarchyVersion>15.8.27812-alpha</MicrosoftVisualStudioLanguageCallHierarchyVersion>
    <MicrosoftVisualStudioLanguageIntellisenseVersion>$(VisualStudioEditorPackagesVersion)</MicrosoftVisualStudioLanguageIntellisenseVersion>
    <MicrosoftVisualStudioLanguageNavigateToInterfacesVersion>16.0.467</MicrosoftVisualStudioLanguageNavigateToInterfacesVersion>
    <MicrosoftVisualStudioLanguageServerProtocolVersion>$(MicrosoftVisualStudioLanguageServerPackagesVersion)</MicrosoftVisualStudioLanguageServerProtocolVersion>
    <MicrosoftVisualStudioLanguageServerProtocolExtensionsVersion>$(MicrosoftVisualStudioLanguageServerPackagesVersion)</MicrosoftVisualStudioLanguageServerProtocolExtensionsVersion>
    <MicrosoftVisualStudioLanguageServerClientVersion>$(MicrosoftVisualStudioLanguageServerPackagesVersion)</MicrosoftVisualStudioLanguageServerClientVersion>
    <MicrosoftVisualStudioLanguageStandardClassificationVersion>$(VisualStudioEditorPackagesVersion)</MicrosoftVisualStudioLanguageStandardClassificationVersion>
    <MicrosoftVisualStudioLiveShareLanguageServicesGuestVersion>2.0.1</MicrosoftVisualStudioLiveShareLanguageServicesGuestVersion>
    <MicrosoftVisualStudioLiveShareWebEditorsVersion>2.2.0-preview1-t001</MicrosoftVisualStudioLiveShareWebEditorsVersion>
    <MicrosoftVisualStudioOLEInteropVersion>7.10.6071</MicrosoftVisualStudioOLEInteropVersion>
    <MicrosoftVisualStudioPlatformVSEditorVersion>$(VisualStudioEditorPackagesVersion)</MicrosoftVisualStudioPlatformVSEditorVersion>
    <MicrosoftVisualStudioProgressionCodeSchemaVersion>15.8.27812-alpha</MicrosoftVisualStudioProgressionCodeSchemaVersion>
    <MicrosoftVisualStudioProgressionCommonVersion>15.8.27812-alpha</MicrosoftVisualStudioProgressionCommonVersion>
    <MicrosoftVisualStudioProgressionInterfacesVersion>15.8.27812-alpha</MicrosoftVisualStudioProgressionInterfacesVersion>
    <MicrosoftVisualStudioProjectSystemVersion>16.2.133-pre</MicrosoftVisualStudioProjectSystemVersion>
    <MicrosoftVisualStudioProjectSystemManagedVersion>2.3.6152103</MicrosoftVisualStudioProjectSystemManagedVersion>
    <MicrosoftVisualStudioRemoteControlVersion>14.1.10</MicrosoftVisualStudioRemoteControlVersion>
    <MicrosoftVisualStudioSDKAnalyzersVersion>16.3.2</MicrosoftVisualStudioSDKAnalyzersVersion>
    <MicrosoftVisualStudioSetupConfigurationInteropVersion>1.16.30</MicrosoftVisualStudioSetupConfigurationInteropVersion>
    <MicrosoftVisualStudioShell150Version>16.0.28226-pre</MicrosoftVisualStudioShell150Version>
    <MicrosoftVisualStudioShellFrameworkVersion>16.3.29316.78</MicrosoftVisualStudioShellFrameworkVersion>
    <MicrosoftVisualStudioShellDesignVersion>15.7.27703</MicrosoftVisualStudioShellDesignVersion>
    <MicrosoftVisualStudioShellImmutable100Version>15.0.25415</MicrosoftVisualStudioShellImmutable100Version>
    <MicrosoftVisualStudioShellImmutable110Version>15.0.25415</MicrosoftVisualStudioShellImmutable110Version>
    <MicrosoftVisualStudioShellInteropVersion>7.10.6072</MicrosoftVisualStudioShellInteropVersion>
    <MicrosoftVisualStudioShellInterop100Version>10.0.30320</MicrosoftVisualStudioShellInterop100Version>
    <MicrosoftVisualStudioShellInterop110Version>11.0.61031</MicrosoftVisualStudioShellInterop110Version>
    <MicrosoftVisualStudioShellInterop121DesignTimeVersion>12.1.30328</MicrosoftVisualStudioShellInterop121DesignTimeVersion>
    <MicrosoftVisualStudioShellInterop157DesignTimeVersion>15.7.1</MicrosoftVisualStudioShellInterop157DesignTimeVersion>
    <MicrosoftVisualStudioShellInterop80Version>8.0.50728</MicrosoftVisualStudioShellInterop80Version>
    <MicrosoftVisualStudioShellInterop90Version>9.0.30730</MicrosoftVisualStudioShellInterop90Version>
    <MicrosoftVisualStudioTelemetryVersion>16.0.233</MicrosoftVisualStudioTelemetryVersion>
    <MicrosoftVisualStudioTemplateWizardInterfaceVersion>8.0.0.0-alpha</MicrosoftVisualStudioTemplateWizardInterfaceVersion>
    <MicrosoftVisualStudioTextDataVersion>$(VisualStudioEditorPackagesVersion)</MicrosoftVisualStudioTextDataVersion>
    <MicrosoftVisualStudioTextInternalVersion>$(VisualStudioEditorPackagesVersion)</MicrosoftVisualStudioTextInternalVersion>
    <MicrosoftVisualStudioTextLogicVersion>$(VisualStudioEditorPackagesVersion)</MicrosoftVisualStudioTextLogicVersion>
    <MicrosoftVisualStudioTextUIVersion>$(VisualStudioEditorPackagesVersion)</MicrosoftVisualStudioTextUIVersion>
    <MicrosoftVisualStudioTextUIWpfVersion>$(VisualStudioEditorPackagesVersion)</MicrosoftVisualStudioTextUIWpfVersion>
    <MicrosoftVisualStudioTextManagerInteropVersion>7.10.6071</MicrosoftVisualStudioTextManagerInteropVersion>
    <MicrosoftVisualStudioTextManagerInterop100Version>10.0.30320</MicrosoftVisualStudioTextManagerInterop100Version>
    <MicrosoftVisualStudioTextManagerInterop120Version>12.0.30110</MicrosoftVisualStudioTextManagerInterop120Version>
    <MicrosoftVisualStudioTextManagerInterop121DesignTimeVersion>12.1.30328</MicrosoftVisualStudioTextManagerInterop121DesignTimeVersion>
    <MicrosoftVisualStudioTextManagerInterop160DesignTimeVersion>16.0.0</MicrosoftVisualStudioTextManagerInterop160DesignTimeVersion>
    <MicrosoftVisualStudioThreadingAnalyzersVersion>16.3.13</MicrosoftVisualStudioThreadingAnalyzersVersion>
    <MicrosoftVisualStudioThreadingVersion>16.3.13</MicrosoftVisualStudioThreadingVersion>
    <MicrosoftVisualStudioUtilitiesVersion>16.3.29316.78</MicrosoftVisualStudioUtilitiesVersion>
    <MicrosoftVisualStudioValidationVersion>15.3.23</MicrosoftVisualStudioValidationVersion>
    <MicrosoftVisualStudioVsInteractiveWindowVersion>2.0.0-rc3-61304-01</MicrosoftVisualStudioVsInteractiveWindowVersion>
    <MicrosoftWin32PrimitivesVersion>4.3.0</MicrosoftWin32PrimitivesVersion>
    <MSBuildStructuredLoggerVersion>2.0.61</MSBuildStructuredLoggerVersion>
    <MDbgVersion>0.1.0</MDbgVersion>
    <MonoOptionsVersion>4.4.0</MonoOptionsVersion>
    <MoqVersion>4.10.1</MoqVersion>
    <NerdbankFullDuplexStreamVersion>1.0.1</NerdbankFullDuplexStreamVersion>
    <NuGetPackagingVersion>4.9.2</NuGetPackagingVersion>
    <NuGetVisualStudioVersion>4.0.0-rc-2048</NuGetVisualStudioVersion>
    <NuGetSolutionRestoreManagerInteropVersion>4.8.0</NuGetSolutionRestoreManagerInteropVersion>
    <MicrosoftDiaSymReaderPdb2PdbVersion>1.1.0-beta1-62506-02</MicrosoftDiaSymReaderPdb2PdbVersion>
    <RestSharpVersion>105.2.3</RestSharpVersion>
    <RoslynBuildUtilVersion>0.9.8-beta</RoslynBuildUtilVersion>
    <RoslynDependenciesOptimizationDataVersion>3.0.0-beta2-19053-01</RoslynDependenciesOptimizationDataVersion>
    <RoslynDiagnosticsAnalyzersVersion>$(RoslynDiagnosticsNugetPackageVersion)</RoslynDiagnosticsAnalyzersVersion>
    <RoslynToolsVSIXExpInstallerVersion>1.0.0-beta2-63222-01</RoslynToolsVSIXExpInstallerVersion>
    <RoslynToolsOptProfVersion>1.0.0-beta3.19057.1</RoslynToolsOptProfVersion>
    <RoslynOptProfRunSettingsGeneratorVersion>1.0.0-beta3.19057.1</RoslynOptProfRunSettingsGeneratorVersion>
    <RoslynMicrosoftVisualStudioExtensionManagerVersion>0.0.4</RoslynMicrosoftVisualStudioExtensionManagerVersion>
    <SourceBrowserVersion>1.0.21</SourceBrowserVersion>
    <SystemBuffersVersion>4.5.0</SystemBuffersVersion>
    <SystemCommandLineExperimentalVersion>0.1.0-alpha-63729-01</SystemCommandLineExperimentalVersion>
    <SystemCommandLineRenderingVersion>0.1.0-alpha-63729-01</SystemCommandLineRenderingVersion>
    <SystemDrawingCommonVersion>4.5.0</SystemDrawingCommonVersion>
    <SystemIOFileSystemVersion>4.3.0</SystemIOFileSystemVersion>
    <SystemIOFileSystemPrimitivesVersion>4.3.0</SystemIOFileSystemPrimitivesVersion>
    <SystemIOPipesAccessControlVersion>4.3.0</SystemIOPipesAccessControlVersion>
    <SystemMemoryVersion>4.5.3</SystemMemoryVersion>
    <SystemRuntimeCompilerServicesUnsafeVersion>4.5.2</SystemRuntimeCompilerServicesUnsafeVersion>
    <SystemRuntimeLoaderVersion>4.3.0</SystemRuntimeLoaderVersion>
    <SystemTextEncodingCodePagesVersion>4.5.1</SystemTextEncodingCodePagesVersion>
    <SystemTextEncodingExtensionsVersion>4.3.0</SystemTextEncodingExtensionsVersion>
    <SystemThreadingTasksDataflowVersion>4.9.0</SystemThreadingTasksDataflowVersion>
    <!-- We need System.ValueTuple assembly version at least 4.0.3.0 on net47 to make F5 work against Dev15 - see https://github.com/dotnet/roslyn/issues/29705 -->
    <SystemValueTupleVersion>4.5.0</SystemValueTupleVersion>
    <SystemThreadingTasksExtensionsVersion>4.5.3</SystemThreadingTasksExtensionsVersion>
    <SQLitePCLRawbundle_greenVersion>1.1.2</SQLitePCLRawbundle_greenVersion>
    <UIAComWrapperVersion>1.1.0.14</UIAComWrapperVersion>
    <MicrosoftVSSDKBuildToolsVersion>16.3.2099</MicrosoftVSSDKBuildToolsVersion>
    <MicrosoftVSSDKVSDConfigToolVersion>16.0.2032702</MicrosoftVSSDKVSDConfigToolVersion>
    <VSLangProjVersion>7.0.3301</VSLangProjVersion>
    <VSLangProj140Version>14.0.25030</VSLangProj140Version>
    <VSLangProj2Version>7.0.5001</VSLangProj2Version>
    <VSLangProj80Version>8.0.50728</VSLangProj80Version>
    <VsWebsiteInteropVersion>8.0.50727</VsWebsiteInteropVersion>
    <vswhereVersion>2.4.1</vswhereVersion>
    <xunitVersion>2.4.1-pre.build.4059</xunitVersion>
    <xunitanalyzersVersion>0.10.0</xunitanalyzersVersion>
    <xunitassertVersion>$(xunitVersion)</xunitassertVersion>
    <XunitCombinatorialVersion>1.2.7</XunitCombinatorialVersion>
    <xunitextensibilitycoreVersion>$(xunitVersion)</xunitextensibilitycoreVersion>
    <xunitrunnerconsoleVersion>2.4.1-pre.build.4059</xunitrunnerconsoleVersion>
    <xunitrunnerwpfVersion>1.0.51</xunitrunnerwpfVersion>
    <xunitrunnervisualstudioVersion>$(xunitVersion)</xunitrunnervisualstudioVersion>
    <xunitextensibilityexecutionVersion>$(xunitVersion)</xunitextensibilityexecutionVersion>
    <!--
      The CodeStyle layer depends on a prior stable release of the CodeAnalysis assemblies so the NuGet packages
      produced by the build can be installed in projects building with those older releases.
    -->
    <MicrosoftCodeAnalysisCommonFixedVersion>$(CodeStyleLayerCodeAnalysisVersion)</MicrosoftCodeAnalysisCommonFixedVersion>
    <MicrosoftCodeAnalysisWorkspacesCommonFixedVersion>$(CodeStyleLayerCodeAnalysisVersion)</MicrosoftCodeAnalysisWorkspacesCommonFixedVersion>
    <MicrosoftCodeAnalysisCSharpFixedVersion>$(CodeStyleLayerCodeAnalysisVersion)</MicrosoftCodeAnalysisCSharpFixedVersion>
    <MicrosoftCodeAnalysisCSharpWorkspacesFixedVersion>$(CodeStyleLayerCodeAnalysisVersion)</MicrosoftCodeAnalysisCSharpWorkspacesFixedVersion>
    <MicrosoftCodeAnalysisVisualBasicFixedVersion>$(CodeStyleLayerCodeAnalysisVersion)</MicrosoftCodeAnalysisVisualBasicFixedVersion>
    <MicrosoftCodeAnalysisVisualBasicWorkspacesFixedVersion>$(CodeStyleLayerCodeAnalysisVersion)</MicrosoftCodeAnalysisVisualBasicWorkspacesFixedVersion>
    <runtimeWinX64MicrosoftNETCoreILAsmPackageVersion>$(ILToolsPackageVersion)</runtimeWinX64MicrosoftNETCoreILAsmPackageVersion>
    <runtimeLinuxX64MicrosoftNETCoreILAsmPackageVersion>$(ILToolsPackageVersion)</runtimeLinuxX64MicrosoftNETCoreILAsmPackageVersion>
    <runtimeOSXX64MicrosoftNETCoreILAsmPackageVersion>$(ILToolsPackageVersion)</runtimeOSXX64MicrosoftNETCoreILAsmPackageVersion>
    <!--
      NOTE: The following dependencies have been identified as particularly problematic to update.
      If you bump their versions, you must push your changes to a dev branch in dotnet/roslyn and
      create a test insertion in Visual Studio to validate.
    -->
    <NewtonsoftJsonVersion>12.0.1</NewtonsoftJsonVersion>
    <StreamJsonRpcVersion>2.1.55</StreamJsonRpcVersion>
    <SystemCollectionsImmutableVersion>1.5.0</SystemCollectionsImmutableVersion>
    <SystemReflectionMetadataVersion>1.6.0</SystemReflectionMetadataVersion>
  </PropertyGroup>
  <!-- 
    The following packages are considered implementation details and will not be included 
    in the list of dependencies of Roslyn packages. They won't flow as package references 
    to the projects that reference Roslyn packages.
  -->
  <ItemGroup>
    <PrivateVisualStudioPackage Include="EnvDTE" />
    <PrivateVisualStudioPackage Include="EnvDTE80" />
    <PrivateVisualStudioPackage Include="Microsoft.Internal.Performance.CodeMarkers.DesignTime" />
    <PrivateVisualStudioPackage Include="Microsoft.Internal.VisualStudio.Shell.Interop.14.0.DesignTime" />
    <PrivateVisualStudioPackage Include="Microsoft.MSXML" />
    <PrivateVisualStudioPackage Include="Microsoft.ServiceHub.Client" />
    <PrivateVisualStudioPackage Include="Microsoft.VisualStudio.CallHierarchy.Package.Definitions" />
    <PrivateVisualStudioPackage Include="Microsoft.VisualStudio.ComponentModelHost" />
    <PrivateVisualStudioPackage Include="Microsoft.VisualStudio.CodingConventions" />
    <PrivateVisualStudioPackage Include="Microsoft.VisualStudio.CoreUtility" />
    <PrivateVisualStudioPackage Include="Microsoft.VisualStudio.Debugger.Engine-implementation" />
    <PrivateVisualStudioPackage Include="Microsoft.VisualStudio.Debugger.Metadata-implementation" />
    <PrivateVisualStudioPackage Include="Microsoft.VisualStudio.Debugger.UI.Interfaces" />
    <PrivateVisualStudioPackage Include="Microsoft.VisualStudio.Designer.Interfaces" />
    <PrivateVisualStudioPackage Include="Microsoft.VisualStudio.Editor" />
    <PrivateVisualStudioPackage Include="Microsoft.VisualStudio.GraphModel" />
    <PrivateVisualStudioPackage Include="Microsoft.VisualStudio.ImageCatalog" />
    <PrivateVisualStudioPackage Include="Microsoft.VisualStudio.Imaging" />
    <PrivateVisualStudioPackage Include="Microsoft.VisualStudio.Language.CallHierarchy" />
    <PrivateVisualStudioPackage Include="Microsoft.VisualStudio.Language.Intellisense" />
    <PrivateVisualStudioPackage Include="Microsoft.VisualStudio.Language.NavigateTo.Interfaces" />
    <PrivateVisualStudioPackage Include="Microsoft.VisualStudio.Language.StandardClassification" />
    <PrivateVisualStudioPackage Include="Microsoft.VisualStudio.LanguageServer.Client" />
    <PrivateVisualStudioPackage Include="Microsoft.VisualStudio.LiveShare.LanguageServices.Guest" />
    <PrivateVisualStudioPackage Include="Microsoft.VisualStudio.LiveShare.WebEditors" />
    <PrivateVisualStudioPackage Include="Microsoft.VisualStudio.OLE.Interop" />
    <PrivateVisualStudioPackage Include="Microsoft.VisualStudio.Progression.CodeSchema" />
    <PrivateVisualStudioPackage Include="Microsoft.VisualStudio.Progression.Common" />
    <PrivateVisualStudioPackage Include="Microsoft.VisualStudio.Progression.Interfaces" />
    <PrivateVisualStudioPackage Include="Microsoft.VisualStudio.RemoteControl" />
    <PrivateVisualStudioPackage Include="Microsoft.VisualStudio.SDK.EmbedInteropTypes" />
    <PrivateVisualStudioPackage Include="Microsoft.VisualStudio.Shell.15.0" />
    <PrivateVisualStudioPackage Include="Microsoft.VisualStudio.Shell.Design" />
    <PrivateVisualStudioPackage Include="Microsoft.VisualStudio.Shell.Framework" />
    <PrivateVisualStudioPackage Include="Microsoft.VisualStudio.Shell.Immutable.10.0" />
    <PrivateVisualStudioPackage Include="Microsoft.VisualStudio.Shell.Interop.9.0" />
    <PrivateVisualStudioPackage Include="Microsoft.VisualStudio.Shell.Interop.10.0" />
    <PrivateVisualStudioPackage Include="Microsoft.VisualStudio.Shell.Interop.11.0" />
    <PrivateVisualStudioPackage Include="Microsoft.VisualStudio.Shell.Interop.12.1.DesignTime" />
    <PrivateVisualStudioPackage Include="Microsoft.VisualStudio.Shell.Interop.14.0.DesignTime" />
    <PrivateVisualStudioPackage Include="Microsoft.VisualStudio.Shell.Interop.15.0.DesignTime" />
    <PrivateVisualStudioPackage Include="Microsoft.VisualStudio.Shell.Interop.15.3.DesignTime" />
    <PrivateVisualStudioPackage Include="Microsoft.VisualStudio.Shell.Interop.15.7.DesignTime" />
    <PrivateVisualStudioPackage Include="Microsoft.VisualStudio.Telemetry" />
    <PrivateVisualStudioPackage Include="Microsoft.VisualStudio.Text.Data" />
    <PrivateVisualStudioPackage Include="Microsoft.VisualStudio.Text.Logic" />
    <PrivateVisualStudioPackage Include="Microsoft.VisualStudio.Text.UI" />
    <PrivateVisualStudioPackage Include="Microsoft.VisualStudio.Text.UI.Wpf" />
    <PrivateVisualStudioPackage Include="Microsoft.VisualStudio.TextManager.Interop.10.0" />
    <PrivateVisualStudioPackage Include="Microsoft.VisualStudio.TextManager.Interop.12.0" />
    <PrivateVisualStudioPackage Include="Microsoft.VisualStudio.TextManager.Interop.12.1.DesignTime" />
    <PrivateVisualStudioPackage Include="Microsoft.VisualStudio.TextManager.Interop.16.0.DesignTime" />
    <PrivateVisualStudioPackage Include="Microsoft.VisualStudio.Utilities" />
    <PrivateVisualStudioPackage Include="Microsoft.VSSDK.BuildTools" />
    <PrivateVisualStudioPackage Include="Newtonsoft.Json" />
    <PrivateVisualStudioPackage Include="NuGet.VisualStudio" />
    <PrivateVisualStudioPackage Include="StreamJsonRpc" />
    <PrivateVisualStudioPackage Include="VSLangProj" />
    <PrivateVisualStudioPackage Include="VSLangProj2" />
    <PrivateVisualStudioPackage Include="VSLangProj80" />
    <PrivateVisualStudioPackage Include="VSLangProj140" />
    <PrivateVisualStudioPackage Include="VsWebsite.Interop" />
  </ItemGroup>
  <PropertyGroup>
    <UsingToolPdbConverter>true</UsingToolPdbConverter>
    <UsingToolSymbolUploader>true</UsingToolSymbolUploader>
    <UsingToolNuGetRepack>true</UsingToolNuGetRepack>
    <UsingToolVSSDK>true</UsingToolVSSDK>
    <UsingToolNetFrameworkReferenceAssemblies>true</UsingToolNetFrameworkReferenceAssemblies>
    <UsingToolIbcOptimization>true</UsingToolIbcOptimization>
    <UsingToolVisualStudioIbcTraining>true</UsingToolVisualStudioIbcTraining>
    <UsingToolXliff>true</UsingToolXliff>
    <UsingToolXUnit>true</UsingToolXUnit>
    <DiscoverEditorConfigFiles>true</DiscoverEditorConfigFiles>
    <!-- 
      When using a bootstrap builder we don't want to use the Microsoft.Net.Compilers.Toolset package but
      rather explicitly override it. 
    -->
    <UsingToolMicrosoftNetCompilers Condition="'$(BootstrapBuildPath)' == ''">true</UsingToolMicrosoftNetCompilers>
  </PropertyGroup>
</Project><|MERGE_RESOLUTION|>--- conflicted
+++ resolved
@@ -8,11 +8,7 @@
     <MajorVersion>3</MajorVersion>
     <MinorVersion>5</MinorVersion>
     <PatchVersion>0</PatchVersion>
-<<<<<<< HEAD
-    <PreReleaseVersionLabel>beta1</PreReleaseVersionLabel>
-=======
     <PreReleaseVersionLabel>beta2</PreReleaseVersionLabel>
->>>>>>> 7fdb8e9f
     <VersionPrefix>$(MajorVersion).$(MinorVersion).$(PatchVersion)</VersionPrefix>
     <SemanticVersioningV1>true</SemanticVersioningV1>
     <!-- 
